<?xml version="1.0" encoding="UTF-8"?>
<package packagerversion="1.4.10" version="2.0" xmlns="http://pear.php.net/dtd/package-2.0" xmlns:tasks="http://pear.php.net/dtd/tasks-1.0" xmlns:xsi="http://www.w3.org/2001/XMLSchema-instance" xsi:schemaLocation="http://pear.php.net/dtd/tasks-1.0
http://pear.php.net/dtd/tasks-1.0.xsd
http://pear.php.net/dtd/package-2.0
http://pear.php.net/dtd/package-2.0.xsd">
 <name>PHP_CodeSniffer</name>
 <channel>pear.php.net</channel>
 <summary>PHP_CodeSniffer tokenises PHP, JavaScript and CSS files and detects violations of a defined set of coding standards.</summary>
 <description>PHP_CodeSniffer is a PHP5 script that tokenises PHP, JavaScript and CSS files to detect violations of a defined coding standard. It is an essential development tool that ensures your code remains clean and consistent. It can also help prevent some common semantic errors made by developers.
 </description>
 <lead>
  <name>Greg Sherwood</name>
  <user>squiz</user>
  <email>gsherwood@squiz.net</email>
  <active>yes</active>
 </lead>
 <date>2013-07-25</date>
 <time>14:04:00</time>
 <version>
  <release>1.5.0RC4</release>
  <api>1.5.0RC4</api>
 </version>
 <stability>
  <release>beta</release>
  <api>beta</api>
 </stability>
 <license uri="https://github.com/squizlabs/PHP_CodeSniffer/blob/master/licence.txt">BSD 3-Clause License</license>
 <notes>
  - You can now restrict violations to individual sniff codes using the --sniffs command line argument
   -- Previously, this only restricted violations to an entire sniff and not individual messages
   -- If you have scripts calling PHP_CodeSniffer::process() or creating PHP_CodeSniffer_File objects, you must update your code
   -- The array of restrictions passed to PHP_CodeSniffer::process() must now be an array of sniff codes instead of class names
   -- The PHP_CodeSniffer_File::__construct() method now requires an array of restrictions to be passed
  - Doc generation is now working again
  - Progress information now shows the percentage complete at the end of each line
  - Added report type --report=junit to show the error list in a JUnit compatible format
    -- Thanks to Oleg Lobach for the contribution
  - Added support for the PHP 5.4 callable type hint
  - Fixed problem where some file content could be ignored when checking STDIN
  - Version information is now printed when installed via composer or run from a Git clone (request #20050)
  - Added Squiz DisallowBooleanStatementSniff to ban boolean operators outside of control structure conditions
  - Coding standard ignore comments can now appear instead doc blocks as well as inline comments
    -- Thanks to Stuart Langley for the patch
  - Generic LineLengthSniff now ignores SVN URL and Head URL comments
    -- Thanks to Karl DeBisschop for the patch
  - PEAR MultiLineConditionSniff now has a setting to specify how many spaces code should be indented
    -- Default remains at 4; override the 'indent' setting in a ruleset.xml file to change
    -- Thanks to Szabolcs Sulik for the patch
  - PEAR MultiLineAssignmentSniff now has a setting to specify how many spaces code should be indented
    -- Default remains at 4; override the 'indent' setting in a ruleset.xml file to change
    -- Thanks to Szabolcs Sulik for the patch
  - PEAR FunctionDeclarationSniff now has a setting to specify how many spaces code should be indented
    -- Default remains at 4; override the 'indent' setting in a ruleset.xml file to change
    -- Thanks to Szabolcs Sulik for the patch
  - Squiz SwitchDeclarationSniff now has a setting to specify how many spaces code should be indented
    -- Default remains at 4; override the 'indent' setting in a ruleset.xml file to change
    -- Thanks to Szabolcs Sulik for the patch
  - Squiz CSS IndentationSniff now has a setting to specify how many spaces code should be indented
    -- Default remains at 4; override the 'indent' setting in a ruleset.xml file to change
    -- Thanks to Hugo Fonseca for the patch
  - Squiz and MySource File and Function comment sniffs now allow all tags and don't require a particular licence
  - Squiz standard now allows lines to be 120 characters long before warning; up from 85
  - Squiz LowercaseStyleDefinitionSniff no longer throws errors for class names in nested style definitions
  - Squiz ClassFileNameSniff no longer throws errors when checking STDIN
  - Squiz CSS sniffs no longer generate errors for IE filters
  - Squiz LogicalOperatorSpacingSniff now ignores whitespace at the end of a line
  - Squiz.Scope.MethodScope.Missing error message now mentions 'visibility' instead of 'scope modifier'
    -- Thanks to Renat Akhmedyanov for the patch
  - The PSR2 standard no longer throws errors for additional spacing after a type hint
<<<<<<< HEAD
  - Fixed cases where code was incorrectly assigned the T_GOTO_LABEL token when used in a complex CASE condition
=======
  - PSR UseDeclarationSniff no longer throws errors for USE statements inside TRAITs
>>>>>>> b8fa536a
  - Fixed bug #20026 : Check for multi-line arrays that should be single-line is slightly wrong
    -- Adds new error message for single-line arrays that end with a comma
  - Fixed bug #20029 : ForbiddenFunction sniff incorrectly recognizes methods in USE clauses
  - Fixed bug #20043 : Mis-interpretation of Foo::class
  - Fixed bug #20044 : PSR1 camelCase check does not ignore leading underscores
  - Fixed bug #20045 : Errors about indentation for closures with multi-line 'use' in functions
  - Fixed bug #20051 : Undefined index: scope_opener / scope_closer
    -- Thanks to Anthon Pang for the patch
 </notes>
 <contents>
  <dir name="/">
   <file baseinstalldir="PHP" name="CodeSniffer.php" role="php">
    <tasks:replace from="@package_version@" to="version" type="package-info" />
    <tasks:replace from="@data_dir@" to="data_dir" type="pear-config" />
   </file>
   <file baseinstalldir="PHP" name="CodeSniffer.conf.dist" role="data" />
   <dir name="scripts">
    <file baseinstalldir="" name="phpcs" role="script">
     <tasks:replace from="/usr/bin/env php" to="php_bin" type="pear-config" />
     <tasks:replace from="@package_version@" to="version" type="package-info" />
    </file>
    <file baseinstalldir="" name="phpcs-svn-pre-commit" role="script">
     <tasks:replace from="@php_bin@" to="php_bin" type="pear-config" />
     <tasks:replace from="@package_version@" to="version" type="package-info" />
    </file>
    <file baseinstalldir="" name="phpcs.bat" role="script">
     <tasks:replace from="@php_bin@" to="php_bin" type="pear-config" />
     <tasks:replace from="@bin_dir@" to="bin_dir" type="pear-config" />
     <tasks:replace from="@php_dir@" to="php_dir" type="pear-config" />
     <tasks:replace from="@package_version@" to="version" type="package-info" />
    </file>
   </dir>
   <dir name="tests">
    <dir name="Core">
     <dir name="File">
      <file baseinstalldir="" name="GetMethodParametersTest.php" role="test">
       <tasks:replace from="@package_version@" to="version" type="package-info" />
      </file>
     </dir>
     <file baseinstalldir="" name="AllTests.php" role="test">
      <tasks:replace from="@package_version@" to="version" type="package-info" />
     </file>
     <file baseinstalldir="" name="ErrorSuppressionTest.php" role="test">
      <tasks:replace from="@package_version@" to="version" type="package-info" />
     </file>
     <file baseinstalldir="" name="IsCamelCapsTest.php" role="test">
      <tasks:replace from="@package_version@" to="version" type="package-info" />
     </file>
    </dir>
    <dir name="Standards">
     <file baseinstalldir="" name="AbstractSniffUnitTest.php" role="test">
      <tasks:replace from="@package_version@" to="version" type="package-info" />
     </file>
     <file baseinstalldir="" name="AllSniffs.php" role="test">
      <tasks:replace from="@package_version@" to="version" type="package-info" />
     </file>
    </dir>
    <file baseinstalldir="" name="AllTests.php" role="test">
     <tasks:replace from="@package_version@" to="version" type="package-info" />
    </file>
    <file baseinstalldir="" name="TestSuite.php" role="test">
     <tasks:replace from="@package_version@" to="version" type="package-info" />
    </file>
   </dir>
   <dir name="CodeSniffer">
    <dir name="CommentParser">
     <file baseinstalldir="PHP" name="AbstractDocElement.php" role="php">
      <tasks:replace from="@package_version@" to="version" type="package-info" />
     </file>
     <file baseinstalldir="PHP" name="AbstractParser.php" role="php">
      <tasks:replace from="@package_version@" to="version" type="package-info" />
     </file>
     <file baseinstalldir="PHP" name="ClassCommentParser.php" role="php">
      <tasks:replace from="@package_version@" to="version" type="package-info" />
     </file>
     <file baseinstalldir="PHP" name="CommentElement.php" role="php">
      <tasks:replace from="@package_version@" to="version" type="package-info" />
     </file>
     <file baseinstalldir="PHP" name="DocElement.php" role="php">
      <tasks:replace from="@package_version@" to="version" type="package-info" />
     </file>
     <file baseinstalldir="PHP" name="FunctionCommentParser.php" role="php">
      <tasks:replace from="@package_version@" to="version" type="package-info" />
     </file>
     <file baseinstalldir="PHP" name="MemberCommentParser.php" role="php">
      <tasks:replace from="@package_version@" to="version" type="package-info" />
     </file>
     <file baseinstalldir="PHP" name="PairElement.php" role="php">
      <tasks:replace from="@package_version@" to="version" type="package-info" />
     </file>
     <file baseinstalldir="PHP" name="ParameterElement.php" role="php">
      <tasks:replace from="@package_version@" to="version" type="package-info" />
     </file>
     <file baseinstalldir="PHP" name="ParserException.php" role="php">
      <tasks:replace from="@package_version@" to="version" type="package-info" />
     </file>
     <file baseinstalldir="PHP" name="SingleElement.php" role="php">
      <tasks:replace from="@package_version@" to="version" type="package-info" />
     </file>
    </dir>
    <dir name="DocGenerators">
     <file baseinstalldir="PHP" name="Generator.php" role="php">
      <tasks:replace from="@package_version@" to="version" type="package-info" />
     </file>
     <file baseinstalldir="PHP" name="HTML.php" role="php">
      <tasks:replace from="@package_version@" to="version" type="package-info" />
     </file>
     <file baseinstalldir="PHP" name="Text.php" role="php">
      <tasks:replace from="@package_version@" to="version" type="package-info" />
     </file>
    </dir>
    <dir name="Reports">
     <file baseinstalldir="PHP" name="Checkstyle.php" role="php">
      <tasks:replace from="@package_version@" to="version" type="package-info" />
     </file>
     <file baseinstalldir="PHP" name="Csv.php" role="php">
      <tasks:replace from="@package_version@" to="version" type="package-info" />
     </file>
     <file baseinstalldir="PHP" name="Emacs.php" role="php">
      <tasks:replace from="@package_version@" to="version" type="package-info" />
     </file>
     <file baseinstalldir="PHP" name="Full.php" role="php">
      <tasks:replace from="@package_version@" to="version" type="package-info" />
     </file>
     <file baseinstalldir="PHP" name="Gitblame.php" role="php">
      <tasks:replace from="@package_version@" to="version" type="package-info" />
     </file>
     <file baseinstalldir="PHP" name="Hgblame.php" role="php">
      <tasks:replace from="@package_version@" to="version" type="package-info" />
     </file>
     <file baseinstalldir="PHP" name="Json.php" role="php">
      <tasks:replace from="@package_version@" to="version" type="package-info" />
     </file>
     <file baseinstalldir="PHP" name="Junit.php" role="php">
      <tasks:replace from="@package_version@" to="version" type="package-info" />
     </file>
     <file baseinstalldir="PHP" name="Notifysend.php" role="php">
      <tasks:replace from="@package_version@" to="version" type="package-info" />
     </file>
     <file baseinstalldir="PHP" name="Source.php" role="php">
      <tasks:replace from="@package_version@" to="version" type="package-info" />
     </file>
     <file baseinstalldir="PHP" name="Summary.php" role="php">
      <tasks:replace from="@package_version@" to="version" type="package-info" />
     </file>
     <file baseinstalldir="PHP" name="Svnblame.php" role="php">
      <tasks:replace from="@package_version@" to="version" type="package-info" />
     </file>
     <file baseinstalldir="PHP" name="VersionControl.php" role="php">
      <tasks:replace from="@package_version@" to="version" type="package-info" />
     </file>
     <file baseinstalldir="PHP" name="Xml.php" role="php">
      <tasks:replace from="@package_version@" to="version" type="package-info" />
     </file>
    </dir>
    <dir name="Standards">
     <dir name="Generic">
      <dir name="Docs">
       <dir name="Classes">
        <file baseinstalldir="PHP" name="DuplicateClassNameStandard.xml" role="php" />
       </dir>
       <dir name="Debug">
        <file baseinstalldir="PHP" name="CSSLintStandard.xml" role="php" />
        <file baseinstalldir="PHP" name="ClosureLinterStandard.xml" role="php" />
        <file baseinstalldir="PHP" name="JSHintStandard.xml" role="php" />
       </dir>
       <dir name="Commenting">
        <file baseinstalldir="PHP" name="FixmeStandard.xml" role="php" />
        <file baseinstalldir="PHP" name="TodoStandard.xml" role="php" />
       </dir>
       <dir name="CodeAnalysis">
        <file baseinstalldir="PHP" name="JumbledIncrementerStandard.xml" role="php" />
        <file baseinstalldir="PHP" name="UnusedFunctionParameterStandard.xml" role="php" />
       </dir>
       <dir name="ControlStructures">
        <file baseinstalldir="PHP" name="InlineControlStructureStandard.xml" role="php" />
       </dir>
       <dir name="CodeAnalysis">
        <file baseinstalldir="PHP" name="EmptyStatementStandard.xml" role="php" />
        <file baseinstalldir="PHP" name="ForLoopShouldBeWhileLoopStandard.xml" role="php" />
        <file baseinstalldir="PHP" name="ForLoopWithTestFunctionCallStandard.xml" role="php" />
        <file baseinstalldir="PHP" name="UnconditionalIfStatementStandard.xml" role="php" />
        <file baseinstalldir="PHP" name="UnnecessaryFinalModifierStandard.xml" role="php" />
        <file baseinstalldir="PHP" name="UselessOverridingMethodStandard.xml" role="php" />
       </dir>
       <dir name="Files">
        <file baseinstalldir="PHP" name="ByteOrderMarkStandard.xml" role="php" />
        <file baseinstalldir="PHP" name="EndFileNewlineStandard.xml" role="php" />
        <file baseinstalldir="PHP" name="EndFileNoNewlineStandard.xml" role="php" />
        <file baseinstalldir="PHP" name="InlineHTMLStandard.xml" role="php" />
        <file baseinstalldir="PHP" name="LineEndingsStandard.xml" role="php" />
        <file baseinstalldir="PHP" name="LineLengthStandard.xml" role="php" />
        <file baseinstalldir="PHP" name="LowercasedFilenameStandard.xml" role="php" />
        <file baseinstalldir="PHP" name="OneClassPerFileStandard.xml" role="php" />
        <file baseinstalldir="PHP" name="OneInterfacePerFileStandard.xml" role="php" />
       </dir>
       <dir name="Formatting">
        <file baseinstalldir="PHP" name="DisallowMultipleStatementsStandard.xml" role="php" />
        <file baseinstalldir="PHP" name="MultipleStatementAlignmentStandard.xml" role="php" />
        <file baseinstalldir="PHP" name="NoSpaceAfterCastStandard.xml" role="php" />
        <file baseinstalldir="PHP" name="SpaceAfterCastStandard.xml" role="php" />
       </dir>
       <dir name="Functions">
        <file baseinstalldir="PHP" name="CallTimePassByReferenceStandard.xml" role="php" />
        <file baseinstalldir="PHP" name="FunctionCallArgumentSpacingStandard.xml" role="php" />
        <file baseinstalldir="PHP" name="OpeningFunctionBraceBsdAllmanStandard.xml" role="php" />
        <file baseinstalldir="PHP" name="OpeningFunctionBraceKernighanRitchieStandard.xml" role="php" />
       </dir>
       <dir name="Metrics">
        <file baseinstalldir="PHP" name="CyclomaticComplexityStandard.xml" role="php" />
        <file baseinstalldir="PHP" name="NestingLevelStandard.xml" role="php" />
       </dir>
       <dir name="NamingConventions">
        <file baseinstalldir="PHP" name="CamelCapsFunctionNameStandard.xml" role="php" />
        <file baseinstalldir="PHP" name="ConstructorNameStandard.xml" role="php" />
        <file baseinstalldir="PHP" name="UpperCaseConstantNameStandard.xml" role="php" />
       </dir>
       <dir name="PHP">
        <file baseinstalldir="PHP" name="CharacterBeforePHPOpeningTagStandard.xml" role="php" />
        <file baseinstalldir="PHP" name="ClosingPHPTagStandard.xml" role="php" />
        <file baseinstalldir="PHP" name="DeprecatedFunctionsStandard.xml" role="php" />
        <file baseinstalldir="PHP" name="DisallowShortOpenTagStandard.xml" role="php" />
        <file baseinstalldir="PHP" name="ForbiddenFunctionsStandard.xml" role="php" />
        <file baseinstalldir="PHP" name="LowerCaseConstantStandard.xml" role="php" />
        <file baseinstalldir="PHP" name="LowerCaseKeywordStandard.xml" role="php" />
        <file baseinstalldir="PHP" name="NoSilencedErrorsStandard.xml" role="php" />
        <file baseinstalldir="PHP" name="SAPIUsageStandard.xml" role="php" />
        <file baseinstalldir="PHP" name="UpperCaseConstantStandard.xml" role="php" />
       </dir>
       <dir name="Strings">
        <file baseinstalldir="PHP" name="UnnecessaryStringConcatStandard.xml" role="php" />
       </dir>
       <dir name="VersionControl">
        <file baseinstalldir="PHP" name="SubversionPropertiesStandard.xml" role="php" />
       </dir>
       <dir name="WhiteSpace">
        <file baseinstalldir="PHP" name="DisallowSpaceIndentStandard.xml" role="php" />
        <file baseinstalldir="PHP" name="DisallowTabIndentStandard.xml" role="php" />
        <file baseinstalldir="PHP" name="ScopeIndentStandard.xml" role="php" />
       </dir>
      </dir>
      <dir name="Sniffs">
       <dir name="Classes">
        <file baseinstalldir="PHP" name="DuplicateClassNameSniff.php" role="php">
         <tasks:replace from="@package_version@" to="version" type="package-info" />
        </file>
       </dir>
       <dir name="CodeAnalysis">
        <file baseinstalldir="PHP" name="EmptyStatementSniff.php" role="php">
         <tasks:replace from="@package_version@" to="version" type="package-info" />
        </file>
        <file baseinstalldir="PHP" name="ForLoopShouldBeWhileLoopSniff.php" role="php">
         <tasks:replace from="@package_version@" to="version" type="package-info" />
        </file>
        <file baseinstalldir="PHP" name="ForLoopWithTestFunctionCallSniff.php" role="php">
         <tasks:replace from="@package_version@" to="version" type="package-info" />
        </file>
        <file baseinstalldir="PHP" name="JumbledIncrementerSniff.php" role="php">
         <tasks:replace from="@package_version@" to="version" type="package-info" />
        </file>
        <file baseinstalldir="PHP" name="UnconditionalIfStatementSniff.php" role="php">
         <tasks:replace from="@package_version@" to="version" type="package-info" />
        </file>
        <file baseinstalldir="PHP" name="UnnecessaryFinalModifierSniff.php" role="php">
         <tasks:replace from="@package_version@" to="version" type="package-info" />
        </file>
        <file baseinstalldir="PHP" name="UnusedFunctionParameterSniff.php" role="php">
         <tasks:replace from="@package_version@" to="version" type="package-info" />
        </file>
        <file baseinstalldir="PHP" name="UselessOverridingMethodSniff.php" role="php">
         <tasks:replace from="@package_version@" to="version" type="package-info" />
        </file>
       </dir>
       <dir name="Commenting">
        <file baseinstalldir="PHP" name="FixmeSniff.php" role="php">
         <tasks:replace from="@package_version@" to="version" type="package-info" />
        </file>
        <file baseinstalldir="PHP" name="TodoSniff.php" role="php">
         <tasks:replace from="@package_version@" to="version" type="package-info" />
        </file>
       </dir>
       <dir name="ControlStructures">
        <file baseinstalldir="PHP" name="InlineControlStructureSniff.php" role="php">
         <tasks:replace from="@package_version@" to="version" type="package-info" />
        </file>
       </dir>
       <dir name="Debug">
        <file baseinstalldir="PHP" name="ClosureLinterSniff.php" role="php">
         <tasks:replace from="@package_version@" to="version" type="package-info" />
        </file>
        <file baseinstalldir="PHP" name="CSSLintSniff.php" role="php">
         <tasks:replace from="@package_version@" to="version" type="package-info" />
        </file>
        <file baseinstalldir="PHP" name="JSHintSniff.php" role="php">
         <tasks:replace from="@package_version@" to="version" type="package-info" />
        </file>
       </dir>
       <dir name="Files">
        <file baseinstalldir="PHP" name="ByteOrderMarkSniff.php" role="php">
         <tasks:replace from="@package_version@" to="version" type="package-info" />
        </file>
        <file baseinstalldir="PHP" name="EndFileNewlineSniff.php" role="php">
         <tasks:replace from="@package_version@" to="version" type="package-info" />
        </file>
        <file baseinstalldir="PHP" name="EndFileNoNewlineSniff.php" role="php">
         <tasks:replace from="@package_version@" to="version" type="package-info" />
        </file>
        <file baseinstalldir="PHP" name="InlineHTMLSniff.php" role="php">
         <tasks:replace from="@package_version@" to="version" type="package-info" />
        </file>
        <file baseinstalldir="PHP" name="LineEndingsSniff.php" role="php">
         <tasks:replace from="@package_version@" to="version" type="package-info" />
        </file>
        <file baseinstalldir="PHP" name="LineLengthSniff.php" role="php">
         <tasks:replace from="@package_version@" to="version" type="package-info" />
        </file>
        <file baseinstalldir="PHP" name="OneClassPerFileSniff.php" role="php">
         <tasks:replace from="@package_version@" to="version" type="package-info" />
        </file>
        <file baseinstalldir="PHP" name="OneInterfacePerFileSniff.php" role="php">
         <tasks:replace from="@package_version@" to="version" type="package-info" />
        </file>
       </dir>
       <dir name="Formatting">
        <file baseinstalldir="PHP" name="DisallowMultipleStatementsSniff.php" role="php">
         <tasks:replace from="@package_version@" to="version" type="package-info" />
        </file>
        <file baseinstalldir="PHP" name="MultipleStatementAlignmentSniff.php" role="php">
         <tasks:replace from="@package_version@" to="version" type="package-info" />
        </file>
        <file baseinstalldir="PHP" name="NoSpaceAfterCastSniff.php" role="php">
         <tasks:replace from="@package_version@" to="version" type="package-info" />
        </file>
        <file baseinstalldir="PHP" name="SpaceAfterCastSniff.php" role="php">
         <tasks:replace from="@package_version@" to="version" type="package-info" />
        </file>
       </dir>
       <dir name="Functions">
        <file baseinstalldir="PHP" name="CallTimePassByReferenceSniff.php" role="php">
         <tasks:replace from="@package_version@" to="version" type="package-info" />
        </file>
        <file baseinstalldir="PHP" name="FunctionCallArgumentSpacingSniff.php" role="php">
         <tasks:replace from="@package_version@" to="version" type="package-info" />
        </file>
        <file baseinstalldir="PHP" name="OpeningFunctionBraceBsdAllmanSniff.php" role="php">
         <tasks:replace from="@package_version@" to="version" type="package-info" />
        </file>
        <file baseinstalldir="PHP" name="OpeningFunctionBraceKernighanRitchieSniff.php" role="php">
         <tasks:replace from="@package_version@" to="version" type="package-info" />
        </file>
       </dir>
       <dir name="Metrics">
        <file baseinstalldir="PHP" name="CyclomaticComplexitySniff.php" role="php">
         <tasks:replace from="@package_version@" to="version" type="package-info" />
        </file>
        <file baseinstalldir="PHP" name="NestingLevelSniff.php" role="php">
         <tasks:replace from="@package_version@" to="version" type="package-info" />
        </file>
       </dir>
       <dir name="NamingConventions">
        <file baseinstalldir="PHP" name="CamelCapsFunctionNameSniff.php" role="php">
         <tasks:replace from="@package_version@" to="version" type="package-info" />
        </file>
        <file baseinstalldir="PHP" name="ConstructorNameSniff.php" role="php">
         <tasks:replace from="@package_version@" to="version" type="package-info" />
        </file>
        <file baseinstalldir="PHP" name="UpperCaseConstantNameSniff.php" role="php">
         <tasks:replace from="@package_version@" to="version" type="package-info" />
        </file>
       </dir>
       <dir name="PHP">
        <file baseinstalldir="PHP" name="CharacterBeforePHPOpeningTagSniff.php" role="php">
         <tasks:replace from="@package_version@" to="version" type="package-info" />
        </file>
        <file baseinstalldir="PHP" name="ClosingPHPTagSniff.php" role="php">
         <tasks:replace from="@package_version@" to="version" type="package-info" />
        </file>
        <file baseinstalldir="PHP" name="DeprecatedFunctionsSniff.php" role="php">
         <tasks:replace from="@package_version@" to="version" type="package-info" />
        </file>
        <file baseinstalldir="PHP" name="DisallowShortOpenTagSniff.php" role="php">
         <tasks:replace from="@package_version@" to="version" type="package-info" />
        </file>
        <file baseinstalldir="PHP" name="ForbiddenFunctionsSniff.php" role="php">
         <tasks:replace from="@package_version@" to="version" type="package-info" />
        </file>
        <file baseinstalldir="PHP" name="LowerCaseConstantSniff.php" role="php">
         <tasks:replace from="@package_version@" to="version" type="package-info" />
        </file>
        <file baseinstalldir="PHP" name="LowerCaseKeywordSniff.php" role="php">
         <tasks:replace from="@package_version@" to="version" type="package-info" />
        </file>
        <file baseinstalldir="PHP" name="NoSilencedErrorsSniff.php" role="php">
         <tasks:replace from="@package_version@" to="version" type="package-info" />
        </file>
        <file baseinstalldir="PHP" name="SAPIUsageSniff.php" role="php">
         <tasks:replace from="@package_version@" to="version" type="package-info" />
        </file>
        <file baseinstalldir="PHP" name="UpperCaseConstantSniff.php" role="php">
         <tasks:replace from="@package_version@" to="version" type="package-info" />
        </file>
       </dir>
       <dir name="Strings">
        <file baseinstalldir="PHP" name="UnnecessaryStringConcatSniff.php" role="php">
         <tasks:replace from="@package_version@" to="version" type="package-info" />
        </file>
       </dir>
       <dir name="VersionControl">
        <file baseinstalldir="PHP" name="SubversionPropertiesSniff.php" role="php">
         <tasks:replace from="@package_version@" to="version" type="package-info" />
        </file>
       </dir>
       <dir name="WhiteSpace">
        <file baseinstalldir="PHP" name="DisallowSpaceIndentSniff.php" role="php">
         <tasks:replace from="@package_version@" to="version" type="package-info" />
        </file>
        <file baseinstalldir="PHP" name="DisallowTabIndentSniff.php" role="php">
         <tasks:replace from="@package_version@" to="version" type="package-info" />
        </file>
        <file baseinstalldir="PHP" name="ScopeIndentSniff.php" role="php">
         <tasks:replace from="@package_version@" to="version" type="package-info" />
        </file>
       </dir>
      </dir>
      <dir name="Tests">
       <dir name="Classes">
        <file baseinstalldir="PHP" name="DuplicateClassNameUnitTest.1.inc" role="test" />
        <file baseinstalldir="PHP" name="DuplicateClassNameUnitTest.2.inc" role="test" />
        <file baseinstalldir="PHP" name="DuplicateClassNameUnitTest.3.inc" role="test" />
        <file baseinstalldir="PHP" name="DuplicateClassNameUnitTest.4.inc" role="test" />
        <file baseinstalldir="PHP" name="DuplicateClassNameUnitTest.5.inc" role="test" />
        <file baseinstalldir="PHP" name="DuplicateClassNameUnitTest.6.inc" role="test" />
        <file baseinstalldir="PHP" name="DuplicateClassNameUnitTest.php" role="test">
         <tasks:replace from="@package_version@" to="version" type="package-info" />
        </file>
       </dir>
       <dir name="CodeAnalysis">
        <file baseinstalldir="PHP" name="EmptyStatementUnitTest.inc" role="test" />
        <file baseinstalldir="PHP" name="EmptyStatementUnitTest.php" role="test">
         <tasks:replace from="@package_version@" to="version" type="package-info" />
        </file>
        <file baseinstalldir="PHP" name="ForLoopShouldBeWhileLoopUnitTest.inc" role="test" />
        <file baseinstalldir="PHP" name="ForLoopShouldBeWhileLoopUnitTest.php" role="test">
         <tasks:replace from="@package_version@" to="version" type="package-info" />
        </file>
        <file baseinstalldir="PHP" name="ForLoopWithTestFunctionCallUnitTest.inc" role="test" />
        <file baseinstalldir="PHP" name="ForLoopWithTestFunctionCallUnitTest.php" role="test">
         <tasks:replace from="@package_version@" to="version" type="package-info" />
        </file>
        <file baseinstalldir="PHP" name="JumbledIncrementerUnitTest.inc" role="test" />
        <file baseinstalldir="PHP" name="JumbledIncrementerUnitTest.php" role="test">
         <tasks:replace from="@package_version@" to="version" type="package-info" />
        </file>
        <file baseinstalldir="PHP" name="UnconditionalIfStatementUnitTest.inc" role="test" />
        <file baseinstalldir="PHP" name="UnconditionalIfStatementUnitTest.php" role="test">
         <tasks:replace from="@package_version@" to="version" type="package-info" />
        </file>
        <file baseinstalldir="PHP" name="UnnecessaryFinalModifierUnitTest.inc" role="test" />
        <file baseinstalldir="PHP" name="UnnecessaryFinalModifierUnitTest.php" role="test">
         <tasks:replace from="@package_version@" to="version" type="package-info" />
        </file>
        <file baseinstalldir="PHP" name="UnusedFunctionParameterUnitTest.inc" role="test" />
        <file baseinstalldir="PHP" name="UnusedFunctionParameterUnitTest.php" role="test">
         <tasks:replace from="@package_version@" to="version" type="package-info" />
        </file>
        <file baseinstalldir="PHP" name="UselessOverridingMethodUnitTest.inc" role="test" />
        <file baseinstalldir="PHP" name="UselessOverridingMethodUnitTest.php" role="test">
         <tasks:replace from="@package_version@" to="version" type="package-info" />
        </file>
       </dir>
       <dir name="Commenting">
        <file baseinstalldir="PHP" name="FixmeUnitTest.inc" role="test" />
        <file baseinstalldir="PHP" name="FixmeUnitTest.js" role="test" />
        <file baseinstalldir="PHP" name="FixmeUnitTest.php" role="test">
         <tasks:replace from="@package_version@" to="version" type="package-info" />
        </file>
        <file baseinstalldir="PHP" name="TodoUnitTest.inc" role="test" />
        <file baseinstalldir="PHP" name="TodoUnitTest.js" role="test" />
        <file baseinstalldir="PHP" name="TodoUnitTest.php" role="test">
         <tasks:replace from="@package_version@" to="version" type="package-info" />
        </file>
       </dir>
       <dir name="ControlStructures">
        <file baseinstalldir="PHP" name="InlineControlStructureUnitTest.inc" role="test" />
        <file baseinstalldir="PHP" name="InlineControlStructureUnitTest.js" role="test" />
        <file baseinstalldir="PHP" name="InlineControlStructureUnitTest.php" role="test">
         <tasks:replace from="@package_version@" to="version" type="package-info" />
        </file>
       </dir>
       <dir name="Files">
        <file baseinstalldir="PHP" name="ByteOrderMarkUnitTest.inc" role="test" />
        <file baseinstalldir="PHP" name="ByteOrderMarkUnitTest.php" role="test">
         <tasks:replace from="@package_version@" to="version" type="package-info" />
        </file>
        <file baseinstalldir="PHP" name="EndFileNewlineUnitTest.1.css" role="test" />
        <file baseinstalldir="PHP" name="EndFileNewlineUnitTest.1.js" role="test" />
        <file baseinstalldir="PHP" name="EndFileNewlineUnitTest.1.inc" role="test" />
        <file baseinstalldir="PHP" name="EndFileNewlineUnitTest.2.css" role="test" />
        <file baseinstalldir="PHP" name="EndFileNewlineUnitTest.2.js" role="test" />
        <file baseinstalldir="PHP" name="EndFileNewlineUnitTest.2.inc" role="test" />
        <file baseinstalldir="PHP" name="EndFileNewlineUnitTest.3.css" role="test" />
        <file baseinstalldir="PHP" name="EndFileNewlineUnitTest.3.js" role="test" />
        <file baseinstalldir="PHP" name="EndFileNewlineUnitTest.3.inc" role="test" />
        <file baseinstalldir="PHP" name="EndFileNewlineUnitTest.php" role="test">
         <tasks:replace from="@package_version@" to="version" type="package-info" />
        </file>
        <file baseinstalldir="PHP" name="EndFileNoNewlineUnitTest.1.css" role="test" />
        <file baseinstalldir="PHP" name="EndFileNoNewlineUnitTest.1.js" role="test" />
        <file baseinstalldir="PHP" name="EndFileNoNewlineUnitTest.1.inc" role="test" />
        <file baseinstalldir="PHP" name="EndFileNoNewlineUnitTest.2.css" role="test" />
        <file baseinstalldir="PHP" name="EndFileNoNewlineUnitTest.2.js" role="test" />
        <file baseinstalldir="PHP" name="EndFileNoNewlineUnitTest.2.inc" role="test" />
        <file baseinstalldir="PHP" name="EndFileNoNewlineUnitTest.3.css" role="test" />
        <file baseinstalldir="PHP" name="EndFileNoNewlineUnitTest.3.js" role="test" />
        <file baseinstalldir="PHP" name="EndFileNoNewlineUnitTest.3.inc" role="test" />
        <file baseinstalldir="PHP" name="EndFileNoNewlineUnitTest.4.inc" role="test" />
        <file baseinstalldir="PHP" name="EndFileNoNewlineUnitTest.php" role="test">
         <tasks:replace from="@package_version@" to="version" type="package-info" />
        </file>
        <file baseinstalldir="PHP" name="InlineHTMLUnitTest.1.inc" role="test" />
        <file baseinstalldir="PHP" name="InlineHTMLUnitTest.2.inc" role="test" />
        <file baseinstalldir="PHP" name="InlineHTMLUnitTest.3.inc" role="test" />
        <file baseinstalldir="PHP" name="InlineHTMLUnitTest.4.inc" role="test" />
        <file baseinstalldir="PHP" name="InlineHTMLUnitTest.php" role="test">
         <tasks:replace from="@package_version@" to="version" type="package-info" />
        </file>
        <file baseinstalldir="PHP" name="LineEndingsUnitTest.css" role="test" />
        <file baseinstalldir="PHP" name="LineEndingsUnitTest.inc" role="test" />
        <file baseinstalldir="PHP" name="LineEndingsUnitTest.js" role="test" />
        <file baseinstalldir="PHP" name="LineEndingsUnitTest.php" role="test">
         <tasks:replace from="@package_version@" to="version" type="package-info" />
        </file>
        <file baseinstalldir="PHP" name="LineLengthUnitTest.inc" role="test" />
        <file baseinstalldir="PHP" name="LineLengthUnitTest.php" role="test">
         <tasks:replace from="@package_version@" to="version" type="package-info" />
        </file>
        <file baseinstalldir="PHP" name="OneClassPerFileUnitTest.inc" role="test" />
        <file baseinstalldir="PHP" name="OneClassPerFileUnitTest.php" role="test">
         <tasks:replace from="@package_version@" to="version" type="package-info" />
        </file>
        <file baseinstalldir="PHP" name="OneInterfacePerFileUnitTest.inc" role="test" />
        <file baseinstalldir="PHP" name="OneInterfacePerFileUnitTest.php" role="test">
         <tasks:replace from="@package_version@" to="version" type="package-info" />
        </file>
       </dir>
       <dir name="Formatting">
        <file baseinstalldir="PHP" name="DisallowMultipleStatementsUnitTest.inc" role="test" />
        <file baseinstalldir="PHP" name="DisallowMultipleStatementsUnitTest.php" role="test">
         <tasks:replace from="@package_version@" to="version" type="package-info" />
        </file>
        <file baseinstalldir="PHP" name="MultipleStatementAlignmentUnitTest.inc" role="test" />
        <file baseinstalldir="PHP" name="MultipleStatementAlignmentUnitTest.js" role="test" />
        <file baseinstalldir="PHP" name="MultipleStatementAlignmentUnitTest.php" role="test">
         <tasks:replace from="@package_version@" to="version" type="package-info" />
        </file>
        <file baseinstalldir="PHP" name="NoSpaceAfterCastUnitTest.inc" role="test" />
        <file baseinstalldir="PHP" name="NoSpaceAfterCastUnitTest.php" role="test">
         <tasks:replace from="@package_version@" to="version" type="package-info" />
        </file>
        <file baseinstalldir="PHP" name="SpaceAfterCastUnitTest.inc" role="test" />
        <file baseinstalldir="PHP" name="SpaceAfterCastUnitTest.php" role="test">
         <tasks:replace from="@package_version@" to="version" type="package-info" />
        </file>
       </dir>
       <dir name="Functions">
        <file baseinstalldir="PHP" name="CallTimePassByReferenceUnitTest.inc" role="test" />
        <file baseinstalldir="PHP" name="CallTimePassByReferenceUnitTest.php" role="test">
         <tasks:replace from="@package_version@" to="version" type="package-info" />
        </file>
        <file baseinstalldir="PHP" name="FunctionCallArgumentSpacingUnitTest.inc" role="test" />
        <file baseinstalldir="PHP" name="FunctionCallArgumentSpacingUnitTest.php" role="test">
         <tasks:replace from="@package_version@" to="version" type="package-info" />
        </file>
        <file baseinstalldir="PHP" name="OpeningFunctionBraceBsdAllmanUnitTest.inc" role="test" />
        <file baseinstalldir="PHP" name="OpeningFunctionBraceBsdAllmanUnitTest.php" role="test">
         <tasks:replace from="@package_version@" to="version" type="package-info" />
        </file>
        <file baseinstalldir="PHP" name="OpeningFunctionBraceKernighanRitchieUnitTest.inc" role="test" />
        <file baseinstalldir="PHP" name="OpeningFunctionBraceKernighanRitchieUnitTest.php" role="test">
         <tasks:replace from="@package_version@" to="version" type="package-info" />
        </file>
       </dir>
       <dir name="Metrics">
        <file baseinstalldir="PHP" name="CyclomaticComplexityUnitTest.inc" role="test" />
        <file baseinstalldir="PHP" name="CyclomaticComplexityUnitTest.php" role="test">
         <tasks:replace from="@package_version@" to="version" type="package-info" />
        </file>
        <file baseinstalldir="PHP" name="NestingLevelUnitTest.inc" role="test" />
        <file baseinstalldir="PHP" name="NestingLevelUnitTest.php" role="test">
         <tasks:replace from="@package_version@" to="version" type="package-info" />
        </file>
       </dir>
       <dir name="NamingConventions">
        <file baseinstalldir="PHP" name="CamelCapsFunctionNameUnitTest.inc" role="test" />
        <file baseinstalldir="PHP" name="CamelCapsFunctionNameUnitTest.php" role="test">
         <tasks:replace from="@package_version@" to="version" type="package-info" />
        </file>
        <file baseinstalldir="PHP" name="ConstructorNameUnitTest.inc" role="test" />
        <file baseinstalldir="PHP" name="ConstructorNameUnitTest.php" role="test">
         <tasks:replace from="@package_version@" to="version" type="package-info" />
        </file>
        <file baseinstalldir="PHP" name="UpperCaseConstantNameUnitTest.inc" role="test" />
        <file baseinstalldir="PHP" name="UpperCaseConstantNameUnitTest.php" role="test">
         <tasks:replace from="@package_version@" to="version" type="package-info" />
        </file>
       </dir>
       <dir name="PHP">
        <file baseinstalldir="PHP" name="CharacterBeforePHPOpeningTagUnitTest.inc" role="test" />
        <file baseinstalldir="PHP" name="CharacterBeforePHPOpeningTagUnitTest.php" role="test">
         <tasks:replace from="@package_version@" to="version" type="package-info" />
        </file>
        <file baseinstalldir="PHP" name="ClosingPHPTagUnitTest.inc" role="test" />
        <file baseinstalldir="PHP" name="ClosingPHPTagUnitTest.php" role="test">
         <tasks:replace from="@package_version@" to="version" type="package-info" />
        </file>
        <file baseinstalldir="PHP" name="DisallowShortOpenTagUnitTest.inc" role="test" />
        <file baseinstalldir="PHP" name="DisallowShortOpenTagUnitTest.php" role="test">
         <tasks:replace from="@package_version@" to="version" type="package-info" />
        </file>
        <file baseinstalldir="PHP" name="ForbiddenFunctionsUnitTest.inc" role="test" />
        <file baseinstalldir="PHP" name="ForbiddenFunctionsUnitTest.php" role="test">
         <tasks:replace from="@package_version@" to="version" type="package-info" />
        </file>
        <file baseinstalldir="PHP" name="LowerCaseConstantUnitTest.inc" role="test" />
        <file baseinstalldir="PHP" name="LowerCaseConstantUnitTest.js" role="test" />
        <file baseinstalldir="PHP" name="LowerCaseConstantUnitTest.php" role="test">
         <tasks:replace from="@package_version@" to="version" type="package-info" />
        </file>
        <file baseinstalldir="PHP" name="LowerCaseKeywordUnitTest.inc" role="test" />
        <file baseinstalldir="PHP" name="LowerCaseKeywordUnitTest.php" role="test">
         <tasks:replace from="@package_version@" to="version" type="package-info" />
        </file>
        <file baseinstalldir="PHP" name="NoSilencedErrorsUnitTest.inc" role="test" />
        <file baseinstalldir="PHP" name="NoSilencedErrorsUnitTest.php" role="test">
         <tasks:replace from="@package_version@" to="version" type="package-info" />
        </file>
        <file baseinstalldir="PHP" name="SAPIUsageUnitTest.inc" role="test" />
        <file baseinstalldir="PHP" name="SAPIUsageUnitTest.php" role="test">
         <tasks:replace from="@package_version@" to="version" type="package-info" />
        </file>
        <file baseinstalldir="PHP" name="UpperCaseConstantUnitTest.inc" role="test" />
        <file baseinstalldir="PHP" name="UpperCaseConstantUnitTest.php" role="test">
         <tasks:replace from="@package_version@" to="version" type="package-info" />
        </file>
       </dir>
       <dir name="Strings">
        <file baseinstalldir="PHP" name="UnnecessaryStringConcatUnitTest.inc" role="test" />
        <file baseinstalldir="PHP" name="UnnecessaryStringConcatUnitTest.js" role="test" />
        <file baseinstalldir="PHP" name="UnnecessaryStringConcatUnitTest.php" role="test">
         <tasks:replace from="@package_version@" to="version" type="package-info" />
        </file>
       </dir>
       <dir name="WhiteSpace">
        <file baseinstalldir="PHP" name="DisallowSpaceIndentUnitTest.css" role="test" />
        <file baseinstalldir="PHP" name="DisallowSpaceIndentUnitTest.inc" role="test" />
        <file baseinstalldir="PHP" name="DisallowSpaceIndentUnitTest.js" role="test" />
        <file baseinstalldir="PHP" name="DisallowSpaceIndentUnitTest.php" role="test">
         <tasks:replace from="@package_version@" to="version" type="package-info" />
        </file>
        <file baseinstalldir="PHP" name="DisallowTabIndentUnitTest.css" role="test" />
        <file baseinstalldir="PHP" name="DisallowTabIndentUnitTest.inc" role="test" />
        <file baseinstalldir="PHP" name="DisallowTabIndentUnitTest.js" role="test" />
        <file baseinstalldir="PHP" name="DisallowTabIndentUnitTest.php" role="test">
         <tasks:replace from="@package_version@" to="version" type="package-info" />
        </file>
        <file baseinstalldir="PHP" name="ScopeIndentUnitTest.inc" role="test" />
        <file baseinstalldir="PHP" name="ScopeIndentUnitTest.php" role="test">
         <tasks:replace from="@package_version@" to="version" type="package-info" />
        </file>
       </dir>
      </dir>
      <file baseinstalldir="PHP" name="ruleset.xml" role="php" />
     </dir>
     <dir name="MySource">
      <dir name="Sniffs">
       <dir name="Channels">
        <file baseinstalldir="PHP" name="ChannelExceptionSniff.php" role="php">
         <tasks:replace from="@package_version@" to="version" type="package-info" />
        </file>
        <file baseinstalldir="PHP" name="DisallowSelfActionsSniff.php" role="php">
         <tasks:replace from="@package_version@" to="version" type="package-info" />
        </file>
        <file baseinstalldir="PHP" name="IncludeOwnSystemSniff.php" role="php">
         <tasks:replace from="@package_version@" to="version" type="package-info" />
        </file>
        <file baseinstalldir="PHP" name="IncludeSystemSniff.php" role="php">
         <tasks:replace from="@package_version@" to="version" type="package-info" />
        </file>
        <file baseinstalldir="PHP" name="UnusedSystemSniff.php" role="php">
         <tasks:replace from="@package_version@" to="version" type="package-info" />
        </file>
       </dir>
       <dir name="Commenting">
        <file baseinstalldir="PHP" name="FunctionCommentSniff.php" role="php">
         <tasks:replace from="@package_version@" to="version" type="package-info" />
        </file>
       </dir>
       <dir name="CSS">
        <file baseinstalldir="PHP" name="BrowserSpecificStylesSniff.php" role="php">
         <tasks:replace from="@package_version@" to="version" type="package-info" />
        </file>
       </dir>
       <dir name="Debug">
        <file baseinstalldir="PHP" name="DebugCodeSniff.php" role="php">
         <tasks:replace from="@package_version@" to="version" type="package-info" />
        </file>
        <file baseinstalldir="PHP" name="FirebugConsoleSniff.php" role="php">
         <tasks:replace from="@package_version@" to="version" type="package-info" />
        </file>
       </dir>
       <dir name="Objects">
        <file baseinstalldir="PHP" name="AssignThisSniff.php" role="php">
         <tasks:replace from="@package_version@" to="version" type="package-info" />
        </file>
        <file baseinstalldir="PHP" name="CreateWidgetTypeCallbackSniff.php" role="php">
         <tasks:replace from="@package_version@" to="version" type="package-info" />
        </file>
        <file baseinstalldir="PHP" name="DisallowNewWidgetSniff.php" role="php">
         <tasks:replace from="@package_version@" to="version" type="package-info" />
        </file>
       </dir>
       <dir name="PHP">
        <file baseinstalldir="PHP" name="AjaxNullComparisonSniff.php" role="php">
         <tasks:replace from="@package_version@" to="version" type="package-info" />
        </file>
        <file baseinstalldir="PHP" name="EvalObjectFactorySniff.php" role="php">
         <tasks:replace from="@package_version@" to="version" type="package-info" />
        </file>
        <file baseinstalldir="PHP" name="GetRequestDataSniff.php" role="php">
         <tasks:replace from="@package_version@" to="version" type="package-info" />
        </file>
        <file baseinstalldir="PHP" name="ReturnFunctionValueSniff.php" role="php">
         <tasks:replace from="@package_version@" to="version" type="package-info" />
        </file>
       </dir>
       <dir name="Strings">
        <file baseinstalldir="PHP" name="JoinStringsSniff.php" role="php">
         <tasks:replace from="@package_version@" to="version" type="package-info" />
        </file>
       </dir>
      </dir>
      <dir name="Tests">
       <dir name="Channels">
        <file baseinstalldir="PHP" name="DisallowSelfActionsUnitTest.inc" role="test" />
        <file baseinstalldir="PHP" name="DisallowSelfActionsUnitTest.php" role="test">
         <tasks:replace from="@package_version@" to="version" type="package-info" />
        </file>
        <file baseinstalldir="PHP" name="IncludeSystemUnitTest.inc" role="test" />
        <file baseinstalldir="PHP" name="IncludeSystemUnitTest.php" role="test">
         <tasks:replace from="@package_version@" to="version" type="package-info" />
        </file>
        <file baseinstalldir="PHP" name="UnusedSystemUnitTest.inc" role="test" />
        <file baseinstalldir="PHP" name="UnusedSystemUnitTest.php" role="test">
         <tasks:replace from="@package_version@" to="version" type="package-info" />
        </file>
       </dir>
       <dir name="Commenting">
        <file baseinstalldir="PHP" name="FunctionCommentUnitTest.inc" role="test" />
        <file baseinstalldir="PHP" name="FunctionCommentUnitTest.php" role="test">
         <tasks:replace from="@package_version@" to="version" type="package-info" />
        </file>
       </dir>
       <dir name="CSS">
        <file baseinstalldir="PHP" name="BrowserSpecificStylesUnitTest.css" role="test" />
        <file baseinstalldir="PHP" name="BrowserSpecificStylesUnitTest.php" role="test">
         <tasks:replace from="@package_version@" to="version" type="package-info" />
        </file>
       </dir>
       <dir name="Debug">
        <file baseinstalldir="PHP" name="DebugCodeUnitTest.inc" role="test" />
        <file baseinstalldir="PHP" name="DebugCodeUnitTest.php" role="test">
         <tasks:replace from="@package_version@" to="version" type="package-info" />
        </file>
        <file baseinstalldir="PHP" name="FirebugConsoleUnitTest.js" role="test" />
        <file baseinstalldir="PHP" name="FirebugConsoleUnitTest.php" role="test">
         <tasks:replace from="@package_version@" to="version" type="package-info" />
        </file>
       </dir>
       <dir name="Objects">
        <file baseinstalldir="PHP" name="AssignThisUnitTest.js" role="test" />
        <file baseinstalldir="PHP" name="AssignThisUnitTest.php" role="test">
         <tasks:replace from="@package_version@" to="version" type="package-info" />
        </file>
        <file baseinstalldir="PHP" name="CreateWidgetTypeCallbackUnitTest.js" role="test" />
        <file baseinstalldir="PHP" name="CreateWidgetTypeCallbackUnitTest.php" role="test">
         <tasks:replace from="@package_version@" to="version" type="package-info" />
        </file>
        <file baseinstalldir="PHP" name="DisallowNewWidgetUnitTest.inc" role="test" />
        <file baseinstalldir="PHP" name="DisallowNewWidgetUnitTest.php" role="test">
         <tasks:replace from="@package_version@" to="version" type="package-info" />
        </file>
       </dir>
       <dir name="PHP">
        <file baseinstalldir="PHP" name="AjaxNullComparisonUnitTest.inc" role="test" />
        <file baseinstalldir="PHP" name="AjaxNullComparisonUnitTest.php" role="test">
         <tasks:replace from="@package_version@" to="version" type="package-info" />
        </file>
        <file baseinstalldir="PHP" name="EvalObjectFactoryUnitTest.inc" role="test" />
        <file baseinstalldir="PHP" name="EvalObjectFactoryUnitTest.php" role="test">
         <tasks:replace from="@package_version@" to="version" type="package-info" />
        </file>
        <file baseinstalldir="PHP" name="GetRequestDataUnitTest.inc" role="test" />
        <file baseinstalldir="PHP" name="GetRequestDataUnitTest.php" role="test">
         <tasks:replace from="@package_version@" to="version" type="package-info" />
        </file>
        <file baseinstalldir="PHP" name="ReturnFunctionValueUnitTest.inc" role="test" />
        <file baseinstalldir="PHP" name="ReturnFunctionValueUnitTest.php" role="test">
         <tasks:replace from="@package_version@" to="version" type="package-info" />
        </file>
       </dir>
       <dir name="Strings">
        <file baseinstalldir="PHP" name="JoinStringsUnitTest.js" role="test" />
        <file baseinstalldir="PHP" name="JoinStringsUnitTest.php" role="test">
         <tasks:replace from="@package_version@" to="version" type="package-info" />
        </file>
       </dir>
      </dir>
      <file baseinstalldir="PHP" name="ruleset.xml" role="php" />
     </dir>
     <dir name="PEAR">
      <dir name="Docs">
       <dir name="Classes">
        <file baseinstalldir="PHP" name="ClassDeclarationStandard.xml" role="php" />
       </dir>
       <dir name="Commenting">
        <file baseinstalldir="PHP" name="ClassCommentStandard.xml" role="php" />
        <file baseinstalldir="PHP" name="FileCommentStandard.xml" role="php" />
        <file baseinstalldir="PHP" name="FunctionCommentStandard.xml" role="php" />
        <file baseinstalldir="PHP" name="InlineCommentStandard.xml" role="php" />
       </dir>
       <dir name="ControlStructures">
        <file baseinstalldir="PHP" name="ControlSignatureStandard.xml" role="php" />
        <file baseinstalldir="PHP" name="MultiLineConditionStandard.xml" role="php" />
       </dir>
       <dir name="Files">
        <file baseinstalldir="PHP" name="IncludingFileStandard.xml" role="php" />
        <file baseinstalldir="PHP" name="LineLengthStandard.xml" role="php" />
       </dir>
       <dir name="Formatting">
        <file baseinstalldir="PHP" name="MultiLineAssignmentStandard.xml" role="php" />
       </dir>
       <dir name="Functions">
        <file baseinstalldir="PHP" name="FunctionCallSignatureStandard.xml" role="php" />
        <file baseinstalldir="PHP" name="FunctionDeclarationStandard.xml" role="php" />
        <file baseinstalldir="PHP" name="ValidDefaultValueStandard.xml" role="php" />
       </dir>
       <dir name="NamingConventions">
        <file baseinstalldir="PHP" name="ValidClassNameStandard.xml" role="php" />
        <file baseinstalldir="PHP" name="ValidFunctionNameStandard.xml" role="php" />
        <file baseinstalldir="PHP" name="ValidVariableNameStandard.xml" role="php" />
       </dir>
       <dir name="WhiteSpace">
        <file baseinstalldir="PHP" name="ScopeClosingBraceStandard.xml" role="php" />
        <file baseinstalldir="PHP" name="ScopeIndentStandard.xml" role="php" />
        <file baseinstalldir="PHP" name="ObjectOperatorIndentStandard.xml" role="php" />
       </dir>
      </dir>
      <dir name="Sniffs">
       <dir name="Classes">
        <file baseinstalldir="PHP" name="ClassDeclarationSniff.php" role="php">
         <tasks:replace from="@package_version@" to="version" type="package-info" />
        </file>
       </dir>
       <dir name="Commenting">
        <file baseinstalldir="PHP" name="ClassCommentSniff.php" role="php">
         <tasks:replace from="@package_version@" to="version" type="package-info" />
        </file>
        <file baseinstalldir="PHP" name="FileCommentSniff.php" role="php">
         <tasks:replace from="@package_version@" to="version" type="package-info" />
        </file>
        <file baseinstalldir="PHP" name="FunctionCommentSniff.php" role="php">
         <tasks:replace from="@package_version@" to="version" type="package-info" />
        </file>
        <file baseinstalldir="PHP" name="InlineCommentSniff.php" role="php">
         <tasks:replace from="@package_version@" to="version" type="package-info" />
        </file>
       </dir>
       <dir name="ControlStructures">
        <file baseinstalldir="PHP" name="ControlSignatureSniff.php" role="php">
         <tasks:replace from="@package_version@" to="version" type="package-info" />
        </file>
        <file baseinstalldir="PHP" name="MultiLineConditionSniff.php" role="php">
         <tasks:replace from="@package_version@" to="version" type="package-info" />
        </file>
       </dir>
       <dir name="Files">
        <file baseinstalldir="PHP" name="IncludingFileSniff.php" role="php">
         <tasks:replace from="@package_version@" to="version" type="package-info" />
        </file>
       </dir>
       <dir name="Formatting">
        <file baseinstalldir="PHP" name="MultiLineAssignmentSniff.php" role="php">
         <tasks:replace from="@package_version@" to="version" type="package-info" />
        </file>
       </dir>
       <dir name="Functions">
        <file baseinstalldir="PHP" name="FunctionCallSignatureSniff.php" role="php">
         <tasks:replace from="@package_version@" to="version" type="package-info" />
        </file>
        <file baseinstalldir="PHP" name="FunctionDeclarationSniff.php" role="php">
         <tasks:replace from="@package_version@" to="version" type="package-info" />
        </file>
        <file baseinstalldir="PHP" name="ValidDefaultValueSniff.php" role="php">
         <tasks:replace from="@package_version@" to="version" type="package-info" />
        </file>
       </dir>
       <dir name="NamingConventions">
        <file baseinstalldir="PHP" name="ValidClassNameSniff.php" role="php">
         <tasks:replace from="@package_version@" to="version" type="package-info" />
        </file>
        <file baseinstalldir="PHP" name="ValidFunctionNameSniff.php" role="php">
         <tasks:replace from="@package_version@" to="version" type="package-info" />
        </file>
        <file baseinstalldir="PHP" name="ValidVariableNameSniff.php" role="php">
         <tasks:replace from="@package_version@" to="version" type="package-info" />
        </file>
       </dir>
       <dir name="WhiteSpace">
        <file baseinstalldir="PHP" name="ObjectOperatorIndentSniff.php" role="php">
         <tasks:replace from="@package_version@" to="version" type="package-info" />
        </file>
        <file baseinstalldir="PHP" name="ScopeClosingBraceSniff.php" role="php">
         <tasks:replace from="@package_version@" to="version" type="package-info" />
        </file>
        <file baseinstalldir="PHP" name="ScopeIndentSniff.php" role="php">
         <tasks:replace from="@package_version@" to="version" type="package-info" />
        </file>
       </dir>
      </dir>
      <dir name="Tests">
       <dir name="Classes">
        <file baseinstalldir="PHP" name="ClassDeclarationUnitTest.inc" role="test" />
        <file baseinstalldir="PHP" name="ClassDeclarationUnitTest.php" role="test">
         <tasks:replace from="@package_version@" to="version" type="package-info" />
        </file>
       </dir>
       <dir name="Commenting">
        <file baseinstalldir="PHP" name="ClassCommentUnitTest.inc" role="test" />
        <file baseinstalldir="PHP" name="ClassCommentUnitTest.php" role="test">
         <tasks:replace from="@package_version@" to="version" type="package-info" />
        </file>
        <file baseinstalldir="PHP" name="FileCommentUnitTest.inc" role="test" />
        <file baseinstalldir="PHP" name="FileCommentUnitTest.php" role="test">
         <tasks:replace from="@package_version@" to="version" type="package-info" />
        </file>
        <file baseinstalldir="PHP" name="FunctionCommentUnitTest.inc" role="test" />
        <file baseinstalldir="PHP" name="FunctionCommentUnitTest.php" role="test">
         <tasks:replace from="@package_version@" to="version" type="package-info" />
        </file>
        <file baseinstalldir="PHP" name="InlineCommentUnitTest.inc" role="test" />
        <file baseinstalldir="PHP" name="InlineCommentUnitTest.php" role="test">
         <tasks:replace from="@package_version@" to="version" type="package-info" />
        </file>
       </dir>
       <dir name="ControlStructures">
        <file baseinstalldir="PHP" name="ControlSignatureUnitTest.inc" role="test" />
        <file baseinstalldir="PHP" name="ControlSignatureUnitTest.php" role="test">
         <tasks:replace from="@package_version@" to="version" type="package-info" />
        </file>
        <file baseinstalldir="PHP" name="MultiLineConditionUnitTest.inc" role="test" />
        <file baseinstalldir="PHP" name="MultiLineConditionUnitTest.php" role="test">
         <tasks:replace from="@package_version@" to="version" type="package-info" />
        </file>
       </dir>
       <dir name="Files">
        <file baseinstalldir="PHP" name="IncludingFileUnitTest.inc" role="test" />
        <file baseinstalldir="PHP" name="IncludingFileUnitTest.php" role="test">
         <tasks:replace from="@package_version@" to="version" type="package-info" />
        </file>
       </dir>
       <dir name="Formatting">
        <file baseinstalldir="PHP" name="MultiLineAssignmentUnitTest.inc" role="test" />
        <file baseinstalldir="PHP" name="MultiLineAssignmentUnitTest.php" role="test">
         <tasks:replace from="@package_version@" to="version" type="package-info" />
        </file>
       </dir>
       <dir name="Functions">
        <file baseinstalldir="PHP" name="FunctionCallSignatureUnitTest.inc" role="test" />
        <file baseinstalldir="PHP" name="FunctionCallSignatureUnitTest.php" role="test">
         <tasks:replace from="@package_version@" to="version" type="package-info" />
        </file>
        <file baseinstalldir="PHP" name="FunctionDeclarationUnitTest.inc" role="test" />
        <file baseinstalldir="PHP" name="FunctionDeclarationUnitTest.php" role="test">
         <tasks:replace from="@package_version@" to="version" type="package-info" />
        </file>
        <file baseinstalldir="PHP" name="ValidDefaultValueUnitTest.inc" role="test" />
        <file baseinstalldir="PHP" name="ValidDefaultValueUnitTest.php" role="test">
         <tasks:replace from="@package_version@" to="version" type="package-info" />
        </file>
       </dir>
       <dir name="NamingConventions">
        <file baseinstalldir="PHP" name="ValidClassNameUnitTest.inc" role="test" />
        <file baseinstalldir="PHP" name="ValidClassNameUnitTest.php" role="test">
         <tasks:replace from="@package_version@" to="version" type="package-info" />
        </file>
        <file baseinstalldir="PHP" name="ValidFunctionNameUnitTest.inc" role="test" />
        <file baseinstalldir="PHP" name="ValidFunctionNameUnitTest.php" role="test">
         <tasks:replace from="@package_version@" to="version" type="package-info" />
        </file>
        <file baseinstalldir="PHP" name="ValidVariableNameUnitTest.inc" role="test" />
        <file baseinstalldir="PHP" name="ValidVariableNameUnitTest.php" role="test">
         <tasks:replace from="@package_version@" to="version" type="package-info" />
        </file>
       </dir>
       <dir name="WhiteSpace">
        <file baseinstalldir="PHP" name="ObjectOperatorIndentUnitTest.inc" role="test" />
        <file baseinstalldir="PHP" name="ObjectOperatorIndentUnitTest.php" role="test">
         <tasks:replace from="@package_version@" to="version" type="package-info" />
        </file>
        <file baseinstalldir="PHP" name="ScopeClosingBraceUnitTest.inc" role="test" />
        <file baseinstalldir="PHP" name="ScopeClosingBraceUnitTest.php" role="test">
         <tasks:replace from="@package_version@" to="version" type="package-info" />
        </file>
        <file baseinstalldir="PHP" name="ScopeIndentUnitTest.inc" role="test" />
        <file baseinstalldir="PHP" name="ScopeIndentUnitTest.php" role="test">
         <tasks:replace from="@package_version@" to="version" type="package-info" />
        </file>
       </dir>
      </dir>
      <file baseinstalldir="PHP" name="ruleset.xml" role="php" />
     </dir>
     <dir name="PHPCS">
      <file baseinstalldir="PHP" name="ruleset.xml" role="php" />
     </dir>
     <dir name="PSR1">
      <dir name="Docs">
       <dir name="Classes">
        <file baseinstalldir="PHP" name="ClassDeclarationStandard.xml" role="php" />
       </dir>
       <dir name="Files">
        <file baseinstalldir="PHP" name="SideEffectsStandard.xml" role="php" />
       </dir>
      </dir>
      <dir name="Sniffs">
       <dir name="Classes">
        <file baseinstalldir="PHP" name="ClassDeclarationSniff.php" role="php">
         <tasks:replace from="@package_version@" to="version" type="package-info" />
        </file>
       </dir>
       <dir name="Files">
        <file baseinstalldir="PHP" name="SideEffectsSniff.php" role="php">
         <tasks:replace from="@package_version@" to="version" type="package-info" />
        </file>
       </dir>
       <dir name="Methods">
        <file baseinstalldir="PHP" name="CamelCapsMethodNameSniff.php" role="php">
         <tasks:replace from="@package_version@" to="version" type="package-info" />
        </file>
       </dir>
      </dir>
      <dir name="Tests">
       <dir name="Classes">
        <file baseinstalldir="PHP" name="ClassDeclarationUnitTest.inc" role="test" />
        <file baseinstalldir="PHP" name="ClassDeclarationUnitTest.php" role="test">
         <tasks:replace from="@package_version@" to="version" type="package-info" />
        </file>
       </dir>
       <dir name="Files">
        <file baseinstalldir="PHP" name="SideEffectsUnitTest.1.inc" role="test" />
        <file baseinstalldir="PHP" name="SideEffectsUnitTest.2.inc" role="test" />
        <file baseinstalldir="PHP" name="SideEffectsUnitTest.3.inc" role="test" />
        <file baseinstalldir="PHP" name="SideEffectsUnitTest.4.inc" role="test" />
        <file baseinstalldir="PHP" name="SideEffectsUnitTest.php" role="test">
         <tasks:replace from="@package_version@" to="version" type="package-info" />
        </file>
       </dir>
       <dir name="Methods">
        <file baseinstalldir="PHP" name="CamelCapsMethodNameUnitTest.inc" role="test" />
        <file baseinstalldir="PHP" name="CamelCapsMethodNameUnitTest.php" role="test">
         <tasks:replace from="@package_version@" to="version" type="package-info" />
        </file>
       </dir>
      </dir>
      <file baseinstalldir="PHP" name="ruleset.xml" role="php" />
     </dir>
     <dir name="PSR2">
      <dir name="Docs">
       <dir name="Classes">
        <file baseinstalldir="PHP" name="ClassDeclarationStandard.xml" role="php" />
        <file baseinstalldir="PHP" name="PropertyDeclarationStandard.xml" role="php" />
       </dir>
       <dir name="ControlStructures">
        <file baseinstalldir="PHP" name="ControlStructureSpacingStandard.xml" role="php" />
        <file baseinstalldir="PHP" name="ElseIfDeclarationStandard.xml" role="php" />
        <file baseinstalldir="PHP" name="SwitchDeclarationStandard.xml" role="php" />
       </dir>
       <dir name="Files">
        <file baseinstalldir="PHP" name="EndFileNewlineStandard.xml" role="php" />
       </dir>
       <dir name="Methods">
        <file baseinstalldir="PHP" name="MethodDeclarationStandard.xml" role="php" />
       </dir>
       <dir name="Namespaces">
        <file baseinstalldir="PHP" name="NamespaceDeclarationStandard.xml" role="php" />
        <file baseinstalldir="PHP" name="UseDeclarationStandard.xml" role="php" />
       </dir>
      </dir>
      <dir name="Sniffs">
       <dir name="Classes">
        <file baseinstalldir="PHP" name="ClassDeclarationSniff.php" role="php">
         <tasks:replace from="@package_version@" to="version" type="package-info" />
        </file>
        <file baseinstalldir="PHP" name="PropertyDeclarationSniff.php" role="php">
         <tasks:replace from="@package_version@" to="version" type="package-info" />
        </file>
       </dir>
       <dir name="ControlStructures">
        <file baseinstalldir="PHP" name="ControlStructureSpacingSniff.php" role="php">
         <tasks:replace from="@package_version@" to="version" type="package-info" />
        </file>
        <file baseinstalldir="PHP" name="ElseIfDeclarationSniff.php" role="php">
         <tasks:replace from="@package_version@" to="version" type="package-info" />
        </file>
        <file baseinstalldir="PHP" name="SwitchDeclarationSniff.php" role="php">
         <tasks:replace from="@package_version@" to="version" type="package-info" />
        </file>
       </dir>
       <dir name="Files">
        <file baseinstalldir="PHP" name="EndFileNewlineSniff.php" role="php">
         <tasks:replace from="@package_version@" to="version" type="package-info" />
        </file>
       </dir>
       <dir name="Methods">
        <file baseinstalldir="PHP" name="MethodDeclarationSniff.php" role="php">
         <tasks:replace from="@package_version@" to="version" type="package-info" />
        </file>
       </dir>
       <dir name="Namespaces">
        <file baseinstalldir="PHP" name="NamespaceDeclarationSniff.php" role="php">
         <tasks:replace from="@package_version@" to="version" type="package-info" />
        </file>
        <file baseinstalldir="PHP" name="UseDeclarationSniff.php" role="php">
         <tasks:replace from="@package_version@" to="version" type="package-info" />
        </file>
       </dir>
      </dir>
      <dir name="Tests">
       <dir name="Classes">
        <file baseinstalldir="PHP" name="ClassDeclarationUnitTest.inc" role="test" />
        <file baseinstalldir="PHP" name="ClassDeclarationUnitTest.php" role="test">
         <tasks:replace from="@package_version@" to="version" type="package-info" />
        </file>
        <file baseinstalldir="PHP" name="PropertyDeclarationUnitTest.inc" role="test" />
        <file baseinstalldir="PHP" name="PropertyDeclarationUnitTest.php" role="test">
         <tasks:replace from="@package_version@" to="version" type="package-info" />
        </file>
       </dir>
       <dir name="ControlStructures">
        <file baseinstalldir="PHP" name="ControlStructureSpacingUnitTest.inc" role="test" />
        <file baseinstalldir="PHP" name="ControlStructureSpacingUnitTest.php" role="test">
         <tasks:replace from="@package_version@" to="version" type="package-info" />
        </file>
        <file baseinstalldir="PHP" name="ElseIfDeclarationUnitTest.inc" role="test" />
        <file baseinstalldir="PHP" name="ElseIfDeclarationUnitTest.php" role="test">
         <tasks:replace from="@package_version@" to="version" type="package-info" />
        </file>
        <file baseinstalldir="PHP" name="SwitchDeclarationUnitTest.inc" role="test" />
        <file baseinstalldir="PHP" name="SwitchDeclarationUnitTest.php" role="test">
         <tasks:replace from="@package_version@" to="version" type="package-info" />
        </file>
       </dir>
       <dir name="Files">
        <file baseinstalldir="PHP" name="EndFileNewlineUnitTest.1.inc" role="test" />
        <file baseinstalldir="PHP" name="EndFileNewlineUnitTest.2.inc" role="test" />
        <file baseinstalldir="PHP" name="EndFileNewlineUnitTest.3.inc" role="test" />
        <file baseinstalldir="PHP" name="EndFileNewlineUnitTest.4.inc" role="test" />
        <file baseinstalldir="PHP" name="EndFileNewlineUnitTest.5.inc" role="test" />
        <file baseinstalldir="PHP" name="EndFileNewlineUnitTest.php" role="test">
         <tasks:replace from="@package_version@" to="version" type="package-info" />
        </file>
       </dir>
       <dir name="Methods">
        <file baseinstalldir="PHP" name="MethodDeclarationUnitTest.inc" role="test" />
        <file baseinstalldir="PHP" name="MethodDeclarationUnitTest.php" role="test">
         <tasks:replace from="@package_version@" to="version" type="package-info" />
        </file>
       </dir>
       <dir name="Namespaces">
        <file baseinstalldir="PHP" name="NamespaceDeclarationUnitTest.inc" role="test" />
        <file baseinstalldir="PHP" name="NamespaceDeclarationUnitTest.php" role="test">
         <tasks:replace from="@package_version@" to="version" type="package-info" />
        </file>
        <file baseinstalldir="PHP" name="UseDeclarationUnitTest.1.inc" role="test" />
        <file baseinstalldir="PHP" name="UseDeclarationUnitTest.2.inc" role="test" />
        <file baseinstalldir="PHP" name="UseDeclarationUnitTest.3.inc" role="test" />
        <file baseinstalldir="PHP" name="UseDeclarationUnitTest.php" role="test">
         <tasks:replace from="@package_version@" to="version" type="package-info" />
        </file>
       </dir>
      </dir>
      <file baseinstalldir="PHP" name="ruleset.xml" role="php" />
     </dir>
     <dir name="Squiz">
      <dir name="Docs">
       <dir name="Arrays">
        <file baseinstalldir="PHP" name="ArrayBracketSpacingStandard.xml" role="php" />
        <file baseinstalldir="PHP" name="ArrayDeclarationStandard.xml" role="php" />
       </dir>
       <dir name="Classes">
        <file baseinstalldir="PHP" name="LowercaseClassKeywordsStandard.xml" role="php" />
        <file baseinstalldir="PHP" name="SelfMemberReferenceStandard.xml" role="php" />
       </dir>
       <dir name="Commenting">
        <file baseinstalldir="PHP" name="DocCommentAlignmentStandard.xml" role="php" />
        <file baseinstalldir="PHP" name="FunctionCommentThrowTagStandard.xml" role="php" />
       </dir>
       <dir name="ControlStructures">
        <file baseinstalldir="PHP" name="ForEachLoopDeclarationStandard.xml" role="php" />
        <file baseinstalldir="PHP" name="ForLoopDeclarationStandard.xml" role="php" />
        <file baseinstalldir="PHP" name="LowercaseDeclarationStandard.xml" role="php" />
       </dir>
       <dir name="Functions">
        <file baseinstalldir="PHP" name="FunctionDuplicateArgumentStandard.xml" role="php" />
        <file baseinstalldir="PHP" name="LowercaseFunctionKeywordsStandard.xml" role="php" />
       </dir>
       <dir name="Scope">
        <file baseinstalldir="PHP" name="StaticThisUsageStandard.xml" role="php" />
       </dir>
       <dir name="Strings">
        <file baseinstalldir="PHP" name="EchoedStringsStandard.xml" role="php" />
       </dir>
       <dir name="WhiteSpace">
        <file baseinstalldir="PHP" name="CastSpacingStandard.xml" role="php" />
        <file baseinstalldir="PHP" name="FunctionOpeningBraceStandard.xml" role="php" />
        <file baseinstalldir="PHP" name="LanguageConstructSpacingStandard.xml" role="php" />
        <file baseinstalldir="PHP" name="ObjectOperatorSpacingStandard.xml" role="php" />
        <file baseinstalldir="PHP" name="ScopeKeywordSpacingStandard.xml" role="php" />
        <file baseinstalldir="PHP" name="SemicolonSpacingStandard.xml" role="php" />
       </dir>
      </dir>
      <dir name="Sniffs">
       <dir name="Arrays">
        <file baseinstalldir="PHP" name="ArrayBracketSpacingSniff.php" role="php">
         <tasks:replace from="@package_version@" to="version" type="package-info" />
        </file>
        <file baseinstalldir="PHP" name="ArrayDeclarationSniff.php" role="php">
         <tasks:replace from="@package_version@" to="version" type="package-info" />
        </file>
       </dir>
       <dir name="Classes">
        <file baseinstalldir="PHP" name="ClassDeclarationSniff.php" role="php">
         <tasks:replace from="@package_version@" to="version" type="package-info" />
        </file>
        <file baseinstalldir="PHP" name="ClassFileNameSniff.php" role="php">
         <tasks:replace from="@package_version@" to="version" type="package-info" />
        </file>
        <file baseinstalldir="PHP" name="DuplicatePropertySniff.php" role="php">
         <tasks:replace from="@package_version@" to="version" type="package-info" />
        </file>
        <file baseinstalldir="PHP" name="LowercaseClassKeywordsSniff.php" role="php">
         <tasks:replace from="@package_version@" to="version" type="package-info" />
        </file>
        <file baseinstalldir="PHP" name="SelfMemberReferenceSniff.php" role="php">
         <tasks:replace from="@package_version@" to="version" type="package-info" />
        </file>
        <file baseinstalldir="PHP" name="ValidClassNameSniff.php" role="php">
         <tasks:replace from="@package_version@" to="version" type="package-info" />
        </file>
       </dir>
       <dir name="CodeAnalysis">
        <file baseinstalldir="PHP" name="EmptyStatementSniff.php" role="php">
         <tasks:replace from="@package_version@" to="version" type="package-info" />
        </file>
       </dir>
       <dir name="Commenting">
        <file baseinstalldir="PHP" name="BlockCommentSniff.php" role="php">
         <tasks:replace from="@package_version@" to="version" type="package-info" />
        </file>
        <file baseinstalldir="PHP" name="ClassCommentSniff.php" role="php">
         <tasks:replace from="@package_version@" to="version" type="package-info" />
        </file>
        <file baseinstalldir="PHP" name="ClosingDeclarationCommentSniff.php" role="php">
         <tasks:replace from="@package_version@" to="version" type="package-info" />
        </file>
        <file baseinstalldir="PHP" name="DocCommentAlignmentSniff.php" role="php">
         <tasks:replace from="@package_version@" to="version" type="package-info" />
        </file>
        <file baseinstalldir="PHP" name="EmptyCatchCommentSniff.php" role="php">
         <tasks:replace from="@package_version@" to="version" type="package-info" />
        </file>
        <file baseinstalldir="PHP" name="FileCommentSniff.php" role="php">
         <tasks:replace from="@package_version@" to="version" type="package-info" />
        </file>
        <file baseinstalldir="PHP" name="FunctionCommentThrowTagSniff.php" role="php">
         <tasks:replace from="@package_version@" to="version" type="package-info" />
        </file>
        <file baseinstalldir="PHP" name="FunctionCommentSniff.php" role="php">
         <tasks:replace from="@package_version@" to="version" type="package-info" />
        </file>
        <file baseinstalldir="PHP" name="InlineCommentSniff.php" role="php">
         <tasks:replace from="@package_version@" to="version" type="package-info" />
        </file>
        <file baseinstalldir="PHP" name="LongConditionClosingCommentSniff.php" role="php">
         <tasks:replace from="@package_version@" to="version" type="package-info" />
        </file>
        <file baseinstalldir="PHP" name="PostStatementCommentSniff.php" role="php">
         <tasks:replace from="@package_version@" to="version" type="package-info" />
        </file>
        <file baseinstalldir="PHP" name="VariableCommentSniff.php" role="php">
         <tasks:replace from="@package_version@" to="version" type="package-info" />
        </file>
       </dir>
       <dir name="ControlStructures">
        <file baseinstalldir="PHP" name="ControlSignatureSniff.php" role="php">
         <tasks:replace from="@package_version@" to="version" type="package-info" />
        </file>
        <file baseinstalldir="PHP" name="ElseIfDeclarationSniff.php" role="php">
         <tasks:replace from="@package_version@" to="version" type="package-info" />
        </file>
        <file baseinstalldir="PHP" name="ForEachLoopDeclarationSniff.php" role="php">
         <tasks:replace from="@package_version@" to="version" type="package-info" />
        </file>
        <file baseinstalldir="PHP" name="ForLoopDeclarationSniff.php" role="php">
         <tasks:replace from="@package_version@" to="version" type="package-info" />
        </file>
        <file baseinstalldir="PHP" name="InlineIfDeclarationSniff.php" role="php">
         <tasks:replace from="@package_version@" to="version" type="package-info" />
        </file>
        <file baseinstalldir="PHP" name="LowercaseDeclarationSniff.php" role="php">
         <tasks:replace from="@package_version@" to="version" type="package-info" />
        </file>
        <file baseinstalldir="PHP" name="SwitchDeclarationSniff.php" role="php">
         <tasks:replace from="@package_version@" to="version" type="package-info" />
        </file>
       </dir>
       <dir name="CSS">
        <file baseinstalldir="PHP" name="ClassDefinitionClosingBraceSpaceSniff.php" role="php">
         <tasks:replace from="@package_version@" to="version" type="package-info" />
        </file>
        <file baseinstalldir="PHP" name="ClassDefinitionNameSpacingSniff.php" role="php">
         <tasks:replace from="@package_version@" to="version" type="package-info" />
        </file>
        <file baseinstalldir="PHP" name="ClassDefinitionOpeningBraceSpaceSniff.php" role="php">
         <tasks:replace from="@package_version@" to="version" type="package-info" />
        </file>
        <file baseinstalldir="PHP" name="ColonSpacingSniff.php" role="php">
         <tasks:replace from="@package_version@" to="version" type="package-info" />
        </file>
        <file baseinstalldir="PHP" name="ColourDefinitionSniff.php" role="php">
         <tasks:replace from="@package_version@" to="version" type="package-info" />
        </file>
        <file baseinstalldir="PHP" name="DisallowMultipleStyleDefinitionsSniff.php" role="php">
         <tasks:replace from="@package_version@" to="version" type="package-info" />
        </file>
        <file baseinstalldir="PHP" name="DuplicateClassDefinitionSniff.php" role="php">
         <tasks:replace from="@package_version@" to="version" type="package-info" />
        </file>
        <file baseinstalldir="PHP" name="DuplicateStyleDefinitionSniff.php" role="php">
         <tasks:replace from="@package_version@" to="version" type="package-info" />
        </file>
        <file baseinstalldir="PHP" name="EmptyClassDefinitionSniff.php" role="php">
         <tasks:replace from="@package_version@" to="version" type="package-info" />
        </file>
        <file baseinstalldir="PHP" name="EmptyStyleDefinitionSniff.php" role="php">
         <tasks:replace from="@package_version@" to="version" type="package-info" />
        </file>
        <file baseinstalldir="PHP" name="ForbiddenStylesSniff.php" role="php">
         <tasks:replace from="@package_version@" to="version" type="package-info" />
        </file>
        <file baseinstalldir="PHP" name="IndentationSniff.php" role="php">
         <tasks:replace from="@package_version@" to="version" type="package-info" />
        </file>
        <file baseinstalldir="PHP" name="LowercaseStyleDefinitionSniff.php" role="php">
         <tasks:replace from="@package_version@" to="version" type="package-info" />
        </file>
        <file baseinstalldir="PHP" name="MissingColonSniff.php" role="php">
         <tasks:replace from="@package_version@" to="version" type="package-info" />
        </file>
        <file baseinstalldir="PHP" name="NamedColoursSniff.php" role="php">
         <tasks:replace from="@package_version@" to="version" type="package-info" />
        </file>
        <file baseinstalldir="PHP" name="OpacitySniff.php" role="php">
         <tasks:replace from="@package_version@" to="version" type="package-info" />
        </file>
        <file baseinstalldir="PHP" name="SemicolonSpacingSniff.php" role="php">
         <tasks:replace from="@package_version@" to="version" type="package-info" />
        </file>
        <file baseinstalldir="PHP" name="ShorthandSizeSniff.php" role="php">
         <tasks:replace from="@package_version@" to="version" type="package-info" />
        </file>
       </dir>
       <dir name="Debug">
        <file baseinstalldir="PHP" name="JavaScriptLintSniff.php" role="php">
         <tasks:replace from="@package_version@" to="version" type="package-info" />
        </file>
        <file baseinstalldir="PHP" name="JSLintSniff.php" role="php">
         <tasks:replace from="@package_version@" to="version" type="package-info" />
        </file>
       </dir>
       <dir name="Files">
        <file baseinstalldir="PHP" name="FileExtensionSniff.php" role="php">
         <tasks:replace from="@package_version@" to="version" type="package-info" />
        </file>
       </dir>
       <dir name="Formatting">
        <file baseinstalldir="PHP" name="OperatorBracketSniff.php" role="php">
         <tasks:replace from="@package_version@" to="version" type="package-info" />
        </file>
       </dir>
       <dir name="Functions">
        <file baseinstalldir="PHP" name="FunctionDeclarationArgumentSpacingSniff.php" role="php">
         <tasks:replace from="@package_version@" to="version" type="package-info" />
        </file>
        <file baseinstalldir="PHP" name="FunctionDeclarationSniff.php" role="php">
         <tasks:replace from="@package_version@" to="version" type="package-info" />
        </file>
        <file baseinstalldir="PHP" name="FunctionDuplicateArgumentSniff.php" role="php">
         <tasks:replace from="@package_version@" to="version" type="package-info" />
        </file>
        <file baseinstalldir="PHP" name="GlobalFunctionSniff.php" role="php">
         <tasks:replace from="@package_version@" to="version" type="package-info" />
        </file>
        <file baseinstalldir="PHP" name="LowercaseFunctionKeywordsSniff.php" role="php">
         <tasks:replace from="@package_version@" to="version" type="package-info" />
        </file>
        <file baseinstalldir="PHP" name="MultiLineFunctionDeclarationSniff.php" role="php">
         <tasks:replace from="@package_version@" to="version" type="package-info" />
        </file>
       </dir>
       <dir name="NamingConventions">
        <file baseinstalldir="PHP" name="ConstantCaseSniff.php" role="php">
         <tasks:replace from="@package_version@" to="version" type="package-info" />
        </file>
        <file baseinstalldir="PHP" name="ValidFunctionNameSniff.php" role="php">
         <tasks:replace from="@package_version@" to="version" type="package-info" />
        </file>
        <file baseinstalldir="PHP" name="ValidVariableNameSniff.php" role="php">
         <tasks:replace from="@package_version@" to="version" type="package-info" />
        </file>
       </dir>
       <dir name="Objects">
        <file baseinstalldir="PHP" name="DisallowObjectStringIndexSniff.php" role="php">
         <tasks:replace from="@package_version@" to="version" type="package-info" />
        </file>
        <file baseinstalldir="PHP" name="ObjectInstantiationSniff.php" role="php">
         <tasks:replace from="@package_version@" to="version" type="package-info" />
        </file>
        <file baseinstalldir="PHP" name="ObjectMemberCommaSniff.php" role="php">
         <tasks:replace from="@package_version@" to="version" type="package-info" />
        </file>
       </dir>
       <dir name="Operators">
        <file baseinstalldir="PHP" name="ComparisonOperatorUsageSniff.php" role="php">
         <tasks:replace from="@package_version@" to="version" type="package-info" />
        </file>
        <file baseinstalldir="PHP" name="IncrementDecrementUsageSniff.php" role="php">
         <tasks:replace from="@package_version@" to="version" type="package-info" />
        </file>
        <file baseinstalldir="PHP" name="ValidLogicalOperatorsSniff.php" role="php">
         <tasks:replace from="@package_version@" to="version" type="package-info" />
        </file>
       </dir>
       <dir name="PHP">
        <file baseinstalldir="PHP" name="CommentedOutCodeSniff.php" role="php">
         <tasks:replace from="@package_version@" to="version" type="package-info" />
        </file>
        <file baseinstalldir="PHP" name="DisallowBooleanStatementSniff.php" role="php">
         <tasks:replace from="@package_version@" to="version" type="package-info" />
        </file>
        <file baseinstalldir="PHP" name="DisallowComparisonAssignmentSniff.php" role="php">
         <tasks:replace from="@package_version@" to="version" type="package-info" />
        </file>
        <file baseinstalldir="PHP" name="DisallowInlineIfSniff.php" role="php">
         <tasks:replace from="@package_version@" to="version" type="package-info" />
        </file>
        <file baseinstalldir="PHP" name="DisallowMultipleAssignmentsSniff.php" role="php">
         <tasks:replace from="@package_version@" to="version" type="package-info" />
        </file>
        <file baseinstalldir="PHP" name="DisallowObEndFlushSniff.php" role="php">
         <tasks:replace from="@package_version@" to="version" type="package-info" />
        </file>
        <file baseinstalldir="PHP" name="DisallowSizeFunctionsInLoopsSniff.php" role="php">
         <tasks:replace from="@package_version@" to="version" type="package-info" />
        </file>
        <file baseinstalldir="PHP" name="DiscouragedFunctionsSniff.php" role="php">
         <tasks:replace from="@package_version@" to="version" type="package-info" />
        </file>
        <file baseinstalldir="PHP" name="EmbeddedPhpSniff.php" role="php">
         <tasks:replace from="@package_version@" to="version" type="package-info" />
        </file>
        <file baseinstalldir="PHP" name="EvalSniff.php" role="php">
         <tasks:replace from="@package_version@" to="version" type="package-info" />
        </file>
        <file baseinstalldir="PHP" name="ForbiddenFunctionsSniff.php" role="php">
         <tasks:replace from="@package_version@" to="version" type="package-info" />
        </file>
        <file baseinstalldir="PHP" name="GlobalKeywordSniff.php" role="php">
         <tasks:replace from="@package_version@" to="version" type="package-info" />
        </file>
        <file baseinstalldir="PHP" name="HeredocSniff.php" role="php">
         <tasks:replace from="@package_version@" to="version" type="package-info" />
        </file>
        <file baseinstalldir="PHP" name="InnerFunctionsSniff.php" role="php">
         <tasks:replace from="@package_version@" to="version" type="package-info" />
        </file>
        <file baseinstalldir="PHP" name="LowercasePHPFunctionsSniff.php" role="php">
         <tasks:replace from="@package_version@" to="version" type="package-info" />
        </file>
        <file baseinstalldir="PHP" name="NonExecutableCodeSniff.php" role="php">
         <tasks:replace from="@package_version@" to="version" type="package-info" />
        </file>
       </dir>
       <dir name="Scope">
        <file baseinstalldir="PHP" name="MemberVarScopeSniff.php" role="php">
         <tasks:replace from="@package_version@" to="version" type="package-info" />
        </file>
        <file baseinstalldir="PHP" name="MethodScopeSniff.php" role="php">
         <tasks:replace from="@package_version@" to="version" type="package-info" />
        </file>
        <file baseinstalldir="PHP" name="StaticThisUsageSniff.php" role="php">
         <tasks:replace from="@package_version@" to="version" type="package-info" />
        </file>
       </dir>
       <dir name="Strings">
        <file baseinstalldir="PHP" name="ConcatenationSpacingSniff.php" role="php">
         <tasks:replace from="@package_version@" to="version" type="package-info" />
        </file>
        <file baseinstalldir="PHP" name="DoubleQuoteUsageSniff.php" role="php">
         <tasks:replace from="@package_version@" to="version" type="package-info" />
        </file>
        <file baseinstalldir="PHP" name="EchoedStringsSniff.php" role="php">
         <tasks:replace from="@package_version@" to="version" type="package-info" />
        </file>
       </dir>
       <dir name="WhiteSpace">
        <file baseinstalldir="PHP" name="CastSpacingSniff.php" role="php">
         <tasks:replace from="@package_version@" to="version" type="package-info" />
        </file>
        <file baseinstalldir="PHP" name="ControlStructureSpacingSniff.php" role="php">
         <tasks:replace from="@package_version@" to="version" type="package-info" />
        </file>
        <file baseinstalldir="PHP" name="FunctionClosingBraceSpaceSniff.php" role="php">
         <tasks:replace from="@package_version@" to="version" type="package-info" />
        </file>
        <file baseinstalldir="PHP" name="FunctionOpeningBraceSpaceSniff.php" role="php">
         <tasks:replace from="@package_version@" to="version" type="package-info" />
        </file>
        <file baseinstalldir="PHP" name="FunctionSpacingSniff.php" role="php">
         <tasks:replace from="@package_version@" to="version" type="package-info" />
        </file>
        <file baseinstalldir="PHP" name="LanguageConstructSpacingSniff.php" role="php">
         <tasks:replace from="@package_version@" to="version" type="package-info" />
        </file>
        <file baseinstalldir="PHP" name="LogicalOperatorSpacingSniff.php" role="php">
         <tasks:replace from="@package_version@" to="version" type="package-info" />
        </file>
        <file baseinstalldir="PHP" name="MemberVarSpacingSniff.php" role="php">
         <tasks:replace from="@package_version@" to="version" type="package-info" />
        </file>
        <file baseinstalldir="PHP" name="ObjectOperatorSpacingSniff.php" role="php">
         <tasks:replace from="@package_version@" to="version" type="package-info" />
        </file>
        <file baseinstalldir="PHP" name="OperatorSpacingSniff.php" role="php">
         <tasks:replace from="@package_version@" to="version" type="package-info" />
        </file>
        <file baseinstalldir="PHP" name="PropertyLabelSpacingSniff.php" role="php">
         <tasks:replace from="@package_version@" to="version" type="package-info" />
        </file>
        <file baseinstalldir="PHP" name="ScopeClosingBraceSniff.php" role="php">
         <tasks:replace from="@package_version@" to="version" type="package-info" />
        </file>
        <file baseinstalldir="PHP" name="ScopeKeywordSpacingSniff.php" role="php">
         <tasks:replace from="@package_version@" to="version" type="package-info" />
        </file>
        <file baseinstalldir="PHP" name="SemicolonSpacingSniff.php" role="php">
         <tasks:replace from="@package_version@" to="version" type="package-info" />
        </file>
        <file baseinstalldir="PHP" name="SuperfluousWhitespaceSniff.php" role="php">
         <tasks:replace from="@package_version@" to="version" type="package-info" />
        </file>
       </dir>
      </dir>
      <dir name="Tests">
       <dir name="Arrays">
        <file baseinstalldir="PHP" name="ArrayBracketSpacingUnitTest.inc" role="test" />
        <file baseinstalldir="PHP" name="ArrayBracketSpacingUnitTest.php" role="test">
         <tasks:replace from="@package_version@" to="version" type="package-info" />
        </file>
        <file baseinstalldir="PHP" name="ArrayDeclarationUnitTest.inc" role="test" />
        <file baseinstalldir="PHP" name="ArrayDeclarationUnitTest.php" role="test">
         <tasks:replace from="@package_version@" to="version" type="package-info" />
        </file>
       </dir>
       <dir name="Classes">
        <file baseinstalldir="PHP" name="ClassDeclarationUnitTest.inc" role="test" />
        <file baseinstalldir="PHP" name="ClassDeclarationUnitTest.php" role="test">
         <tasks:replace from="@package_version@" to="version" type="package-info" />
        </file>
        <file baseinstalldir="PHP" name="ClassFileNameUnitTest.inc" role="test" />
        <file baseinstalldir="PHP" name="ClassFileNameUnitTest.php" role="test">
         <tasks:replace from="@package_version@" to="version" type="package-info" />
        </file>
        <file baseinstalldir="PHP" name="DuplicatePropertyUnitTest.js" role="test" />
        <file baseinstalldir="PHP" name="DuplicatePropertyUnitTest.php" role="test">
         <tasks:replace from="@package_version@" to="version" type="package-info" />
        </file>
        <file baseinstalldir="PHP" name="LowercaseClassKeywordsUnitTest.inc" role="test" />
        <file baseinstalldir="PHP" name="LowercaseClassKeywordsUnitTest.php" role="test">
         <tasks:replace from="@package_version@" to="version" type="package-info" />
        </file>
        <file baseinstalldir="PHP" name="SelfMemberReferenceUnitTest.inc" role="test" />
        <file baseinstalldir="PHP" name="SelfMemberReferenceUnitTest.php" role="test">
         <tasks:replace from="@package_version@" to="version" type="package-info" />
        </file>
        <file baseinstalldir="PHP" name="ValidClassNameUnitTest.inc" role="test" />
        <file baseinstalldir="PHP" name="ValidClassNameUnitTest.php" role="test">
         <tasks:replace from="@package_version@" to="version" type="package-info" />
        </file>
       </dir>
       <dir name="CodeAnalysis">
        <file baseinstalldir="PHP" name="EmptyStatementUnitTest.inc" role="test" />
        <file baseinstalldir="PHP" name="EmptyStatementUnitTest.php" role="test">
         <tasks:replace from="@package_version@" to="version" type="package-info" />
        </file>
       </dir>
       <dir name="Commenting">
        <file baseinstalldir="PHP" name="BlockCommentUnitTest.inc" role="test" />
        <file baseinstalldir="PHP" name="BlockCommentUnitTest.php" role="test">
         <tasks:replace from="@package_version@" to="version" type="package-info" />
        </file>
        <file baseinstalldir="PHP" name="ClassCommentUnitTest.inc" role="test" />
        <file baseinstalldir="PHP" name="ClassCommentUnitTest.php" role="test">
         <tasks:replace from="@package_version@" to="version" type="package-info" />
        </file>
        <file baseinstalldir="PHP" name="ClosingDeclarationCommentUnitTest.inc" role="test" />
        <file baseinstalldir="PHP" name="ClosingDeclarationCommentUnitTest.php" role="test">
         <tasks:replace from="@package_version@" to="version" type="package-info" />
        </file>
        <file baseinstalldir="PHP" name="DocCommentAlignmentUnitTest.inc" role="test" />
        <file baseinstalldir="PHP" name="DocCommentAlignmentUnitTest.php" role="test">
         <tasks:replace from="@package_version@" to="version" type="package-info" />
        </file>
        <file baseinstalldir="PHP" name="EmptyCatchCommentUnitTest.inc" role="test" />
        <file baseinstalldir="PHP" name="EmptyCatchCommentUnitTest.php" role="test">
         <tasks:replace from="@package_version@" to="version" type="package-info" />
        </file>
        <file baseinstalldir="PHP" name="FileCommentUnitTest.inc" role="test" />
        <file baseinstalldir="PHP" name="FileCommentUnitTest.js" role="test" />
        <file baseinstalldir="PHP" name="FileCommentUnitTest.php" role="test">
         <tasks:replace from="@package_version@" to="version" type="package-info" />
        </file>
        <file baseinstalldir="PHP" name="FunctionCommentThrowTagUnitTest.inc" role="test" />
        <file baseinstalldir="PHP" name="FunctionCommentThrowTagUnitTest.php" role="test">
         <tasks:replace from="@package_version@" to="version" type="package-info" />
        </file>
        <file baseinstalldir="PHP" name="FunctionCommentUnitTest.inc" role="test" />
        <file baseinstalldir="PHP" name="FunctionCommentUnitTest.php" role="test">
         <tasks:replace from="@package_version@" to="version" type="package-info" />
        </file>
        <file baseinstalldir="PHP" name="InlineCommentUnitTest.inc" role="test" />
        <file baseinstalldir="PHP" name="InlineCommentUnitTest.js" role="test" />
        <file baseinstalldir="PHP" name="InlineCommentUnitTest.php" role="test">
         <tasks:replace from="@package_version@" to="version" type="package-info" />
        </file>
        <file baseinstalldir="PHP" name="LongConditionClosingCommentUnitTest.inc" role="test" />
        <file baseinstalldir="PHP" name="LongConditionClosingCommentUnitTest.js" role="test" />
        <file baseinstalldir="PHP" name="LongConditionClosingCommentUnitTest.php" role="test">
         <tasks:replace from="@package_version@" to="version" type="package-info" />
        </file>
        <file baseinstalldir="PHP" name="PostStatementCommentUnitTest.inc" role="test" />
        <file baseinstalldir="PHP" name="PostStatementCommentUnitTest.js" role="test" />
        <file baseinstalldir="PHP" name="PostStatementCommentUnitTest.php" role="test">
         <tasks:replace from="@package_version@" to="version" type="package-info" />
        </file>
        <file baseinstalldir="PHP" name="VariableCommentUnitTest.inc" role="test" />
        <file baseinstalldir="PHP" name="VariableCommentUnitTest.php" role="test">
         <tasks:replace from="@package_version@" to="version" type="package-info" />
        </file>
       </dir>
       <dir name="ControlStructures">
        <file baseinstalldir="PHP" name="ControlSignatureUnitTest.inc" role="test" />
        <file baseinstalldir="PHP" name="ControlSignatureUnitTest.js" role="test" />
        <file baseinstalldir="PHP" name="ControlSignatureUnitTest.php" role="test">
         <tasks:replace from="@package_version@" to="version" type="package-info" />
        </file>
        <file baseinstalldir="PHP" name="ElseIfDeclarationUnitTest.inc" role="test" />
        <file baseinstalldir="PHP" name="ElseIfDeclarationUnitTest.php" role="test">
         <tasks:replace from="@package_version@" to="version" type="package-info" />
        </file>
        <file baseinstalldir="PHP" name="ForEachLoopDeclarationUnitTest.inc" role="test" />
        <file baseinstalldir="PHP" name="ForEachLoopDeclarationUnitTest.php" role="test">
         <tasks:replace from="@package_version@" to="version" type="package-info" />
        </file>
        <file baseinstalldir="PHP" name="ForLoopDeclarationUnitTest.inc" role="test" />
        <file baseinstalldir="PHP" name="ForLoopDeclarationUnitTest.js" role="test" />
        <file baseinstalldir="PHP" name="ForLoopDeclarationUnitTest.php" role="test">
         <tasks:replace from="@package_version@" to="version" type="package-info" />
        </file>
        <file baseinstalldir="PHP" name="InlineIfDeclarationUnitTest.inc" role="test" />
        <file baseinstalldir="PHP" name="InlineIfDeclarationUnitTest.php" role="test">
         <tasks:replace from="@package_version@" to="version" type="package-info" />
        </file>
        <file baseinstalldir="PHP" name="LowercaseDeclarationUnitTest.inc" role="test" />
        <file baseinstalldir="PHP" name="LowercaseDeclarationUnitTest.php" role="test">
         <tasks:replace from="@package_version@" to="version" type="package-info" />
        </file>
        <file baseinstalldir="PHP" name="SwitchDeclarationUnitTest.inc" role="test" />
        <file baseinstalldir="PHP" name="SwitchDeclarationUnitTest.js" role="test" />
        <file baseinstalldir="PHP" name="SwitchDeclarationUnitTest.php" role="test">
         <tasks:replace from="@package_version@" to="version" type="package-info" />
        </file>
       </dir>
       <dir name="CSS">
        <file baseinstalldir="PHP" name="ClassDefinitionClosingBraceSpaceUnitTest.css" role="test" />
        <file baseinstalldir="PHP" name="ClassDefinitionClosingBraceSpaceUnitTest.php" role="test">
         <tasks:replace from="@package_version@" to="version" type="package-info" />
        </file>
        <file baseinstalldir="PHP" name="ClassDefinitionNameSpacingUnitTest.css" role="test" />
        <file baseinstalldir="PHP" name="ClassDefinitionNameSpacingUnitTest.php" role="test">
         <tasks:replace from="@package_version@" to="version" type="package-info" />
        </file>
        <file baseinstalldir="PHP" name="ClassDefinitionOpeningBraceSpaceUnitTest.css" role="test" />
        <file baseinstalldir="PHP" name="ClassDefinitionOpeningBraceSpaceUnitTest.php" role="test">
         <tasks:replace from="@package_version@" to="version" type="package-info" />
        </file>
        <file baseinstalldir="PHP" name="ColonSpacingUnitTest.css" role="test" />
        <file baseinstalldir="PHP" name="ColonSpacingUnitTest.php" role="test">
         <tasks:replace from="@package_version@" to="version" type="package-info" />
        </file>
        <file baseinstalldir="PHP" name="ColourDefinitionUnitTest.css" role="test" />
        <file baseinstalldir="PHP" name="ColourDefinitionUnitTest.php" role="test">
         <tasks:replace from="@package_version@" to="version" type="package-info" />
        </file>
        <file baseinstalldir="PHP" name="DisallowMultipleStyleDefinitionsUnitTest.css" role="test" />
        <file baseinstalldir="PHP" name="DisallowMultipleStyleDefinitionsUnitTest.php" role="test">
         <tasks:replace from="@package_version@" to="version" type="package-info" />
        </file>
        <file baseinstalldir="PHP" name="DuplicateClassDefinitionUnitTest.css" role="test" />
        <file baseinstalldir="PHP" name="DuplicateClassDefinitionUnitTest.php" role="test">
         <tasks:replace from="@package_version@" to="version" type="package-info" />
        </file>
        <file baseinstalldir="PHP" name="DuplicateStyleDefinitionUnitTest.css" role="test" />
        <file baseinstalldir="PHP" name="DuplicateStyleDefinitionUnitTest.php" role="test">
         <tasks:replace from="@package_version@" to="version" type="package-info" />
        </file>
        <file baseinstalldir="PHP" name="EmptyClassDefinitionUnitTest.css" role="test" />
        <file baseinstalldir="PHP" name="EmptyClassDefinitionUnitTest.php" role="test">
         <tasks:replace from="@package_version@" to="version" type="package-info" />
        </file>
        <file baseinstalldir="PHP" name="EmptyStyleDefinitionUnitTest.css" role="test" />
        <file baseinstalldir="PHP" name="EmptyStyleDefinitionUnitTest.php" role="test">
         <tasks:replace from="@package_version@" to="version" type="package-info" />
        </file>
        <file baseinstalldir="PHP" name="ForbiddenStylesUnitTest.css" role="test" />
        <file baseinstalldir="PHP" name="ForbiddenStylesUnitTest.php" role="test">
         <tasks:replace from="@package_version@" to="version" type="package-info" />
        </file>
        <file baseinstalldir="PHP" name="IndentationUnitTest.css" role="test" />
        <file baseinstalldir="PHP" name="IndentationUnitTest.php" role="test">
         <tasks:replace from="@package_version@" to="version" type="package-info" />
        </file>
        <file baseinstalldir="PHP" name="LowercaseStyleDefinitionUnitTest.css" role="test" />
        <file baseinstalldir="PHP" name="LowercaseStyleDefinitionUnitTest.php" role="test">
         <tasks:replace from="@package_version@" to="version" type="package-info" />
        </file>
        <file baseinstalldir="PHP" name="MissingColonUnitTest.css" role="test" />
        <file baseinstalldir="PHP" name="MissingColonUnitTest.php" role="test">
         <tasks:replace from="@package_version@" to="version" type="package-info" />
        </file>
        <file baseinstalldir="PHP" name="NamedColoursUnitTest.css" role="test" />
        <file baseinstalldir="PHP" name="NamedColoursUnitTest.php" role="test">
         <tasks:replace from="@package_version@" to="version" type="package-info" />
        </file>
        <file baseinstalldir="PHP" name="OpacityUnitTest.css" role="test" />
        <file baseinstalldir="PHP" name="OpacityUnitTest.php" role="test">
         <tasks:replace from="@package_version@" to="version" type="package-info" />
        </file>
        <file baseinstalldir="PHP" name="SemicolonSpacingUnitTest.css" role="test" />
        <file baseinstalldir="PHP" name="SemicolonSpacingUnitTest.php" role="test">
         <tasks:replace from="@package_version@" to="version" type="package-info" />
        </file>
        <file baseinstalldir="PHP" name="ShorthandSizeUnitTest.css" role="test" />
        <file baseinstalldir="PHP" name="ShorthandSizeUnitTest.php" role="test">
         <tasks:replace from="@package_version@" to="version" type="package-info" />
        </file>
       </dir>
       <dir name="Debug">
        <file baseinstalldir="PHP" name="JavaScriptLintUnitTest.js" role="test" />
        <file baseinstalldir="PHP" name="JavaScriptLintUnitTest.php" role="test">
         <tasks:replace from="@package_version@" to="version" type="package-info" />
        </file>
        <file baseinstalldir="PHP" name="JSLintUnitTest.js" role="test" />
        <file baseinstalldir="PHP" name="JSLintUnitTest.php" role="test">
         <tasks:replace from="@package_version@" to="version" type="package-info" />
        </file>
       </dir>
       <dir name="Files">
        <file baseinstalldir="PHP" name="FileExtensionUnitTest.1.inc" role="test" />
        <file baseinstalldir="PHP" name="FileExtensionUnitTest.2.inc" role="test" />
        <file baseinstalldir="PHP" name="FileExtensionUnitTest.3.inc" role="test" />
        <file baseinstalldir="PHP" name="FileExtensionUnitTest.4.inc" role="test" />
        <file baseinstalldir="PHP" name="FileExtensionUnitTest.php" role="test">
         <tasks:replace from="@package_version@" to="version" type="package-info" />
        </file>
       </dir>
       <dir name="Formatting">
        <file baseinstalldir="PHP" name="OperatorBracketUnitTest.inc" role="test" />
        <file baseinstalldir="PHP" name="OperatorBracketUnitTest.js" role="test" />
        <file baseinstalldir="PHP" name="OperatorBracketUnitTest.php" role="test">
         <tasks:replace from="@package_version@" to="version" type="package-info" />
        </file>
       </dir>
       <dir name="Functions">
        <file baseinstalldir="PHP" name="FunctionDeclarationArgumentSpacingUnitTest.inc" role="test" />
        <file baseinstalldir="PHP" name="FunctionDeclarationArgumentSpacingUnitTest.php" role="test">
         <tasks:replace from="@package_version@" to="version" type="package-info" />
        </file>
        <file baseinstalldir="PHP" name="FunctionDeclarationUnitTest.inc" role="test" />
        <file baseinstalldir="PHP" name="FunctionDeclarationUnitTest.php" role="test">
         <tasks:replace from="@package_version@" to="version" type="package-info" />
        </file>
        <file baseinstalldir="PHP" name="FunctionDuplicateArgumentUnitTest.inc" role="test" />
        <file baseinstalldir="PHP" name="FunctionDuplicateArgumentUnitTest.php" role="test">
         <tasks:replace from="@package_version@" to="version" type="package-info" />
        </file>
        <file baseinstalldir="PHP" name="GlobalFunctionUnitTest.inc" role="test" />
        <file baseinstalldir="PHP" name="GlobalFunctionUnitTest.php" role="test">
         <tasks:replace from="@package_version@" to="version" type="package-info" />
        </file>
        <file baseinstalldir="PHP" name="LowercaseFunctionKeywordsUnitTest.inc" role="test" />
        <file baseinstalldir="PHP" name="LowercaseFunctionKeywordsUnitTest.php" role="test">
         <tasks:replace from="@package_version@" to="version" type="package-info" />
        </file>
        <file baseinstalldir="PHP" name="MultiLineFunctionDeclarationUnitTest.inc" role="test" />
        <file baseinstalldir="PHP" name="MultiLineFunctionDeclarationUnitTest.php" role="test">
         <tasks:replace from="@package_version@" to="version" type="package-info" />
        </file>
       </dir>
       <dir name="NamingConventions">
        <file baseinstalldir="PHP" name="ConstantCaseUnitTest.inc" role="test" />
        <file baseinstalldir="PHP" name="ConstantCaseUnitTest.js" role="test" />
        <file baseinstalldir="PHP" name="ConstantCaseUnitTest.php" role="test">
         <tasks:replace from="@package_version@" to="version" type="package-info" />
        </file>
        <file baseinstalldir="PHP" name="ValidFunctionNameUnitTest.inc" role="test" />
        <file baseinstalldir="PHP" name="ValidFunctionNameUnitTest.php" role="test">
         <tasks:replace from="@package_version@" to="version" type="package-info" />
        </file>
        <file baseinstalldir="PHP" name="ValidVariableNameUnitTest.inc" role="test" />
        <file baseinstalldir="PHP" name="ValidVariableNameUnitTest.php" role="test">
         <tasks:replace from="@package_version@" to="version" type="package-info" />
        </file>
       </dir>
       <dir name="Objects">
        <file baseinstalldir="PHP" name="DisallowObjectStringIndexUnitTest.js" role="test" />
        <file baseinstalldir="PHP" name="DisallowObjectStringIndexUnitTest.php" role="test">
         <tasks:replace from="@package_version@" to="version" type="package-info" />
        </file>
        <file baseinstalldir="PHP" name="ObjectInstantiationUnitTest.inc" role="test" />
        <file baseinstalldir="PHP" name="ObjectInstantiationUnitTest.php" role="test">
         <tasks:replace from="@package_version@" to="version" type="package-info" />
        </file>
        <file baseinstalldir="PHP" name="ObjectMemberCommaUnitTest.js" role="test" />
        <file baseinstalldir="PHP" name="ObjectMemberCommaUnitTest.php" role="test">
         <tasks:replace from="@package_version@" to="version" type="package-info" />
        </file>
       </dir>
       <dir name="Operators">
        <file baseinstalldir="PHP" name="ComparisonOperatorUsageUnitTest.inc" role="test" />
        <file baseinstalldir="PHP" name="ComparisonOperatorUsageUnitTest.js" role="test" />
        <file baseinstalldir="PHP" name="ComparisonOperatorUsageUnitTest.php" role="test">
         <tasks:replace from="@package_version@" to="version" type="package-info" />
        </file>
        <file baseinstalldir="PHP" name="IncrementDecrementUsageUnitTest.inc" role="test" />
        <file baseinstalldir="PHP" name="IncrementDecrementUsageUnitTest.php" role="test">
         <tasks:replace from="@package_version@" to="version" type="package-info" />
        </file>
        <file baseinstalldir="PHP" name="ValidLogicalOperatorsUnitTest.inc" role="test" />
        <file baseinstalldir="PHP" name="ValidLogicalOperatorsUnitTest.php" role="test">
         <tasks:replace from="@package_version@" to="version" type="package-info" />
        </file>
       </dir>
       <dir name="PHP">
        <file baseinstalldir="PHP" name="CommentedOutCodeUnitTest.css" role="test" />
        <file baseinstalldir="PHP" name="CommentedOutCodeUnitTest.inc" role="test" />
        <file baseinstalldir="PHP" name="CommentedOutCodeUnitTest.php" role="test">
         <tasks:replace from="@package_version@" to="version" type="package-info" />
        </file>
        <file baseinstalldir="PHP" name="DisallowBooleanStatementUnitTest.inc" role="test" />
        <file baseinstalldir="PHP" name="DisallowBooleanStatementUnitTest.php" role="test">
         <tasks:replace from="@package_version@" to="version" type="package-info" />
        </file>
        <file baseinstalldir="PHP" name="DisallowComparisonAssignmentUnitTest.inc" role="test" />
        <file baseinstalldir="PHP" name="DisallowComparisonAssignmentUnitTest.php" role="test">
         <tasks:replace from="@package_version@" to="version" type="package-info" />
        </file>
        <file baseinstalldir="PHP" name="DisallowInlineIfUnitTest.inc" role="test" />
        <file baseinstalldir="PHP" name="DisallowInlineIfUnitTest.js" role="test" />
        <file baseinstalldir="PHP" name="DisallowInlineIfUnitTest.php" role="test">
         <tasks:replace from="@package_version@" to="version" type="package-info" />
        </file>
        <file baseinstalldir="PHP" name="DisallowMultipleAssignmentsUnitTest.inc" role="test" />
        <file baseinstalldir="PHP" name="DisallowMultipleAssignmentsUnitTest.php" role="test">
         <tasks:replace from="@package_version@" to="version" type="package-info" />
        </file>
        <file baseinstalldir="PHP" name="DisallowObEndFlushUnitTest.inc" role="test" />
        <file baseinstalldir="PHP" name="DisallowObEndFlushUnitTest.php" role="test">
         <tasks:replace from="@package_version@" to="version" type="package-info" />
        </file>
        <file baseinstalldir="PHP" name="DisallowSizeFunctionsInLoopsUnitTest.inc" role="test" />
        <file baseinstalldir="PHP" name="DisallowSizeFunctionsInLoopsUnitTest.js" role="test" />
        <file baseinstalldir="PHP" name="DisallowSizeFunctionsInLoopsUnitTest.php" role="test">
         <tasks:replace from="@package_version@" to="version" type="package-info" />
        </file>
        <file baseinstalldir="PHP" name="DiscouragedFunctionsUnitTest.inc" role="test" />
        <file baseinstalldir="PHP" name="DiscouragedFunctionsUnitTest.php" role="test">
         <tasks:replace from="@package_version@" to="version" type="package-info" />
        </file>
        <file baseinstalldir="PHP" name="EmbeddedPhpUnitTest.inc" role="test" />
        <file baseinstalldir="PHP" name="EmbeddedPhpUnitTest.php" role="test">
         <tasks:replace from="@package_version@" to="version" type="package-info" />
        </file>
        <file baseinstalldir="PHP" name="EvalUnitTest.inc" role="test" />
        <file baseinstalldir="PHP" name="EvalUnitTest.php" role="test">
         <tasks:replace from="@package_version@" to="version" type="package-info" />
        </file>
        <file baseinstalldir="PHP" name="ForbiddenFunctionsUnitTest.inc" role="test" />
        <file baseinstalldir="PHP" name="ForbiddenFunctionsUnitTest.php" role="test">
         <tasks:replace from="@package_version@" to="version" type="package-info" />
        </file>
        <file baseinstalldir="PHP" name="GlobalKeywordUnitTest.inc" role="test" />
        <file baseinstalldir="PHP" name="GlobalKeywordUnitTest.php" role="test">
         <tasks:replace from="@package_version@" to="version" type="package-info" />
        </file>
        <file baseinstalldir="PHP" name="HeredocUnitTest.inc" role="test" />
        <file baseinstalldir="PHP" name="HeredocUnitTest.php" role="test">
         <tasks:replace from="@package_version@" to="version" type="package-info" />
        </file>
        <file baseinstalldir="PHP" name="InnerFunctionsUnitTest.inc" role="test" />
        <file baseinstalldir="PHP" name="InnerFunctionsUnitTest.php" role="test">
         <tasks:replace from="@package_version@" to="version" type="package-info" />
        </file>
        <file baseinstalldir="PHP" name="LowercasePHPFunctionsUnitTest.inc" role="test" />
        <file baseinstalldir="PHP" name="LowercasePHPFunctionsUnitTest.php" role="test">
         <tasks:replace from="@package_version@" to="version" type="package-info" />
        </file>
        <file baseinstalldir="PHP" name="NonExecutableCodeUnitTest.inc" role="test" />
        <file baseinstalldir="PHP" name="NonExecutableCodeUnitTest.php" role="test">
         <tasks:replace from="@package_version@" to="version" type="package-info" />
        </file>
       </dir>
       <dir name="Scope">
        <file baseinstalldir="PHP" name="MemberVarScopeUnitTest.inc" role="test" />
        <file baseinstalldir="PHP" name="MemberVarScopeUnitTest.php" role="test">
         <tasks:replace from="@package_version@" to="version" type="package-info" />
        </file>
        <file baseinstalldir="PHP" name="MethodScopeUnitTest.inc" role="test" />
        <file baseinstalldir="PHP" name="MethodScopeUnitTest.php" role="test">
         <tasks:replace from="@package_version@" to="version" type="package-info" />
        </file>
        <file baseinstalldir="PHP" name="StaticThisUsageUnitTest.inc" role="test" />
        <file baseinstalldir="PHP" name="StaticThisUsageUnitTest.php" role="test">
         <tasks:replace from="@package_version@" to="version" type="package-info" />
        </file>
       </dir>
       <dir name="Strings">
        <file baseinstalldir="PHP" name="ConcatenationSpacingUnitTest.inc" role="test" />
        <file baseinstalldir="PHP" name="ConcatenationSpacingUnitTest.php" role="test">
         <tasks:replace from="@package_version@" to="version" type="package-info" />
        </file>
        <file baseinstalldir="PHP" name="DoubleQuoteUsageUnitTest.inc" role="test" />
        <file baseinstalldir="PHP" name="DoubleQuoteUsageUnitTest.php" role="test">
         <tasks:replace from="@package_version@" to="version" type="package-info" />
        </file>
        <file baseinstalldir="PHP" name="EchoedStringsUnitTest.inc" role="test" />
        <file baseinstalldir="PHP" name="EchoedStringsUnitTest.php" role="test">
         <tasks:replace from="@package_version@" to="version" type="package-info" />
        </file>
       </dir>
       <dir name="WhiteSpace">
        <file baseinstalldir="PHP" name="CastSpacingUnitTest.inc" role="test" />
        <file baseinstalldir="PHP" name="CastSpacingUnitTest.php" role="test">
         <tasks:replace from="@package_version@" to="version" type="package-info" />
        </file>
        <file baseinstalldir="PHP" name="ControlStructureSpacingUnitTest.inc" role="test" />
        <file baseinstalldir="PHP" name="ControlStructureSpacingUnitTest.js" role="test" />
        <file baseinstalldir="PHP" name="ControlStructureSpacingUnitTest.php" role="test">
         <tasks:replace from="@package_version@" to="version" type="package-info" />
        </file>
        <file baseinstalldir="PHP" name="FunctionClosingBraceSpaceUnitTest.inc" role="test" />
        <file baseinstalldir="PHP" name="FunctionClosingBraceSpaceUnitTest.js" role="test" />
        <file baseinstalldir="PHP" name="FunctionClosingBraceSpaceUnitTest.php" role="test">
         <tasks:replace from="@package_version@" to="version" type="package-info" />
        </file>
        <file baseinstalldir="PHP" name="FunctionOpeningBraceSpaceUnitTest.inc" role="test" />
        <file baseinstalldir="PHP" name="FunctionOpeningBraceSpaceUnitTest.js" role="test" />
        <file baseinstalldir="PHP" name="FunctionOpeningBraceSpaceUnitTest.php" role="test">
         <tasks:replace from="@package_version@" to="version" type="package-info" />
        </file>
        <file baseinstalldir="PHP" name="FunctionSpacingUnitTest.inc" role="test" />
        <file baseinstalldir="PHP" name="FunctionSpacingUnitTest.php" role="test">
         <tasks:replace from="@package_version@" to="version" type="package-info" />
        </file>
        <file baseinstalldir="PHP" name="LanguageConstructSpacingUnitTest.inc" role="test" />
        <file baseinstalldir="PHP" name="LanguageConstructSpacingUnitTest.php" role="test">
         <tasks:replace from="@package_version@" to="version" type="package-info" />
        </file>
        <file baseinstalldir="PHP" name="LogicalOperatorSpacingUnitTest.inc" role="test" />
        <file baseinstalldir="PHP" name="LogicalOperatorSpacingUnitTest.js" role="test" />
        <file baseinstalldir="PHP" name="LogicalOperatorSpacingUnitTest.php" role="test">
         <tasks:replace from="@package_version@" to="version" type="package-info" />
        </file>
        <file baseinstalldir="PHP" name="MemberVarSpacingUnitTest.inc" role="test" />
        <file baseinstalldir="PHP" name="MemberVarSpacingUnitTest.php" role="test">
         <tasks:replace from="@package_version@" to="version" type="package-info" />
        </file>
        <file baseinstalldir="PHP" name="ObjectOperatorSpacingUnitTest.inc" role="test" />
        <file baseinstalldir="PHP" name="ObjectOperatorSpacingUnitTest.php" role="test">
         <tasks:replace from="@package_version@" to="version" type="package-info" />
        </file>
        <file baseinstalldir="PHP" name="OperatorSpacingUnitTest.inc" role="test" />
        <file baseinstalldir="PHP" name="OperatorSpacingUnitTest.js" role="test" />
        <file baseinstalldir="PHP" name="OperatorSpacingUnitTest.php" role="test">
         <tasks:replace from="@package_version@" to="version" type="package-info" />
        </file>
        <file baseinstalldir="PHP" name="PropertyLabelSpacingUnitTest.js" role="test" />
        <file baseinstalldir="PHP" name="PropertyLabelSpacingUnitTest.php" role="test">
         <tasks:replace from="@package_version@" to="version" type="package-info" />
        </file>
        <file baseinstalldir="PHP" name="ScopeClosingBraceUnitTest.inc" role="test" />
        <file baseinstalldir="PHP" name="ScopeClosingBraceUnitTest.php" role="test">
         <tasks:replace from="@package_version@" to="version" type="package-info" />
        </file>
        <file baseinstalldir="PHP" name="ScopeKeywordSpacingUnitTest.inc" role="test" />
        <file baseinstalldir="PHP" name="ScopeKeywordSpacingUnitTest.php" role="test">
         <tasks:replace from="@package_version@" to="version" type="package-info" />
        </file>
        <file baseinstalldir="PHP" name="SemicolonSpacingUnitTest.inc" role="test" />
        <file baseinstalldir="PHP" name="SemicolonSpacingUnitTest.js" role="test" />
        <file baseinstalldir="PHP" name="SemicolonSpacingUnitTest.php" role="test">
         <tasks:replace from="@package_version@" to="version" type="package-info" />
        </file>
        <file baseinstalldir="PHP" name="SuperfluousWhitespaceUnitTest.1.css" role="test" />
        <file baseinstalldir="PHP" name="SuperfluousWhitespaceUnitTest.1.js" role="test" />
        <file baseinstalldir="PHP" name="SuperfluousWhitespaceUnitTest.2.css" role="test" />
        <file baseinstalldir="PHP" name="SuperfluousWhitespaceUnitTest.2.js" role="test" />
        <file baseinstalldir="PHP" name="SuperfluousWhitespaceUnitTest.3.css" role="test" />
        <file baseinstalldir="PHP" name="SuperfluousWhitespaceUnitTest.3.js" role="test" />
        <file baseinstalldir="PHP" name="SuperfluousWhitespaceUnitTest.inc" role="test" />
        <file baseinstalldir="PHP" name="SuperfluousWhitespaceUnitTest.php" role="test">
         <tasks:replace from="@package_version@" to="version" type="package-info" />
        </file>
       </dir>
      </dir>
      <file baseinstalldir="PHP" name="ruleset.xml" role="php" />
     </dir>
     <dir name="Zend">
      <dir name="Docs">
       <dir name="Debug">
        <file baseinstalldir="PHP" name="CodeAnalyzerStandard.xml" role="php" />
       </dir>
       <dir name="Files">
        <file baseinstalldir="PHP" name="ClosingTagStandard.xml" role="php" />
       </dir>
       <dir name="NamingConventions">
        <file baseinstalldir="PHP" name="ValidVariableNameStandard.xml" role="php" />
       </dir>
      </dir>
      <dir name="Sniffs">
       <dir name="Debug">
        <file baseinstalldir="PHP" name="CodeAnalyzerSniff.php" role="php">
         <tasks:replace from="@package_version@" to="version" type="package-info" />
        </file>
       </dir>
       <dir name="Files">
        <file baseinstalldir="PHP" name="ClosingTagSniff.php" role="php">
         <tasks:replace from="@package_version@" to="version" type="package-info" />
        </file>
       </dir>
       <dir name="NamingConventions">
        <file baseinstalldir="PHP" name="ValidVariableNameSniff.php" role="php">
         <tasks:replace from="@package_version@" to="version" type="package-info" />
        </file>
       </dir>
      </dir>
      <dir name="Tests">
       <dir name="Debug">
        <file baseinstalldir="PHP" name="CodeAnalyzerUnitTest.inc" role="test" />
        <file baseinstalldir="PHP" name="CodeAnalyzerUnitTest.php" role="test">
         <tasks:replace from="@package_version@" to="version" type="package-info" />
        </file>
       </dir>
       <dir name="Files">
        <file baseinstalldir="PHP" name="ClosingTagUnitTest.inc" role="test" />
        <file baseinstalldir="PHP" name="ClosingTagUnitTest.php" role="test">
         <tasks:replace from="@package_version@" to="version" type="package-info" />
        </file>
       </dir>
       <dir name="NamingConventions">
        <file baseinstalldir="PHP" name="ValidVariableNameUnitTest.inc" role="test" />
        <file baseinstalldir="PHP" name="ValidVariableNameUnitTest.php" role="test">
         <tasks:replace from="@package_version@" to="version" type="package-info" />
        </file>
       </dir>
      </dir>
      <file baseinstalldir="PHP" name="ruleset.xml" role="php" />
     </dir>
     <file baseinstalldir="PHP" name="AbstractPatternSniff.php" role="php">
      <tasks:replace from="@package_version@" to="version" type="package-info" />
     </file>
     <file baseinstalldir="PHP" name="AbstractScopeSniff.php" role="php">
      <tasks:replace from="@package_version@" to="version" type="package-info" />
     </file>
     <file baseinstalldir="PHP" name="AbstractVariableSniff.php" role="php">
      <tasks:replace from="@package_version@" to="version" type="package-info" />
     </file>
     <file baseinstalldir="PHP" name="IncorrectPatternException.php" role="php">
      <tasks:replace from="@package_version@" to="version" type="package-info" />
     </file>
    </dir>
    <dir name="Tokenizers">
     <file baseinstalldir="PHP" name="CSS.php" role="php">
      <tasks:replace from="@package_version@" to="version" type="package-info" />
     </file>
     <file baseinstalldir="PHP" name="JS.php" role="php">
      <tasks:replace from="@package_version@" to="version" type="package-info" />
     </file>
     <file baseinstalldir="PHP" name="PHP.php" role="php">
      <tasks:replace from="@package_version@" to="version" type="package-info" />
     </file>
    </dir>
    <file baseinstalldir="PHP" name="CLI.php" role="php">
     <tasks:replace from="@package_version@" to="version" type="package-info" />
    </file>
    <file baseinstalldir="PHP" name="Exception.php" role="php">
     <tasks:replace from="@package_version@" to="version" type="package-info" />
    </file>
    <file baseinstalldir="PHP" name="File.php" role="php">
     <tasks:replace from="@package_version@" to="version" type="package-info" />
    </file>
    <file baseinstalldir="PHP" name="Report.php" role="php">
     <tasks:replace from="@package_version@" to="version" type="package-info" />
    </file>
    <file baseinstalldir="PHP" name="Reporting.php" role="php">
     <tasks:replace from="@package_version@" to="version" type="package-info" />
    </file>
    <file baseinstalldir="PHP" name="Sniff.php" role="php">
     <tasks:replace from="@package_version@" to="version" type="package-info" />
    </file>
    <file baseinstalldir="PHP" name="Tokens.php" role="php">
     <tasks:replace from="@package_version@" to="version" type="package-info" />
    </file>
   </dir>
  </dir>
 </contents>
 <dependencies>
  <required>
   <php>
    <min>5.1.2</min>
   </php>
   <pearinstaller>
    <min>1.4.0b1</min>
   </pearinstaller>
  </required>
  <optional>
   <package>
    <name>PHP_Timer</name>
    <channel>pear.phpunit.de</channel>
   </package>
  </optional>
 </dependencies>
 <phprelease>
  <installconditions>
   <os>
    <name>windows</name>
   </os>
  </installconditions>
  <filelist>
   <install as="phpcs" name="scripts/phpcs" />
   <install as="phpcs.bat" name="scripts/phpcs.bat" />
   <install as="AllTests.php" name="tests/AllTests.php" />
   <install as="TestSuite.php" name="tests/TestSuite.php" />
   <install as="CodeSniffer/Core/AllTests.php" name="tests/Core/AllTests.php" />
   <install as="CodeSniffer/Core/IsCamelCapsTest.php" name="tests/Core/IsCamelCapsTest.php" />
   <install as="CodeSniffer/Core/ErrorSuppressionTest.php" name="tests/Core/ErrorSuppressionTest.php" />
   <install as="CodeSniffer/Core/File/GetMethodParametersTest.php" name="tests/Core/File/GetMethodParametersTest.php" />
   <install as="CodeSniffer/Standards/AllSniffs.php" name="tests/Standards/AllSniffs.php" />
   <install as="CodeSniffer/Standards/AbstractSniffUnitTest.php" name="tests/Standards/AbstractSniffUnitTest.php" />
  </filelist>
 </phprelease>
 <phprelease>
  <filelist>
   <install as="phpcs" name="scripts/phpcs" />
   <install as="AllTests.php" name="tests/AllTests.php" />
   <install as="TestSuite.php" name="tests/TestSuite.php" />
   <install as="CodeSniffer/Core/AllTests.php" name="tests/Core/AllTests.php" />
   <install as="CodeSniffer/Core/IsCamelCapsTest.php" name="tests/Core/IsCamelCapsTest.php" />
   <install as="CodeSniffer/Core/ErrorSuppressionTest.php" name="tests/Core/ErrorSuppressionTest.php" />
   <install as="CodeSniffer/Core/File/GetMethodParametersTest.php" name="tests/Core/File/GetMethodParametersTest.php" />
   <install as="CodeSniffer/Standards/AllSniffs.php" name="tests/Standards/AllSniffs.php" />
   <install as="CodeSniffer/Standards/AbstractSniffUnitTest.php" name="tests/Standards/AbstractSniffUnitTest.php" />
   <ignore name="scripts/phpcs.bat" />
  </filelist>
 </phprelease>
 <changelog>
  <release>
   <version>
    <release>1.5.0RC3</release>
    <api>1.5.0RC3</api>
   </version>
   <stability>
    <release>beta</release>
    <api>beta</api>
   </stability>
   <date>2013-07-25</date>
   <license uri="https://github.com/squizlabs/PHP_CodeSniffer/blob/master/licence.txt">BSD License</license>
   <notes>
    - Added report type --report=json to show the error list and total counts for all checked files
      -- Thanks to Jeffrey Fisher for the contribution
    - PHP_CodeSniffer::isCamelCaps now allows for acronyms at the start of a string if the strict flag is FALSE
      -- acronyms are defined as at least 2 uppercase characters in a row
      -- e.g., the following is now valid camel caps with strict set to FALSE: XMLParser
    - The PHP tokenizer now tokenizes goto labels as T_GOTO_LABEL instead of T_STRING followed by T_COLON
    - The JS tokenizer now has support for the T_THROW token
    - Symlinked directories inside CodeSniffer/Standards and in ruleset.xml files are now supported
      -- Only available since PHP 5.2.11 and 5.3.1
      -- Thanks to Maik Penz for the patch
    - The JS tokenizer now correctly identifies T_INLINE_ELSE tokens instead of leaving them as T_COLON
      -- Thanks to Arnout Boks for the patch
    - Explaining a standard (phpcs -e) that uses namespaces now works correctly
    - Restricting a check to specific sniffs (phpcs --sniffs=...) now works correctly with namespaced sniffs
      -- Thanks to Maik Penz for the patch
    - Docs added for the entire Generic standard, and many sniffs from other standards are now documented as well
      -- Thanks to Spencer Rinehart for the contribution
    - Clearer error message for when the sniff class name does not match the directory structure
    - Generated HTML docs now correctly show the open PHP tag in code comparison blocks
    - Added Generic InlineHTMLSniff to ensure a file only contains PHP code
    - Added Squiz ShorthandSizeSniff to check that CSS sizes are using shorthand notation only when 1 or 2 values are used
    - Added Squiz ForbiddenStylesSniff to ban the use of some deprecated browser-specific styles
    - Added Squiz NamedColoursSniff to ban the use of colour names
    - PSR2 standard no longer enforces no whitespace between the closing parenthesis of a function call and the semicolon
    - PSR2 ClassDeclarationSniff now ignores empty classes when checking the end brace position
    - PSR2 SwitchDeclarationSniff no longer reports errors for empty lines between CASE statements
    - PEAR ObjectOperatorIndentSniff now has a setting to specify how many spaces code should be indented
      -- Default remains at 4; override the indent setting in a ruleset.xml file to change
      -- Thanks to Andrey Mindubaev for the patch
    - Squiz FileExtensionSniff now supports traits
      -- Thanks to Lucas Green for the patch
    - Squiz ArrayDeclarationSniff no longer reports errors for no comma at the end of a line that contains a function call
    - Squiz SwitchDeclarationSniff now supports T_CONTINUE and T_THROW as valid case/default breaking statements
    - Squiz CommentedOutCodeSniff is now better at ignoring commented out HTML, XML and regular expressions
    - Squiz DisallowComparisonAssignmentSniff no longer throws errors for the third expression in a FOR statement
    - Squiz ColourDefinitionSniff no longer throws errors for some CSS class names
    - Squiz ControlStructureSpacingSniff now supports all types of CASE/DEFAULT breaking statements
    - Generic CallTimePassByReferenceSniff now reports errors for functions called using a variable
      -- Thanks to Maik Penz for the patch
    - Generic ConstructorNameSniff no longer throws a notice for abstract constructors inside abstract classes
      -- Thanks to Spencer Rinehart for the patch
    - Squiz ComparisonOperatorUsageSniff now checks inside elseif statements
      -- Thanks to Arnout Boks for the patch
    - Squiz OperatorSpacingSniff now reports errors for no spacing around inline then and else tokens
      -- Thanks to Arnout Boks for the patch
    - Fixed bug #19811 : Comments not ignored in all cases in AbstractPatternSniff
      -- Thanks to Erik Wiffin for the patch
    - Fixed bug #19892 : ELSE with no braces causes incorrect SWITCH break statement indentation error
    - Fixed bug #19897 : Indenting warnings in templates not consistent
    - Fixed bug #19908 : PEAR MultiLineCondition Does Not Apply elseif
    - Fixed bug #19930 : option --report-file generate an empty file
    - Fixed bug #19935 : notify-send reports do not vanish in gnome-shell
      -- Thanks to Christian Weiske for the patch
    - Fixed bug #19944 : docblock squiz sniff "return void" trips over return in lambda function
    - Fixed bug #19953 : PSR2 - Spaces before interface name for abstract class
    - Fixed bug #19956 : phpcs warns for Type Hint missing Resource
    - Fixed bug #19957 : Does not understand trait method aliasing
    - Fixed bug #19968 : Permission denied on excluded directory
    - Fixed bug #19969 : Sniffs with namespace not recognized in reports
    - Fixed bug #19997 : Class names incorrectly detected as constants
   </notes>
  </release>
  <release>
   <version>
    <release>1.5.0RC2</release>
    <api>1.5.0RC2</api>
   </version>
   <stability>
    <release>beta</release>
    <api>beta</api>
   </stability>
   <date>2013-04-04</date>
   <license uri="https://github.com/squizlabs/PHP_CodeSniffer/blob/master/licence.txt">BSD License</license>
   <notes>
    - Ruleset processing has been rewritten to be more predictable
      -- Provides much better support for relative paths inside ruleset files
      -- May mean that sniffs that were previously ignored are now being included when importing external rulesets
      -- Ruleset processing output can be seen by using the -vv command line argument
      -- Internal sniff registering functions have all changed, so please review custom scripts
    - You can now pass multiple coding standards on the command line, comma separated (request #19144)
      -- Works with built-in or custom standards and rulesets, or a mix of both
    - You can now exclude directories or whole standards in a ruleset XML file (request #19731)
      -- e.g., exclude "Generic.Commenting" or just "Generic"
      -- You can also pass in a path to a directory instead, if you know it
    - Added Generic LowerCaseKeywordSniff to ensure all PHP keywords are defined in lowercase
      -- The PSR2 and Squiz standards now use this sniff
    - Added Generic SAPIUsageSniff to ensure the PHP_SAPI constant is used instead of php_sapi_name() (request #19863)
    - Squiz FunctionSpacingSniff now has a setting to specify how many lines there should between functions (request #19843)
      -- Default remains at 2
      -- Override the "spacing" setting in a ruleset.xml file to change
    - Squiz LowercasePHPFunctionSniff no longer throws errors for the limited set of PHP keywords it was checking
      -- Add a rule for Generic.PHP.LowerCaseKeyword to your ruleset to replicate this functionality
    - Added support for the PHP 5.4 T_CALLABLE token so it can be used in lower PHP versions
    - Generic EndFileNoNewlineSniff now supports checking of CSS and JS files
    - PSR2 SwitchDeclarationSniff now has a setting to specify how many spaces code should be indented
      -- Default remains at 4; override the indent setting in a ruleset.xml file to change
      -- Thanks to Asher Snyder for the patch
    - Generic ScopeIndentSniff now has a setting to specify a list of tokens that should be ignored
      -- The first token on the line is checked and the whole line is ignored if the token is in the array
      -- Thanks to Eloy Lafuente for the patch
    - Squiz LowercaseClassKeywordsSniff now checks for the TRAIT keyword
      -- Thanks to Anthon Pang for the patch
    - If you create your own PHP_CodeSniffer object, PHPCS will no longer exit when an unknown argument is found
      -- This allows you to create wrapper scripts for PHPCS more easily
    - PSR2 MethodDeclarationSniff no longer generates a notice for methods named "_"
      -- Thanks to Bart S for the patch
    - Squiz BlockCommentSniff no longer reports that a blank line between a scope closer and block comment is invalid
    - Generic DuplicateClassNameSniff no longer reports an invalid error if multiple PHP open tags exist in a file
    - Generic DuplicateClassNameSniff no longer reports duplicate errors if multiple PHP open tags exist in a file
    - Fixed bug #19819 : Freeze with syntax error in use statement
    - Fixed bug #19820 : Wrong message level in Generic_Sniffs_CodeAnalysis_EmptyStatementSniff
    - Fixed bug #19859 : CodeSniffer::setIgnorePatterns API changed
    - Fixed bug #19871 : findExtendedClassName doesn't return FQCN on namespaced classes
    - Fixed bug #19879 : bitwise and operator interpreted as reference by value
   </notes>
  </release>
  <release>
   <version>
    <release>1.5.0RC1</release>
    <api>1.5.0RC1</api>
   </version>
   <stability>
    <release>beta</release>
    <api>beta</api>
   </stability>
   <date>2013-02-08</date>
   <license uri="https://github.com/squizlabs/PHP_CodeSniffer/blob/master/licence.txt">BSD License</license>
   <notes>
    - Reports have been completely rewritten to consume far less memory
      -- Each report is incrementally written to the file system during a run and then printed out when the run ends
      -- There is no longer a need to keep the list of errors and warnings in memory during a run
    - Multi-file sniff support has been removed because they are too memory intensive
      -- If you have a custom multi-file sniff, you can convert it into a standard sniff quite easily
      -- See CodeSniffer/Standards/Generic/Sniffs/Classes/DuplicateClassNameSniff.php for an example
   </notes>
  </release>
  <release>
   <version>
    <release>1.4.6</release>
    <api>1.4.6</api>
   </version>
   <stability>
    <release>stable</release>
    <api>stable</api>
   </stability>
   <date>2013-07-25</date>
   <license uri="https://github.com/squizlabs/PHP_CodeSniffer/blob/master/licence.txt">BSD License</license>
   <notes>
    - Added report type --report=json to show the error list and total counts for all checked files
      -- Thanks to Jeffrey Fisher for the contribution
    - The JS tokenizer now has support for the T_THROW token
    - Symlinked directories inside CodeSniffer/Standards and in ruleset.xml files are now supported
      -- Only available since PHP 5.2.11 and 5.3.1
      -- Thanks to Maik Penz for the patch
    - The JS tokenizer now correctly identifies T_INLINE_ELSE tokens instead of leaving them as T_COLON
      -- Thanks to Arnout Boks for the patch
    - Explaining a standard (phpcs -e) that uses namespaces now works correctly
    - Restricting a check to specific sniffs (phpcs --sniffs=...) now works correctly with namespaced sniffs
      -- Thanks to Maik Penz for the patch
    - Docs added for the entire Generic standard, and many sniffs from other standards are now documented as well
      -- Thanks to Spencer Rinehart for the contribution
    - Clearer error message for when the sniff class name does not match the directory structure
    - Generated HTML docs now correctly show the open PHP tag in code comparison blocks
    - Added Generic InlineHTMLSniff to ensure a file only contains PHP code
    - Added Squiz ShorthandSizeSniff to check that CSS sizes are using shorthand notation only when 1 or 2 values are used
    - Added Squiz ForbiddenStylesSniff to ban the use of some deprecated browser-specific styles
    - Added Squiz NamedColoursSniff to ban the use of colour names
    - PSR2 standard no longer enforces no whitespace between the closing parenthesis of a function call and the semicolon
    - PSR2 ClassDeclarationSniff now ignores empty classes when checking the end brace position
    - PSR2 SwitchDeclarationSniff no longer reports errors for empty lines between CASE statements
    - PEAR ObjectOperatorIndentSniff now has a setting to specify how many spaces code should be indented
      -- Default remains at 4; override the indent setting in a ruleset.xml file to change
      -- Thanks to Andrey Mindubaev for the patch
    - Squiz FileExtensionSniff now supports traits
      -- Thanks to Lucas Green for the patch
    - Squiz ArrayDeclarationSniff no longer reports errors for no comma at the end of a line that contains a function call
    - Squiz SwitchDeclarationSniff now supports T_CONTINUE and T_THROW as valid case/default breaking statements
    - Squiz CommentedOutCodeSniff is now better at ignoring commented out HTML, XML and regular expressions
    - Squiz DisallowComparisonAssignmentSniff no longer throws errors for the third expression in a FOR statement
    - Squiz ColourDefinitionSniff no longer throws errors for some CSS class names
    - Squiz ControlStructureSpacingSniff now supports all types of CASE/DEFAULT breaking statements
    - Generic CallTimePassByReferenceSniff now reports errors for functions called using a variable
      -- Thanks to Maik Penz for the patch
    - Generic ConstructorNameSniff no longer throws a notice for abstract constructors inside abstract classes
      -- Thanks to Spencer Rinehart for the patch
    - Squiz ComparisonOperatorUsageSniff now checks inside elseif statements
      -- Thanks to Arnout Boks for the patch
    - Squiz OperatorSpacingSniff now reports errors for no spacing around inline then and else tokens
      -- Thanks to Arnout Boks for the patch
    - Fixed bug #19811 : Comments not ignored in all cases in AbstractPatternSniff
      -- Thanks to Erik Wiffin for the patch
    - Fixed bug #19892 : ELSE with no braces causes incorrect SWITCH break statement indentation error
    - Fixed bug #19897 : Indenting warnings in templates not consistent
    - Fixed bug #19908 : PEAR MultiLineCondition Does Not Apply elseif
    - Fixed bug #19913 : Running phpcs in interactive mode causes warnings
      -- Thanks to Harald Franndorfer for the patch
    - Fixed bug #19935 : notify-send reports do not vanish in gnome-shell
      -- Thanks to Christian Weiske for the patch
    - Fixed bug #19944 : docblock squiz sniff "return void" trips over return in lambda function
    - Fixed bug #19953 : PSR2 - Spaces before interface name for abstract class
    - Fixed bug #19956 : phpcs warns for Type Hint missing Resource
    - Fixed bug #19957 : Does not understand trait method aliasing
    - Fixed bug #19968 : Permission denied on excluded directory
    - Fixed bug #19969 : Sniffs with namespace not recognized in reports
    - Fixed bug #19997 : Class names incorrectly detected as constants
   </notes>
  </release>
  <release>
   <version>
    <release>1.4.5</release>
    <api>1.4.5</api>
   </version>
   <stability>
    <release>stable</release>
    <api>stable</api>
   </stability>
   <date>2013-04-04</date>
   <license uri="https://github.com/squizlabs/PHP_CodeSniffer/blob/master/licence.txt">BSD License</license>
   <notes>
    - Added Generic LowerCaseKeywordSniff to ensure all PHP keywords are defined in lowercase
      -- The PSR2 and Squiz standards now use this sniff
    - Added Generic SAPIUsageSniff to ensure the PHP_SAPI constant is used instead of php_sapi_name() (request #19863)
    - Squiz FunctionSpacingSniff now has a setting to specify how many lines there should between functions (request #19843)
      -- Default remains at 2
      -- Override the "spacing" setting in a ruleset.xml file to change
    - Squiz LowercasePHPFunctionSniff no longer throws errors for the limited set of PHP keywords it was checking
      -- Add a rule for Generic.PHP.LowerCaseKeyword to your ruleset to replicate this functionality
    - Added support for the PHP 5.4 T_CALLABLE token so it can be used in lower PHP versions
    - Generic EndFileNoNewlineSniff now supports checking of CSS and JS files
    - PSR2 SwitchDeclarationSniff now has a setting to specify how many spaces code should be indented
      -- Default remains at 4; override the indent setting in a ruleset.xml file to change
      -- Thanks to Asher Snyder for the patch
    - Generic ScopeIndentSniff now has a setting to specify a list of tokens that should be ignored
      -- The first token on the line is checked and the whole line is ignored if the token is in the array
      -- Thanks to Eloy Lafuente for the patch
    - Squiz LowercaseClassKeywordsSniff now checks for the TRAIT keyword
      -- Thanks to Anthon Pang for the patch
    - If you create your own PHP_CodeSniffer object, PHPCS will no longer exit when an unknown argument is found
      -- This allows you to create wrapper scripts for PHPCS more easily
    - PSR2 MethodDeclarationSniff no longer generates a notice for methods named "_"
      -- Thanks to Bart S for the patch
    - Squiz BlockCommentSniff no longer reports that a blank line between a scope closer and block comment is invalid
    - Generic DuplicateClassNameSniff no longer reports an invalid error if multiple PHP open tags exist in a file
    - Generic DuplicateClassNameSniff no longer reports duplicate errors if multiple PHP open tags exist in a file
    - Fixed bug #19819 : Freeze with syntax error in use statement
    - Fixed bug #19820 : Wrong message level in Generic_Sniffs_CodeAnalysis_EmptyStatementSniff
    - Fixed bug #19859 : CodeSniffer::setIgnorePatterns API changed
    - Fixed bug #19871 : findExtendedClassName doesn't return FQCN on namespaced classes
    - Fixed bug #19879 : bitwise and operator interpreted as reference by value
   </notes>
  </release>
  <release>
   <version>
    <release>1.4.4</release>
    <api>1.4.4</api>
   </version>
   <stability>
    <release>stable</release>
    <api>stable</api>
   </stability>
   <date>2013-02-07</date>
   <license uri="https://github.com/squizlabs/PHP_CodeSniffer/blob/master/licence.txt">BSD License</license>
   <notes>
    - Ignored lines no longer cause the summary report to show incorrect error and warning counts
      -- Thanks to Bert Van Hauwaert for the patch
    - Added Generic CSSLintSniff to run CSSLint over a CSS file and report warnings
      -- Set full command to run CSSLint using phpcs --config-set csslint_path /path/to/csslint
      -- Thanks to Roman Levishchenko for the contribution
    - Added PSR2 ControlStructureSpacingSniff to ensure there are no spaces before and after parenthesis in control structures
      -- Fixes bug #19732 : PSR2: some control structures errors not reported
    - Squiz commenting sniffs now support non-English characters when checking for capital letters
      -- Thanks to Roman Levishchenko for the patch
    - Generic EndFileNewlineSniff now supports JS and CSS files
      -- Thanks to Denis Ryabkov for the patch
    - PSR1 SideEffectsSniff no longer reports constant declarations as side effects
    - Notifysend report now supports notify-send versions before 0.7.3
      -- Thanks to Ken Guest for the patch
    - PEAR and Squiz FunctionCommentSniffs no longer report errors for misaligned argument comments when they are blank
      -- Thanks to Thomas Peterson for the patch
    - Squiz FunctionDeclarationArgumentSpacingSniff now works correctly for equalsSpacing values greater than 0
      -- Thanks to Klaus Purer for the patch
    - Squiz SuperfluousWhitespaceSniff no longer throws errors for CSS files with no newline at the end
    - Squiz SuperfluousWhitespaceSniff now allows a single newline at the end of JS and CSS files
    - Fixed bug #19755 : Token of T_CLASS type has no scope_opener and scope_closer keys
    - Fixed bug #19759 : Squiz.PHP.NonExecutableCode fails for return function()...
    - Fixed bug #19763 : Use statements for traits not recognised correctly for PSR2 code style
    - Fixed bug #19764 : Instead of for traits throws uppercase constant name errors
    - Fixed bug #19772 : PSR2_Sniffs_Namespaces_UseDeclarationSniff does not properly recognize last use
    - Fixed bug #19775 : False positive in NonExecutableCode sniff when not using curly braces
    - Fixed bug #19782 : Invalid found size functions in loop when using object operator
    - Fixed bug #19799 : config folder is not created automatically
    - Fixed bug #19804 : JS Tokenizer wrong /**/ parsing
   </notes>
  </release>
  <release>
   <version>
    <release>1.4.3</release>
    <api>1.4.3</api>
   </version>
   <stability>
    <release>stable</release>
    <api>stable</api>
   </stability>
   <date>2012-12-04</date>
   <license uri="https://github.com/squizlabs/PHP_CodeSniffer/blob/master/licence.txt">BSD License</license>
   <notes>
    - Added support for the PHP 5.5 T_FINALLY token to detect try/catch/finally statements
    - Added empty CodeSniffer.conf to enable config settings for Composer installs
    - Added Generic EndFileNoNewlineSniff to ensure there is no newline at the end of a file
    - Autoloader can now load PSR-0 compliant classes
      -- Thanks to Maik Penz for the patch
    - Squiz NonExecutableCodeSniff no longer throws error for multi-line RETURNs inside CASE statements
      -- Thanks to Marc Ypes for the patch
    - Squiz OperatorSpacingSniff no longer reports errors for negative numbers inside inline THEN statements
      -- Thanks to Klaus Purer for the patch
    - Squiz OperatorSpacingSniff no longer reports errors for the assignment of operations involving negative numbers
    - Squiz SelfMemberReferenceSniff can no longer get into an infinite loop when checking a static call with a namespace
      -- Thanks to Andy Grunwald for the patch
    - Fixed bug #19699 : Generic.Files.LineLength giving false positives when tab-width is used
    - Fixed bug #19726 : Wrong number of spaces expected after instanceof static
  - Fixed bug #19727 : PSR2: no error reported when using } elseif {
   </notes>
  </release>
  <release>
   <version>
    <release>1.4.2</release>
    <api>1.4.2</api>
   </version>
   <stability>
    <release>stable</release>
    <api>stable</api>
   </stability>
   <date>2012-11-09</date>
   <license uri="https://github.com/squizlabs/PHP_CodeSniffer/blob/master/licence.txt">BSD License</license>
   <notes>
    - PHP_CodeSniffer can now be installed using Composer
      -- Require squizlabs/php_codesniffer in your composer.json file
      -- Thanks to Rob Bast, Stephen Rees-Carter, Stefano Kowalke and Ivan Habunek for help with this
    - Squiz BlockCommentSniff and InlineCommentSniff no longer report errors for trait block comments
    - Squiz SelfMemberReferenceSniff now supports namespaces
      -- Thanks to Andy Grunwald for the patch
    - Squiz FileCommentSniff now uses tag names inside the error codes for many messages
      -- This allows you to exclude specific missing, out of order etc., tags
    - Squiz SuperfluousWhitespaceSniff now has an option to ignore blank lines
      -- This will stop errors being reported for lines that contain only whitespace
      -- Set the ignoreBlankLines property to TRUE in your ruleset.xml file to enable this
    - PSR2 no longer reports errors for whitespace at the end of blank lines
    - Fixed gitblame report not working on Windows
      -- Thanks to Rogerio Prado de Jesus
    - Fixed an incorrect error in Squiz OperatorSpacingSniff for default values inside a closure definition
    - Fixed bug #19691 : SubversionPropertiesSniff fails to find missing properties
      -- Thanks to Kevin Winahradsky for the patch
    - Fixed bug #19692 : DisallowMultipleAssignments is triggered by a closure
    - Fixed bug #19693 : exclude-patterns no longer work on specific messages
    - Fixed bug #19694 : Squiz.PHP.LowercasePHPFunctions incorrectly matches return by ref functions
   </notes>
  </release>
  <release>
   <version>
    <release>1.4.1</release>
    <api>1.4.1</api>
   </version>
   <stability>
    <release>stable</release>
    <api>stable</api>
   </stability>
   <date>2012-11-02</date>
   <license uri="https://github.com/squizlabs/PHP_CodeSniffer/blob/master/licence.txt">BSD License</license>
   <notes>
    - All ignore patterns have been reverted to being checked against the absolute path of a file
      -- Patterns can be specified to be relative in a rulset.xml file, but nowhere else
      -- e.g., [exclude-pattern type="relative"]^tests/*[/exclude-pattern] (with angle brackets, not square brackets)
    - Added support for PHP tokenizing of T_INLINE_ELSE colons, so this token type is now available
      -- Custom sniffs that rely on looking for T_COLON tokens inside inline if statements must be changed to use the new token
      -- Fixes bug #19666 : PSR1.Files.SideEffects throws a notice Undefined index: scope_closer
    - Messages can now be changed from errors to warnings (and vice versa) inside ruleset.xml files
      -- As you would with "message" and "severity", specify a "type" tag under a "rule" tag and set the value to "error" or "warning"
    - PHP_CodeSniffer will now generate a warning on files that it detects have mixed line endings
      -- This warning has the code Internal.LineEndings.Mixed and can be overriden in a ruleset.xml file
      -- Thanks to Vit Brunner for help with this
    - Sniffs inside PHP 5.3 namespaces are now supported, along with the existing underscore-style emulated namespaces
      -- For example: namespace MyStandard\Sniffs\Arrays; class ArrayDeclarationSniff implements \PHP_CodeSniffer_Sniff { ...
      -- Thanks to Till Klampaeckel for the patch
    - Generic DuplicateClassNameSniff is no longer a multi-file sniff, so it won't max out your memory
      -- Multi-file sniff support should be considered deprecated as standard sniffs can now do the same thing
    - Added Generic DisallowSpaceIndent to check that files are indented using tabs
    - Added Generic OneClassPerFileSniff to check that only one class is defined in each file
      -- Thanks to Andy Grunwald for the contribution
    - Added Generic OneInterfacePerFileSniff to check that only one interface is defined in each file
      -- Thanks to Andy Grunwald for the contribution
    - Added Generic LowercasedFilenameSniff to check that filenames are lowercase
      -- Thanks to Andy Grunwald for the contribution
    - Added Generic ClosingPHPTagSniff to check that each open PHP tag has a corresponding close tag
      -- Thanks to Andy Grunwald for the contribution
    - Added Generic CharacterBeforePHPOpeningTagSniff to check that the open PHP tag is the first content in a file
      -- Thanks to Andy Grunwald for the contribution
    - Fixed incorrect errors in Squiz OperatorBracketSniff and OperatorSpacingSniff for negative numbers in CASE statements
      -- Thanks to Arnout Boks for the patch
    - Generic CamelCapsFunctionNameSniff no longer enforces exact case matching for PHP magic methods
    - Generic CamelCapsFunctionNameSniff no longer throws errors for overridden SOAPClient methods prefixed with double underscores
      -- Thanks to Dorian Villet for the patch
    - PEAR ValidFunctionNameSniff now supports traits
    - PSR1 ClassDeclarationSniff no longer throws an error for non-namespaced code if PHP version is less than 5.3.0
    - Fixed bug #19616 : Nested switches cause false error in PSR2
    - Fixed bug #19629 : PSR2 error for inline comments on multi-line argument lists
    - Fixed bug #19644 : Alternative syntax, e.g. if/endif triggers Inline Control Structure error
    - Fixed bug #19655 : Closures reporting as multi-line when they are not
    - Fixed bug #19675 : Improper indent of nested anonymous function bodies in a call
    - Fixed bug #19685 : PSR2 catch-22 with empty third statement in for loop
    - Fixed bug #19687 : Anonymous functions inside arrays marked as indented incorrectly in PSR2
   </notes>
  </release>
  <release>
   <version>
    <release>1.4.0</release>
    <api>1.4.0</api>
   </version>
   <stability>
    <release>stable</release>
    <api>stable</api>
   </stability>
   <date>2012-09-26</date>
   <license uri="https://github.com/squizlabs/PHP_CodeSniffer/blob/master/licence.txt">BSD License</license>
   <notes>
    - Added PSR1 and PSR2 coding standards that can be used to check your code against these guidelines
    - PHP 5.4 short array syntax is now detected and tokens are assigned to the open and close characters
      -- New tokens are T_OPEN_SHORT_ARRAY and T_CLOSE_SHORT_ARRAY as PHP does not define its own
    - Added the ability to explain a coding standard by listing the sniffs that it includes
      -- The sniff list includes all imported and native sniffs
      -- Explain a standard by using the -e and --standard=[standard] command line arguments
      -- E.g., phpcs -e --standard=Squiz
      -- Thanks to Ben Selby for the idea
    - Added report to show results using notify-send
      -- Use --report=notifysend to generate the report
      -- Thanks to Christian Weiske for the contribution
    - The JS tokenizer now recognises RETURN as a valid closer for CASE and DEFAULT inside switch statements
    - AbstractPatternSniff now sets the ignoreComments option using a public var rather than through the constructor
      -- This allows the setting to be overwritten in ruleset.xml files
      -- Old method remains for backwards compatibility
    - Generic LowerCaseConstantSniff and UpperCaseConstantSniff no longer report errors on classes named True, False or Null
    - PEAR ValidFunctionNameSniff no longer enforces exact case matching for PHP magic methods
    - Squiz SwitchDeclarationSniff now allows RETURN statements to close a CASE or DEFAULT statement
    - Squiz BlockCommentSniff now correctly reports an error for blank lines before blocks at the start of a control structure
    - Fixed a PHP notice generated when loading custom array settings from a rulset.xml file
    - Fixed bug #17908 : CodeSniffer does not recognise optional @params
      -- Thanks to Pete Walker for the patch
    - Fixed bug #19538 : Function indentation code sniffer checks inside short arrays
    - Fixed bug #19565 : Non-Executable Code Sniff Broken for Case Statements with both return and break
    - Fixed bug #19612 : Invalid @package suggestion
   </notes>
  </release>
  <release>
   <version>
    <release>1.3.6</release>
    <api>1.3.6</api>
   </version>
   <stability>
    <release>stable</release>
    <api>stable</api>
   </stability>
   <date>2012-08-08</date>
   <license uri="https://github.com/squizlabs/PHP_CodeSniffer/blob/master/licence.txt">BSD License</license>
   <notes>
    - Memory usage has been dramatically reduced when using the summary report
      -- Reduced memory is only available when displaying a single summary report to the screen
      -- PHP_CodeSniffer will not generate any messages in this case, storing only error counts instead
      -- Impact is most notable with very high error and warning counts
    - Significantly improved the performance of Squiz NonExecutableCodeSniff
    - Ignore patterns now check the relative path of a file based on the dir being checked
      -- Allows ignore patterns to become more generic as the path to the code is no longer included when checking
      -- Thanks to Kristof Coomans for the patch
    - Sniff settings can now be changed by specifying a special comment format inside a file
      -- e.g., // @codingStandardsChangeSetting PEAR.Functions.FunctionCallSignature allowMultipleArguments false
      -- If you change a setting, don't forget to change it back
    - Added Generic EndFileNewlineSniff to ensure PHP files end with a newline character
    - PEAR FunctionCallSignatureSniff now includes a setting to force one argument per line in multi-line calls
      -- Set allowMultipleArguments to false
    - Squiz standard now enforces one argument per line in multi-line function calls
    - Squiz FunctionDeclarationArgumentSpacingSniff now supports closures
    - Squiz OperatorSpacingSniff no longer throws an error for negative values inside an inline THEN statement
      -- Thanks to Klaus Purer for the patch
    - Squiz FunctionCommentSniff now throws an error for not closing a comment with */
      -- Thanks to Klaus Purer for the patch
    - Summary report no longer shows two lines of PHP_Timer output when showing sources
    - Fixed undefined variable error in PEAR FunctionCallSignatureSniff for lines with no indent
    - Fixed bug #19502 : Generic.Files.LineEndingsSniff fails if no new-lines in file
    - Fixed bug #19508 : switch+return: Closing brace indented incorrectly
    - Fixed bug #19532 : The PSR-2 standard don't recognize Null in class names
    - Fixed bug #19546 : Error thrown for __call() method in traits
   </notes>
  </release>
  <release>
   <version>
    <release>1.3.5</release>
    <api>1.3.5</api>
   </version>
   <stability>
    <release>stable</release>
    <api>stable</api>
   </stability>
   <date>2012-07-12</date>
   <license uri="https://github.com/squizlabs/PHP_CodeSniffer/blob/master/licence.txt">BSD License</license>
   <notes>
    - Added Generic CamelCapsFunctionNameSniff to just check if function and method names use camel caps
      -- Does not allow underscore prefixes for private/protected methods
      -- Defaults to strict checking, where two uppercase characters can not be next to each other
      -- Strict checking can be disabled in a ruleset.xml file
    - Squiz FunctionDeclarationArgumentSpacing now has a setting to specify how many spaces should surround equals signs
      -- Default remains at 0
      -- Override the equalsSpacing setting in a ruleset.xml file to change
    - Squiz ClassDeclarationSniff now throws errors for > 1 space before extends/implements class name with ns seperator
    - Squiz standard now warns about deprecated functions using Generic DeprecatedFunctionsSniff
    - PEAR FunctionDeclarationSniff now reports an error for multiple spaces after the FUNCTION keyword and around USE
    - PEAR FunctionDeclarationSniff now supports closures
    - Squiz MultiLineFunctionDeclarationSniff now supports closures
    - Exclude rules written for Unix systems will now work correctly on Windows
      -- Thanks to Walter Tamboer for the patch
    - The PHP tokenizer now recognises T_RETURN as a valid closer for T_CASE and T_DEFAULT inside switch statements
    - Fixed duplicate message codes in Generic OpeningFunctionBraceKernighanRitchieSniff
    - Fixed bug #18651 : PHPunit Test cases for custom standards are not working on Windows
    - Fixed bug #19416 : Shorthand arrays cause bracket spacing errors
    - Fixed bug #19421 : phpcs doesn't recognize ${x} as equivalent to $x
    - Fixed bug #19428 : PHPCS Report "hgblame" doesn't support windows paths
      -- Thanks to Justin Rovang for the patch
    - Fixed bug #19448 : Problem with detecting remote standards
    - Fixed bug #19463 : Anonymous functions incorrectly being flagged by NonExecutableCodeSniff
    - Fixed bug #19469 : PHP_CodeSniffer_File::getMemberProperties() sets wrong scope
    - Fixed bug #19471 : phpcs on Windows, when using Zend standard, doesn't catch problems
      -- Thanks to Ivan Habunek for the patch
    - Fixed bug #19478 : Incorrect indent detection in PEAR standard
      -- Thanks to Shane Auckland for the patch
    - Fixed bug #19483 : Blame Reports fail with space in directory name
   </notes>
  </release>
  <release>
   <version>
    <release>1.3.4</release>
    <api>1.3.4</api>
   </version>
   <stability>
    <release>stable</release>
    <api>stable</api>
   </stability>
   <date>2012-05-17</date>
   <license uri="https://github.com/squizlabs/PHP_CodeSniffer/blob/master/licence.txt">BSD License</license>
   <notes>
    - Added missing package.xml entries for new Generic FixmeSniff
      -- Thanks to Jaroslav Hanslík for the patch
    - Expected indents for PEAR ScopeClosingBraceSniff and FunctionCallSignatureSniff can now be set in ruleset files
      -- Both sniffs use a variable called "indent"
      -- Thanks to Thomas Despoix for the patch
    - Standards designed to be installed in the PHPCS Standards dir will now work outside this dir as well
      -- In particular, allows the Drupal CS to work without needing to symlink it into the PHPCS install
      -- Thanks to Peter Philipp for the patch
    - Rule references for standards, directories and specific sniffs can now be relative in ruleset.xml files
      -- For example: ref="../MyStandard/Sniffs/Commenting/DisallowHashCommentsSniff.php"
    - Symlinked standards now work correctly, allowing aliasing of installed standards (request #19417)
      -- Thanks to Tom Klingenberg for the patch
    - Squiz ObjectInstantiationSniff now allows objects to be returned without assinging them to a variable
    - Added Squiz.Commenting.FileComment.MissingShort error message for file comments that only contains tags
      -- Also stops undefined index errors being generated for these comments
    - Debug option -vv now shows tokenizer status for CSS files
    - Added support for new gjslint error formats
      -- Thanks to Meck for the patch
    - Generic ScopeIndentSniff now allows comment indents to not be exact even if the exact flag is set
      -- The start of the comment is still checked for exact indentation as normal
    - Fixed an issue in AbstractPatternSniff where comments were not being ignored in some cases
    - Fixed an issue in Zend ClosingTagSniff where the closing tag was not always being detected correctly
      -- Thanks to Jonathan Robson for the patch
    - Fixed an issue in Generic FunctionCallArgumentSpacingSniff where closures could cause incorrect errors
    - Fixed an issue in Generic UpperCaseConstantNameSniff where errors were incorrectly reported on goto statements
      -- Thanks to Tom Klingenberg for the patch
    - PEAR FileCommentSniff and ClassCommentSniff now support author emails with a single character in the local part
      -- E.g., a@me.com
      -- Thanks to Denis Shapkin for the patch
    - Fixed bug #19290 : Generic indent sniffer fails for anonymous functions
    - Fixed bug #19324 : Setting show_warnings configuration option does not work
    - Fixed bug #19354 : Not recognizing references passed to method
    - Fixed bug #19361 : CSS tokenzier generates errors when PHP embedded in CSS file
    - Fixed bug #19374 : HEREDOC/NOWDOC Indentation problems
    - Fixed bug #19381 : traits and indetations in traits are not handled properly
    - Fixed bug #19394 : Notice in NonExecutableCodeSniff
    - Fixed bug #19402 : Syntax error when executing phpcs on Windows with parens in PHP path
      -- Thanks to Tom Klingenberg for the patch
    - Fixed bug #19411 : magic method error on __construct()
      -- The fix required a rewrite of AbstractScopeSniff, so please test any sniffs that extend this class
    - Fixed bug #19412 : Incorrect error about assigning objects to variables when inside inline IF
    - Fixed bug #19413 : php_cs thinks I haven't used a parameter when I have
    - Fixed bug #19414 : php_cs seems to not track variables correctly in heredocs
   </notes>
  </release>
  <release>
   <version>
    <release>1.3.3</release>
    <api>1.3.3</api>
   </version>
   <stability>
    <release>stable</release>
    <api>stable</api>
   </stability>
   <date>2012-02-17</date>
   <license uri="https://github.com/squizlabs/PHP_CodeSniffer/blob/master/licence.txt">BSD License</license>
   <notes>
    - Added new Generic FixmeSniff that shows error messages for all FIXME comments left in your code
      -- Thanks to Sam Graham for the contribution
    - The maxPercentage setting in the Squiz CommentedOutCodeSniff can now be overriden in a rulset.xml file
      -- Thanks to Volker Dusch for the patch
    - The Checkstyle and XML reports now use XMLWriter
      -- Only change in output is that empty file tags are no longer produced for files with no violations
      -- Thanks to Sebastian Bergmann for the patch
    - Added PHP_CodeSniffer_Tokens::$bracketTokens to give sniff writers fast access to open and close bracket tokens
    - Fixed an issue in AbstractPatternSniff where EOL tokens were not being correctly checked in some cases
    - PHP_CodeSniffer_File::getTokensAsString() now detects incorrect length value (request #19313)
    - Fixed bug #19114 : CodeSniffer checks extension even for single file
    - Fixed bug #19171 : Show sniff codes option is ignored by some report types
      -- Thanks to Dominic Scheirlinck for the patch
    - Fixed bug #19188 : Lots of PHP Notices when analyzing the Symfony framework
      -- First issue was list-style.. lines in CSS files not properly adjusting open/close bracket positions
      -- Second issue was notices caused by bug #19137
    - Fixed bug #19208 : UpperCaseConstantName reports class members
      -- Was also a problem with LowerCaseConstantName as well
    - Fixed bug #19256 : T_DOC_COMMENT in CSS files breaks ClassDefinitionNameSpacingSniff
      -- Thanks to Klaus Purer for the patch
    - Fixed bug #19264 : Squiz.PHP.NonExecutableCode does not handle RETURN in CASE without BREAK
    - Fixed bug #19270 : DuplicateClassName does not handle namespaces correctly
    - Fixed bug #19283 : CSS @media rules cause false positives
      -- Thanks to Klaus Purer for the patch
   </notes>
  </release>
  <release>
   <version>
    <release>1.3.2</release>
    <api>1.3.2</api>
   </version>
   <stability>
    <release>stable</release>
    <api>stable</api>
   </stability>
   <date>2011-12-01</date>
   <license uri="https://github.com/squizlabs/PHP_CodeSniffer/blob/master/licence.txt">BSD License</license>
   <notes>
    - Added Generic JSHintSniff to run jshint.js over a JS file and report warnings
      -- Set jshint path using phpcs --config-set jshint_path /path/to/jshint-rhino.js
      -- Set rhino path using phpcs --config-set rhino_path /path/to/rhino
      -- Thanks to Alexander Weiß for the contribution
    - Nowdocs are now tokenized using PHP_CodeSniffer specific T_NOWDOC tokens for easier identification
    - Generic UpperCaseConstantNameSniff no longer throws errors for namespaces
      -- Thanks to Jaroslav Hanslík for the patch
    - Squiz NonExecutableCodeSniff now detects code after thrown exceptions
      -- Thanks to Jaroslav Hanslík for the patch
    - Squiz OperatorSpacingSniff now ignores references
      -- Thanks to Jaroslav Hanslík for the patch
    - Squiz FunctionCommentSniff now reports a missing function comment if it finds a standard code comment instead
    - Squiz FunctionCommentThrownTagSniff no longer reports errors if it can't find a function comment
    - Fixed unit tests not running under Windows
      -- Thanks to Jaroslav Hanslík for the patch
    - Fixed bug #18964 : "$stackPtr must be of type T_VARIABLE" on heredocs and nowdocs
    - Fixed bug #18973 : phpcs is looking for variables in a nowdoc
    - Fixed bug #18974 : Blank line causes "Multi-line function call not indented correctly"
      -- Adds new error message to ban empty lines in multi-line function calls
    - Fixed bug #18975 : "Closing parenthesis must be on a line by itself" also causes indentation error
   </notes>
  </release>
  <release>
   <version>
    <release>1.3.1</release>
    <api>1.3.1</api>
   </version>
   <stability>
    <release>stable</release>
    <api>stable</api>
   </stability>
   <date>2011-11-03</date>
   <license uri="https://github.com/squizlabs/PHP_CodeSniffer/blob/master/licence.txt">BSD License</license>
   <notes>
    - All report file command line arguments now work with relative paths (request #17240)
    - The extensions command line argument now supports multi-part file extensions (request #17227)
    - Added report type --report=hgblame to show number of errors/warnings committed by authors in a Mercurial repository
      -- Has the same functionality as the svnblame report
      -- Thanks to Ben Selby for the patch
    - Added T_BACKTICK token type to make detection of backticks easier (request #18799)
    - Added pattern matching support to Generic ForbiddenFunctionsSniff
        -- If you are extending it and overriding register() or addError() you will need to review your sniff
    - Namespaces are now recognised as scope openers, although they do not require braces (request #18043)
    - Added new ByteOrderMarkSniff to Generic standard (request #18194)
      -- Throws an error if a byte order mark is found in any PHP file
      -- Thanks to Piotr Karas for the contribution
    - PHP_Timer output is no longer included in reports when being written to a file (request #18252)
      -- Also now shown for all report types if nothing is being printed to the screen
    - Generic DeprecatedFunctionSniff now reports functions as deprecated and not simply forbidden (request #18288)
    - PHPCS now accepts file contents from STDIN (request #18447)
      -- Example usage: cat temp.php | phpcs [options]  -OR-  phpcs [options] &lt; temp.php
      -- Not every sniff will work correctly due to the lack of a valid file path
    - PHP_CodeSniffer_Exception no longer extends PEAR_Exception (request #18483)
      -- PEAR_Exception added a requirement that PEAR had to be installed
      -- PHP_CodeSniffer is not used as a library, so unlikely to have any impact
    - PEAR FileCommentSniff now allows GIT IDs in the version tag (request #14874)
    - AbstractVariableSniff now supports heredocs
      -- Also includes some variable detection fixes
      -- Thanks to Sam Graham for the patch
    - Squiz FileCommentSniff now enforces rule that package names cannot start with the word Squiz
    - MySource AssignThisSniff now allows "this" to be assigned to the private var _self
    - Fixed issue in Squiz FileCommentSniff where suggested package name was the same as the incorrect package name
    - Fixed some issues with Squiz ArrayDeclarationSniff when using function calls in array values
    - Fixed doc generation so it actually works again
      -- Also now works when being run from an SVN checkout as well as when installed as a PEAR package
      -- Should fix bug #18949 : Call to private method from static
    - PEAR ClassDeclaration sniff now supports indentation checks when using the alternate namespace syntax
      -- PEAR.Classes.ClassDeclaration.SpaceBeforeBrace message now contains 2 variables instead of 1
      -- Sniff allows overriding of the default indent level, which is set to 4
      -- Fixes bug #18933 : Alternative namespace declaration syntax confuses scope sniffs
    - Fixed bug #18465 : "self::" does not work in lambda functions
      -- Also corrects conversion of T_FUNCTION tokens to T_CLOSURE, which was not fixing token condition arrays
    - Fixed bug #18543 : CSS Tokenizer deletes too many #
    - Fixed bug #18624 : @throws namespace problem
      -- Thanks to Gavin Davies for the patch
    - Fixed bug #18628 : Generic.Files.LineLength gives incorrect results with Windows line-endings
    - Fixed bug #18633 : CSS Tokenizer doesn't replace T_LIST tokens inside some styles
    - Fixed bug #18657 : anonymous functions wrongly indented
    - Fixed bug #18670 : UpperCaseConstantNameSniff fails on dynamic retrieval of class constant
    - Fixed bug #18709 : Code sniffer sniffs file if even if it's in --ignore
      -- Thanks to Artem Lopata for the patch
    - Fixed bug #18762 : Incorrect handling of define and constant in UpperCaseConstantNameSniff
      -- Thanks to Thomas Baker for the patch
    - Fixed bug #18769 : CSS Tokenizer doesn't replace T_BREAK tokens inside some styles
    - Fixed bug #18835 : Unreachable errors of inline returns of closure functions
      -- Thanks to Patrick Schmidt for the patch
    - Fixed bug #18839 : Fix miscount of warnings in AbstractSniffUnitTest.php
      -- Thanks to Sam Graham for the patch
    - Fixed bug #18844 : Generic_Sniffs_CodeAnalysis_UnusedFunctionParameterSniff with empty body
      -- Thanks to Dmitri Medvedev for the patch
    - Fixed bug #18847 : Running Squiz_Sniffs_Classes_ClassDeclarationSniff results in PHP notice
    - Fixed bug #18868 : jslint+rhino: errors/warnings not detected
      -- Thanks to Christian Weiske for the patch
    - Fixed bug #18879 : phpcs-svn-pre-commit requires escapeshellarg
      -- Thanks to Bjorn Katuin for the patch
    - Fixed bug #18951 : weird behaviour with closures and multi-line use () params
   </notes>
  </release>
  <release>
   <version>
    <release>1.3.0</release>
    <api>1.3.0</api>
   </version>
   <stability>
    <release>stable</release>
    <api>stable</api>
   </stability>
   <date>2011-03-17</date>
   <license uri="https://github.com/squizlabs/PHP_CodeSniffer/blob/master/licence.txt">BSD License</license>
   <notes>
    - Add a new token T_CLOSURE that replaces T_FUNCTION if the function keyword is anonymous
    - Many Squiz sniffs no longer report errors when checking closures; they are now ignored
    - Fixed some error messages in PEAR MultiLineConditionSniff that were not using placeholders for message data
    - AbstractVariableSniff now correctly finds variable names wrapped with curly braces inside double quoted strings
    - PEAR FunctionDeclarationSniff now ignores arrays in argument default values when checking multi-line declarations
    - Fixed bug #18200 : Using custom named ruleset file as standard no longer works
    - Fixed bug #18196 : PEAR MultiLineCondition.SpaceBeforeOpenBrace not consistent with newline chars
    - Fixed bug #18204 : FunctionCommentThrowTag picks wrong exception type when throwing function call
    - Fixed bug #18222 : Add __invoke method to PEAR standard
    - Fixed bug #18235 : Invalid error generation in Squiz.Commenting.FunctionCommentThrowTag
    - Fixed bug #18250 : --standard with relative path skips Standards' "implicit" sniffs
    - Fixed bug #18274 : Multi-line IF and function call indent rules conflict
    - Fixed bug #18282 : Squiz doesn't handle final keyword before function comments
      -- Thanks to Dave Perrett for the patch
    - Fixed bug #18336 : Function isUnderscoreName gives php notices
   </notes>
  </release>
  <release>
   <version>
    <release>1.3.0RC2</release>
    <api>1.3.0RC2</api>
   </version>
   <stability>
    <release>beta</release>
    <api>beta</api>
   </stability>
   <date>2011-01-14</date>
   <license uri="https://github.com/squizlabs/PHP_CodeSniffer/blob/master/licence.txt">BSD License</license>
   <notes>
    - You can now print multiple reports for each run and print each to the screen or a file (request #12434)
      -- Format is --report-[report][=file] (e.g., --report-xml=out.xml)
      -- Printing to screen is done by leaving [file] empty (e.g., --report-xml)
      -- Multiple reports can be specified in this way (e.g., --report-summary --report-xml=out.xml)
      -- The standard --report and --report-file command line arguments are unchanged
    - Added -d command line argument to set php.ini settings while running (request #17244)
      -- Usage is: phpcs -d memory_limit=32M -d ...
      -- Thanks to Ben Selby for the patch
    - Added -p command line argument to show progress during a run
      -- Dot means pass, E means errors found, W means only warnings found and S means skipped file
      -- Particularly good for runs where you are checking more than 100 files
      -- Enable by default with --config-set show_progress 1
      -- Will not print anything if you are already printing verbose output
      -- This has caused a big change in the way PHP_CodeSniffer processes files (API changes around processing)
    - You can now add exclude rules for individual sniffs or error messages (request #17903)
      -- Only available when using a ruleset.xml file to specify rules
      -- Uses the same exclude-pattern tags as normal but allows them inside rule tags
    - Using the -vvv option will now print a list of sniffs executed for each file and how long they took to process
    - Added Generic ClosureLinterSniff to run Google's gjslint over your JS files
    - The XML and CSV reports now include the severity of the error (request #18165)
      -- The Severity column in the CSV report has been renamed to Type, and a new Severity column added for this
    - Fixed issue with Squiz FunctionCommentSniff reporting incorrect type hint when default value uses namespace
      -- Thanks to Anti Veeranna for the patch
    - Generic FileLengthSniff now uses iconv_strlen to check line length if an encoding is specified (request #14237)
    - Generic UnnecessaryStringConcatSniff now allows strings to be combined to form a PHP open or close tag
    - Squiz SwitchDeclarationSniff no longer reports indentation errors for BREAK statements inside IF conditions
    - Interactive mode now always prints the full error report (ignores command line)
    - Improved regular expression detection in JavaScript files
      -- Added new T_TYPEOF token that can be used to target the typeof JS operator
      -- Fixes bug #17611 : Regular expression tokens not recognised
    - Squiz ScopeIndentSniff removed
      -- Squiz standard no longer requires additional indents between ob_* methods
      -- Also removed Squiz OutputBufferingIndentSniff that was checking the same thing
    - PHP_CodeSniffer_File::getMemberProperties() performance improved significantly
      -- Improves performance of Squiz ValidVariableNameSniff significantly
    - Squiz OperatorSpacingSniff performance improved significantly
    - Squiz NonExecutableCodeSniff performance improved significantly
      -- Will throw duplicate errors in some cases now, but these should be rare
    - MySource IncludeSystemSniff performance improved significantly
    - MySource JoinStringsSniff no longer reports an error when using join() on a named JS array
    - Warnings are now reported for each file when they cannot be opened instead of stopping the script
      -- Hide warnings with the -n command line argument
      -- Can override the warnings using the code Internal.DetectLineEndings
    - Fixed bug #17693 : issue with pre-commit hook script with filenames that start with v
    - Fixed bug #17860 : isReference function fails with references in array
      -- Thanks to Lincoln Maskey for the patch
    - Fixed bug #17902 : Cannot run tests when tests are symlinked into tests dir
      -- Thanks to Matt Button for the patch
    - Fixed bug #17928 : Improve error message for Generic_Sniffs_PHP_UpperCaseConstantSniff
      -- Thanks to Stefano Kowalke for the patch
    - Fixed bug #18039 : JS Tokenizer crash when ] is last character in file
    - Fixed bug #18047 : Incorrect handling of namespace aliases as constants
      -- Thanks to Dmitri Medvedev for the patch
    - Fixed bug #18072 : Impossible to exclude path from processing when symlinked
    - Fixed bug #18073 : Squiz.PHP.NonExecutableCode fault
    - Fixed bug #18117 : PEAR coding standard: Method constructor not sniffed as a function
    - Fixed bug #18135 : Generic FunctionCallArgumentSpacingSniff reports function declaration errors
    - Fixed bug #18140 : Generic scope indent in exact mode: strange expected/found values for switch
    - Fixed bug #18145 : Sniffs are not loaded for custom ruleset file
      -- Thanks to Scott McCammon for the patch
    - Fixed bug #18152 : While and do-while with AbstractPatternSniff
    - Fixed bug #18191 : Squiz.PHP.LowercasePHPFunctions does not work with new Date()
    - Fixed bug #18193 : CodeSniffer doesn't reconize CR (\r) line endings
   </notes>
  </release>
  <release>
   <version>
    <release>1.3.0RC1</release>
    <api>1.3.0RC1</api>
   </version>
   <stability>
    <release>beta</release>
    <api>beta</api>
   </stability>
   <date>2010-09-03</date>
   <license uri="https://github.com/squizlabs/PHP_CodeSniffer/blob/master/licence.txt">BSD License</license>
   <notes>
    - Added exclude pattern support to ruleset.xml file so you can specify ignore patterns in a standard (request #17683)
      -- Use new exclude-pattern tags to include the ignore rules into your ruleset.xml file
      -- See CodeSniffer/Standards/PHPCS/ruleset.xml for an example
    - Added new --encoding command line argument to specify the encoding of the files being checked
      -- When set to utf-8, stops the XML-based reports from double-encoding
      -- When set to something else, helps the XML-based reports encode to utf-8
      -- Default value is iso-8859-1 but can be changed with --config-set encoding [value]
    - The report is no longer printed to screen when using the --report-file command line option (request #17467)
      -- If you want to print it to screen as well, use the -v command line argument
    - The SVN and GIT blame reports now also show percentage of reported errors per author (request #17606)
      -- Thanks to Ben Selby for the patch
    - Updated the SVN pre-commit hook to work with the new severity levels feature
    - Generic SubversionPropertiesSniff now allows properties to have NULL values (request #17682)
      -- A null value indicates that the property should exist but the value should not be checked
    - Generic UpperCaseConstantName Sniff now longer complains about the PHPUnit_MAIN_METHOD constant (request #17798)
    - Squiz FileComment sniff now checks JS files as well as PHP files
    - Squiz FunctionCommentSniff now supports namespaces in type hints
    - Fixed a problem in Squiz OutputBufferingIndentSniff where block comments were reported as not indented
    - Fixed bug #17092 : Problems with utf8_encode and htmlspecialchars with non-ascii chars
      -- Use the new --encoding=utf-8 command line argument if your files are utf-8 encoded
    - Fixed bug #17629 : PHP_CodeSniffer_Tokens::$booleanOperators missing T_LOGICAL_XOR
      -- Thanks to Matthew Turland for the patch
    - Fixed bug #17699 : Fatal error generating code coverage with PHPUnit 5.3.0RC1
    - Fixed bug #17718 : Namespace 'use' statement: used global class name is recognized as constant
    - Fixed bug #17734 : Generic SubversionPropertiesSniff complains on non SVN files
    - Fixed bug #17742 : EmbeddedPhpSniff reacts negatively to file without closing php tag
    - Fixed bug #17823 : Notice: Please no longer include PHPUnit/Framework.php
   </notes>
  </release>
  <release>
   <version>
    <release>1.3.0a1</release>
    <api>1.3.0a1</api>
   </version>
   <stability>
    <release>alpha</release>
    <api>alpha</api>
   </stability>
   <date>2010-07-15</date>
   <license uri="https://github.com/squizlabs/PHP_CodeSniffer/blob/master/licence.txt">BSD License</license>
   <notes>
    - All CodingStandard.php files have been replaced by ruleset.xml files
      -- Custom standards will need to be converted over to this new format to continue working
    - You can specify a path to your own custom ruleset.xml file by using the --standard command line arg
      -- e.g., phpcs --standard=/path/to/my/ruleset.xml
    - Added a new report type --report=gitblame to show how many errors and warnings were committed by each author
      -- Has the same functionality as the svnblame report
      -- Thanks to Ben Selby for the patch
    - A new token type T_DOLLAR has been added to allow you to sniff for variable variables (feature request #17095)
      -- Thanks to Ian Young for the patch
    - JS tokenizer now supports T_POWER (^) and T_MOD_EQUAL (%=) tokens (feature request #17441)
    - If you have PHP_Timer installed, you'll now get a time/memory summary at the end of a script run
      -- Only happens when printing reports that are designed to be read on the command line
    - Added Generic DeprecatedFunctionsSniff to warn about the use of deprecated functions (feature request #16694)
      -- Thanks to Sebastian Bergmann for the patch
    - Added Squiz LogicalOperatorSniff to ensure that logical operators are surrounded by single spaces
    - Added MySource ChannelExceptionSniff to ensure action files only throw ChannelException
    - Added new method getClassProperties() for sniffs to use to determine if a class is abstract and/or final
      -- Thanks to Christian Kaps for the patch
    - Generic UpperCaseConstantSniff no longer throws errors about namespaces
      -- Thanks to Christian Kaps for the patch
    - Squiz OperatorBracketSniff now correctly checks value assignmnets in arrays
    - Squiz LongConditionClosingCommentSniff now requires a comment for long CASE statements that use curly braces
    - Squiz LongConditionClosingCommentSniff now requires an exact comment match on the brace
    - MySource IncludeSystemSniff now ignores DOMDocument usage
    - MySource IncludeSystemSniff no longer requires inclusion of systems that are being implemented
    - Removed found and expected messages from Squiz ConcatenationSpacingSniff because they were messy and not helpful
    - Fixed a problem where Generic CodeAnalysisSniff could show warnings if checking multi-line strings
    - Fixed error messages in Squiz ArrayDeclarationSniff reporting incorrect number of found and expected spaces
    - Fixed bug #17048 : False positive in Squiz_WhiteSpace_ScopeKeywordSpacingSniff
    - Fixed bug #17054 : phpcs more strict than PEAR CS regarding function parameter spacing
    - Fixed bug #17096 : Notice: Undefined index: scope_condition in ScopeClosingBraceSniff.php
      -- Moved PEAR.Functions.FunctionCallArgumentSpacing to Generic.Functions.FunctionCallArgumentSpacing
    - Fixed bug #17144 : Deprecated: Function eregi() is deprecated
    - Fixed bug #17236 : PHP Warning due to token_get_all() in DoubleQuoteUsageSniff
    - Fixed bug #17243 : Alternate Switch Syntax causes endless loop of Notices in SwitchDeclaration
    - Fixed bug #17313 : Bug with switch case struture
    - Fixed bug #17331 : Possible parse error: interfaces may not include member vars
    - Fixed bug #17337 : CSS tokenizer fails on quotes urls
    - Fixed bug #17420 : Uncaught exception when comment before function brace
    - Fixed bug #17503 : closures formatting is not supported
   </notes>
  </release>
  <release>
   <version>
    <release>1.2.2</release>
    <api>1.2.2</api>
   </version>
   <stability>
    <release>stable</release>
    <api>stable</api>
   </stability>
   <date>2010-01-27</date>
   <license uri="https://github.com/squizlabs/PHP_CodeSniffer/blob/master/licence.txt">BSD License</license>
   <notes>
    - The core PHP_CodeSniffer_File methods now understand the concept of closures (feature request #16866)
      -- Thanks to Christian Kaps for the sample code
    - Sniffs can now specify violation codes for each error and warning they add
      -- Future versions will allow you to override messages and severities using these codes
      -- Specifying a code is optional, but will be required if you wish to support overriding
    - All reports have been broken into separate classes
      -- Command line usage and report output remains the same
      -- Thanks to Gabriele Santini for the patch
    - Added an interactive mode that can be enabled using the -a command line argument
      -- Scans files and stops when it finds a file with errors
      -- Waits for user input to recheck the file (hopefully you fixed the errors) or skip the file
      -- Useful for very large code bases where full rechecks take a while
    - The reports now show the correct number of errors and warnings found
    - The isCamelCaps method now allows numbers in class names
    - The JS tokenizer now correctly identifies boolean and bitwise AND and OR tokens
    - The JS tokenzier now correctly identifies regular expressions used in conditions
    - PEAR ValidFunctionNameSniff now ignores closures
    - Squiz standard now uses the PEAR setting of 85 chars for LineLengthSniff
    - Squiz ControlStructureSpacingSniff now ensure there are no spaces around parentheses
    - Squiz LongConditionClosingCommentSniff now checks for comments at the end of try/catch statements
    - Squiz LongConditionClosingCommentSniff now checks validity of comments for short structures if they exist
    - Squiz IncrementDecrementUsageSniff now has better checking to ensure it only looks at simple variable assignments
    - Squiz PostStatementCommentSniff no longer throws errors for end function comments
    - Squiz InlineCommentSniff no longer throws errors for end function comments
    - Squiz OperatorBracketSniff now allows simple arithmetic operations in SWITCH conditions
    - Squiz ValidFunctionNameSniff now ignores closures
    - Squiz MethodScopeSniff now ignores closures
    - Squiz ClosingDeclarationCommentSniff now ignores closures
    - Squiz GlobalFunctionSniff now ignores closures
    - Squiz DisallowComparisonAssignmentSniff now ignores the assigning of arrays
    - Squiz DisallowObjectStringIndexSniff now allows indexes that contain dots and reserved words
    - Squiz standard now throws nesting level and cyclomatic complexity errors at much higher levels
    - Squiz CommentedOutCodeSniff now ignores common comment framing chacacters
    - Squiz ClassCommentSniff now ensures the open comment tag is the only content on the first line
    - Squiz FileCommentSniff now ensures the open comment tag is the only content on the first line
    - Squiz FunctionCommentSniff now ensures the open comment tag is the only content on the first line
    - Squiz VariableCommentSniff now ensures the open comment tag is the only content on the first line
    - Squiz NonExecutableCodeSniff now warns about empty return statements that are not required
    - Removed ForbiddenStylesSniff from Squiz standard
      -- It is now in in the MySource standard as BrowserSpecificStylesSniff
      -- New BrowserSpecificStylesSniff ignores files with browser-specific suffixes
    - MySource IncludeSystemSniff no longer throws errors when extending the Exception class
    - MySource IncludeSystemSniff no longer throws errors for the abstract widget class
    - MySource IncludeSystemSniff and UnusedSystemSniff now allow includes inside IF statements
    - MySource IncludeSystemSniff no longer throws errors for included widgets inside methods
    - MySource GetRequestDataSniff now throws errors for using $_FILES
    - MySource CreateWidgetTypeCallbackSniff now allows return statements in nested functions
    - MySource DisallowSelfActionsSniff now ignores abstract classes
    - Fixed a problem with the SVN pre-commit hook for PHP versions without vertical whitespace regex support
    - Fixed bug #16740 : False positives for heredoc strings and unused parameter sniff
    - Fixed bug #16794 : ValidLogicalOperatorsSniff doesn't report operators not in lowercase
    - Fixed bug #16804 : Report filename is shortened too much
    - Fixed bug #16821 : Bug in Squiz_Sniffs_WhiteSpace_OperatorSpacingSniff
      -- Thanks to Jaroslav Hanslík for the patch
    - Fixed bug #16836 : Notice raised when using semicolon to open case
    - Fixed bug #16855 : Generic standard sniffs incorrectly for define() method
    - Fixed bug #16865 : Two bugs in Squiz_Sniffs_WhiteSpace_OperatorSpacingSniff
      -- Thanks to Jaroslav Hanslík for the patch
    - Fixed bug #16902 : Inline If Declaration bug
    - Fixed bug #16960 : False positive for late static binding in Squiz/ScopeKeywordSpacingSniff
      -- Thanks to Jakub Tománek for the patch
    - Fixed bug #16976 : The phpcs attempts to process symbolic links that don't resolve to files
    - Fixed bug #17017 : Including one file in the files sniffed alters errors reported for another file
   </notes>
  </release>
  <release>
   <version>
    <release>1.2.1</release>
    <api>1.2.1</api>
   </version>
   <stability>
    <release>stable</release>
    <api>stable</api>
   </stability>
   <date>2009-11-17</date>
   <license uri="https://github.com/squizlabs/PHP_CodeSniffer/blob/master/licence.txt">BSD License</license>
   <notes>
    - Added a new report type --report=svnblame to show how many errors and warnings were committed by each author
      -- Also shows the percentage of their code that are errors and warnings
      -- Requires you to have the SVN command in your path
      -- Make sure SVN is storing usernames and passwords (if required) or you will need to enter them for each file
      -- You can also use the -s command line argument to see the different types of errors authors are committing
      -- You can use the -v command line argument to see all authors, even if they have no errors or warnings
    - Added a new command line argument --report-width to allow you to set the column width of screen reports
      -- Reports wont accept values less than 70 or else they get too small
      -- Can also be set via a config var: phpcs --config-set report_width 100
    - You can now get PHP_CodeSniffer to ignore a whole file by adding @codingStandardsIgnoreFile in the content
      -- If you put it in the first two lines the file wont even be tokenized, so it will be much quicker
    - Reports now print their file lists in alphabetical order
    - PEAR FunctionDeclarationSniff now reports error for incorrect closing bracket placement in multi-line definitions
    - Added Generic CallTimePassByRefenceSniff to prohibit the passing of variables into functions by reference
      -- Thanks to Florian Grandel for the contribution
    - Added Squiz DisallowComparisonAssignmentSniff to ban the assignment of comparison values to a variable
    - Added Squiz DuplicateStyleDefinitionSniff to check for duplicate CSS styles in a single class block
    - Squiz ArrayDeclarationSniff no longer checks the case of array indexes because that is not its job
    - Squiz PostStatementCommentSniff now allows end comments for class member functions
    - Squiz InlineCommentSniff now supports the checking of JS files
    - MySource CreateWidgetTypeCallbackSniff now allows the callback to be passed to another function
    - MySource CreateWidgetTypeCallbackSniff now correctly ignores callbacks used inside conditions
    - Generic MultipleStatementAlignmentSniff now enforces a single space before equals sign if max padding is reached
    - Fixed a problem in the JS tokenizer where regular expressions containing \// were not converted correctly
    - Fixed a problem tokenizing CSS files where multiple ID targets on a line would look like comments
    - Fixed a problem tokenizing CSS files where class names containing a colon looked like style definitions
    - Fixed a problem tokenizing CSS files when style statements had empty url() calls
    - Fixed a problem tokenizing CSS colours with the letter E in first half of the code
    - Squiz ColonSpacingSniff now ensures it is only checking style definitions in CSS files and not class names
    - Squiz DisallowComparisonAssignmentSniff no longer reports errors when assigning the return value of a function
    - CSS tokenizer now correctly supports multi-line comments
    - When only the case of var names differ for function comments, the error now indicates the case is different
    - Fixed an issue with Generic UnnecessaryStringConcatSniff where it incorrectly suggested removing a concat
    - Fixed bug #16530 : ScopeIndentSniff reports false positive
    - Fixed bug #16533 : Duplicate errors and warnings
    - Fixed bug #16563 : Check file extensions problem in phpcs-svn-pre-commit
      -- Thanks to Kaijung Chen for the patch
    - Fixed bug #16592 : Object operator indentation incorrect when first operator is on a new line
    - Fixed bug #16641 : Notice output
    - Fixed bug #16682 : Squiz_Sniffs_Strings_DoubleQuoteUsageSniff reports string "\0" as invalid
    - Fixed bug #16683 : Typing error in PHP_CodeSniffer_CommentParser_AbstractParser
    - Fixed bug #16684 : Bug in Squiz_Sniffs_PHP_NonExecutableCodeSniff
    - Fixed bug #16692 : Spaces in paths in Squiz_Sniffs_Debug_JavaScriptLintSniff
      -- Thanks to Jaroslav Hanslík for the patch
    - Fixed bug #16696 : Spelling error in MultiLineConditionSniff
    - Fixed bug #16697 : MultiLineConditionSniff incorrect result with inline IF
    - Fixed bug #16698 : Notice in JavaScript Tokenizer
    - Fixed bug #16736 : Multi-files sniffs aren't processed when FILE is a single directory
      -- Thanks to Alexey Shein for the patch
    - Fixed bug #16792 : Bug in Generic_Sniffs_PHP_ForbiddenFunctionsSniff
   </notes>
  </release>
  <release>
   <version>
    <release>1.2.0</release>
    <api>1.2.0</api>
   </version>
   <stability>
    <release>stable</release>
    <api>stable</api>
   </stability>
   <date>2009-08-17</date>
   <license uri="https://github.com/squizlabs/PHP_CodeSniffer/blob/master/licence.txt">BSD License</license>
   <notes>
    - Installed standards are now favoured over custom standards when using the cmd line arg with relative paths
    - Unit tests now use a lot less memory while running
    - Squiz standard now uses Generic EmptyStatementSniff but throws errors instead of warnings
    - Squiz standard now uses Generic UnusedFunctionParameterSniff
    - Removed unused ValidArrayIndexNameSniff from the Squiz standard
    - Fixed bug #16424 : SubversionPropertiesSniff print PHP Warning
    - Fixed bug #16450 : Constant PHP_CODESNIFFER_VERBOSITY already defined (unit tests)
    - Fixed bug #16453 : function declaration long line splitted error
    - Fixed bug #16482 : phpcs-svn-pre-commit ignores extensions parameter
   </notes>
  </release>
  <release>
   <version>
    <release>1.2.0RC3</release>
    <api>1.2.0RC3</api>
   </version>
   <stability>
    <release>beta</release>
    <api>beta</api>
   </stability>
   <date>2009-07-07</date>
   <license uri="https://github.com/squizlabs/PHP_CodeSniffer/blob/master/licence.txt">BSD License</license>
   <notes>
    - You can now use @codingStandardsIgnoreStart and @...End comments to suppress messages (feature request #14002)
    - A warning is now included for files without any code when short_open_tag is set to Off (feature request #12952)
    - You can now use relative paths to your custom standards with the --standard cmd line arg (feature request #14967)
    - You can now override magic methods and functions in PEAR ValidFunctionNameSniff (feature request #15830)
    - MySource IncludeSystemSniff now recognises widget action classes
    - MySource IncludeSystemSniff now knows about unit test classes and changes rules accordingly
   </notes>
  </release>
  <release>
   <version>
    <release>1.2.0RC2</release>
    <api>1.2.0RC2</api>
   </version>
   <stability>
    <release>beta</release>
    <api>beta</api>
   </stability>
   <date>2009-05-25</date>
   <license uri="https://github.com/squizlabs/PHP_CodeSniffer/blob/master/licence.txt">BSD License</license>
   <notes>
    - Test suite can now be run using the full path to AllTests.php (feature request #16179)
    - Fixed bug #15980 : PHP_CodeSniffer change php current directory
      -- Thanks to Dolly Aswin Harahap for the patch
    - Fixed bug #16001 : Notice triggered
    - Fixed bug #16054 : phpcs-svn-pre-commit not showing any errors
    - Fixed bug #16071 : Fatal error: Uncaught PHP_CodeSniffer_Exception
    - Fixed bug #16170 : Undefined Offset -1 in MultiLineConditionSniff.php on line 68
    - Fixed bug #16175 : Bug in Squiz-IncrementDecrementUsageSniff
   </notes>
  </release>
  <release>
   <version>
    <release>1.2.0RC1</release>
    <api>1.2.0RC1</api>
   </version>
   <stability>
    <release>beta</release>
    <api>beta</api>
   </stability>
   <date>2009-03-09</date>
   <license uri="https://github.com/squizlabs/PHP_CodeSniffer/blob/master/licence.txt">BSD License</license>
   <notes>
    - Reports that are output to a file now include a trailing newline at the end of the file
    - Fixed sniff names not shown in -vvv token processing output
    - Added Generic SubversionPropertiesSniff to check that specific svn props are set for files
      -- Thanks to Jack Bates for the contribution
    - The PHP version check can now be overridden in classes that extend PEAR FileCommentSniff
      -- Thanks to Helgi Þormar Þorbjörnsson for the suggestion
    - Added Generic ConstructorNameSniff to check for PHP4 constructor name usage
      -- Thanks to Leif Wickland for the contribution
    - Squiz standard now supports multi-line function and condition sniffs from PEAR standard
    - Squiz standard now uses Generic ConstructorNameSniff
    - Added MySource GetRequestDataSniff to ensure REQUEST, GET and POST are not accessed directly
    - Squiz OperatorBracketSniff now allows square brackets in simple unbracketed operations
    - Fixed the incorrect tokenizing of multi-line block comments in CSS files
    - Fixed bug #15383 : Uncaught PHP_CodeSniffer_Exception
    - Fixed bug #15408 : An unexpected exception has been caught: Undefined offset: 2
    - Fixed bug #15519 : Uncaught PHP_CodeSniffer_Exception
    - Fixed bug #15624 : Pre-commit hook fails with PHP errors
    - Fixed bug #15661 : Uncaught PHP_CodeSniffer_Exception
    - Fixed bug #15722 : "declare(encoding = 'utf-8');" leads to "Missing file doc comment"
    - Fixed bug #15910 : Object operator indention not calculated correctly
   </notes>
  </release>
  <release>
   <version>
    <release>1.2.0a1</release>
    <api>1.2.0a1</api>
   </version>
   <stability>
    <release>alpha</release>
    <api>alpha</api>
   </stability>
   <date>2008-12-18</date>
   <license uri="https://github.com/squizlabs/PHP_CodeSniffer/blob/master/licence.txt">BSD License</license>
   <notes>
    - PHP_CodeSniffer now has a CSS tokenizer for checking CSS files
    - Added support for a new multi-file sniff that sniffs all processed files at once
    - Added new output format --report=emacs to output errors using the emacs standard compile output format
      -- Thanks to Len Trigg for the contribution
    - Reports can now be written to a file using the --report-file command line argument (feature request #14953)
      -- The report is also written to screen when using this argument
    - The CheckStyle, CSV and XML reports now include a source for each error and warning (feature request #13242)
      -- A new report type --report=source can be used to show you the most common errors in your files
    - Added new command line argument -s to show error sources in all reports
    - Added new command line argument --sniffs to specify a list of sniffs to restrict checking to
      -- Uses the sniff source codes that are optionally displayed in reports
    - Changed the max width of error lines from 80 to 79 chars to stop blank lines in the default windows cmd window
    - PHP_CodeSniffer now has a token for an asperand (@ symbol) so sniffs can listen for them
      -- Thanks to Andy Brockhurst for the patch
    - Added Generic DuplicateClassNameSniff that will warn if the same class name is used in multiple files
      -- Not currently used by any standard; more of a multi-file sniff sample than anything useful
    - Added Generic NoSilencedErrorsSniff that warns if PHP errors are being silenced using the @ symbol
      -- Thanks to Andy Brockhurst for the contribution
    - Added Generic UnnecessaryStringConcatSniff that checks for two strings being concatenated
    - Added PEAR FunctionDeclarationSniff to enforce the new multi-line function declaration PEAR standard
    - Added PEAR MultiLineAssignmentSniff to enforce the correct indentation of multi-line assignments
    - Added PEAR MultiLineConditionSniff to enforce the new multi-line condition PEAR standard
    - Added PEAR ObjectOperatorIndentSniff to enforce the new chained function call PEAR standard
    - Added MySource DisallowSelfActionSniff to ban the use of self::method() calls in Action classes
    - Added MySource DebugCodeSniff to ban the use of Debug::method() calls
    - Added MySource CreateWidgetTypeCallback sniff to check callback usage in widget type create methods
    - Added Squiz DisallowObjectStringIndexSniff that forces object dot notation in JavaScript files
      -- Thanks to Sertan Danis for the contribution
    - Added Squiz DiscouragedFunctionsSniff to warn when using debug functions
    - Added Squiz PropertyLabelSniff to check whitespace around colons in JS property and label declarations
    - Added Squiz DuplicatePropertySniff to check for duplicate property names in JS classes
    - Added Squiz ColonSpacingSniff to check for spacing around colons in CSS style definitions
    - Added Squiz SemicolonSpacingSniff to check for spacing around semicolons in CSS style definitions
    - Added Squiz IdentationSniff to check for correct indentation of CSS files
    - Added Squiz ColourDefinitionSniff to check that CSS colours are defined in uppercase and using shorthand
    - Added Squiz EmptyStyleDefinitionSniff to check for CSS style definitions without content
    - Added Squiz EmptyClassDefinitionSniff to check for CSS class definitions without content
    - Added Squiz ClassDefinitionOpeningBraceSpaceSniff to check for spaces around opening brace of CSS class definitions
    - Added Squiz ClassDefinitionClosingBraceSpaceSniff to check for a single blank line after CSS class definitions
    - Added Squiz ClassDefinitionNameSpacingSniff to check for a blank lines inside CSS class definition names
    - Added Squiz DisallowMultipleStyleDefinitionsSniff to check for multiple style definitions on a single line
    - Added Squiz DuplicateClassDefinitionSniff to check for duplicate CSS class blocks that can be merged
    - Added Squiz ForbiddenStylesSniff to check for usage of browser specific styles
    - Added Squiz OpacitySniff to check for incorrect opacity values in CSS
    - Added Squiz LowercaseStyleDefinitionSniff to check for styles that are not defined in lowercase
    - Added Squiz MissingColonSniff to check for style definitions where the colon has been forgotten
    - Added Squiz MultiLineFunctionDeclarationSniff to check that multi-line declarations contain one param per line
    - Added Squiz JSLintSniff to check for JS errors using the jslint.js script through Rhino
      -- Set jslint path using phpcs --config-set jslint_path /path/to/jslint.js
      -- Set rhino path using phpcs --config-set rhino_path /path/to/rhino
    - Added Generic TodoSniff that warns about comments that contain the word TODO
    - Removed MultipleStatementAlignmentSniff from the PEAR standard as alignment is now optional
    - Generic ForbiddenFunctionsSniff now has protected member var to specify if it should use errors or warnings
    - Generic MultipleStatementAlignmentSniff now has correct error message if assignment is on a new line
    - Generic MultipleStatementAlignmentSniff now has protected member var to allow it to ignore multi-line assignments
    - Generic LineEndingsSniff now supports checking of JS files
    - Generic LineEndingsSniff now supports checking of CSS files
    - Generic DisallowTabIndentSniff now supports checking of CSS files
    - Squiz DoubleQuoteUsageSniff now bans the use of variables in double quoted strings in favour of concatenation
    - Squiz SuperfluousWhitespaceSniff now supports checking of JS files
    - Squiz SuperfluousWhitespaceSniff now supports checking of CSS files
    - Squiz DisallowInlineIfSniff now supports checking of JS files
    - Squiz SemicolonSpacingSniff now supports checking of JS files
    - Squiz PostStatementCommentSniff now supports checking of JS files
    - Squiz FunctionOpeningBraceSpacingSniff now supports checking of JS files
    - Squiz FunctionClosingBraceSpacingSniff now supports checking of JS files
      -- Empty JS functions must have their opening and closing braces next to each other
    - Squiz ControlStructureSpacingSniff now supports checking of JS files
    - Squiz LongConditionClosingCommentSniff now supports checking of JS files
    - Squiz OperatorSpacingSniff now supports checking of JS files
    - Squiz SwitchDeclarationSniff now supports checking of JS files
    - Squiz CommentedOutCodeSniff now supports checking of CSS files
    - Squiz DisallowSizeFunctionsInLoopsSniff now supports checking of JS files for the use of object.length
    - Squiz DisallowSizeFunctionsInLoopsSniff no longer complains about size functions outside of the FOR condition
    - Squiz ControlStructureSpacingSniff now bans blank lines at the end of a control structure
    - Squiz ForLoopDeclarationSniff no longer throws errors for JS FOR loops without semicolons
    - Squiz MultipleStatementAlignmentSniff no longer throws errors if a statement would take more than 8 spaces to align
    - Squiz standard now uses Genric TodoSniff
    - Squiz standard now uses Genric UnnecessaryStringConcatSniff
    - Squiz standard now uses PEAR MultiLineAssignmentSniff
    - Squiz standard now uses PEAR MultiLineConditionSniff
    - Zend standard now uses OpeningFunctionBraceBsdAllmanSniff (feature request #14647)
    - MySource JoinStringsSniff now bans the use of inline array joins and suggests the + operator
    - Fixed incorrect errors that can be generated from abstract scope sniffs when moving to a new file
    - Core tokenizer now matches orphaned curly braces in the same way as square brackets
    - Whitespace tokens at the end of JS files are now added to the token stack
    - JavaScript tokenizer now identifies properties and labels as new token types
    - JavaScript tokenizer now identifies object definitions as a new token type and matches curly braces for them
    - JavaScript tokenizer now identifies DIV_EQUAL and MUL_EQUAL tokens
    - Improved regular expression detection in the JavaScript tokenizer
    - Improve AbstractPatternSniff support so it can listen for any token type, not just weighted tokens
    - Fixed Squiz DoubleQuoteUsageSniff so it works correctly with short_open_tag=Off
    - Fixed bug #14409 : Output of warnings to log file
    - Fixed bug #14520 : Notice: Undefined offset: 1 in /usr/share/php/PHP/CodeSniffer/File.php on line
    - Fixed bug #14637 : Call to processUnknownArguments() misses second parameter $pos
      -- Thanks to Peter Buri for the patch
    - Fixed bug #14889 : Lack of clarity: licence or license
    - Fixed bug #15008 : Nested Parentheses in Control Structure Sniffs
    - Fixed bug #15091 : pre-commit hook attempts to sniff folders
      -- Thanks to Bruce Weirdan for the patch
    - Fixed bug #15124 : AbstractParser.php uses deprecated split() function
      -- Thanks to Sebastian Bergmann for the patch
    - Fixed bug #15188 : PHPCS vs HEREDOC strings
    - Fixed bug #15231 : Notice: Uninitialized string offset: 0 in FileCommentSniff.php on line 555
    - Fixed bug #15336 : Notice: Undefined offset: 2 in /usr/share/php/PHP/CodeSniffer/File.php on line
   </notes>
  </release>
  <release>
   <version>
    <release>1.1.0</release>
    <api>1.1.0</api>
   </version>
   <stability>
    <release>stable</release>
    <api>stable</api>
   </stability>
   <date>2008-07-14</date>
   <license uri="https://github.com/squizlabs/PHP_CodeSniffer/blob/master/licence.txt">BSD License</license>
   <notes>
    - PEAR FileCommentSniff now allows tag orders to be overridden in child classes
      -- Thanks to Jeff Hodsdon for the patch
    - Added Generic DisallowMultipleStatementsSniff to ensure there is only one statement per line
    - Squiz standard now uses DisallowMultipleStatementsSniff
    - Fixed error in Zend ValidVariableNameSniff when checking vars in form: $class->{$var}
    - Fixed bug #14077 : Fatal error: Uncaught PHP_CodeSniffer_Exception: $stackPtr is not a class member
    - Fixed bug #14168 : Global Function -> Static Method and __autoload()
    - Fixed bug #14238 : Line length not checket at last line of a file
    - Fixed bug #14249 : wrong detection of scope_opener
    - Fixed bug #14250 : ArrayDeclarationSniff emit warnings at malformed array
    - Fixed bug #14251 : --extensions option doesn't work
   </notes>
  </release>
  <release>
   <version>
    <release>1.1.0RC3</release>
    <api>1.1.0RC3</api>
   </version>
   <stability>
    <release>beta</release>
    <api>beta</api>
   </stability>
   <date>2008-07-03</date>
   <license uri="https://github.com/squizlabs/PHP_CodeSniffer/blob/master/licence.txt">BSD License</license>
   <notes>
    - PEAR FileCommentSniff now allows tag orders to be overridden in child classes
      -- Thanks to Jeff Hodsdon for the patch
    - Added Generic DisallowMultipleStatementsSniff to ensure there is only one statement per line
    - Squiz standard now uses DisallowMultipleStatementsSniff
    - Fixed error in Zend ValidVariableNameSniff when checking vars in form: $class->{$var}
    - Fixed bug #14077 : Fatal error: Uncaught PHP_CodeSniffer_Exception: $stackPtr is not a class member
    - Fixed bug #14168 : Global Function -> Static Method and __autoload()
    - Fixed bug #14238 : Line length not checket at last line of a file
    - Fixed bug #14249 : wrong detection of scope_opener
    - Fixed bug #14250 : ArrayDeclarationSniff emit warnings at malformed array
    - Fixed bug #14251 : --extensions option doesn't work
   </notes>
  </release>
  <release>
   <version>
    <release>1.1.0RC2</release>
    <api>1.1.0RC2</api>
   </version>
   <stability>
    <release>beta</release>
    <api>beta</api>
   </stability>
   <date>2008-06-13</date>
   <license uri="https://github.com/squizlabs/PHP_CodeSniffer/blob/master/licence.txt">BSD License</license>
   <notes>
    - Permission denied errors now stop script execution but still display current errors (feature request #14076)
    - Added Squiz ValidArrayIndexNameSniff to ensure array indexes do not use camel case
    - Squiz ArrayDeclarationSniff now ensures arrays are not declared with camel case index values
    - PEAR ValidVariableNameSniff now alerts about a possible parse error for member vars inside an interface
    - Fixed bug #13921 : js parsing fails for comments on last line of file
    - Fixed bug #13922 : crash in case of malformed (but tokenized) php file
      -- PEAR and Squiz ClassDeclarationSniff now throw warnings for possible parse errors
      -- Squiz ValidClassNameSniff now throws warning for possible parse errors
      -- Squiz ClosingDeclarationCommentSniff now throws additonal warnings for parse errors
   </notes>
  </release>
  <release>
   <version>
    <release>1.1.0RC1</release>
    <api>1.1.0RC1</api>
   </version>
   <stability>
    <release>beta</release>
    <api>beta</api>
   </stability>
   <date>2008-05-13</date>
   <license uri="https://github.com/squizlabs/PHP_CodeSniffer/blob/master/licence.txt">BSD License</license>
   <notes>
    - Added support for multiple tokenizers so PHP_CodeSniffer can check more than just PHP files
      -- PHP_CodeSniffer now has a JS tokenizer for checking JavaScript files
      -- Sniffs need to be updated to work with additional tokenizers, or new sniffs written for them
   - phpcs now exits with status 2 if the tokenier extension has been disabled (feature request #13269)
   - Added scripts/phpcs-svn-pre-commit that can be used as an SVN pre-commit hook
     -- Also reworked the way the phpcs script works to make it easier to wrap it with other functionality
     -- Thanks to Jack Bates for the contribution
   - Fixed error in phpcs error message when a supplied file does not exist
   - Fixed a cosmetic error in AbstractPatternSniff where the "found" string was missing some content
   - Added sniffs that implement part of the PMD rule catalog to the Generic standard
     -- Thanks to Manuel Pichler for the contribution of all these sniffs.
   - Squiz FunctionCommentThrowTagSniff no longer throws errors for function that only throw variables
   - Generic ScopeIndentSniff now has private member to enforce exact indent matching
   - Replaced Squiz DisallowCountInLoopsSniff with Squiz DisallowSizeFunctionsInLoopsSniff
     -- Thanks to Jan Miczaika for the sniff
   - Squiz BlockCommentSniff now checks inline doc block comments
   - Squiz InlineCommentSniff now checks inline doc block comments
   - Squiz BlockCommentSniff now checks for no blank line before first comment in a function
   - Squiz DocCommentAlignmentSniff now ignores inline doc block comments
   - Squiz ControlStructureSpacingSniff now ensures no blank lines at the start of control structures
   - Squiz ControlStructureSpacingSniff now ensures no blank lines between control structure closing braces
   - Squiz IncrementDecrementUsageSniff now ensures inc/dec ops are bracketed in string concats
   - Squiz IncrementDecrementUsageSniff now ensures inc/dec ops are not used in arithmetic operations
   - Squiz FunctionCommentSniff no longer throws errors if return value is mixed but function returns void somewhere
   - Squiz OperatorBracketSniff no allows function call brackets to count as operator brackets
   - Squiz DoubleQuoteUsageSniff now supports \x \f and \v (feature request #13365)
   - Squiz ComparisonOperatorUsageSniff now supports JS files
   - Squiz ControlSignatureSniff now supports JS files
   - Squiz ForLoopDeclarationSniff now supports JS files
   - Squiz OperatorBracketSniff now supports JS files
   - Squiz InlineControlStructureSniff now supports JS files
   - Generic LowerCaseConstantSniff now supports JS files
   - Generic DisallowTabIndentSniff now supports JS files
   - Generic MultipleStatementAlignmentSniff now supports JS files
   - Added Squiz ObjectMemberCommaSniff to ensure the last member of a JS object is not followed by a comma
   - Added Squiz ConstantCaseSniff to ensure the PHP constants are uppercase and JS lowercase
   - Added Squiz JavaScriptLintSniff to check JS files with JSL
     -- Set path using phpcs --config-set jsl_path /path/to/jsl
   - Added MySource FirebugConsoleSniff to ban the use of "console" for JS variable and function names
   - Added MySource JoinStringsSniff to enforce the use of join() to concatenate JS strings
   - Added MySource AssignThisSniff to ensure this is only assigned to a var called self
   - Added MySource DisallowNewWidgetSniff to ban manual creation of widget objects
   - Removed warning shown in Zend CodeAnalyzerSniff when the ZCA path is not set
   - Fixed error in Squiz ValidVariableNameSniff when checking vars in the form $obj->$var
   - Fixed error in Squiz DisallowMultipleAssignmentsSniff when checking vars in the form $obj->$var
   - Fixed error in Squiz InlineCommentSniff where comments for class constants were seen as inline
   - Fixed error in Squiz BlockCommentSniff where comments for class constants were not ignored
   - Fixed error in Squiz OperatorBracketSniff where negative numbers were ignored during comparisons
   - Fixed error in Squiz FunctionSpacingSniff where functions after member vars reported incorrect spacing
   - Fixed bug #13062 : Interface comments aren't handled in PEAR standard
     -- Thanks to Manuel Pichler for the path
   - Fixed bug #13119 : php minimum requirement need to be fix
   - Fixed bug #13156 : Bug in Squiz_Sniffs_PHP_NonExecutableCodeSniff
   - Fixed bug #13158 : Strange behaviour in AbstractPatternSniff
   - Fixed bug #13169 : Undefined variables
   - Fixed bug #13178 : Catch exception in File.php
   - Fixed bug #13254 : Notices output in checkstyle report causes XML issues
   - Fixed bug #13446 : crash with src of phpMyAdmin
     -- Thanks to Manuel Pichler for the path
   </notes>
  </release>
  <release>
   <version>
    <release>1.1.0a1</release>
    <api>1.1.0a1</api>
   </version>
   <stability>
    <release>alpha</release>
    <api>alpha</api>
   </stability>
   <date>2008-04-21</date>
   <license uri="https://github.com/squizlabs/PHP_CodeSniffer/blob/master/licence.txt">BSD License</license>
   <notes>
    - Fixed error in PEAR ValidClassNameSniff when checking class names with double underscores
    - Moved Squiz InlineControlStructureSniff into Generic standard
    - PEAR standard now throws warnings for inline control structures
    - Squiz OutputBufferingIndentSniff now ignores the indentation of inline HTML
    - MySource IncludeSystemSniff now ignores usage of ZipArchive
    - Removed "function" from error messages for Generic function brace sniffs (feature request #13820)
    - Generic UpperCaseConstantSniff no longer throws errors for delcare(ticks = ...)
      -- Thanks to Josh Snyder for the patch
    - Squiz ClosingDeclarationCommentSniff and AbstractVariableSniff now throw warnings for possible parse errors
    - Fixed bug #13827 : AbstractVariableSniff throws "undefined index"
    - Fixed bug #13846 : Bug in Squiz.NonExecutableCodeSniff
    - Fixed bug #13849 : infinite loop in PHP_CodeSniffer_File::findNext()
   </notes>
  </release>
  <release>
   <version>
    <release>1.0.1</release>
    <api>1.0.1</api>
   </version>
   <stability>
    <release>stable</release>
    <api>stable</api>
   </stability>
   <date>2008-02-04</date>
   <license uri="https://github.com/squizlabs/PHP_CodeSniffer/blob/master/licence.txt">BSD License</license>
   <notes>
    - Squiz ArrayDeclarationSniff now throws error if the array keyword is followed by a space
    - Squiz ArrayDeclarationSniff now throws error for empty multi-line arrays
    - Squiz ArrayDeclarationSniff now throws error for multi-line arrays with a single value
    - Squiz DocCommentAlignmentSniff now checks for a single space before tags inside docblocks
    - Squiz ForbiddenFunctionsSniff now disallows is_null() to force use of (=== NULL) instead
    - Squiz VariableCommentSniff now continues throwing errors after the first one is found
    - Squiz SuperfluousWhitespaceSniff now throws errors for multiple blank lines inside functions
    - MySource IncludedSystemSniff now checks extended class names
    - MySource UnusedSystemSniff now checks extended and implemented class names
    - MySource IncludedSystemSniff now supports includeWidget()
    - MySource UnusedSystemSniff now supports includeWidget()
    - Added PEAR ValidVariableNameSniff to check that only private member vars are prefixed with an underscore
    - Added Squiz DisallowCountInLoopsSniff to check for the use of count() in FOR and WHILE loop conditions
    - Added MySource UnusedSystemSniff to check for included classes that are never used
    - Fixed a problem that caused the parentheses map to sometimes contain incorrect values
    - Fixed bug #12767 : Cant run phpcs from dir with PEAR subdir
    - Fixed bug #12773 : Reserved variables are not detected in strings
      -- Thanks to Wilfried Loche for the patch
    - Fixed bug #12832 : Tab to space conversion does not work
    - Fixed bug #12888 : extra space indentation = Notice: Uninitialized string offset...
    - Fixed bug #12909 : Default generateDocs function does not work under linux
      -- Thanks to Paul Smith for the patch
    - Fixed bug #12957 : PHP 5.3 magic method __callStatic
      -- Thanks to Manuel Pichler for the patch
   </notes>
  </release>
  <release>
   <version>
    <release>1.0.0</release>
    <api>1.0.0</api>
   </version>
   <stability>
    <release>stable</release>
    <api>stable</api>
   </stability>
   <date>2007-12-21</date>
   <license uri="https://github.com/squizlabs/PHP_CodeSniffer/blob/master/licence.txt">BSD License</license>
   <notes>
    - You can now specify the full path to a coding standard on the command line (feature request #11886)
      -- This allows you to use standards that are stored outside of PHP_CodeSniffer's own Standard dir
      -- You can also specify full paths in the CodingStandard.php include and exclude methods
      -- Classes, dirs and files need to be names as if the standard was part of PHP_CodeSniffer
      -- Thanks to Dirk Thomas for the doc generator patch and testing
    - Modified the scope map to keep checking after 3 lines for some tokens (feature request #12561)
      -- Those tokens that must have an opener (like T_CLASS) now keep looking until EOF
      -- Other tokens (like T_FUNCTION) still stop after 3 lines for performance
    - You can now esacpe commas in ignore patterns so they can be matched in file names
      -- Thanks to Carsten Wiedmann for the patch
    - Config data is now cached in a global var so the file system is not hit so often
      -- You can also set config data temporarily for the script if you are using your own external script
      -- Pass TRUE as the third argument to PHP_CodeSniffer::setConfigData()
    - PEAR ClassDeclarationSniff no longer throws errors for multi-line class declarations
    - Squiz ClassDeclarationSniff now ensures there is one blank line after a class closing brace
    - Squiz ClassDeclarationSniff now throws errors for a missing end PHP tag after the end class tag
    - Squiz IncrementDecrementUsageSniff no longer throws errors when -= and += are being used with vars
    - Squiz SwitchDeclarationSniff now throws errors for switch statements that do not contain a case statement
      -- Thanks to Sertan Danis for the patch
    - MySource IncludeSystemSniff no longer throws errors for the Util package
    - Fixed bug #12621 : "space after AS" check is wrong
      -- Thanks to Satoshi Oikawa for the patch
    - Fixed bug #12645 : error message is wrong
      -- Thanks to Renoiv for the patch
    - Fixed bug #12651 : Increment/Decrement Operators Usage at -1
   </notes>
  </release>
  <release>
   <version>
    <release>1.0.0RC3</release>
    <api>1.0.0RC3</api>
   </version>
   <stability>
    <release>beta</release>
    <api>beta</api>
   </stability>
   <date>2007-11-30</date>
   <license uri="https://github.com/squizlabs/PHP_CodeSniffer/blob/master/licence.txt">BSD License</license>
   <notes>
    - Added new command line argument --tab-width that will convert tabs to spaces before testing
      -- This allows you to use the existing sniffs that check for spaces even when you use tabs
      -- Can also be set via a config var: phpcs --config-set tab_width 4
      -- A value of zero (the default) tells PHP_CodeSniffer not to replace tabs with spaces
    - You can now change the default report format from "full" to something else
        -- Run: phpcs --config-set report_format [format]
    - Improved performance by optimising the way the scope map is created during tokenising
    - Added new Squiz DisallowInlineIfSniff to disallow the usage of inline IF statements
    - Fixed incorrect errors being thrown for nested switches in Squiz SwitchDeclarationSniff
    - PEAR FunctionCommentSniff no longer complains about missing comments for @throws tags
    - PEAR FunctionCommentSniff now throws error for missing exception class name for @throws tags
    - PHP_CodeSniffer_File::isReference() now correctly returns for functions that return references
    - Generic LineLengthSniff no longer warns about @version lines with CVS or SVN id tags
    - Generic LineLengthSniff no longer warns about @license lines with long URLs
    - Squiz FunctionCommentThrowTagSniff no longer complains about throwing variables
    - Squiz ComparisonOperatorUsageSniff no longer throws incorrect errors for inline IF statements
    - Squiz DisllowMultipleAssignmentsSniff no longer throws errors for assignments in inline IF statements
    - Fixed bug #12455 : CodeSniffer treats content inside heredoc as PHP code
    - Fixed bug #12471 : Checkstyle report is broken
    - Fixed bug #12476 : PHP4 destructors are reported as error
    - Fixed bug #12513 : Checkstyle XML messages need to be utf8_encode()d
      -- Thanks to Sebastian Bergmann for the patch.
    - Fixed bug #12517 : getNewlineAfter() and dos files
   </notes>
  </release>
  <release>
   <version>
    <release>1.0.0RC2</release>
    <api>1.0.0RC2</api>
   </version>
   <stability>
    <release>beta</release>
    <api>beta</api>
   </stability>
   <date>2007-11-14</date>
   <license uri="https://github.com/squizlabs/PHP_CodeSniffer/blob/master/licence.txt">BSD License</license>
   <notes>
    - Added a new Checkstyle report format
      -- Like the current XML format but modified to look like Checkstyle output
      -- Thanks to Manuel Pichler for helping get the format correct
    - You can now hide warnings by default
        -- Run: phpcs --config-set show_warnings 0
        -- If warnings are hidden by default, use the new -w command line argument to override
    - Added new command line argument --config-delete to delete a config value and revert to the default
    - Improved overall performance by optimising tokenising and next/prev methods (feature request #12421)
      -- Thanks to Christian Weiske for the patch
    - Added FunctionCallSignatureSniff to Squiz standard
    - Added @subpackage support to file and class comment sniffs in PEAR standard (feature request #12382)
      -- Thanks to Carsten Wiedmann for the patch
    - An error is now displayed if you use a PHP version less than 5.1.0 (feature request #12380)
      -- Thanks to Carsten Wiedmann for the patch
    - phpcs now exits with status 2 if it receives invalid input (feature request #12380)
      -- This is distinct from status 1, which indicates errors or warnings were found
    - Added new Squiz LanguageConstructSpacingSniff to throw errors for additional whitespace after echo etc.
    - Removed Squiz ValidInterfaceNameSniff
    - PEAR FunctionCommentSniff no longer complains about unknown tags
    - Fixed incorrect errors about missing function comments in PEAR FunctionCommentSniff
    - Fixed incorrect function docblock detection in Squiz FunctionCommentSniff
    - Fixed incorrect errors for list() in Squiz DisallowMultipleAssignmentsSniff
    - Errors no longer thrown if control structure is followed by a CASE's BREAK in Squiz ControlStructureSpacingSniff
    - Fixed bug #12368 : Autoloader cannot be found due to include_path override
      -- Thanks to Richard Quadling for the patch
    - Fixed bug #12378 : equal sign alignments problem with while()
   </notes>
  </release>
  <release>
   <version>
    <release>1.0.0RC1</release>
    <api>1.0.0RC1</api>
   </version>
   <stability>
    <release>beta</release>
    <api>beta</api>
   </stability>
   <date>2007-11-01</date>
   <license uri="https://github.com/squizlabs/PHP_CodeSniffer/blob/master/licence.txt">BSD License</license>
   <notes>
    - Main phpcs script can now be run from a CVS checkout without installing the package
    - Added a new CSV report format
      -- Header row indicates what position each element is in
      -- Always use the header row to determine positions rather than assuming the format, as it may change
    - XML and CSV report formats now contain information about which column the error occurred at
      -- Useful if you want to highlight the token that caused the error in a custom application
    - Square bracket tokens now have bracket_opener and bracket_closer set
    - Added new Squiz SemicolonSpacingSniff to throw errors if whitespace is found before a semicolon
    - Added new Squiz ArrayBracketSpacingSniff to throw errors if whitespace is found around square brackets
    - Added new Squiz ObjectOperatorSpacingSniff to throw errors if whitespace is found around object operators
    - Added new Squiz DisallowMultipleAssignmentsSniff to throw errors if multiple assignments are on the same line
    - Added new Squiz ScopeKeywordSpacingSniff to throw errors if there is not a single space after a scope modifier
    - Added new Squiz ObjectInstantiationSniff to throw errors if new objects are not assigned to a variable
    - Added new Squiz FunctionDuplicateArgumentSniff to throw errors if argument is declared multiple times in a function
    - Added new Squiz FunctionOpeningBraceSpaceSniff to ensure there are no blank lines after a function open brace
    - Added new Squiz CommentedOutCodeSniff to warn about comments that looks like they are commented out code blocks
    - Added CyclomaticComplexitySniff to Squiz standard
    - Added NestingLevelSniff to Squiz standard
    - Squiz ForbiddenFunctionsSniff now recommends echo() instead of print()
    - Squiz ValidLogicalOperatorsSniff now recommends ^ instead of xor
    - Squiz SwitchDeclarationSniff now contains more checks
      -- A single space is required after the case keyword
      -- No space is allowed before the colon in a case or default statement
      -- All switch statements now require a default case
      -- Default case must contain a break statement
      -- Empty default case must contain a comment describing why the default is ignored
      -- Empty case statements are not allowed
      -- Case and default statements must not be followed by a blank line
      -- Break statements must be followed by a blank line or the closing brace
      -- There must be no blank line before a break statement
    - Squiz standard is now using the PEAR IncludingFileSniff
    - PEAR ClassCommentSniff no longer complains about unknown tags
    - PEAR FileCommentSniff no longer complains about unknown tags
    - PEAR FileCommentSniff now accepts multiple @copyright tags
    - Squiz BlockCommentSniff now checks that comment starts with a capital letter
    - Squiz InlineCommentSniff now has better checking to ensure comment starts with a capital letter
    - Squiz ClassCommentSniff now checks that short and long comments start with a capital letter
    - Squiz FunctionCommentSniff now checks that short, long and param comments start with a capital letter
    - Squiz VariableCommentSniff now checks that short and long comments start with a capital letter
    - Fixed error with multi-token array indexes in Squiz ArrayDeclarationSniff
    - Fixed error with checking shorthand IF statements without a semicolon in Squiz InlineIfDeclarationSniff
    - Fixed error where constants used as defulat values in function declarations were seen as type hints
    - Fixed bug #12316 : PEAR is no longer the default standard
    - Fixed bug #12321 : wrong detection of missing function docblock
   </notes>
  </release>
  <release>
   <version>
    <release>0.9.0</release>
    <api>0.9.0</api>
   </version>
   <stability>
    <release>beta</release>
    <api>beta</api>
   </stability>
   <date>2007-09-24</date>
   <license uri="https://github.com/squizlabs/PHP_CodeSniffer/blob/master/licence.txt">BSD License</license>
   <notes>
    - Added a config system for setting config data across phpcs runs
    - You can now change the default coding standard from PEAR to something else
      -- Run: phpcs --config-set default_standard [standard]
    - Added new Zend coding standard to check code against the Zend Framework standards
      -- The complete standard is not yet implemented
      -- Specify --standard=Zend to use
      -- Thanks to Johann-Peter Hartmann for the contribution of some sniffs
      -- Thanks to Holger Kral for the Code Analyzer sniff
   </notes>
  </release>
  <release>
   <version>
    <release>0.8.0</release>
    <api>0.8.0</api>
   </version>
   <stability>
    <release>beta</release>
    <api>beta</api>
   </stability>
   <date>2007-08-08</date>
   <license uri="https://github.com/squizlabs/PHP_CodeSniffer/blob/master/licence.txt">BSD License</license>
   <notes>
    - Added new XML report format; --report=xml (feature request #11535)
      -- Thanks to Brett Bieber for the patch
    - Added new command line argument --ignore to specify a list of files to skip (feature request #11556)
    - Added PHPCS and MySource coding standards into the core install
    - Scope map no longer gets confused by curly braces that act as string offsets
    - Removed CodeSniffer/SniffException.php as it is no longer used
    - Unit tests can now be run directly from a CVS checkout
    - Made private vars and functions protected in PHP_CodeSniffer class so this package can be overridden
    - Added new Metrics category to Generic coding standard
      -- Contains Cyclomatic Complexity and Nesting Level sniffs
      -- Thanks to Johann-Peter Hartmann for the contribution
    - Added new Generic DisallowTabIndentSniff to throw errors if tabs are used for indentation (feature request #11738)
      -- PEAR and Squiz standards use this new sniff to throw more specific indentation errors
    - Generic MultipleStatementAlignmentSniff has new private var to set a padding size limit (feature request #11555)
    - Generic MultipleStatementAlignmentSniff can now handle assignments that span multiple lines (feature request #11561)
    - Generic LineLengthSniff now has a max line length after which errors are thrown instead of warnings
      -- BC BREAK: Override the protected member var absoluteLineLimit and set it to zero in custom LineLength sniffs
      -- Thanks to Johann-Peter Hartmann for the contribution
    - Comment sniff errors about incorrect tag orders are now more descriptive (feature request #11693)
    - Fixed bug #11473 : Invalid CamelCaps name when numbers used in names
   </notes>
  </release>
  <release>
   <version>
    <release>0.7.0</release>
    <api>0.7.0</api>
   </version>
   <stability>
    <release>beta</release>
    <api>beta</api>
   </stability>
   <date>2007-07-02</date>
   <license uri="https://github.com/squizlabs/PHP_CodeSniffer/blob/master/licence.txt">BSD License</license>
   <notes>
    - BC BREAK: EOL character is now auto-detected and used instead of hard-coded \n
      -- Pattern sniffs must now specify "EOL" instead of "\n" or "\r\n" to use auto-detection
      -- Please use $phpcsFile->eolChar to check for newlines instead of hard-coding "\n" or "\r\n"
      -- Comment parser classes now require you to pass $phpcsFile as an additional argument
    - BC BREAK: Included and excluded sniffs now require .php extension
      -- Please update your coding standard classes and add ".php" to all sniff entries
      -- See CodeSniffer/Standards/PEAR/PEARCodingStandard.php for an example

    - Fixed error where including a directory of sniffs in a coding standard class did not work
    - Coding standard classes can now specify a list of sniffs to exclude as well as include (feature request #11056)
    - Two uppercase characters can now be placed side-by-side in class names in Squiz ValidClassNameSniff
    - SVN tags now allowed in PEAR file doc blocks (feature request #11038)
      -- Thanks to Torsten Roehr for the patch
    - Private methods in commenting sniffs and comment parser are now protected (feature request #11087)
    - Added Generic LineEndingsSniff to check the EOL character of a file
    - PEAR standard now only throws one error per file for incorrect line endings (eg. /r/n)
    - Command line arg -v now shows number of registered sniffs
    - Command line arg -vvv now shows list of registered sniffs
    - Squiz ControlStructureSpacingSniff no longer throws errors if the control structure is at the end of the script
    - Squiz FunctionCommentSniff now throws error for "return void" if function has return statement
    - Squiz FunctionCommentSniff now throws error for functions that return void but specify something else
    - Squiz ValidVariableNameSniff now allows multiple uppercase letters in a row
    - Squiz ForEachLoopDeclarationSniff now throws error for AS keyword not being lowercase
    - Squiz SwitchDeclarationSniff now throws errors for CASE/DEFAULT/BREAK keywords not being lowercase
    - Squiz ArrayDeclarationSniff now handles multi-token array values when checking alignment
    - Squiz standard now enforces a space after cast tokens
    - Generic MultipleStatementAlignmentSniff no longer gets confused by assignments inside FOR conditions
    - Generic MultipleStatementAlignmentSniff no longer gets confused by the use of list()
    - Added Generic SpaceAfterCastSniff to ensure there is a single space after a cast token
    - Added Generic NoSpaceAfterCastSniff to ensure there is no whitespace after a cast token
    - Added PEAR ClassDeclarationSniff to ensure the opening brace of a class is on the line after the keyword
    - Added Squiz ScopeClosingBraceSniff to ensure closing braces are aligned correctly
    - Added Squiz EvalSniff to discourage the use of eval()
    - Added Squiz LowercaseDeclarationSniff to ensure all declaration keywords are lowercase
    - Added Squiz LowercaseClassKeywordsSniff to ensure all class declaration keywords are lowercase
    - Added Squiz LowercaseFunctionKeywordsSniff to ensure all function declaration keywords are lowercase
    - Added Squiz LowercasePHPFunctionsSniff to ensure all calls to inbuilt PHP functions are lowercase
    - Added Squiz CastSpacingSniff to ensure cast statements dont contain whitespace
    - Errors no longer thrown when checking 0 length files with verbosity on
    - Fixed bug #11105 : getIncludedSniffs() not working anymore
      -- Thanks to Blair Robertson for the patch
    - Fixed bug #11120 : Uninitialized string offset in AbstractParser.php on line 200
   </notes>
  </release>
  <release>
   <version>
    <release>0.6.0</release>
    <api>0.6.0</api>
   </version>
   <stability>
    <release>beta</release>
    <api>beta</api>
   </stability>
   <date>2007-05-15</date>
   <license uri="https://github.com/squizlabs/PHP_CodeSniffer/blob/master/licence.txt">BSD License</license>
   <notes>
    - The number of errors and warnings found is now shown for each file while checking the file if verbosity is enabled
    - Now using PHP_EOL instead of hard-coded \n so output looks good on Windows (feature request #10761)
      - Thanks to Carsten Wiedmann for the patch.
    - phpcs now exits with status 0 (no errors) or 1 (errors found) (feature request #10348)
    - Added new -l command line argument to stop recursion into directories (feature request #10979)
    - Fixed variable name error causing incorrect error message in Squiz ValidVariableNameSniff
    - Fixed bug #10757 : Error in ControlSignatureSniff
    - Fixed bugs #10751, #10777 : Sniffer class paths handled incorrectly in Windows
      - Thanks to Carsten Wiedmann for the patch.
    - Fixed bug #10961 : Error "Last parameter comment requires a blank newline after it" thrown
    - Fixed bug #10983 : phpcs outputs notices when checking invalid PHP
    - Fixed bug #10980 : Incorrect warnings for equals sign
   </notes>
  </release>
  <release>
   <version>
    <release>0.5.0</release>
    <api>0.5.0</api>
   </version>
   <stability>
    <release>beta</release>
    <api>beta</api>
   </stability>
   <date>2007-04-17</date>
   <license uri="https://github.com/squizlabs/PHP_CodeSniffer/blob/master/licence.txt">BSD License</license>
   <notes>
    - BC BREAK: Coding standards now require a class to be added so PHP_CodeSniffer can get information from them
      - Please read the end user docs for info about the new class required for all coding standards

    - Coding standards can now include sniffs from other standards, or whole standards, without writing new sniff files
    - PHP_CodeSniffer_File::isReference() now correctly returns for references in function declarations
    - PHP_CodeSniffer_File::isReference() now returns false if you don't pass it a T_BITWISE_AND token
    - PHP_CodeSniffer_File now stores the absolute path to the file so sniffs can check file locations correctly
    - Fixed undefined index error in AbstractVariableSniff for variables inside an interface function definition
    - Added MemberVarSpacingSniff to Squiz standard to enforce one-line spacing between member vars
    - Add FunctionCommentThrowTagSniff to Squiz standard to check that @throws tags are correct
    - Fixed problems caused by references and type hints in Squiz FunctionDeclarationArgumentSpacingSniff
    - Fixed problems with errors not being thrown for some misaligned @param comments in Squiz FunctionCommentSniff
    - Fixed badly spaced comma error being thrown for "extends" class in Squiz ClassDeclarationSniff
    - Errors no longer thrown for class method names in Generic ForbiddenFunctionsSniff
    - Errors no longer thrown for type hints in front of references in Generic UpperCaseConstantNameSniff
    - Errors no longer thrown for correctly indented buffered lines in Squiz ScopeIndexSniff
    - Errors no longer thrown for user-defined functions named as forbidden functions in Generic ForbiddenFunctionsSniff
    - Errors no longer thrown on __autoload functions in PEAR ValidFunctionNameSniff
    - Errors now thrown for __autoload methods in PEAR ValidFunctionNameSniff
    - Errors now thrown if constructors or destructors have @return tags in Squiz FunctionCommentSniff
    - Errors now thrown if @throws tags dont start with a capital and end with a full stop in Squiz FunctionCommentSniff
    - Errors now thrown for invalid @var tag values in Squiz VariableCommentSniff
    - Errors now thrown for missing doc comment in Squiz VariableCommentSniff
    - Errors now thrown for unspaced operators in FOR loop declarations in Squiz OperatorSpacingSniff
    - Errors now thrown for using ob_get_clean/flush functions to end buffers in Squiz OutputBufferingIndentSniff
    - Errors now thrown for all missing member variable comments in Squiz VariableCommentSniff
   </notes>
  </release>
  <release>
   <version>
    <release>0.4.0</release>
    <api>0.4.0</api>
   </version>
   <stability>
    <release>beta</release>
    <api>beta</api>
   </stability>
   <date>2007-02-19</date>
   <license uri="https://github.com/squizlabs/PHP_CodeSniffer/blob/master/licence.txt">BSD License</license>
   <notes>
    - Standard name specified with --standard command line argument is no longer case sensitive
    - Long error and warning messages are now wrapped to 80 characters in the full error report (thanks Endre Czirbesz)
    - Shortened a lot of error and warning messages so they don't take up so much room
    - Squiz FunctionCommentSniff now checks that param comments start with a capital letter and end with a full stop
    - Squiz FunctionSpacingSniff now reports incorrect lines below function on closing brace, not function keyword
    - Squiz FileCommentSniff now checks that there are no blank lines between the open PHP tag and the comment
    - PHP_CodeSniffer_File::isReference() now returns correctly when checking refs on right side of =>
    - Fixed incorrect error with switch closing brace in Squiz SwitchDeclarationSniff
    - Fixed missing error when multiple statements are not aligned correctly with object operators
    - Fixed incorrect errors for some PHP special variables in Squiz ValidVariableNameSniff
    - Fixed incorrect errors for arrays that only contain other arrays in Squiz ArrayDeclarationSniff
    - Fixed bug #9844 : throw new Exception(\n accidently reported as error but it ain't
   </notes>
  </release>
  <release>
   <version>
    <release>0.3.0</release>
    <api>0.3.0</api>
   </version>
   <stability>
    <release>beta</release>
    <api>beta</api>
   </stability>
   <date>2007-01-11</date>
   <license uri="https://github.com/squizlabs/PHP_CodeSniffer/blob/master/licence.txt">BSD License</license>
   <notes>
    - Updated package.xml to version 2
    - Specifying coding standard on command line is now optional, even if you have multiple standards installed
      - PHP_CodeSniffer uses the PEAR coding standard by default if no standard is specified
    - New command line option, --extensions, to specify a comma separated list of file extensions to check
    - Converted all unit tests to PHPUnit 3 format
    - Added new coding standard, Squiz, that can be used as an alternative to PEAR
      - also contains more examples of sniffs
      - some may be moved into the Generic coding standard if required
    - Added MultipleStatementAlignmentSniff to Generic standard
    - Added ScopeIndentSniff to Generic standard
    - Added ForbiddenFunctionsSniff to Generic standard
    - Added FileCommentSniff to PEAR standard
    - Added ClassCommentSniff to PEAR standard
    - Added FunctionCommentSniff to PEAR standard
    - Change MultipleStatementSniff to MultipleStatementAlignmentSniff in PEAR standard
    - Replaced Methods directory with Functions directory in Generic and PEAR standards
      - also renamed some of the sniffs in those directories
    - Updated file, class and method comments for all files
    - Fixed bug #9274 : nested_parenthesis element not set for open and close parenthesis tokens
    - Fixed bug #9411 : too few pattern characters cause incorrect error report
   </notes>
  </release>
  <release>
   <version>
    <release>0.2.1</release>
    <api>0.2.1</api>
   </version>
   <stability>
    <release>alpha</release>
    <api>alpha</api>
   </stability>
   <date>2006-11-09</date>
   <license uri="https://github.com/squizlabs/PHP_CodeSniffer/blob/master/licence.txt">BSD License</license>
   <notes>
    - Fixed bug #9274 : nested_parenthesis element not set for open and close parenthesis tokens
   </notes>
  </release>
  <release>
   <version>
    <release>0.2.0</release>
    <api>0.2.0</api>
   </version>
   <stability>
    <release>alpha</release>
    <api>alpha</api>
   </stability>
   <date>2006-10-13</date>
   <license uri="https://github.com/squizlabs/PHP_CodeSniffer/blob/master/licence.txt">BSD License</license>
   <notes>
    - Added a generic standards package that will contain generic sniffs to be used in specific coding standards
      - thanks to Frederic Poeydomenge for the idea
    - Changed PEAR standard to use generic sniffs where available
    - Added LowerCaseConstantSniff to Generic standard
    - Added UpperCaseConstantSniff to Generic standard
    - Added DisallowShortOpenTagSniff to Generic standard
    - Added LineLengthSniff to Generic standard
    - Added UpperCaseConstantNameSniff to Generic standard
    - Added OpeningMethodBraceBsdAllmanSniff to Generic standard (contrib by Frederic Poeydomenge)
    - Added OpeningMethodBraceKernighanRitchieSniff to Generic standard (contrib by Frederic Poeydomenge)
    - Added framework for core PHP_CodeSniffer unit tests
    - Added unit test for PHP_CodeSniffer:isCamelCaps method
    - ScopeClosingBraceSniff now checks indentation of BREAK statements
    - Added new command line arg (-vv) to show developer debug output
    - Fixed some coding standard errors
    - Fixed bug #8834 : Massive memory consumption
    - Fixed bug #8836 : path case issues in package.xml
    - Fixed bug #8843 : confusion on nested switch()
    - Fixed bug #8841 : comments taken as whitespace
    - Fixed bug #8884 : another problem with nested switch() statements
   </notes>
  </release>
  <release>
   <version>
    <release>0.1.1</release>
    <api>0.1.1</api>
   </version>
   <stability>
    <release>alpha</release>
    <api>alpha</api>
   </stability>
   <date>2006-09-25</date>
   <license uri="https://github.com/squizlabs/PHP_CodeSniffer/blob/master/licence.txt">BSD License</license>
   <notes>
    - Added unit tests for all PEAR sniffs
    - Exception class now extends from PEAR_Exception
    - Fixed summary report so files without errors but with warnings are not shown when warnings are hidden
   </notes>
  </release>
  <release>
   <version>
    <release>0.1.0</release>
    <api>0.1.0</api>
   </version>
   <stability>
    <release>alpha</release>
    <api>alpha</api>
   </stability>
   <date>2006-09-19</date>
   <license uri="https://github.com/squizlabs/PHP_CodeSniffer/blob/master/licence.txt">BSD License</license>
   <notes>
    - Reorganised package contents to conform to PEAR standards
    - Changed version numbering to conform to PEAR standards
    - Removed duplicate require_once() of Exception.php from CodeSniffer.php
   </notes>
  </release>
  <release>
   <version>
    <release>0.0.5</release>
    <api>0.0.5</api>
   </version>
   <stability>
    <release>alpha</release>
    <api>alpha</api>
   </stability>
   <date>2006-09-18</date>
   <license uri="https://github.com/squizlabs/PHP_CodeSniffer/blob/master/licence.txt">BSD License</license>
   <notes>
    - Fixed .bat file for situation where php.ini cannot be found so include_path is not set
   </notes>
  </release>
  <release>
   <version>
    <release>0.0.4</release>
    <api>0.0.4</api>
   </version>
   <stability>
    <release>alpha</release>
    <api>alpha</api>
   </stability>
   <date>2006-08-28</date>
   <license uri="https://github.com/squizlabs/PHP_CodeSniffer/blob/master/licence.txt">BSD License</license>
   <notes>
    - Added .bat file for easier running of PHP_CodeSniffer on Windows
    - Sniff that checks method names now works for PHP4 style code where there is no scope keyword
    - Sniff that checks method names now works for PHP4 style constructors
    - Sniff that checks method names no longer incorrectly reports error with magic methods
    - Sniff that checks method names now reports errors with non-magic methods prefixed with __
    - Sniff that checks for constant names no longer incorrectly reports errors with heredoc strings
    - Sniff that checks for constant names no longer incorrectly reports errors with created objects
    - Sniff that checks indentation no longer incorrectly reports errors with heredoc strings
    - Sniff that checks indentation now correctly reports errors with improperly indented multi-line strings
    - Sniff that checks function declarations now checks for spaces before and after an equals sign for default values
    - Sniff that checks function declarations no longer incorrectly reports errors with multi-line declarations
    - Sniff that checks included code no longer incorrectly reports errors when return value is used conditionally
    - Sniff that checks opening brace of function no longer incorrectly reports errors with multi-line declarations
    - Sniff that checks spacing after commas in function calls no longer reports too many errors for some code
    - Sniff that checks control structure declarations now gives more descriptive error message
   </notes>
  </release>
  <release>
   <version>
    <release>0.0.3</release>
    <api>0.0.3</api>
   </version>
   <stability>
    <release>alpha</release>
    <api>alpha</api>
   </stability>
   <date>2006-08-22</date>
   <license uri="https://github.com/squizlabs/PHP_CodeSniffer/blob/master/licence.txt">BSD License</license>
   <notes>
    - Added sniff to check for invalid class and interface names
    - Added sniff to check for invalid function and method names
    - Added sniff to warn if line is greater than 85 characters
    - Added sniff to check that function calls are in the correct format
    - Fixed error where comments were not allowed on the same line as a control structure declaration
    - Added command line arg to print current version (--version)
   </notes>
  </release>
  <release>
   <version>
    <release>0.0.2</release>
    <api>0.0.2</api>
   </version>
   <stability>
    <release>alpha</release>
    <api>alpha</api>
   </stability>
   <date>2006-07-25</date>
   <license uri="https://github.com/squizlabs/PHP_CodeSniffer/blob/master/licence.txt">BSD License</license>
   <notes>
    - Removed the including of checked files to stop errors caused by parsing them
    - Removed the use of reflection so checked files do not have to be included
    - Memory usage has been greatly reduced
    - Much faster tokenising and checking times
    - Reworked the PEAR coding standard sniffs (much faster now)
    - Fix some bugs with the PEAR scope indentation standard
    - Better checking for installed coding standards
    - Can now accept multiple files and dirs on the command line
    - Added an option to list installed coding standards
    - Added an option to print a summary report (number of errors and warnings shown for each file)
    - Added an option to hide warnings from reports
    - Added an option to print verbose output (so you know what is going on)
    - Reordered command line args to put switches first (although order is not enforced)
    - Switches can now be specified together (eg. php -nv) as well as separately (phpcs -n -v)
   </notes>
  </release>
  <release>
   <version>
    <release>0.0.1</release>
    <api>0.0.1</api>
   </version>
   <stability>
    <release>alpha</release>
    <api>alpha</api>
   </stability>
   <date>2006-07-19</date>
   <license uri="https://github.com/squizlabs/PHP_CodeSniffer/blob/master/licence.txt">BSD License</license>
   <notes>Initial preview release.</notes>
  </release>
 </changelog>
</package><|MERGE_RESOLUTION|>--- conflicted
+++ resolved
@@ -67,11 +67,8 @@
   - Squiz.Scope.MethodScope.Missing error message now mentions 'visibility' instead of 'scope modifier'
     -- Thanks to Renat Akhmedyanov for the patch
   - The PSR2 standard no longer throws errors for additional spacing after a type hint
-<<<<<<< HEAD
+  - PSR UseDeclarationSniff no longer throws errors for USE statements inside TRAITs
   - Fixed cases where code was incorrectly assigned the T_GOTO_LABEL token when used in a complex CASE condition
-=======
-  - PSR UseDeclarationSniff no longer throws errors for USE statements inside TRAITs
->>>>>>> b8fa536a
   - Fixed bug #20026 : Check for multi-line arrays that should be single-line is slightly wrong
     -- Adds new error message for single-line arrays that end with a comma
   - Fixed bug #20029 : ForbiddenFunction sniff incorrectly recognizes methods in USE clauses
