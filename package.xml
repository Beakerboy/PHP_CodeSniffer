--- conflicted
+++ resolved
@@ -39,7 +39,6 @@
     -- Sniffs that start checking at the open tag can only, normally, have properties set using a ruleset
   - Generic ConstructorNameSniff no longer errors for PHP4 style constructors when __construct() is present
     -- Thanks to Thibaud Fabre for the patch
-<<<<<<< HEAD
   - Generic DocCommentSniff now checks that the end comment tag is on a new line
   - Squiz DocCommentAlignment sniff now has better checking for single line doc block
   - Running unit tests with the -v CLI argument no longer generates PHP errors
@@ -47,11 +46,8 @@
   - Fixed bug #298 : False positive in ScopeIndentSniff when anonymous functions are used with method chaining
   - Fixed bug #302 : Fixing code in Squiz InlineComment sniff can remove some comment text
   - Fixed bug #303 : Open and close tag on same line can cause a PHP notice checking scope indent
+  - Fixed bug #306 : File containing only a namespace declaration raises undefined index notice
   - Fixed bug #307 : Conditional breaks in case statements get incorrect indentions
-=======
-  - Fixed bug #280 : The --config-show option generates error when there is no config file
-  - Fixed bug #306 : File containing only a namespace declaration raises undefined index notice
->>>>>>> 8126aa93
  </notes>
  <contents>
   <dir name="/">
