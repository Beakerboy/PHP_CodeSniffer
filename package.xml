--- conflicted
+++ resolved
@@ -26,7 +26,6 @@
  </stability>
  <license uri="https://github.com/squizlabs/PHP_CodeSniffer/blob/master/licence.txt">BSD 3-Clause License</license>
  <notes>
-<<<<<<< HEAD
   - Added the phpcbf script to automatically fix many errors found by the phpcs script
   - Added report type --report=diff to show suggested changes to fix coding standard violations
   - The --report argument now allows for custom reports to be used
@@ -75,42 +74,6 @@
   - Squiz ClassDeclarationSniff no longer checks for a PHP ending tag after a class definition
   - Squiz ControlStructureSpacingSniff now checks TRY and CATCH statements as well
   - Removed MySource ChannelExceptionSniff
-=======
-  - Improved support for the PHP 5.5. classname::class syntax
-    -- PSR2 SwitchDeclarationSniff no longer throws errors when this syntax is used in CASE conditions
-  - Improved support for negative checks of instanceOf in Squiz ComparisonOperatorUsageSniff
-    -- Thanks to Martin Winkel for the patch
-  - Generic FunctionCallArgumentSpacingSniff now longer complains about space before comma when using here/nowdocs
-    -- Thanks to Richard van Velzen for the patch
-  - Generic LowerCaseConstantSniff and UpperCaseConstantSniff now ignore class constants
-    -- Thanks to Kristopher Wilson for the patch
-  - PEAR FunctionCallSignatureSniff now has settings to specify how many spaces should appear before/after parentheses
-    -- Override the 'requiredSpacesAfterOpen' and 'requiredSpacesBeforeClose' settings in a ruleset.xml file to change
-    -- Default remains at 0 for both
-    -- Thanks to Astinus Eberhard for the patch
-  - PSR2 ControlStructureSpacingSniff now has settings to specify how many spaces should appear before/after parentheses
-    -- Override the 'requiredSpacesAfterOpen' and 'requiredSpacesBeforeClose' settings in a ruleset.xml file to change
-    -- Default remains at 0 for both
-    -- Thanks to Astinus Eberhard for the patch
-  - Squiz ForEachLoopDeclarationSniff now has settings to specify how many spaces should appear before/after parentheses
-    -- Override the 'requiredSpacesAfterOpen' and 'requiredSpacesBeforeClose' settings in a ruleset.xml file to change
-    -- Default remains at 0 for both
-    -- Thanks to Astinus Eberhard for the patch
-  - Squiz ForLoopDeclarationSniff now has settings to specify how many spaces should appear before/after parentheses
-    -- Override the 'requiredSpacesAfterOpen' and 'requiredSpacesBeforeClose' settings in a ruleset.xml file to change
-    -- Default remains at 0 for both
-    -- Thanks to Astinus Eberhard for the patch
-  - Squiz FunctionDeclarationArgumentSpacingSniff now has settings to specify how many spaces should appear before/after parentheses
-    -- Override the 'requiredSpacesAfterOpen' and 'requiredSpacesBeforeClose' settings in a ruleset.xml file to change
-    -- Default remains at 0 for both
-    -- Thanks to Astinus Eberhard for the patch
-  - Removed UnusedFunctionParameter, CyclomaticComplexity and NestingLevel from the Squiz standard
-  - Generic FixmeSniff and TodoSniff now work correctly with accented characters
-  - Fixed bug #20145 : Custom ruleset preferences directory over installed standard
-  - Fixed bug #20147 : phpcs-svn-pre-commit - no more default error report
-  - Fixed bug #20151 : Problem handling "if(): ... else: ... endif;" syntax
-  - Fixed bug #20190 : Invalid regex in Squiz_Sniffs_WhiteSpace_SuperfluousWhitespaceSniff
->>>>>>> a76a39b3
  </notes>
  <contents>
   <dir name="/">
