--- conflicted
+++ resolved
@@ -17,13 +17,8 @@
  <date>2016-01-20</date>
  <time>10:19:00</time>
  <version>
-<<<<<<< HEAD
   <release>3.0.0</release>
   <api>3.0.0</api>
-=======
-  <release>2.6.0</release>
-  <api>2.6.0</api>
->>>>>>> master
  </version>
  <stability>
   <release>stable</release>
@@ -36,7 +31,8 @@
   - Check files in parallel (--parallel=1 for off, --parallel=100 etc) (request #421)
   - Automatic discovery of executable paths (request #571)
     -- Thanks to Sergey Morozov for the patch
-  - Must pass '-' on the cli to check STDIN
+  - Must pass '-' on the cli to have PHPCS wait for STDIN
+    -- Can still pass content on STDIN as normal
   - All sniff errors are now exceptions and caught to stop infinite loops
   - Sniff codes are no longer optional - use them with addError/Warning/Fixable
   - installed_paths config setting can now point directly to a standard instead of the dir above
