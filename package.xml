--- conflicted
+++ resolved
@@ -65,14 +65,11 @@
   - Fixed bug #20213 : Invalid error, Inline IF must be declared on single line
   - Fixed bug #20225 : array_merge() that takes more than one line generates error
   - Fixed bug #20230 : Squiz ControlStructureSpacing sniff assumes specific condition formatting
-<<<<<<< HEAD
   - Fixed bug #20234 : phpcbf patch command absolute paths
-=======
   - Fixed bug #20240 : Squiz block comment sniff fails when newline present
   - Fixed bug #20247 : The Squiz.WhiteSpace.ControlStructureSpacing sniff and do-while
     -- Thanks to Alexander Obuhovich for the patch
   - Fixed bug #20248 : The Squiz_Sniffs_WhiteSpace_ControlStructureSpacingSniff sniff and empty scope
->>>>>>> 34903295
   - Fixed bug #20252 : Unitialized string offset when package name starts with underscore
  </notes>
  <contents>
