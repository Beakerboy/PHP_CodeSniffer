--- conflicted
+++ resolved
@@ -35,7 +35,6 @@
   - Setting and removing config values now catches exceptions if the config file is not writable
     -- Thanks to Ken Guest for the patch
   - Setting and removing config values now prints a message to confirm the action and show old values
-<<<<<<< HEAD
   - Generic ScopeIndentSniff has been completly rewritten to improve fixing and embedded PHP detection
   - Generic DisallowTabIndent and DisallowSpaceIndent sniffs now detect indents at the start of block comments
   - Generic DisallowTabIndent and DisallowSpaceIndent sniffs now detect indents inside multi-line strings
@@ -43,9 +42,7 @@
   - Squiz ControlStructureSpacingSniff error codes have been corrected; they were reversed
   - Squiz EmbeddedPhpSniff now checks open and close tag indents and fixes some errors
   - Squiz FileCommentSniff no longer throws incorrect blank line before comment errors in JS files
-=======
   - Fixed bug #280 : The --config-show option generates error when there is no config file
->>>>>>> 9660f0df
  </notes>
  <contents>
   <dir name="/">
