<?xml version="1.0" encoding="UTF-8"?>
<package packagerversion="1.4.10" version="2.0" xmlns="http://pear.php.net/dtd/package-2.0" xmlns:tasks="http://pear.php.net/dtd/tasks-1.0" xmlns:xsi="http://www.w3.org/2001/XMLSchema-instance" xsi:schemaLocation="http://pear.php.net/dtd/tasks-1.0
http://pear.php.net/dtd/tasks-1.0.xsd
http://pear.php.net/dtd/package-2.0
http://pear.php.net/dtd/package-2.0.xsd">
 <name>PHP_CodeSniffer</name>
 <channel>pear.php.net</channel>
 <summary>PHP_CodeSniffer tokenises PHP, JavaScript and CSS files and detects violations of a defined set of coding standards.</summary>
 <description>PHP_CodeSniffer is a PHP5 script that tokenises PHP, JavaScript and CSS files to detect violations of a defined coding standard. It is an essential development tool that ensures your code remains clean and consistent. It can also help prevent some common semantic errors made by developers.
 </description>
 <lead>
  <name>Greg Sherwood</name>
  <user>squiz</user>
  <email>gsherwood@squiz.net</email>
  <active>yes</active>
 </lead>
 <date>2013-02-08</date>
 <time>14:08:00</time>
 <version>
<<<<<<< HEAD
  <release>1.5.0RC1</release>
  <api>1.5.0RC1</api>
=======
  <release>1.4.5</release>
  <api>1.4.5</api>
>>>>>>> e5bc3c52
 </version>
 <stability>
  <release>beta</release>
  <api>beta</api>
 </stability>
 <license uri="https://github.com/squizlabs/PHP_CodeSniffer/blob/master/licence.txt">BSD 3-Clause License</license>
 <notes>
<<<<<<< HEAD
  - Reports have been completely rewritten to consume far less memory
    -- Each report is incrementally written to the file system during a run and then printed out when the run ends
    -- There is no longer a need to keep the list of errors and warnings in memory during a run
  - Multi-file sniff support has been removed because they are too memory intensive
    -- If you have a custom multi-file sniff, you can convert it into a standard sniff quite easily
    -- See CodeSniffer/Standards/Generic/Sniffs/Classes/DuplicateClassNameSniff.php for an example
=======
  - PSR2 SwitchDeclarationSniff now has a setting to specify how many spaces code should be indented
    -- Default remains at 4; override the indent setting in a ruleset.xml file to change
    -- Thanks to Asher Snyder for the patch
  - If you create your own PHP_CodeSniffer object, PHPCS will no longer exit when an unknown argument is found
    -- This allows you to create wrapper scripts for PHPCS more easily
  - Fixed bug #19819 : Freeze with syntax error in use statement
  - Fixed bug #19820 : Wrong message level in Generic_Sniffs_CodeAnalysis_EmptyStatementSniff
>>>>>>> e5bc3c52
 </notes>
 <contents>
  <dir name="/">
   <file baseinstalldir="PHP" name="CodeSniffer.php" role="php">
    <tasks:replace from="@package_version@" to="version" type="package-info" />
    <tasks:replace from="@data_dir@" to="data_dir" type="pear-config" />
   </file>
   <file baseinstalldir="PHP" name="CodeSniffer.conf.dist" role="data" />
   <dir name="scripts">
    <file baseinstalldir="" name="phpcs" role="script">
     <tasks:replace from="/usr/bin/env php" to="php_bin" type="pear-config" />
     <tasks:replace from="@package_version@" to="version" type="package-info" />
    </file>
    <file baseinstalldir="" name="phpcs-svn-pre-commit" role="script">
     <tasks:replace from="@php_bin@" to="php_bin" type="pear-config" />
     <tasks:replace from="@package_version@" to="version" type="package-info" />
    </file>
    <file baseinstalldir="" name="phpcs.bat" role="script">
     <tasks:replace from="@php_bin@" to="php_bin" type="pear-config" />
     <tasks:replace from="@bin_dir@" to="bin_dir" type="pear-config" />
     <tasks:replace from="@php_dir@" to="php_dir" type="pear-config" />
     <tasks:replace from="@package_version@" to="version" type="package-info" />
    </file>
   </dir>
   <dir name="tests">
    <dir name="Core">
     <dir name="File">
      <file baseinstalldir="" name="GetMethodParametersTest.php" role="test">
       <tasks:replace from="@package_version@" to="version" type="package-info" />
      </file>
     </dir>
     <file baseinstalldir="" name="AllTests.php" role="test">
      <tasks:replace from="@package_version@" to="version" type="package-info" />
     </file>
     <file baseinstalldir="" name="ErrorSuppressionTest.php" role="test">
      <tasks:replace from="@package_version@" to="version" type="package-info" />
     </file>
     <file baseinstalldir="" name="IsCamelCapsTest.php" role="test">
      <tasks:replace from="@package_version@" to="version" type="package-info" />
     </file>
    </dir>
    <dir name="Standards">
     <file baseinstalldir="" name="AbstractSniffUnitTest.php" role="test">
      <tasks:replace from="@package_version@" to="version" type="package-info" />
     </file>
     <file baseinstalldir="" name="AllSniffs.php" role="test">
      <tasks:replace from="@package_version@" to="version" type="package-info" />
     </file>
    </dir>
    <file baseinstalldir="" name="AllTests.php" role="test">
     <tasks:replace from="@package_version@" to="version" type="package-info" />
    </file>
    <file baseinstalldir="" name="TestSuite.php" role="test">
     <tasks:replace from="@package_version@" to="version" type="package-info" />
    </file>
   </dir>
   <dir name="CodeSniffer">
    <dir name="CommentParser">
     <file baseinstalldir="PHP" name="AbstractDocElement.php" role="php">
      <tasks:replace from="@package_version@" to="version" type="package-info" />
     </file>
     <file baseinstalldir="PHP" name="AbstractParser.php" role="php">
      <tasks:replace from="@package_version@" to="version" type="package-info" />
     </file>
     <file baseinstalldir="PHP" name="ClassCommentParser.php" role="php">
      <tasks:replace from="@package_version@" to="version" type="package-info" />
     </file>
     <file baseinstalldir="PHP" name="CommentElement.php" role="php">
      <tasks:replace from="@package_version@" to="version" type="package-info" />
     </file>
     <file baseinstalldir="PHP" name="DocElement.php" role="php">
      <tasks:replace from="@package_version@" to="version" type="package-info" />
     </file>
     <file baseinstalldir="PHP" name="FunctionCommentParser.php" role="php">
      <tasks:replace from="@package_version@" to="version" type="package-info" />
     </file>
     <file baseinstalldir="PHP" name="MemberCommentParser.php" role="php">
      <tasks:replace from="@package_version@" to="version" type="package-info" />
     </file>
     <file baseinstalldir="PHP" name="PairElement.php" role="php">
      <tasks:replace from="@package_version@" to="version" type="package-info" />
     </file>
     <file baseinstalldir="PHP" name="ParameterElement.php" role="php">
      <tasks:replace from="@package_version@" to="version" type="package-info" />
     </file>
     <file baseinstalldir="PHP" name="ParserException.php" role="php">
      <tasks:replace from="@package_version@" to="version" type="package-info" />
     </file>
     <file baseinstalldir="PHP" name="SingleElement.php" role="php">
      <tasks:replace from="@package_version@" to="version" type="package-info" />
     </file>
    </dir>
    <dir name="DocGenerators">
     <file baseinstalldir="PHP" name="Generator.php" role="php">
      <tasks:replace from="@package_version@" to="version" type="package-info" />
     </file>
     <file baseinstalldir="PHP" name="HTML.php" role="php">
      <tasks:replace from="@package_version@" to="version" type="package-info" />
     </file>
     <file baseinstalldir="PHP" name="Text.php" role="php">
      <tasks:replace from="@package_version@" to="version" type="package-info" />
     </file>
    </dir>
    <dir name="Reports">
     <file baseinstalldir="PHP" name="Checkstyle.php" role="php">
      <tasks:replace from="@package_version@" to="version" type="package-info" />
     </file>
     <file baseinstalldir="PHP" name="Csv.php" role="php">
      <tasks:replace from="@package_version@" to="version" type="package-info" />
     </file>
     <file baseinstalldir="PHP" name="Emacs.php" role="php">
      <tasks:replace from="@package_version@" to="version" type="package-info" />
     </file>
     <file baseinstalldir="PHP" name="Full.php" role="php">
      <tasks:replace from="@package_version@" to="version" type="package-info" />
     </file>
     <file baseinstalldir="PHP" name="Gitblame.php" role="php">
      <tasks:replace from="@package_version@" to="version" type="package-info" />
     </file>
     <file baseinstalldir="PHP" name="Hgblame.php" role="php">
      <tasks:replace from="@package_version@" to="version" type="package-info" />
     </file>
     <file baseinstalldir="PHP" name="Notifysend.php" role="php">
      <tasks:replace from="@package_version@" to="version" type="package-info" />
     </file>
     <file baseinstalldir="PHP" name="Source.php" role="php">
      <tasks:replace from="@package_version@" to="version" type="package-info" />
     </file>
     <file baseinstalldir="PHP" name="Summary.php" role="php">
      <tasks:replace from="@package_version@" to="version" type="package-info" />
     </file>
     <file baseinstalldir="PHP" name="Svnblame.php" role="php">
      <tasks:replace from="@package_version@" to="version" type="package-info" />
     </file>
     <file baseinstalldir="PHP" name="VersionControl.php" role="php">
      <tasks:replace from="@package_version@" to="version" type="package-info" />
     </file>
     <file baseinstalldir="PHP" name="Xml.php" role="php">
      <tasks:replace from="@package_version@" to="version" type="package-info" />
     </file>
    </dir>
    <dir name="Standards">
     <dir name="Generic">
      <dir name="Docs">
       <dir name="Files">
        <file baseinstalldir="PHP" name="LineLengthStandard.xml" role="php" />
       </dir>
       <dir name="Formatting">
        <file baseinstalldir="PHP" name="MultipleStatementAlignmentStandard.xml" role="php" />
       </dir>
       <dir name="Functions">
        <file baseinstalldir="PHP" name="OpeningFunctionBraceBsdAllmanStandard.xml" role="php" />
        <file baseinstalldir="PHP" name="OpeningFunctionBraceKernighanRitchieStandard.xml" role="php" />
       </dir>
       <dir name="NamingConventions">
        <file baseinstalldir="PHP" name="UpperCaseConstantNameStandard.xml" role="php" />
       </dir>
       <dir name="PHP">
        <file baseinstalldir="PHP" name="DisallowShortOpenTagStandard.xml" role="php" />
        <file baseinstalldir="PHP" name="LowerCaseConstantStandard.xml" role="php" />
        <file baseinstalldir="PHP" name="UpperCaseConstantStandard.xml" role="php" />
       </dir>
      </dir>
      <dir name="Sniffs">
       <dir name="Classes">
        <file baseinstalldir="PHP" name="DuplicateClassNameSniff.php" role="php">
         <tasks:replace from="@package_version@" to="version" type="package-info" />
        </file>
       </dir>
       <dir name="CodeAnalysis">
        <file baseinstalldir="PHP" name="EmptyStatementSniff.php" role="php">
         <tasks:replace from="@package_version@" to="version" type="package-info" />
        </file>
        <file baseinstalldir="PHP" name="ForLoopShouldBeWhileLoopSniff.php" role="php">
         <tasks:replace from="@package_version@" to="version" type="package-info" />
        </file>
        <file baseinstalldir="PHP" name="ForLoopWithTestFunctionCallSniff.php" role="php">
         <tasks:replace from="@package_version@" to="version" type="package-info" />
        </file>
        <file baseinstalldir="PHP" name="JumbledIncrementerSniff.php" role="php">
         <tasks:replace from="@package_version@" to="version" type="package-info" />
        </file>
        <file baseinstalldir="PHP" name="UnconditionalIfStatementSniff.php" role="php">
         <tasks:replace from="@package_version@" to="version" type="package-info" />
        </file>
        <file baseinstalldir="PHP" name="UnnecessaryFinalModifierSniff.php" role="php">
         <tasks:replace from="@package_version@" to="version" type="package-info" />
        </file>
        <file baseinstalldir="PHP" name="UnusedFunctionParameterSniff.php" role="php">
         <tasks:replace from="@package_version@" to="version" type="package-info" />
        </file>
        <file baseinstalldir="PHP" name="UselessOverridingMethodSniff.php" role="php">
         <tasks:replace from="@package_version@" to="version" type="package-info" />
        </file>
       </dir>
       <dir name="Commenting">
        <file baseinstalldir="PHP" name="FixmeSniff.php" role="php">
         <tasks:replace from="@package_version@" to="version" type="package-info" />
        </file>
        <file baseinstalldir="PHP" name="TodoSniff.php" role="php">
         <tasks:replace from="@package_version@" to="version" type="package-info" />
        </file>
       </dir>
       <dir name="ControlStructures">
        <file baseinstalldir="PHP" name="InlineControlStructureSniff.php" role="php">
         <tasks:replace from="@package_version@" to="version" type="package-info" />
        </file>
       </dir>
       <dir name="Debug">
        <file baseinstalldir="PHP" name="ClosureLinterSniff.php" role="php">
         <tasks:replace from="@package_version@" to="version" type="package-info" />
        </file>
        <file baseinstalldir="PHP" name="CSSLintSniff.php" role="php">
         <tasks:replace from="@package_version@" to="version" type="package-info" />
        </file>
        <file baseinstalldir="PHP" name="JSHintSniff.php" role="php">
         <tasks:replace from="@package_version@" to="version" type="package-info" />
        </file>
       </dir>
       <dir name="Files">
        <file baseinstalldir="PHP" name="ByteOrderMarkSniff.php" role="php">
         <tasks:replace from="@package_version@" to="version" type="package-info" />
        </file>
        <file baseinstalldir="PHP" name="EndFileNewlineSniff.php" role="php">
         <tasks:replace from="@package_version@" to="version" type="package-info" />
        </file>
        <file baseinstalldir="PHP" name="EndFileNoNewlineSniff.php" role="php">
         <tasks:replace from="@package_version@" to="version" type="package-info" />
        </file>
        <file baseinstalldir="PHP" name="LineEndingsSniff.php" role="php">
         <tasks:replace from="@package_version@" to="version" type="package-info" />
        </file>
        <file baseinstalldir="PHP" name="LineLengthSniff.php" role="php">
         <tasks:replace from="@package_version@" to="version" type="package-info" />
        </file>
        <file baseinstalldir="PHP" name="OneClassPerFileSniff.php" role="php">
         <tasks:replace from="@package_version@" to="version" type="package-info" />
        </file>
        <file baseinstalldir="PHP" name="OneInterfacePerFileSniff.php" role="php">
         <tasks:replace from="@package_version@" to="version" type="package-info" />
        </file>
       </dir>
       <dir name="Formatting">
        <file baseinstalldir="PHP" name="DisallowMultipleStatementsSniff.php" role="php">
         <tasks:replace from="@package_version@" to="version" type="package-info" />
        </file>
        <file baseinstalldir="PHP" name="MultipleStatementAlignmentSniff.php" role="php">
         <tasks:replace from="@package_version@" to="version" type="package-info" />
        </file>
        <file baseinstalldir="PHP" name="NoSpaceAfterCastSniff.php" role="php">
         <tasks:replace from="@package_version@" to="version" type="package-info" />
        </file>
        <file baseinstalldir="PHP" name="SpaceAfterCastSniff.php" role="php">
         <tasks:replace from="@package_version@" to="version" type="package-info" />
        </file>
       </dir>
       <dir name="Functions">
        <file baseinstalldir="PHP" name="CallTimePassByReferenceSniff.php" role="php">
         <tasks:replace from="@package_version@" to="version" type="package-info" />
        </file>
        <file baseinstalldir="PHP" name="FunctionCallArgumentSpacingSniff.php" role="php">
         <tasks:replace from="@package_version@" to="version" type="package-info" />
        </file>
        <file baseinstalldir="PHP" name="OpeningFunctionBraceBsdAllmanSniff.php" role="php">
         <tasks:replace from="@package_version@" to="version" type="package-info" />
        </file>
        <file baseinstalldir="PHP" name="OpeningFunctionBraceKernighanRitchieSniff.php" role="php">
         <tasks:replace from="@package_version@" to="version" type="package-info" />
        </file>
       </dir>
       <dir name="Metrics">
        <file baseinstalldir="PHP" name="CyclomaticComplexitySniff.php" role="php">
         <tasks:replace from="@package_version@" to="version" type="package-info" />
        </file>
        <file baseinstalldir="PHP" name="NestingLevelSniff.php" role="php">
         <tasks:replace from="@package_version@" to="version" type="package-info" />
        </file>
       </dir>
       <dir name="NamingConventions">
        <file baseinstalldir="PHP" name="CamelCapsFunctionNameSniff.php" role="php">
         <tasks:replace from="@package_version@" to="version" type="package-info" />
        </file>
        <file baseinstalldir="PHP" name="ConstructorNameSniff.php" role="php">
         <tasks:replace from="@package_version@" to="version" type="package-info" />
        </file>
        <file baseinstalldir="PHP" name="UpperCaseConstantNameSniff.php" role="php">
         <tasks:replace from="@package_version@" to="version" type="package-info" />
        </file>
       </dir>
       <dir name="PHP">
        <file baseinstalldir="PHP" name="CharacterBeforePHPOpeningTagSniff.php" role="php">
         <tasks:replace from="@package_version@" to="version" type="package-info" />
        </file>
        <file baseinstalldir="PHP" name="ClosingPHPTagSniff.php" role="php">
         <tasks:replace from="@package_version@" to="version" type="package-info" />
        </file>
        <file baseinstalldir="PHP" name="DeprecatedFunctionsSniff.php" role="php">
         <tasks:replace from="@package_version@" to="version" type="package-info" />
        </file>
        <file baseinstalldir="PHP" name="DisallowShortOpenTagSniff.php" role="php">
         <tasks:replace from="@package_version@" to="version" type="package-info" />
        </file>
        <file baseinstalldir="PHP" name="ForbiddenFunctionsSniff.php" role="php">
         <tasks:replace from="@package_version@" to="version" type="package-info" />
        </file>
        <file baseinstalldir="PHP" name="LowerCaseConstantSniff.php" role="php">
         <tasks:replace from="@package_version@" to="version" type="package-info" />
        </file>
        <file baseinstalldir="PHP" name="NoSilencedErrorsSniff.php" role="php">
         <tasks:replace from="@package_version@" to="version" type="package-info" />
        </file>
        <file baseinstalldir="PHP" name="UpperCaseConstantSniff.php" role="php">
         <tasks:replace from="@package_version@" to="version" type="package-info" />
        </file>
       </dir>
       <dir name="Strings">
        <file baseinstalldir="PHP" name="UnnecessaryStringConcatSniff.php" role="php">
         <tasks:replace from="@package_version@" to="version" type="package-info" />
        </file>
       </dir>
       <dir name="VersionControl">
        <file baseinstalldir="PHP" name="SubversionPropertiesSniff.php" role="php">
         <tasks:replace from="@package_version@" to="version" type="package-info" />
        </file>
       </dir>
       <dir name="WhiteSpace">
        <file baseinstalldir="PHP" name="DisallowSpaceIndentSniff.php" role="php">
         <tasks:replace from="@package_version@" to="version" type="package-info" />
        </file>
        <file baseinstalldir="PHP" name="DisallowTabIndentSniff.php" role="php">
         <tasks:replace from="@package_version@" to="version" type="package-info" />
        </file>
        <file baseinstalldir="PHP" name="ScopeIndentSniff.php" role="php">
         <tasks:replace from="@package_version@" to="version" type="package-info" />
        </file>
       </dir>
      </dir>
      <dir name="Tests">
       <dir name="Classes">
        <file baseinstalldir="PHP" name="DuplicateClassNameUnitTest.1.inc" role="test" />
        <file baseinstalldir="PHP" name="DuplicateClassNameUnitTest.2.inc" role="test" />
        <file baseinstalldir="PHP" name="DuplicateClassNameUnitTest.3.inc" role="test" />
        <file baseinstalldir="PHP" name="DuplicateClassNameUnitTest.4.inc" role="test" />
        <file baseinstalldir="PHP" name="DuplicateClassNameUnitTest.5.inc" role="test" />
        <file baseinstalldir="PHP" name="DuplicateClassNameUnitTest.php" role="test">
         <tasks:replace from="@package_version@" to="version" type="package-info" />
        </file>
       </dir>
       <dir name="CodeAnalysis">
        <file baseinstalldir="PHP" name="EmptyStatementUnitTest.inc" role="test" />
        <file baseinstalldir="PHP" name="EmptyStatementUnitTest.php" role="test">
         <tasks:replace from="@package_version@" to="version" type="package-info" />
        </file>
        <file baseinstalldir="PHP" name="ForLoopShouldBeWhileLoopUnitTest.inc" role="test" />
        <file baseinstalldir="PHP" name="ForLoopShouldBeWhileLoopUnitTest.php" role="test">
         <tasks:replace from="@package_version@" to="version" type="package-info" />
        </file>
        <file baseinstalldir="PHP" name="ForLoopWithTestFunctionCallUnitTest.inc" role="test" />
        <file baseinstalldir="PHP" name="ForLoopWithTestFunctionCallUnitTest.php" role="test">
         <tasks:replace from="@package_version@" to="version" type="package-info" />
        </file>
        <file baseinstalldir="PHP" name="JumbledIncrementerUnitTest.inc" role="test" />
        <file baseinstalldir="PHP" name="JumbledIncrementerUnitTest.php" role="test">
         <tasks:replace from="@package_version@" to="version" type="package-info" />
        </file>
        <file baseinstalldir="PHP" name="UnconditionalIfStatementUnitTest.inc" role="test" />
        <file baseinstalldir="PHP" name="UnconditionalIfStatementUnitTest.php" role="test">
         <tasks:replace from="@package_version@" to="version" type="package-info" />
        </file>
        <file baseinstalldir="PHP" name="UnnecessaryFinalModifierUnitTest.inc" role="test" />
        <file baseinstalldir="PHP" name="UnnecessaryFinalModifierUnitTest.php" role="test">
         <tasks:replace from="@package_version@" to="version" type="package-info" />
        </file>
        <file baseinstalldir="PHP" name="UnusedFunctionParameterUnitTest.inc" role="test" />
        <file baseinstalldir="PHP" name="UnusedFunctionParameterUnitTest.php" role="test">
         <tasks:replace from="@package_version@" to="version" type="package-info" />
        </file>
        <file baseinstalldir="PHP" name="UselessOverridingMethodUnitTest.inc" role="test" />
        <file baseinstalldir="PHP" name="UselessOverridingMethodUnitTest.php" role="test">
         <tasks:replace from="@package_version@" to="version" type="package-info" />
        </file>
       </dir>
       <dir name="Commenting">
        <file baseinstalldir="PHP" name="FixmeUnitTest.inc" role="test" />
        <file baseinstalldir="PHP" name="FixmeUnitTest.js" role="test" />
        <file baseinstalldir="PHP" name="FixmeUnitTest.php" role="test">
         <tasks:replace from="@package_version@" to="version" type="package-info" />
        </file>
        <file baseinstalldir="PHP" name="TodoUnitTest.inc" role="test" />
        <file baseinstalldir="PHP" name="TodoUnitTest.js" role="test" />
        <file baseinstalldir="PHP" name="TodoUnitTest.php" role="test">
         <tasks:replace from="@package_version@" to="version" type="package-info" />
        </file>
       </dir>
       <dir name="ControlStructures">
        <file baseinstalldir="PHP" name="InlineControlStructureUnitTest.inc" role="test" />
        <file baseinstalldir="PHP" name="InlineControlStructureUnitTest.js" role="test" />
        <file baseinstalldir="PHP" name="InlineControlStructureUnitTest.php" role="test">
         <tasks:replace from="@package_version@" to="version" type="package-info" />
        </file>
       </dir>
       <dir name="Files">
        <file baseinstalldir="PHP" name="ByteOrderMarkUnitTest.inc" role="test" />
        <file baseinstalldir="PHP" name="ByteOrderMarkUnitTest.php" role="test">
         <tasks:replace from="@package_version@" to="version" type="package-info" />
        </file>
        <file baseinstalldir="PHP" name="EndFileNewlineUnitTest.1.css" role="test" />
        <file baseinstalldir="PHP" name="EndFileNewlineUnitTest.1.js" role="test" />
        <file baseinstalldir="PHP" name="EndFileNewlineUnitTest.1.inc" role="test" />
        <file baseinstalldir="PHP" name="EndFileNewlineUnitTest.2.css" role="test" />
        <file baseinstalldir="PHP" name="EndFileNewlineUnitTest.2.js" role="test" />
        <file baseinstalldir="PHP" name="EndFileNewlineUnitTest.2.inc" role="test" />
        <file baseinstalldir="PHP" name="EndFileNewlineUnitTest.3.css" role="test" />
        <file baseinstalldir="PHP" name="EndFileNewlineUnitTest.3.js" role="test" />
        <file baseinstalldir="PHP" name="EndFileNewlineUnitTest.3.inc" role="test" />
        <file baseinstalldir="PHP" name="EndFileNewlineUnitTest.php" role="test">
         <tasks:replace from="@package_version@" to="version" type="package-info" />
        </file>
        <file baseinstalldir="PHP" name="EndFileNoNewlineUnitTest.1.inc" role="test" />
        <file baseinstalldir="PHP" name="EndFileNoNewlineUnitTest.2.inc" role="test" />
        <file baseinstalldir="PHP" name="EndFileNoNewlineUnitTest.3.inc" role="test" />
        <file baseinstalldir="PHP" name="EndFileNoNewlineUnitTest.4.inc" role="test" />
        <file baseinstalldir="PHP" name="EndFileNoNewlineUnitTest.php" role="test">
         <tasks:replace from="@package_version@" to="version" type="package-info" />
        </file>
        <file baseinstalldir="PHP" name="LineEndingsUnitTest.css" role="test" />
        <file baseinstalldir="PHP" name="LineEndingsUnitTest.inc" role="test" />
        <file baseinstalldir="PHP" name="LineEndingsUnitTest.js" role="test" />
        <file baseinstalldir="PHP" name="LineEndingsUnitTest.php" role="test">
         <tasks:replace from="@package_version@" to="version" type="package-info" />
        </file>
        <file baseinstalldir="PHP" name="LineLengthUnitTest.inc" role="test" />
        <file baseinstalldir="PHP" name="LineLengthUnitTest.php" role="test">
         <tasks:replace from="@package_version@" to="version" type="package-info" />
        </file>
        <file baseinstalldir="PHP" name="OneClassPerFileUnitTest.inc" role="test" />
        <file baseinstalldir="PHP" name="OneClassPerFileUnitTest.php" role="test">
         <tasks:replace from="@package_version@" to="version" type="package-info" />
        </file>
        <file baseinstalldir="PHP" name="OneInterfacePerFileUnitTest.inc" role="test" />
        <file baseinstalldir="PHP" name="OneInterfacePerFileUnitTest.php" role="test">
         <tasks:replace from="@package_version@" to="version" type="package-info" />
        </file>
       </dir>
       <dir name="Formatting">
        <file baseinstalldir="PHP" name="DisallowMultipleStatementsUnitTest.inc" role="test" />
        <file baseinstalldir="PHP" name="DisallowMultipleStatementsUnitTest.php" role="test">
         <tasks:replace from="@package_version@" to="version" type="package-info" />
        </file>
        <file baseinstalldir="PHP" name="MultipleStatementAlignmentUnitTest.inc" role="test" />
        <file baseinstalldir="PHP" name="MultipleStatementAlignmentUnitTest.js" role="test" />
        <file baseinstalldir="PHP" name="MultipleStatementAlignmentUnitTest.php" role="test">
         <tasks:replace from="@package_version@" to="version" type="package-info" />
        </file>
        <file baseinstalldir="PHP" name="NoSpaceAfterCastUnitTest.inc" role="test" />
        <file baseinstalldir="PHP" name="NoSpaceAfterCastUnitTest.php" role="test">
         <tasks:replace from="@package_version@" to="version" type="package-info" />
        </file>
        <file baseinstalldir="PHP" name="SpaceAfterCastUnitTest.inc" role="test" />
        <file baseinstalldir="PHP" name="SpaceAfterCastUnitTest.php" role="test">
         <tasks:replace from="@package_version@" to="version" type="package-info" />
        </file>
       </dir>
       <dir name="Functions">
        <file baseinstalldir="PHP" name="CallTimePassByReferenceUnitTest.inc" role="test" />
        <file baseinstalldir="PHP" name="CallTimePassByReferenceUnitTest.php" role="test">
         <tasks:replace from="@package_version@" to="version" type="package-info" />
        </file>
        <file baseinstalldir="PHP" name="FunctionCallArgumentSpacingUnitTest.inc" role="test" />
        <file baseinstalldir="PHP" name="FunctionCallArgumentSpacingUnitTest.php" role="test">
         <tasks:replace from="@package_version@" to="version" type="package-info" />
        </file>
        <file baseinstalldir="PHP" name="OpeningFunctionBraceBsdAllmanUnitTest.inc" role="test" />
        <file baseinstalldir="PHP" name="OpeningFunctionBraceBsdAllmanUnitTest.php" role="test">
         <tasks:replace from="@package_version@" to="version" type="package-info" />
        </file>
        <file baseinstalldir="PHP" name="OpeningFunctionBraceKernighanRitchieUnitTest.inc" role="test" />
        <file baseinstalldir="PHP" name="OpeningFunctionBraceKernighanRitchieUnitTest.php" role="test">
         <tasks:replace from="@package_version@" to="version" type="package-info" />
        </file>
       </dir>
       <dir name="Metrics">
        <file baseinstalldir="PHP" name="CyclomaticComplexityUnitTest.inc" role="test" />
        <file baseinstalldir="PHP" name="CyclomaticComplexityUnitTest.php" role="test">
         <tasks:replace from="@package_version@" to="version" type="package-info" />
        </file>
        <file baseinstalldir="PHP" name="NestingLevelUnitTest.inc" role="test" />
        <file baseinstalldir="PHP" name="NestingLevelUnitTest.php" role="test">
         <tasks:replace from="@package_version@" to="version" type="package-info" />
        </file>
       </dir>
       <dir name="NamingConventions">
        <file baseinstalldir="PHP" name="CamelCapsFunctionNameUnitTest.inc" role="test" />
        <file baseinstalldir="PHP" name="CamelCapsFunctionNameUnitTest.php" role="test">
         <tasks:replace from="@package_version@" to="version" type="package-info" />
        </file>
        <file baseinstalldir="PHP" name="ConstructorNameUnitTest.inc" role="test" />
        <file baseinstalldir="PHP" name="ConstructorNameUnitTest.php" role="test">
         <tasks:replace from="@package_version@" to="version" type="package-info" />
        </file>
        <file baseinstalldir="PHP" name="UpperCaseConstantNameUnitTest.inc" role="test" />
        <file baseinstalldir="PHP" name="UpperCaseConstantNameUnitTest.php" role="test">
         <tasks:replace from="@package_version@" to="version" type="package-info" />
        </file>
       </dir>
       <dir name="PHP">
        <file baseinstalldir="PHP" name="CharacterBeforePHPOpeningTagUnitTest.inc" role="test" />
        <file baseinstalldir="PHP" name="CharacterBeforePHPOpeningTagUnitTest.php" role="test">
         <tasks:replace from="@package_version@" to="version" type="package-info" />
        </file>
        <file baseinstalldir="PHP" name="ClosingPHPTagUnitTest.inc" role="test" />
        <file baseinstalldir="PHP" name="ClosingPHPTagUnitTest.php" role="test">
         <tasks:replace from="@package_version@" to="version" type="package-info" />
        </file>
        <file baseinstalldir="PHP" name="DisallowShortOpenTagUnitTest.inc" role="test" />
        <file baseinstalldir="PHP" name="DisallowShortOpenTagUnitTest.php" role="test">
         <tasks:replace from="@package_version@" to="version" type="package-info" />
        </file>
        <file baseinstalldir="PHP" name="ForbiddenFunctionsUnitTest.inc" role="test" />
        <file baseinstalldir="PHP" name="ForbiddenFunctionsUnitTest.php" role="test">
         <tasks:replace from="@package_version@" to="version" type="package-info" />
        </file>
        <file baseinstalldir="PHP" name="LowerCaseConstantUnitTest.inc" role="test" />
        <file baseinstalldir="PHP" name="LowerCaseConstantUnitTest.js" role="test" />
        <file baseinstalldir="PHP" name="LowerCaseConstantUnitTest.php" role="test">
         <tasks:replace from="@package_version@" to="version" type="package-info" />
        </file>
        <file baseinstalldir="PHP" name="NoSilencedErrorsUnitTest.inc" role="test" />
        <file baseinstalldir="PHP" name="NoSilencedErrorsUnitTest.php" role="test">
         <tasks:replace from="@package_version@" to="version" type="package-info" />
        </file>
        <file baseinstalldir="PHP" name="UpperCaseConstantUnitTest.inc" role="test" />
        <file baseinstalldir="PHP" name="UpperCaseConstantUnitTest.php" role="test">
         <tasks:replace from="@package_version@" to="version" type="package-info" />
        </file>
       </dir>
       <dir name="Strings">
        <file baseinstalldir="PHP" name="UnnecessaryStringConcatUnitTest.inc" role="test" />
        <file baseinstalldir="PHP" name="UnnecessaryStringConcatUnitTest.js" role="test" />
        <file baseinstalldir="PHP" name="UnnecessaryStringConcatUnitTest.php" role="test">
         <tasks:replace from="@package_version@" to="version" type="package-info" />
        </file>
       </dir>
       <dir name="WhiteSpace">
        <file baseinstalldir="PHP" name="DisallowSpaceIndentUnitTest.css" role="test" />
        <file baseinstalldir="PHP" name="DisallowSpaceIndentUnitTest.inc" role="test" />
        <file baseinstalldir="PHP" name="DisallowSpaceIndentUnitTest.js" role="test" />
        <file baseinstalldir="PHP" name="DisallowSpaceIndentUnitTest.php" role="test">
         <tasks:replace from="@package_version@" to="version" type="package-info" />
        </file>
        <file baseinstalldir="PHP" name="DisallowTabIndentUnitTest.css" role="test" />
        <file baseinstalldir="PHP" name="DisallowTabIndentUnitTest.inc" role="test" />
        <file baseinstalldir="PHP" name="DisallowTabIndentUnitTest.js" role="test" />
        <file baseinstalldir="PHP" name="DisallowTabIndentUnitTest.php" role="test">
         <tasks:replace from="@package_version@" to="version" type="package-info" />
        </file>
        <file baseinstalldir="PHP" name="ScopeIndentUnitTest.inc" role="test" />
        <file baseinstalldir="PHP" name="ScopeIndentUnitTest.php" role="test">
         <tasks:replace from="@package_version@" to="version" type="package-info" />
        </file>
       </dir>
      </dir>
      <file baseinstalldir="PHP" name="ruleset.xml" role="php" />
     </dir>
     <dir name="MySource">
      <dir name="Sniffs">
       <dir name="Channels">
        <file baseinstalldir="PHP" name="ChannelExceptionSniff.php" role="php">
         <tasks:replace from="@package_version@" to="version" type="package-info" />
        </file>
        <file baseinstalldir="PHP" name="DisallowSelfActionsSniff.php" role="php">
         <tasks:replace from="@package_version@" to="version" type="package-info" />
        </file>
        <file baseinstalldir="PHP" name="IncludeSystemSniff.php" role="php">
         <tasks:replace from="@package_version@" to="version" type="package-info" />
        </file>
        <file baseinstalldir="PHP" name="UnusedSystemSniff.php" role="php">
         <tasks:replace from="@package_version@" to="version" type="package-info" />
        </file>
       </dir>
       <dir name="Commenting">
        <file baseinstalldir="PHP" name="FunctionCommentSniff.php" role="php">
         <tasks:replace from="@package_version@" to="version" type="package-info" />
        </file>
       </dir>
       <dir name="CSS">
        <file baseinstalldir="PHP" name="BrowserSpecificStylesSniff.php" role="php">
         <tasks:replace from="@package_version@" to="version" type="package-info" />
        </file>
       </dir>
       <dir name="Debug">
        <file baseinstalldir="PHP" name="DebugCodeSniff.php" role="php">
         <tasks:replace from="@package_version@" to="version" type="package-info" />
        </file>
        <file baseinstalldir="PHP" name="FirebugConsoleSniff.php" role="php">
         <tasks:replace from="@package_version@" to="version" type="package-info" />
        </file>
       </dir>
       <dir name="Objects">
        <file baseinstalldir="PHP" name="AssignThisSniff.php" role="php">
         <tasks:replace from="@package_version@" to="version" type="package-info" />
        </file>
        <file baseinstalldir="PHP" name="CreateWidgetTypeCallbackSniff.php" role="php">
         <tasks:replace from="@package_version@" to="version" type="package-info" />
        </file>
        <file baseinstalldir="PHP" name="DisallowNewWidgetSniff.php" role="php">
         <tasks:replace from="@package_version@" to="version" type="package-info" />
        </file>
       </dir>
       <dir name="PHP">
        <file baseinstalldir="PHP" name="AjaxNullComparisonSniff.php" role="php">
         <tasks:replace from="@package_version@" to="version" type="package-info" />
        </file>
        <file baseinstalldir="PHP" name="EvalObjectFactorySniff.php" role="php">
         <tasks:replace from="@package_version@" to="version" type="package-info" />
        </file>
        <file baseinstalldir="PHP" name="GetRequestDataSniff.php" role="php">
         <tasks:replace from="@package_version@" to="version" type="package-info" />
        </file>
        <file baseinstalldir="PHP" name="ReturnFunctionValueSniff.php" role="php">
         <tasks:replace from="@package_version@" to="version" type="package-info" />
        </file>
       </dir>
       <dir name="Strings">
        <file baseinstalldir="PHP" name="JoinStringsSniff.php" role="php">
         <tasks:replace from="@package_version@" to="version" type="package-info" />
        </file>
       </dir>
      </dir>
      <dir name="Tests">
       <dir name="Channels">
        <file baseinstalldir="PHP" name="DisallowSelfActionsUnitTest.inc" role="test" />
        <file baseinstalldir="PHP" name="DisallowSelfActionsUnitTest.php" role="test">
         <tasks:replace from="@package_version@" to="version" type="package-info" />
        </file>
        <file baseinstalldir="PHP" name="IncludeSystemUnitTest.inc" role="test" />
        <file baseinstalldir="PHP" name="IncludeSystemUnitTest.php" role="test">
         <tasks:replace from="@package_version@" to="version" type="package-info" />
        </file>
        <file baseinstalldir="PHP" name="UnusedSystemUnitTest.inc" role="test" />
        <file baseinstalldir="PHP" name="UnusedSystemUnitTest.php" role="test">
         <tasks:replace from="@package_version@" to="version" type="package-info" />
        </file>
       </dir>
       <dir name="Commenting">
        <file baseinstalldir="PHP" name="FunctionCommentUnitTest.inc" role="test" />
        <file baseinstalldir="PHP" name="FunctionCommentUnitTest.php" role="test">
         <tasks:replace from="@package_version@" to="version" type="package-info" />
        </file>
       </dir>
       <dir name="CSS">
        <file baseinstalldir="PHP" name="BrowserSpecificStylesUnitTest.css" role="test" />
        <file baseinstalldir="PHP" name="BrowserSpecificStylesUnitTest.php" role="test">
         <tasks:replace from="@package_version@" to="version" type="package-info" />
        </file>
       </dir>
       <dir name="Debug">
        <file baseinstalldir="PHP" name="DebugCodeUnitTest.inc" role="test" />
        <file baseinstalldir="PHP" name="DebugCodeUnitTest.php" role="test">
         <tasks:replace from="@package_version@" to="version" type="package-info" />
        </file>
        <file baseinstalldir="PHP" name="FirebugConsoleUnitTest.js" role="test" />
        <file baseinstalldir="PHP" name="FirebugConsoleUnitTest.php" role="test">
         <tasks:replace from="@package_version@" to="version" type="package-info" />
        </file>
       </dir>
       <dir name="Objects">
        <file baseinstalldir="PHP" name="AssignThisUnitTest.js" role="test" />
        <file baseinstalldir="PHP" name="AssignThisUnitTest.php" role="test">
         <tasks:replace from="@package_version@" to="version" type="package-info" />
        </file>
        <file baseinstalldir="PHP" name="CreateWidgetTypeCallbackUnitTest.js" role="test" />
        <file baseinstalldir="PHP" name="CreateWidgetTypeCallbackUnitTest.php" role="test">
         <tasks:replace from="@package_version@" to="version" type="package-info" />
        </file>
        <file baseinstalldir="PHP" name="DisallowNewWidgetUnitTest.inc" role="test" />
        <file baseinstalldir="PHP" name="DisallowNewWidgetUnitTest.php" role="test">
         <tasks:replace from="@package_version@" to="version" type="package-info" />
        </file>
       </dir>
       <dir name="PHP">
        <file baseinstalldir="PHP" name="AjaxNullComparisonUnitTest.inc" role="test" />
        <file baseinstalldir="PHP" name="AjaxNullComparisonUnitTest.php" role="test">
         <tasks:replace from="@package_version@" to="version" type="package-info" />
        </file>
        <file baseinstalldir="PHP" name="EvalObjectFactoryUnitTest.inc" role="test" />
        <file baseinstalldir="PHP" name="EvalObjectFactoryUnitTest.php" role="test">
         <tasks:replace from="@package_version@" to="version" type="package-info" />
        </file>
        <file baseinstalldir="PHP" name="GetRequestDataUnitTest.inc" role="test" />
        <file baseinstalldir="PHP" name="GetRequestDataUnitTest.php" role="test">
         <tasks:replace from="@package_version@" to="version" type="package-info" />
        </file>
        <file baseinstalldir="PHP" name="ReturnFunctionValueUnitTest.inc" role="test" />
        <file baseinstalldir="PHP" name="ReturnFunctionValueUnitTest.php" role="test">
         <tasks:replace from="@package_version@" to="version" type="package-info" />
        </file>
       </dir>
       <dir name="Strings">
        <file baseinstalldir="PHP" name="JoinStringsUnitTest.js" role="test" />
        <file baseinstalldir="PHP" name="JoinStringsUnitTest.php" role="test">
         <tasks:replace from="@package_version@" to="version" type="package-info" />
        </file>
       </dir>
      </dir>
      <file baseinstalldir="PHP" name="ruleset.xml" role="php" />
     </dir>
     <dir name="PEAR">
      <dir name="Docs">
       <dir name="Files">
        <file baseinstalldir="PHP" name="IncludingFileStandard.xml" role="php" />
        <file baseinstalldir="PHP" name="LineLengthStandard.xml" role="php" />
       </dir>
       <dir name="Functions">
        <file baseinstalldir="PHP" name="FunctionCallSignatureStandard.xml" role="php" />
        <file baseinstalldir="PHP" name="ValidDefaultValueStandard.xml" role="php" />
       </dir>
       <dir name="NamingConventions">
        <file baseinstalldir="PHP" name="ValidClassNameStandard.xml" role="php" />
        <file baseinstalldir="PHP" name="ValidFunctionNameStandard.xml" role="php" />
       </dir>
      </dir>
      <dir name="Sniffs">
       <dir name="Classes">
        <file baseinstalldir="PHP" name="ClassDeclarationSniff.php" role="php">
         <tasks:replace from="@package_version@" to="version" type="package-info" />
        </file>
       </dir>
       <dir name="Commenting">
        <file baseinstalldir="PHP" name="ClassCommentSniff.php" role="php">
         <tasks:replace from="@package_version@" to="version" type="package-info" />
        </file>
        <file baseinstalldir="PHP" name="FileCommentSniff.php" role="php">
         <tasks:replace from="@package_version@" to="version" type="package-info" />
        </file>
        <file baseinstalldir="PHP" name="FunctionCommentSniff.php" role="php">
         <tasks:replace from="@package_version@" to="version" type="package-info" />
        </file>
        <file baseinstalldir="PHP" name="InlineCommentSniff.php" role="php">
         <tasks:replace from="@package_version@" to="version" type="package-info" />
        </file>
       </dir>
       <dir name="ControlStructures">
        <file baseinstalldir="PHP" name="ControlSignatureSniff.php" role="php">
         <tasks:replace from="@package_version@" to="version" type="package-info" />
        </file>
        <file baseinstalldir="PHP" name="MultiLineConditionSniff.php" role="php">
         <tasks:replace from="@package_version@" to="version" type="package-info" />
        </file>
       </dir>
       <dir name="Files">
        <file baseinstalldir="PHP" name="IncludingFileSniff.php" role="php">
         <tasks:replace from="@package_version@" to="version" type="package-info" />
        </file>
       </dir>
       <dir name="Formatting">
        <file baseinstalldir="PHP" name="MultiLineAssignmentSniff.php" role="php">
         <tasks:replace from="@package_version@" to="version" type="package-info" />
        </file>
       </dir>
       <dir name="Functions">
        <file baseinstalldir="PHP" name="FunctionCallSignatureSniff.php" role="php">
         <tasks:replace from="@package_version@" to="version" type="package-info" />
        </file>
        <file baseinstalldir="PHP" name="FunctionDeclarationSniff.php" role="php">
         <tasks:replace from="@package_version@" to="version" type="package-info" />
        </file>
        <file baseinstalldir="PHP" name="ValidDefaultValueSniff.php" role="php">
         <tasks:replace from="@package_version@" to="version" type="package-info" />
        </file>
       </dir>
       <dir name="NamingConventions">
        <file baseinstalldir="PHP" name="ValidClassNameSniff.php" role="php">
         <tasks:replace from="@package_version@" to="version" type="package-info" />
        </file>
        <file baseinstalldir="PHP" name="ValidFunctionNameSniff.php" role="php">
         <tasks:replace from="@package_version@" to="version" type="package-info" />
        </file>
        <file baseinstalldir="PHP" name="ValidVariableNameSniff.php" role="php">
         <tasks:replace from="@package_version@" to="version" type="package-info" />
        </file>
       </dir>
       <dir name="WhiteSpace">
        <file baseinstalldir="PHP" name="ObjectOperatorIndentSniff.php" role="php">
         <tasks:replace from="@package_version@" to="version" type="package-info" />
        </file>
        <file baseinstalldir="PHP" name="ScopeClosingBraceSniff.php" role="php">
         <tasks:replace from="@package_version@" to="version" type="package-info" />
        </file>
        <file baseinstalldir="PHP" name="ScopeIndentSniff.php" role="php">
         <tasks:replace from="@package_version@" to="version" type="package-info" />
        </file>
       </dir>
      </dir>
      <dir name="Tests">
       <dir name="Classes">
        <file baseinstalldir="PHP" name="ClassDeclarationUnitTest.inc" role="test" />
        <file baseinstalldir="PHP" name="ClassDeclarationUnitTest.php" role="test">
         <tasks:replace from="@package_version@" to="version" type="package-info" />
        </file>
       </dir>
       <dir name="Commenting">
        <file baseinstalldir="PHP" name="ClassCommentUnitTest.inc" role="test" />
        <file baseinstalldir="PHP" name="ClassCommentUnitTest.php" role="test">
         <tasks:replace from="@package_version@" to="version" type="package-info" />
        </file>
        <file baseinstalldir="PHP" name="FileCommentUnitTest.inc" role="test" />
        <file baseinstalldir="PHP" name="FileCommentUnitTest.php" role="test">
         <tasks:replace from="@package_version@" to="version" type="package-info" />
        </file>
        <file baseinstalldir="PHP" name="FunctionCommentUnitTest.inc" role="test" />
        <file baseinstalldir="PHP" name="FunctionCommentUnitTest.php" role="test">
         <tasks:replace from="@package_version@" to="version" type="package-info" />
        </file>
        <file baseinstalldir="PHP" name="InlineCommentUnitTest.inc" role="test" />
        <file baseinstalldir="PHP" name="InlineCommentUnitTest.php" role="test">
         <tasks:replace from="@package_version@" to="version" type="package-info" />
        </file>
       </dir>
       <dir name="ControlStructures">
        <file baseinstalldir="PHP" name="ControlSignatureUnitTest.inc" role="test" />
        <file baseinstalldir="PHP" name="ControlSignatureUnitTest.php" role="test">
         <tasks:replace from="@package_version@" to="version" type="package-info" />
        </file>
        <file baseinstalldir="PHP" name="MultiLineConditionUnitTest.inc" role="test" />
        <file baseinstalldir="PHP" name="MultiLineConditionUnitTest.php" role="test">
         <tasks:replace from="@package_version@" to="version" type="package-info" />
        </file>
       </dir>
       <dir name="Files">
        <file baseinstalldir="PHP" name="IncludingFileUnitTest.inc" role="test" />
        <file baseinstalldir="PHP" name="IncludingFileUnitTest.php" role="test">
         <tasks:replace from="@package_version@" to="version" type="package-info" />
        </file>
       </dir>
       <dir name="Formatting">
        <file baseinstalldir="PHP" name="MultiLineAssignmentUnitTest.inc" role="test" />
        <file baseinstalldir="PHP" name="MultiLineAssignmentUnitTest.php" role="test">
         <tasks:replace from="@package_version@" to="version" type="package-info" />
        </file>
       </dir>
       <dir name="Functions">
        <file baseinstalldir="PHP" name="FunctionCallSignatureUnitTest.inc" role="test" />
        <file baseinstalldir="PHP" name="FunctionCallSignatureUnitTest.php" role="test">
         <tasks:replace from="@package_version@" to="version" type="package-info" />
        </file>
        <file baseinstalldir="PHP" name="FunctionDeclarationUnitTest.inc" role="test" />
        <file baseinstalldir="PHP" name="FunctionDeclarationUnitTest.php" role="test">
         <tasks:replace from="@package_version@" to="version" type="package-info" />
        </file>
        <file baseinstalldir="PHP" name="ValidDefaultValueUnitTest.inc" role="test" />
        <file baseinstalldir="PHP" name="ValidDefaultValueUnitTest.php" role="test">
         <tasks:replace from="@package_version@" to="version" type="package-info" />
        </file>
       </dir>
       <dir name="NamingConventions">
        <file baseinstalldir="PHP" name="ValidClassNameUnitTest.inc" role="test" />
        <file baseinstalldir="PHP" name="ValidClassNameUnitTest.php" role="test">
         <tasks:replace from="@package_version@" to="version" type="package-info" />
        </file>
        <file baseinstalldir="PHP" name="ValidFunctionNameUnitTest.inc" role="test" />
        <file baseinstalldir="PHP" name="ValidFunctionNameUnitTest.php" role="test">
         <tasks:replace from="@package_version@" to="version" type="package-info" />
        </file>
        <file baseinstalldir="PHP" name="ValidVariableNameUnitTest.inc" role="test" />
        <file baseinstalldir="PHP" name="ValidVariableNameUnitTest.php" role="test">
         <tasks:replace from="@package_version@" to="version" type="package-info" />
        </file>
       </dir>
       <dir name="WhiteSpace">
        <file baseinstalldir="PHP" name="ObjectOperatorIndentUnitTest.inc" role="test" />
        <file baseinstalldir="PHP" name="ObjectOperatorIndentUnitTest.php" role="test">
         <tasks:replace from="@package_version@" to="version" type="package-info" />
        </file>
        <file baseinstalldir="PHP" name="ScopeClosingBraceUnitTest.inc" role="test" />
        <file baseinstalldir="PHP" name="ScopeClosingBraceUnitTest.php" role="test">
         <tasks:replace from="@package_version@" to="version" type="package-info" />
        </file>
        <file baseinstalldir="PHP" name="ScopeIndentUnitTest.inc" role="test" />
        <file baseinstalldir="PHP" name="ScopeIndentUnitTest.php" role="test">
         <tasks:replace from="@package_version@" to="version" type="package-info" />
        </file>
       </dir>
      </dir>
      <file baseinstalldir="PHP" name="ruleset.xml" role="php" />
     </dir>
     <dir name="PHPCS">
      <file baseinstalldir="PHP" name="ruleset.xml" role="php" />
     </dir>
     <dir name="PSR1">
      <dir name="Sniffs">
       <dir name="Classes">
        <file baseinstalldir="PHP" name="ClassDeclarationSniff.php" role="php">
         <tasks:replace from="@package_version@" to="version" type="package-info" />
        </file>
       </dir>
       <dir name="Files">
        <file baseinstalldir="PHP" name="SideEffectsSniff.php" role="php">
         <tasks:replace from="@package_version@" to="version" type="package-info" />
        </file>
       </dir>
      </dir>
      <dir name="Tests">
       <dir name="Classes">
        <file baseinstalldir="PHP" name="ClassDeclarationUnitTest.inc" role="test" />
        <file baseinstalldir="PHP" name="ClassDeclarationUnitTest.php" role="test">
         <tasks:replace from="@package_version@" to="version" type="package-info" />
        </file>
       </dir>
       <dir name="Files">
        <file baseinstalldir="PHP" name="SideEffectsUnitTest.1.inc" role="test" />
        <file baseinstalldir="PHP" name="SideEffectsUnitTest.2.inc" role="test" />
        <file baseinstalldir="PHP" name="SideEffectsUnitTest.3.inc" role="test" />
        <file baseinstalldir="PHP" name="SideEffectsUnitTest.4.inc" role="test" />
        <file baseinstalldir="PHP" name="SideEffectsUnitTest.php" role="test">
         <tasks:replace from="@package_version@" to="version" type="package-info" />
        </file>
       </dir>
      </dir>
      <file baseinstalldir="PHP" name="ruleset.xml" role="php" />
     </dir>
     <dir name="PSR2">
      <dir name="Sniffs">
       <dir name="Classes">
        <file baseinstalldir="PHP" name="ClassDeclarationSniff.php" role="php">
         <tasks:replace from="@package_version@" to="version" type="package-info" />
        </file>
        <file baseinstalldir="PHP" name="PropertyDeclarationSniff.php" role="php">
         <tasks:replace from="@package_version@" to="version" type="package-info" />
        </file>
       </dir>
       <dir name="ControlStructures">
        <file baseinstalldir="PHP" name="ControlStructureSpacingSniff.php" role="php">
         <tasks:replace from="@package_version@" to="version" type="package-info" />
        </file>
        <file baseinstalldir="PHP" name="ElseIfDeclarationSniff.php" role="php">
         <tasks:replace from="@package_version@" to="version" type="package-info" />
        </file>
        <file baseinstalldir="PHP" name="SwitchDeclarationSniff.php" role="php">
         <tasks:replace from="@package_version@" to="version" type="package-info" />
        </file>
       </dir>
       <dir name="Files">
        <file baseinstalldir="PHP" name="EndFileNewlineSniff.php" role="php">
         <tasks:replace from="@package_version@" to="version" type="package-info" />
        </file>
       </dir>
       <dir name="Methods">
        <file baseinstalldir="PHP" name="MethodDeclarationSniff.php" role="php">
         <tasks:replace from="@package_version@" to="version" type="package-info" />
        </file>
       </dir>
       <dir name="Namespaces">
        <file baseinstalldir="PHP" name="NamespaceDeclarationSniff.php" role="php">
         <tasks:replace from="@package_version@" to="version" type="package-info" />
        </file>
        <file baseinstalldir="PHP" name="UseDeclarationSniff.php" role="php">
         <tasks:replace from="@package_version@" to="version" type="package-info" />
        </file>
       </dir>
      </dir>
      <dir name="Tests">
       <dir name="Classes">
        <file baseinstalldir="PHP" name="ClassDeclarationUnitTest.inc" role="test" />
        <file baseinstalldir="PHP" name="ClassDeclarationUnitTest.php" role="test">
         <tasks:replace from="@package_version@" to="version" type="package-info" />
        </file>
        <file baseinstalldir="PHP" name="PropertyDeclarationUnitTest.inc" role="test" />
        <file baseinstalldir="PHP" name="PropertyDeclarationUnitTest.php" role="test">
         <tasks:replace from="@package_version@" to="version" type="package-info" />
        </file>
       </dir>
       <dir name="ControlStructures">
        <file baseinstalldir="PHP" name="ControlStructureSpacingUnitTest.inc" role="test" />
        <file baseinstalldir="PHP" name="ControlStructureSpacingUnitTest.php" role="test">
         <tasks:replace from="@package_version@" to="version" type="package-info" />
        </file>
        <file baseinstalldir="PHP" name="ElseIfDeclarationUnitTest.inc" role="test" />
        <file baseinstalldir="PHP" name="ElseIfDeclarationUnitTest.php" role="test">
         <tasks:replace from="@package_version@" to="version" type="package-info" />
        </file>
        <file baseinstalldir="PHP" name="SwitchDeclarationUnitTest.inc" role="test" />
        <file baseinstalldir="PHP" name="SwitchDeclarationUnitTest.php" role="test">
         <tasks:replace from="@package_version@" to="version" type="package-info" />
        </file>
       </dir>
       <dir name="Files">
        <file baseinstalldir="PHP" name="EndFileNewlineUnitTest.1.inc" role="test" />
        <file baseinstalldir="PHP" name="EndFileNewlineUnitTest.2.inc" role="test" />
        <file baseinstalldir="PHP" name="EndFileNewlineUnitTest.3.inc" role="test" />
        <file baseinstalldir="PHP" name="EndFileNewlineUnitTest.4.inc" role="test" />
        <file baseinstalldir="PHP" name="EndFileNewlineUnitTest.5.inc" role="test" />
        <file baseinstalldir="PHP" name="EndFileNewlineUnitTest.php" role="test">
         <tasks:replace from="@package_version@" to="version" type="package-info" />
        </file>
       </dir>
       <dir name="Methods">
        <file baseinstalldir="PHP" name="MethodDeclarationUnitTest.inc" role="test" />
        <file baseinstalldir="PHP" name="MethodDeclarationUnitTest.php" role="test">
         <tasks:replace from="@package_version@" to="version" type="package-info" />
        </file>
       </dir>
       <dir name="Namespaces">
        <file baseinstalldir="PHP" name="NamespaceDeclarationUnitTest.inc" role="test" />
        <file baseinstalldir="PHP" name="NamespaceDeclarationUnitTest.php" role="test">
         <tasks:replace from="@package_version@" to="version" type="package-info" />
        </file>
        <file baseinstalldir="PHP" name="UseDeclarationUnitTest.1.inc" role="test" />
        <file baseinstalldir="PHP" name="UseDeclarationUnitTest.2.inc" role="test" />
        <file baseinstalldir="PHP" name="UseDeclarationUnitTest.3.inc" role="test" />
        <file baseinstalldir="PHP" name="UseDeclarationUnitTest.php" role="test">
         <tasks:replace from="@package_version@" to="version" type="package-info" />
        </file>
       </dir>
      </dir>
      <file baseinstalldir="PHP" name="ruleset.xml" role="php" />
     </dir>
     <dir name="Squiz">
      <dir name="Docs">
       <dir name="Arrays">
        <file baseinstalldir="PHP" name="ArrayDeclarationStandard.xml" role="php" />
       </dir>
      </dir>
      <dir name="Sniffs">
       <dir name="Arrays">
        <file baseinstalldir="PHP" name="ArrayBracketSpacingSniff.php" role="php">
         <tasks:replace from="@package_version@" to="version" type="package-info" />
        </file>
        <file baseinstalldir="PHP" name="ArrayDeclarationSniff.php" role="php">
         <tasks:replace from="@package_version@" to="version" type="package-info" />
        </file>
       </dir>
       <dir name="Classes">
        <file baseinstalldir="PHP" name="ClassDeclarationSniff.php" role="php">
         <tasks:replace from="@package_version@" to="version" type="package-info" />
        </file>
        <file baseinstalldir="PHP" name="ClassFileNameSniff.php" role="php">
         <tasks:replace from="@package_version@" to="version" type="package-info" />
        </file>
        <file baseinstalldir="PHP" name="DuplicatePropertySniff.php" role="php">
         <tasks:replace from="@package_version@" to="version" type="package-info" />
        </file>
        <file baseinstalldir="PHP" name="LowercaseClassKeywordsSniff.php" role="php">
         <tasks:replace from="@package_version@" to="version" type="package-info" />
        </file>
        <file baseinstalldir="PHP" name="SelfMemberReferenceSniff.php" role="php">
         <tasks:replace from="@package_version@" to="version" type="package-info" />
        </file>
        <file baseinstalldir="PHP" name="ValidClassNameSniff.php" role="php">
         <tasks:replace from="@package_version@" to="version" type="package-info" />
        </file>
       </dir>
       <dir name="CodeAnalysis">
        <file baseinstalldir="PHP" name="EmptyStatementSniff.php" role="php">
         <tasks:replace from="@package_version@" to="version" type="package-info" />
        </file>
       </dir>
       <dir name="Commenting">
        <file baseinstalldir="PHP" name="BlockCommentSniff.php" role="php">
         <tasks:replace from="@package_version@" to="version" type="package-info" />
        </file>
        <file baseinstalldir="PHP" name="ClassCommentSniff.php" role="php">
         <tasks:replace from="@package_version@" to="version" type="package-info" />
        </file>
        <file baseinstalldir="PHP" name="ClosingDeclarationCommentSniff.php" role="php">
         <tasks:replace from="@package_version@" to="version" type="package-info" />
        </file>
        <file baseinstalldir="PHP" name="DocCommentAlignmentSniff.php" role="php">
         <tasks:replace from="@package_version@" to="version" type="package-info" />
        </file>
        <file baseinstalldir="PHP" name="EmptyCatchCommentSniff.php" role="php">
         <tasks:replace from="@package_version@" to="version" type="package-info" />
        </file>
        <file baseinstalldir="PHP" name="FileCommentSniff.php" role="php">
         <tasks:replace from="@package_version@" to="version" type="package-info" />
        </file>
        <file baseinstalldir="PHP" name="FunctionCommentThrowTagSniff.php" role="php">
         <tasks:replace from="@package_version@" to="version" type="package-info" />
        </file>
        <file baseinstalldir="PHP" name="FunctionCommentSniff.php" role="php">
         <tasks:replace from="@package_version@" to="version" type="package-info" />
        </file>
        <file baseinstalldir="PHP" name="InlineCommentSniff.php" role="php">
         <tasks:replace from="@package_version@" to="version" type="package-info" />
        </file>
        <file baseinstalldir="PHP" name="LongConditionClosingCommentSniff.php" role="php">
         <tasks:replace from="@package_version@" to="version" type="package-info" />
        </file>
        <file baseinstalldir="PHP" name="PostStatementCommentSniff.php" role="php">
         <tasks:replace from="@package_version@" to="version" type="package-info" />
        </file>
        <file baseinstalldir="PHP" name="VariableCommentSniff.php" role="php">
         <tasks:replace from="@package_version@" to="version" type="package-info" />
        </file>
       </dir>
       <dir name="ControlStructures">
        <file baseinstalldir="PHP" name="ControlSignatureSniff.php" role="php">
         <tasks:replace from="@package_version@" to="version" type="package-info" />
        </file>
        <file baseinstalldir="PHP" name="ElseIfDeclarationSniff.php" role="php">
         <tasks:replace from="@package_version@" to="version" type="package-info" />
        </file>
        <file baseinstalldir="PHP" name="ForEachLoopDeclarationSniff.php" role="php">
         <tasks:replace from="@package_version@" to="version" type="package-info" />
        </file>
        <file baseinstalldir="PHP" name="ForLoopDeclarationSniff.php" role="php">
         <tasks:replace from="@package_version@" to="version" type="package-info" />
        </file>
        <file baseinstalldir="PHP" name="InlineIfDeclarationSniff.php" role="php">
         <tasks:replace from="@package_version@" to="version" type="package-info" />
        </file>
        <file baseinstalldir="PHP" name="LowercaseDeclarationSniff.php" role="php">
         <tasks:replace from="@package_version@" to="version" type="package-info" />
        </file>
        <file baseinstalldir="PHP" name="SwitchDeclarationSniff.php" role="php">
         <tasks:replace from="@package_version@" to="version" type="package-info" />
        </file>
       </dir>
       <dir name="CSS">
        <file baseinstalldir="PHP" name="ClassDefinitionClosingBraceSpaceSniff.php" role="php">
         <tasks:replace from="@package_version@" to="version" type="package-info" />
        </file>
        <file baseinstalldir="PHP" name="ClassDefinitionNameSpacingSniff.php" role="php">
         <tasks:replace from="@package_version@" to="version" type="package-info" />
        </file>
        <file baseinstalldir="PHP" name="ClassDefinitionOpeningBraceSpaceSniff.php" role="php">
         <tasks:replace from="@package_version@" to="version" type="package-info" />
        </file>
        <file baseinstalldir="PHP" name="ColonSpacingSniff.php" role="php">
         <tasks:replace from="@package_version@" to="version" type="package-info" />
        </file>
        <file baseinstalldir="PHP" name="ColourDefinitionSniff.php" role="php">
         <tasks:replace from="@package_version@" to="version" type="package-info" />
        </file>
        <file baseinstalldir="PHP" name="DisallowMultipleStyleDefinitionsSniff.php" role="php">
         <tasks:replace from="@package_version@" to="version" type="package-info" />
        </file>
        <file baseinstalldir="PHP" name="DuplicateClassDefinitionSniff.php" role="php">
         <tasks:replace from="@package_version@" to="version" type="package-info" />
        </file>
        <file baseinstalldir="PHP" name="DuplicateStyleDefinitionSniff.php" role="php">
         <tasks:replace from="@package_version@" to="version" type="package-info" />
        </file>
        <file baseinstalldir="PHP" name="EmptyClassDefinitionSniff.php" role="php">
         <tasks:replace from="@package_version@" to="version" type="package-info" />
        </file>
        <file baseinstalldir="PHP" name="EmptyStyleDefinitionSniff.php" role="php">
         <tasks:replace from="@package_version@" to="version" type="package-info" />
        </file>
        <file baseinstalldir="PHP" name="IndentationSniff.php" role="php">
         <tasks:replace from="@package_version@" to="version" type="package-info" />
        </file>
        <file baseinstalldir="PHP" name="LowercaseStyleDefinitionSniff.php" role="php">
         <tasks:replace from="@package_version@" to="version" type="package-info" />
        </file>
        <file baseinstalldir="PHP" name="MissingColonSniff.php" role="php">
         <tasks:replace from="@package_version@" to="version" type="package-info" />
        </file>
        <file baseinstalldir="PHP" name="OpacitySniff.php" role="php">
         <tasks:replace from="@package_version@" to="version" type="package-info" />
        </file>
        <file baseinstalldir="PHP" name="SemicolonSpacingSniff.php" role="php">
         <tasks:replace from="@package_version@" to="version" type="package-info" />
        </file>
       </dir>
       <dir name="Debug">
        <file baseinstalldir="PHP" name="JavaScriptLintSniff.php" role="php">
         <tasks:replace from="@package_version@" to="version" type="package-info" />
        </file>
        <file baseinstalldir="PHP" name="JSLintSniff.php" role="php">
         <tasks:replace from="@package_version@" to="version" type="package-info" />
        </file>
       </dir>
       <dir name="Files">
        <file baseinstalldir="PHP" name="FileExtensionSniff.php" role="php">
         <tasks:replace from="@package_version@" to="version" type="package-info" />
        </file>
       </dir>
       <dir name="Formatting">
        <file baseinstalldir="PHP" name="OperatorBracketSniff.php" role="php">
         <tasks:replace from="@package_version@" to="version" type="package-info" />
        </file>
       </dir>
       <dir name="Functions">
        <file baseinstalldir="PHP" name="FunctionDeclarationArgumentSpacingSniff.php" role="php">
         <tasks:replace from="@package_version@" to="version" type="package-info" />
        </file>
        <file baseinstalldir="PHP" name="FunctionDeclarationSniff.php" role="php">
         <tasks:replace from="@package_version@" to="version" type="package-info" />
        </file>
        <file baseinstalldir="PHP" name="FunctionDuplicateArgumentSniff.php" role="php">
         <tasks:replace from="@package_version@" to="version" type="package-info" />
        </file>
        <file baseinstalldir="PHP" name="GlobalFunctionSniff.php" role="php">
         <tasks:replace from="@package_version@" to="version" type="package-info" />
        </file>
        <file baseinstalldir="PHP" name="LowercaseFunctionKeywordsSniff.php" role="php">
         <tasks:replace from="@package_version@" to="version" type="package-info" />
        </file>
        <file baseinstalldir="PHP" name="MultiLineFunctionDeclarationSniff.php" role="php">
         <tasks:replace from="@package_version@" to="version" type="package-info" />
        </file>
       </dir>
       <dir name="NamingConventions">
        <file baseinstalldir="PHP" name="ConstantCaseSniff.php" role="php">
         <tasks:replace from="@package_version@" to="version" type="package-info" />
        </file>
        <file baseinstalldir="PHP" name="ValidFunctionNameSniff.php" role="php">
         <tasks:replace from="@package_version@" to="version" type="package-info" />
        </file>
        <file baseinstalldir="PHP" name="ValidVariableNameSniff.php" role="php">
         <tasks:replace from="@package_version@" to="version" type="package-info" />
        </file>
       </dir>
       <dir name="Objects">
        <file baseinstalldir="PHP" name="DisallowObjectStringIndexSniff.php" role="php">
         <tasks:replace from="@package_version@" to="version" type="package-info" />
        </file>
        <file baseinstalldir="PHP" name="ObjectInstantiationSniff.php" role="php">
         <tasks:replace from="@package_version@" to="version" type="package-info" />
        </file>
        <file baseinstalldir="PHP" name="ObjectMemberCommaSniff.php" role="php">
         <tasks:replace from="@package_version@" to="version" type="package-info" />
        </file>
       </dir>
       <dir name="Operators">
        <file baseinstalldir="PHP" name="ComparisonOperatorUsageSniff.php" role="php">
         <tasks:replace from="@package_version@" to="version" type="package-info" />
        </file>
        <file baseinstalldir="PHP" name="IncrementDecrementUsageSniff.php" role="php">
         <tasks:replace from="@package_version@" to="version" type="package-info" />
        </file>
        <file baseinstalldir="PHP" name="ValidLogicalOperatorsSniff.php" role="php">
         <tasks:replace from="@package_version@" to="version" type="package-info" />
        </file>
       </dir>
       <dir name="PHP">
        <file baseinstalldir="PHP" name="CommentedOutCodeSniff.php" role="php">
         <tasks:replace from="@package_version@" to="version" type="package-info" />
        </file>
        <file baseinstalldir="PHP" name="DisallowComparisonAssignmentSniff.php" role="php">
         <tasks:replace from="@package_version@" to="version" type="package-info" />
        </file>
        <file baseinstalldir="PHP" name="DisallowInlineIfSniff.php" role="php">
         <tasks:replace from="@package_version@" to="version" type="package-info" />
        </file>
        <file baseinstalldir="PHP" name="DisallowMultipleAssignmentsSniff.php" role="php">
         <tasks:replace from="@package_version@" to="version" type="package-info" />
        </file>
        <file baseinstalldir="PHP" name="DisallowObEndFlushSniff.php" role="php">
         <tasks:replace from="@package_version@" to="version" type="package-info" />
        </file>
        <file baseinstalldir="PHP" name="DisallowSizeFunctionsInLoopsSniff.php" role="php">
         <tasks:replace from="@package_version@" to="version" type="package-info" />
        </file>
        <file baseinstalldir="PHP" name="DiscouragedFunctionsSniff.php" role="php">
         <tasks:replace from="@package_version@" to="version" type="package-info" />
        </file>
        <file baseinstalldir="PHP" name="EmbeddedPhpSniff.php" role="php">
         <tasks:replace from="@package_version@" to="version" type="package-info" />
        </file>
        <file baseinstalldir="PHP" name="EvalSniff.php" role="php">
         <tasks:replace from="@package_version@" to="version" type="package-info" />
        </file>
        <file baseinstalldir="PHP" name="ForbiddenFunctionsSniff.php" role="php">
         <tasks:replace from="@package_version@" to="version" type="package-info" />
        </file>
        <file baseinstalldir="PHP" name="GlobalKeywordSniff.php" role="php">
         <tasks:replace from="@package_version@" to="version" type="package-info" />
        </file>
        <file baseinstalldir="PHP" name="HeredocSniff.php" role="php">
         <tasks:replace from="@package_version@" to="version" type="package-info" />
        </file>
        <file baseinstalldir="PHP" name="InnerFunctionsSniff.php" role="php">
         <tasks:replace from="@package_version@" to="version" type="package-info" />
        </file>
        <file baseinstalldir="PHP" name="LowercasePHPFunctionsSniff.php" role="php">
         <tasks:replace from="@package_version@" to="version" type="package-info" />
        </file>
        <file baseinstalldir="PHP" name="NonExecutableCodeSniff.php" role="php">
         <tasks:replace from="@package_version@" to="version" type="package-info" />
        </file>
       </dir>
       <dir name="Scope">
        <file baseinstalldir="PHP" name="MemberVarScopeSniff.php" role="php">
         <tasks:replace from="@package_version@" to="version" type="package-info" />
        </file>
        <file baseinstalldir="PHP" name="MethodScopeSniff.php" role="php">
         <tasks:replace from="@package_version@" to="version" type="package-info" />
        </file>
        <file baseinstalldir="PHP" name="StaticThisUsageSniff.php" role="php">
         <tasks:replace from="@package_version@" to="version" type="package-info" />
        </file>
       </dir>
       <dir name="Strings">
        <file baseinstalldir="PHP" name="ConcatenationSpacingSniff.php" role="php">
         <tasks:replace from="@package_version@" to="version" type="package-info" />
        </file>
        <file baseinstalldir="PHP" name="DoubleQuoteUsageSniff.php" role="php">
         <tasks:replace from="@package_version@" to="version" type="package-info" />
        </file>
        <file baseinstalldir="PHP" name="EchoedStringsSniff.php" role="php">
         <tasks:replace from="@package_version@" to="version" type="package-info" />
        </file>
       </dir>
       <dir name="WhiteSpace">
        <file baseinstalldir="PHP" name="CastSpacingSniff.php" role="php">
         <tasks:replace from="@package_version@" to="version" type="package-info" />
        </file>
        <file baseinstalldir="PHP" name="ControlStructureSpacingSniff.php" role="php">
         <tasks:replace from="@package_version@" to="version" type="package-info" />
        </file>
        <file baseinstalldir="PHP" name="FunctionClosingBraceSpaceSniff.php" role="php">
         <tasks:replace from="@package_version@" to="version" type="package-info" />
        </file>
        <file baseinstalldir="PHP" name="FunctionOpeningBraceSpaceSniff.php" role="php">
         <tasks:replace from="@package_version@" to="version" type="package-info" />
        </file>
        <file baseinstalldir="PHP" name="FunctionSpacingSniff.php" role="php">
         <tasks:replace from="@package_version@" to="version" type="package-info" />
        </file>
        <file baseinstalldir="PHP" name="LanguageConstructSpacingSniff.php" role="php">
         <tasks:replace from="@package_version@" to="version" type="package-info" />
        </file>
        <file baseinstalldir="PHP" name="LogicalOperatorSpacingSniff.php" role="php">
         <tasks:replace from="@package_version@" to="version" type="package-info" />
        </file>
        <file baseinstalldir="PHP" name="MemberVarSpacingSniff.php" role="php">
         <tasks:replace from="@package_version@" to="version" type="package-info" />
        </file>
        <file baseinstalldir="PHP" name="ObjectOperatorSpacingSniff.php" role="php">
         <tasks:replace from="@package_version@" to="version" type="package-info" />
        </file>
        <file baseinstalldir="PHP" name="OperatorSpacingSniff.php" role="php">
         <tasks:replace from="@package_version@" to="version" type="package-info" />
        </file>
        <file baseinstalldir="PHP" name="PropertyLabelSpacingSniff.php" role="php">
         <tasks:replace from="@package_version@" to="version" type="package-info" />
        </file>
        <file baseinstalldir="PHP" name="ScopeClosingBraceSniff.php" role="php">
         <tasks:replace from="@package_version@" to="version" type="package-info" />
        </file>
        <file baseinstalldir="PHP" name="ScopeKeywordSpacingSniff.php" role="php">
         <tasks:replace from="@package_version@" to="version" type="package-info" />
        </file>
        <file baseinstalldir="PHP" name="SemicolonSpacingSniff.php" role="php">
         <tasks:replace from="@package_version@" to="version" type="package-info" />
        </file>
        <file baseinstalldir="PHP" name="SuperfluousWhitespaceSniff.php" role="php">
         <tasks:replace from="@package_version@" to="version" type="package-info" />
        </file>
       </dir>
      </dir>
      <dir name="Tests">
       <dir name="Arrays">
        <file baseinstalldir="PHP" name="ArrayBracketSpacingUnitTest.inc" role="test" />
        <file baseinstalldir="PHP" name="ArrayBracketSpacingUnitTest.php" role="test">
         <tasks:replace from="@package_version@" to="version" type="package-info" />
        </file>
        <file baseinstalldir="PHP" name="ArrayDeclarationUnitTest.inc" role="test" />
        <file baseinstalldir="PHP" name="ArrayDeclarationUnitTest.php" role="test">
         <tasks:replace from="@package_version@" to="version" type="package-info" />
        </file>
       </dir>
       <dir name="Classes">
        <file baseinstalldir="PHP" name="ClassDeclarationUnitTest.inc" role="test" />
        <file baseinstalldir="PHP" name="ClassDeclarationUnitTest.php" role="test">
         <tasks:replace from="@package_version@" to="version" type="package-info" />
        </file>
        <file baseinstalldir="PHP" name="ClassFileNameUnitTest.inc" role="test" />
        <file baseinstalldir="PHP" name="ClassFileNameUnitTest.php" role="test">
         <tasks:replace from="@package_version@" to="version" type="package-info" />
        </file>
        <file baseinstalldir="PHP" name="DuplicatePropertyUnitTest.js" role="test" />
        <file baseinstalldir="PHP" name="DuplicatePropertyUnitTest.php" role="test">
         <tasks:replace from="@package_version@" to="version" type="package-info" />
        </file>
        <file baseinstalldir="PHP" name="LowercaseClassKeywordsUnitTest.inc" role="test" />
        <file baseinstalldir="PHP" name="LowercaseClassKeywordsUnitTest.php" role="test">
         <tasks:replace from="@package_version@" to="version" type="package-info" />
        </file>
        <file baseinstalldir="PHP" name="SelfMemberReferenceUnitTest.inc" role="test" />
        <file baseinstalldir="PHP" name="SelfMemberReferenceUnitTest.php" role="test">
         <tasks:replace from="@package_version@" to="version" type="package-info" />
        </file>
        <file baseinstalldir="PHP" name="ValidClassNameUnitTest.inc" role="test" />
        <file baseinstalldir="PHP" name="ValidClassNameUnitTest.php" role="test">
         <tasks:replace from="@package_version@" to="version" type="package-info" />
        </file>
       </dir>
       <dir name="CodeAnalysis">
        <file baseinstalldir="PHP" name="EmptyStatementUnitTest.inc" role="test" />
        <file baseinstalldir="PHP" name="EmptyStatementUnitTest.php" role="test">
         <tasks:replace from="@package_version@" to="version" type="package-info" />
        </file>
       </dir>
       <dir name="Commenting">
        <file baseinstalldir="PHP" name="BlockCommentUnitTest.inc" role="test" />
        <file baseinstalldir="PHP" name="BlockCommentUnitTest.php" role="test">
         <tasks:replace from="@package_version@" to="version" type="package-info" />
        </file>
        <file baseinstalldir="PHP" name="ClassCommentUnitTest.inc" role="test" />
        <file baseinstalldir="PHP" name="ClassCommentUnitTest.php" role="test">
         <tasks:replace from="@package_version@" to="version" type="package-info" />
        </file>
        <file baseinstalldir="PHP" name="ClosingDeclarationCommentUnitTest.inc" role="test" />
        <file baseinstalldir="PHP" name="ClosingDeclarationCommentUnitTest.php" role="test">
         <tasks:replace from="@package_version@" to="version" type="package-info" />
        </file>
        <file baseinstalldir="PHP" name="DocCommentAlignmentUnitTest.inc" role="test" />
        <file baseinstalldir="PHP" name="DocCommentAlignmentUnitTest.php" role="test">
         <tasks:replace from="@package_version@" to="version" type="package-info" />
        </file>
        <file baseinstalldir="PHP" name="EmptyCatchCommentUnitTest.inc" role="test" />
        <file baseinstalldir="PHP" name="EmptyCatchCommentUnitTest.php" role="test">
         <tasks:replace from="@package_version@" to="version" type="package-info" />
        </file>
        <file baseinstalldir="PHP" name="FileCommentUnitTest.inc" role="test" />
        <file baseinstalldir="PHP" name="FileCommentUnitTest.js" role="test" />
        <file baseinstalldir="PHP" name="FileCommentUnitTest.php" role="test">
         <tasks:replace from="@package_version@" to="version" type="package-info" />
        </file>
        <file baseinstalldir="PHP" name="FunctionCommentThrowTagUnitTest.inc" role="test" />
        <file baseinstalldir="PHP" name="FunctionCommentThrowTagUnitTest.php" role="test">
         <tasks:replace from="@package_version@" to="version" type="package-info" />
        </file>
        <file baseinstalldir="PHP" name="FunctionCommentUnitTest.inc" role="test" />
        <file baseinstalldir="PHP" name="FunctionCommentUnitTest.php" role="test">
         <tasks:replace from="@package_version@" to="version" type="package-info" />
        </file>
        <file baseinstalldir="PHP" name="InlineCommentUnitTest.inc" role="test" />
        <file baseinstalldir="PHP" name="InlineCommentUnitTest.js" role="test" />
        <file baseinstalldir="PHP" name="InlineCommentUnitTest.php" role="test">
         <tasks:replace from="@package_version@" to="version" type="package-info" />
        </file>
        <file baseinstalldir="PHP" name="LongConditionClosingCommentUnitTest.inc" role="test" />
        <file baseinstalldir="PHP" name="LongConditionClosingCommentUnitTest.js" role="test" />
        <file baseinstalldir="PHP" name="LongConditionClosingCommentUnitTest.php" role="test">
         <tasks:replace from="@package_version@" to="version" type="package-info" />
        </file>
        <file baseinstalldir="PHP" name="PostStatementCommentUnitTest.inc" role="test" />
        <file baseinstalldir="PHP" name="PostStatementCommentUnitTest.js" role="test" />
        <file baseinstalldir="PHP" name="PostStatementCommentUnitTest.php" role="test">
         <tasks:replace from="@package_version@" to="version" type="package-info" />
        </file>
        <file baseinstalldir="PHP" name="VariableCommentUnitTest.inc" role="test" />
        <file baseinstalldir="PHP" name="VariableCommentUnitTest.php" role="test">
         <tasks:replace from="@package_version@" to="version" type="package-info" />
        </file>
       </dir>
       <dir name="ControlStructures">
        <file baseinstalldir="PHP" name="ControlSignatureUnitTest.inc" role="test" />
        <file baseinstalldir="PHP" name="ControlSignatureUnitTest.js" role="test" />
        <file baseinstalldir="PHP" name="ControlSignatureUnitTest.php" role="test">
         <tasks:replace from="@package_version@" to="version" type="package-info" />
        </file>
        <file baseinstalldir="PHP" name="ElseIfDeclarationUnitTest.inc" role="test" />
        <file baseinstalldir="PHP" name="ElseIfDeclarationUnitTest.php" role="test">
         <tasks:replace from="@package_version@" to="version" type="package-info" />
        </file>
        <file baseinstalldir="PHP" name="ForEachLoopDeclarationUnitTest.inc" role="test" />
        <file baseinstalldir="PHP" name="ForEachLoopDeclarationUnitTest.php" role="test">
         <tasks:replace from="@package_version@" to="version" type="package-info" />
        </file>
        <file baseinstalldir="PHP" name="ForLoopDeclarationUnitTest.inc" role="test" />
        <file baseinstalldir="PHP" name="ForLoopDeclarationUnitTest.js" role="test" />
        <file baseinstalldir="PHP" name="ForLoopDeclarationUnitTest.php" role="test">
         <tasks:replace from="@package_version@" to="version" type="package-info" />
        </file>
        <file baseinstalldir="PHP" name="InlineIfDeclarationUnitTest.inc" role="test" />
        <file baseinstalldir="PHP" name="InlineIfDeclarationUnitTest.php" role="test">
         <tasks:replace from="@package_version@" to="version" type="package-info" />
        </file>
        <file baseinstalldir="PHP" name="LowercaseDeclarationUnitTest.inc" role="test" />
        <file baseinstalldir="PHP" name="LowercaseDeclarationUnitTest.php" role="test">
         <tasks:replace from="@package_version@" to="version" type="package-info" />
        </file>
        <file baseinstalldir="PHP" name="SwitchDeclarationUnitTest.inc" role="test" />
        <file baseinstalldir="PHP" name="SwitchDeclarationUnitTest.js" role="test" />
        <file baseinstalldir="PHP" name="SwitchDeclarationUnitTest.php" role="test">
         <tasks:replace from="@package_version@" to="version" type="package-info" />
        </file>
       </dir>
       <dir name="CSS">
        <file baseinstalldir="PHP" name="ClassDefinitionClosingBraceSpaceUnitTest.css" role="test" />
        <file baseinstalldir="PHP" name="ClassDefinitionClosingBraceSpaceUnitTest.php" role="test">
         <tasks:replace from="@package_version@" to="version" type="package-info" />
        </file>
        <file baseinstalldir="PHP" name="ClassDefinitionNameSpacingUnitTest.css" role="test" />
        <file baseinstalldir="PHP" name="ClassDefinitionNameSpacingUnitTest.php" role="test">
         <tasks:replace from="@package_version@" to="version" type="package-info" />
        </file>
        <file baseinstalldir="PHP" name="ClassDefinitionOpeningBraceSpaceUnitTest.css" role="test" />
        <file baseinstalldir="PHP" name="ClassDefinitionOpeningBraceSpaceUnitTest.php" role="test">
         <tasks:replace from="@package_version@" to="version" type="package-info" />
        </file>
        <file baseinstalldir="PHP" name="ColonSpacingUnitTest.css" role="test" />
        <file baseinstalldir="PHP" name="ColonSpacingUnitTest.php" role="test">
         <tasks:replace from="@package_version@" to="version" type="package-info" />
        </file>
        <file baseinstalldir="PHP" name="ColourDefinitionUnitTest.css" role="test" />
        <file baseinstalldir="PHP" name="ColourDefinitionUnitTest.php" role="test">
         <tasks:replace from="@package_version@" to="version" type="package-info" />
        </file>
        <file baseinstalldir="PHP" name="DisallowMultipleStyleDefinitionsUnitTest.css" role="test" />
        <file baseinstalldir="PHP" name="DisallowMultipleStyleDefinitionsUnitTest.php" role="test">
         <tasks:replace from="@package_version@" to="version" type="package-info" />
        </file>
        <file baseinstalldir="PHP" name="DuplicateClassDefinitionUnitTest.css" role="test" />
        <file baseinstalldir="PHP" name="DuplicateClassDefinitionUnitTest.php" role="test">
         <tasks:replace from="@package_version@" to="version" type="package-info" />
        </file>
        <file baseinstalldir="PHP" name="DuplicateStyleDefinitionUnitTest.css" role="test" />
        <file baseinstalldir="PHP" name="DuplicateStyleDefinitionUnitTest.php" role="test">
         <tasks:replace from="@package_version@" to="version" type="package-info" />
        </file>
        <file baseinstalldir="PHP" name="EmptyClassDefinitionUnitTest.css" role="test" />
        <file baseinstalldir="PHP" name="EmptyClassDefinitionUnitTest.php" role="test">
         <tasks:replace from="@package_version@" to="version" type="package-info" />
        </file>
        <file baseinstalldir="PHP" name="EmptyStyleDefinitionUnitTest.css" role="test" />
        <file baseinstalldir="PHP" name="EmptyStyleDefinitionUnitTest.php" role="test">
         <tasks:replace from="@package_version@" to="version" type="package-info" />
        </file>
        <file baseinstalldir="PHP" name="IndentationUnitTest.css" role="test" />
        <file baseinstalldir="PHP" name="IndentationUnitTest.php" role="test">
         <tasks:replace from="@package_version@" to="version" type="package-info" />
        </file>
        <file baseinstalldir="PHP" name="LowercaseStyleDefinitionUnitTest.css" role="test" />
        <file baseinstalldir="PHP" name="LowercaseStyleDefinitionUnitTest.php" role="test">
         <tasks:replace from="@package_version@" to="version" type="package-info" />
        </file>
        <file baseinstalldir="PHP" name="MissingColonUnitTest.css" role="test" />
        <file baseinstalldir="PHP" name="MissingColonUnitTest.php" role="test">
         <tasks:replace from="@package_version@" to="version" type="package-info" />
        </file>
        <file baseinstalldir="PHP" name="OpacityUnitTest.css" role="test" />
        <file baseinstalldir="PHP" name="OpacityUnitTest.php" role="test">
         <tasks:replace from="@package_version@" to="version" type="package-info" />
        </file>
        <file baseinstalldir="PHP" name="SemicolonSpacingUnitTest.css" role="test" />
        <file baseinstalldir="PHP" name="SemicolonSpacingUnitTest.php" role="test">
         <tasks:replace from="@package_version@" to="version" type="package-info" />
        </file>
       </dir>
       <dir name="Debug">
        <file baseinstalldir="PHP" name="JavaScriptLintUnitTest.js" role="test" />
        <file baseinstalldir="PHP" name="JavaScriptLintUnitTest.php" role="test">
         <tasks:replace from="@package_version@" to="version" type="package-info" />
        </file>
        <file baseinstalldir="PHP" name="JSLintUnitTest.js" role="test" />
        <file baseinstalldir="PHP" name="JSLintUnitTest.php" role="test">
         <tasks:replace from="@package_version@" to="version" type="package-info" />
        </file>
       </dir>
       <dir name="Files">
        <file baseinstalldir="PHP" name="FileExtensionUnitTest.inc" role="test" />
        <file baseinstalldir="PHP" name="FileExtensionUnitTest.php" role="test">
         <tasks:replace from="@package_version@" to="version" type="package-info" />
        </file>
       </dir>
       <dir name="Formatting">
        <file baseinstalldir="PHP" name="OperatorBracketUnitTest.inc" role="test" />
        <file baseinstalldir="PHP" name="OperatorBracketUnitTest.js" role="test" />
        <file baseinstalldir="PHP" name="OperatorBracketUnitTest.php" role="test">
         <tasks:replace from="@package_version@" to="version" type="package-info" />
        </file>
       </dir>
       <dir name="Functions">
        <file baseinstalldir="PHP" name="FunctionDeclarationArgumentSpacingUnitTest.inc" role="test" />
        <file baseinstalldir="PHP" name="FunctionDeclarationArgumentSpacingUnitTest.php" role="test">
         <tasks:replace from="@package_version@" to="version" type="package-info" />
        </file>
        <file baseinstalldir="PHP" name="FunctionDeclarationUnitTest.inc" role="test" />
        <file baseinstalldir="PHP" name="FunctionDeclarationUnitTest.php" role="test">
         <tasks:replace from="@package_version@" to="version" type="package-info" />
        </file>
        <file baseinstalldir="PHP" name="FunctionDuplicateArgumentUnitTest.inc" role="test" />
        <file baseinstalldir="PHP" name="FunctionDuplicateArgumentUnitTest.php" role="test">
         <tasks:replace from="@package_version@" to="version" type="package-info" />
        </file>
        <file baseinstalldir="PHP" name="GlobalFunctionUnitTest.inc" role="test" />
        <file baseinstalldir="PHP" name="GlobalFunctionUnitTest.php" role="test">
         <tasks:replace from="@package_version@" to="version" type="package-info" />
        </file>
        <file baseinstalldir="PHP" name="LowercaseFunctionKeywordsUnitTest.inc" role="test" />
        <file baseinstalldir="PHP" name="LowercaseFunctionKeywordsUnitTest.php" role="test">
         <tasks:replace from="@package_version@" to="version" type="package-info" />
        </file>
        <file baseinstalldir="PHP" name="MultiLineFunctionDeclarationUnitTest.inc" role="test" />
        <file baseinstalldir="PHP" name="MultiLineFunctionDeclarationUnitTest.php" role="test">
         <tasks:replace from="@package_version@" to="version" type="package-info" />
        </file>
       </dir>
       <dir name="NamingConventions">
        <file baseinstalldir="PHP" name="ConstantCaseUnitTest.inc" role="test" />
        <file baseinstalldir="PHP" name="ConstantCaseUnitTest.js" role="test" />
        <file baseinstalldir="PHP" name="ConstantCaseUnitTest.php" role="test">
         <tasks:replace from="@package_version@" to="version" type="package-info" />
        </file>
        <file baseinstalldir="PHP" name="ValidFunctionNameUnitTest.inc" role="test" />
        <file baseinstalldir="PHP" name="ValidFunctionNameUnitTest.php" role="test">
         <tasks:replace from="@package_version@" to="version" type="package-info" />
        </file>
        <file baseinstalldir="PHP" name="ValidVariableNameUnitTest.inc" role="test" />
        <file baseinstalldir="PHP" name="ValidVariableNameUnitTest.php" role="test">
         <tasks:replace from="@package_version@" to="version" type="package-info" />
        </file>
       </dir>
       <dir name="Objects">
        <file baseinstalldir="PHP" name="DisallowObjectStringIndexUnitTest.js" role="test" />
        <file baseinstalldir="PHP" name="DisallowObjectStringIndexUnitTest.php" role="test">
         <tasks:replace from="@package_version@" to="version" type="package-info" />
        </file>
        <file baseinstalldir="PHP" name="ObjectInstantiationUnitTest.inc" role="test" />
        <file baseinstalldir="PHP" name="ObjectInstantiationUnitTest.php" role="test">
         <tasks:replace from="@package_version@" to="version" type="package-info" />
        </file>
        <file baseinstalldir="PHP" name="ObjectMemberCommaUnitTest.js" role="test" />
        <file baseinstalldir="PHP" name="ObjectMemberCommaUnitTest.php" role="test">
         <tasks:replace from="@package_version@" to="version" type="package-info" />
        </file>
       </dir>
       <dir name="Operators">
        <file baseinstalldir="PHP" name="ComparisonOperatorUsageUnitTest.inc" role="test" />
        <file baseinstalldir="PHP" name="ComparisonOperatorUsageUnitTest.js" role="test" />
        <file baseinstalldir="PHP" name="ComparisonOperatorUsageUnitTest.php" role="test">
         <tasks:replace from="@package_version@" to="version" type="package-info" />
        </file>
        <file baseinstalldir="PHP" name="IncrementDecrementUsageUnitTest.inc" role="test" />
        <file baseinstalldir="PHP" name="IncrementDecrementUsageUnitTest.php" role="test">
         <tasks:replace from="@package_version@" to="version" type="package-info" />
        </file>
        <file baseinstalldir="PHP" name="ValidLogicalOperatorsUnitTest.inc" role="test" />
        <file baseinstalldir="PHP" name="ValidLogicalOperatorsUnitTest.php" role="test">
         <tasks:replace from="@package_version@" to="version" type="package-info" />
        </file>
       </dir>
       <dir name="PHP">
        <file baseinstalldir="PHP" name="CommentedOutCodeUnitTest.css" role="test" />
        <file baseinstalldir="PHP" name="CommentedOutCodeUnitTest.inc" role="test" />
        <file baseinstalldir="PHP" name="CommentedOutCodeUnitTest.php" role="test">
         <tasks:replace from="@package_version@" to="version" type="package-info" />
        </file>
        <file baseinstalldir="PHP" name="DisallowComparisonAssignmentUnitTest.inc" role="test" />
        <file baseinstalldir="PHP" name="DisallowComparisonAssignmentUnitTest.php" role="test">
         <tasks:replace from="@package_version@" to="version" type="package-info" />
        </file>
        <file baseinstalldir="PHP" name="DisallowInlineIfUnitTest.inc" role="test" />
        <file baseinstalldir="PHP" name="DisallowInlineIfUnitTest.js" role="test" />
        <file baseinstalldir="PHP" name="DisallowInlineIfUnitTest.php" role="test">
         <tasks:replace from="@package_version@" to="version" type="package-info" />
        </file>
        <file baseinstalldir="PHP" name="DisallowMultipleAssignmentsUnitTest.inc" role="test" />
        <file baseinstalldir="PHP" name="DisallowMultipleAssignmentsUnitTest.php" role="test">
         <tasks:replace from="@package_version@" to="version" type="package-info" />
        </file>
        <file baseinstalldir="PHP" name="DisallowObEndFlushUnitTest.inc" role="test" />
        <file baseinstalldir="PHP" name="DisallowObEndFlushUnitTest.php" role="test">
         <tasks:replace from="@package_version@" to="version" type="package-info" />
        </file>
        <file baseinstalldir="PHP" name="DisallowSizeFunctionsInLoopsUnitTest.inc" role="test" />
        <file baseinstalldir="PHP" name="DisallowSizeFunctionsInLoopsUnitTest.js" role="test" />
        <file baseinstalldir="PHP" name="DisallowSizeFunctionsInLoopsUnitTest.php" role="test">
         <tasks:replace from="@package_version@" to="version" type="package-info" />
        </file>
        <file baseinstalldir="PHP" name="DiscouragedFunctionsUnitTest.inc" role="test" />
        <file baseinstalldir="PHP" name="DiscouragedFunctionsUnitTest.php" role="test">
         <tasks:replace from="@package_version@" to="version" type="package-info" />
        </file>
        <file baseinstalldir="PHP" name="EmbeddedPhpUnitTest.inc" role="test" />
        <file baseinstalldir="PHP" name="EmbeddedPhpUnitTest.php" role="test">
         <tasks:replace from="@package_version@" to="version" type="package-info" />
        </file>
        <file baseinstalldir="PHP" name="EvalUnitTest.inc" role="test" />
        <file baseinstalldir="PHP" name="EvalUnitTest.php" role="test">
         <tasks:replace from="@package_version@" to="version" type="package-info" />
        </file>
        <file baseinstalldir="PHP" name="ForbiddenFunctionsUnitTest.inc" role="test" />
        <file baseinstalldir="PHP" name="ForbiddenFunctionsUnitTest.php" role="test">
         <tasks:replace from="@package_version@" to="version" type="package-info" />
        </file>
        <file baseinstalldir="PHP" name="GlobalKeywordUnitTest.inc" role="test" />
        <file baseinstalldir="PHP" name="GlobalKeywordUnitTest.php" role="test">
         <tasks:replace from="@package_version@" to="version" type="package-info" />
        </file>
        <file baseinstalldir="PHP" name="HeredocUnitTest.inc" role="test" />
        <file baseinstalldir="PHP" name="HeredocUnitTest.php" role="test">
         <tasks:replace from="@package_version@" to="version" type="package-info" />
        </file>
        <file baseinstalldir="PHP" name="InnerFunctionsUnitTest.inc" role="test" />
        <file baseinstalldir="PHP" name="InnerFunctionsUnitTest.php" role="test">
         <tasks:replace from="@package_version@" to="version" type="package-info" />
        </file>
        <file baseinstalldir="PHP" name="LowercasePHPFunctionsUnitTest.inc" role="test" />
        <file baseinstalldir="PHP" name="LowercasePHPFunctionsUnitTest.php" role="test">
         <tasks:replace from="@package_version@" to="version" type="package-info" />
        </file>
        <file baseinstalldir="PHP" name="NonExecutableCodeUnitTest.inc" role="test" />
        <file baseinstalldir="PHP" name="NonExecutableCodeUnitTest.php" role="test">
         <tasks:replace from="@package_version@" to="version" type="package-info" />
        </file>
       </dir>
       <dir name="Scope">
        <file baseinstalldir="PHP" name="MemberVarScopeUnitTest.inc" role="test" />
        <file baseinstalldir="PHP" name="MemberVarScopeUnitTest.php" role="test">
         <tasks:replace from="@package_version@" to="version" type="package-info" />
        </file>
        <file baseinstalldir="PHP" name="MethodScopeUnitTest.inc" role="test" />
        <file baseinstalldir="PHP" name="MethodScopeUnitTest.php" role="test">
         <tasks:replace from="@package_version@" to="version" type="package-info" />
        </file>
        <file baseinstalldir="PHP" name="StaticThisUsageUnitTest.inc" role="test" />
        <file baseinstalldir="PHP" name="StaticThisUsageUnitTest.php" role="test">
         <tasks:replace from="@package_version@" to="version" type="package-info" />
        </file>
       </dir>
       <dir name="Strings">
        <file baseinstalldir="PHP" name="ConcatenationSpacingUnitTest.inc" role="test" />
        <file baseinstalldir="PHP" name="ConcatenationSpacingUnitTest.php" role="test">
         <tasks:replace from="@package_version@" to="version" type="package-info" />
        </file>
        <file baseinstalldir="PHP" name="DoubleQuoteUsageUnitTest.inc" role="test" />
        <file baseinstalldir="PHP" name="DoubleQuoteUsageUnitTest.php" role="test">
         <tasks:replace from="@package_version@" to="version" type="package-info" />
        </file>
        <file baseinstalldir="PHP" name="EchoedStringsUnitTest.inc" role="test" />
        <file baseinstalldir="PHP" name="EchoedStringsUnitTest.php" role="test">
         <tasks:replace from="@package_version@" to="version" type="package-info" />
        </file>
       </dir>
       <dir name="WhiteSpace">
        <file baseinstalldir="PHP" name="CastSpacingUnitTest.inc" role="test" />
        <file baseinstalldir="PHP" name="CastSpacingUnitTest.php" role="test">
         <tasks:replace from="@package_version@" to="version" type="package-info" />
        </file>
        <file baseinstalldir="PHP" name="ControlStructureSpacingUnitTest.inc" role="test" />
        <file baseinstalldir="PHP" name="ControlStructureSpacingUnitTest.js" role="test" />
        <file baseinstalldir="PHP" name="ControlStructureSpacingUnitTest.php" role="test">
         <tasks:replace from="@package_version@" to="version" type="package-info" />
        </file>
        <file baseinstalldir="PHP" name="FunctionClosingBraceSpaceUnitTest.inc" role="test" />
        <file baseinstalldir="PHP" name="FunctionClosingBraceSpaceUnitTest.js" role="test" />
        <file baseinstalldir="PHP" name="FunctionClosingBraceSpaceUnitTest.php" role="test">
         <tasks:replace from="@package_version@" to="version" type="package-info" />
        </file>
        <file baseinstalldir="PHP" name="FunctionOpeningBraceSpaceUnitTest.inc" role="test" />
        <file baseinstalldir="PHP" name="FunctionOpeningBraceSpaceUnitTest.js" role="test" />
        <file baseinstalldir="PHP" name="FunctionOpeningBraceSpaceUnitTest.php" role="test">
         <tasks:replace from="@package_version@" to="version" type="package-info" />
        </file>
        <file baseinstalldir="PHP" name="FunctionSpacingUnitTest.inc" role="test" />
        <file baseinstalldir="PHP" name="FunctionSpacingUnitTest.php" role="test">
         <tasks:replace from="@package_version@" to="version" type="package-info" />
        </file>
        <file baseinstalldir="PHP" name="LanguageConstructSpacingUnitTest.inc" role="test" />
        <file baseinstalldir="PHP" name="LanguageConstructSpacingUnitTest.php" role="test">
         <tasks:replace from="@package_version@" to="version" type="package-info" />
        </file>
        <file baseinstalldir="PHP" name="LogicalOperatorSpacingUnitTest.inc" role="test" />
        <file baseinstalldir="PHP" name="LogicalOperatorSpacingUnitTest.js" role="test" />
        <file baseinstalldir="PHP" name="LogicalOperatorSpacingUnitTest.php" role="test">
         <tasks:replace from="@package_version@" to="version" type="package-info" />
        </file>
        <file baseinstalldir="PHP" name="MemberVarSpacingUnitTest.inc" role="test" />
        <file baseinstalldir="PHP" name="MemberVarSpacingUnitTest.php" role="test">
         <tasks:replace from="@package_version@" to="version" type="package-info" />
        </file>
        <file baseinstalldir="PHP" name="ObjectOperatorSpacingUnitTest.inc" role="test" />
        <file baseinstalldir="PHP" name="ObjectOperatorSpacingUnitTest.php" role="test">
         <tasks:replace from="@package_version@" to="version" type="package-info" />
        </file>
        <file baseinstalldir="PHP" name="OperatorSpacingUnitTest.inc" role="test" />
        <file baseinstalldir="PHP" name="OperatorSpacingUnitTest.js" role="test" />
        <file baseinstalldir="PHP" name="OperatorSpacingUnitTest.php" role="test">
         <tasks:replace from="@package_version@" to="version" type="package-info" />
        </file>
        <file baseinstalldir="PHP" name="PropertyLabelSpacingUnitTest.js" role="test" />
        <file baseinstalldir="PHP" name="PropertyLabelSpacingUnitTest.php" role="test">
         <tasks:replace from="@package_version@" to="version" type="package-info" />
        </file>
        <file baseinstalldir="PHP" name="ScopeClosingBraceUnitTest.inc" role="test" />
        <file baseinstalldir="PHP" name="ScopeClosingBraceUnitTest.php" role="test">
         <tasks:replace from="@package_version@" to="version" type="package-info" />
        </file>
        <file baseinstalldir="PHP" name="ScopeKeywordSpacingUnitTest.inc" role="test" />
        <file baseinstalldir="PHP" name="ScopeKeywordSpacingUnitTest.php" role="test">
         <tasks:replace from="@package_version@" to="version" type="package-info" />
        </file>
        <file baseinstalldir="PHP" name="SemicolonSpacingUnitTest.inc" role="test" />
        <file baseinstalldir="PHP" name="SemicolonSpacingUnitTest.js" role="test" />
        <file baseinstalldir="PHP" name="SemicolonSpacingUnitTest.php" role="test">
         <tasks:replace from="@package_version@" to="version" type="package-info" />
        </file>
        <file baseinstalldir="PHP" name="SuperfluousWhitespaceUnitTest.1.css" role="test" />
        <file baseinstalldir="PHP" name="SuperfluousWhitespaceUnitTest.1.js" role="test" />
        <file baseinstalldir="PHP" name="SuperfluousWhitespaceUnitTest.2.css" role="test" />
        <file baseinstalldir="PHP" name="SuperfluousWhitespaceUnitTest.2.js" role="test" />
        <file baseinstalldir="PHP" name="SuperfluousWhitespaceUnitTest.3.css" role="test" />
        <file baseinstalldir="PHP" name="SuperfluousWhitespaceUnitTest.3.js" role="test" />
        <file baseinstalldir="PHP" name="SuperfluousWhitespaceUnitTest.inc" role="test" />
        <file baseinstalldir="PHP" name="SuperfluousWhitespaceUnitTest.php" role="test">
         <tasks:replace from="@package_version@" to="version" type="package-info" />
        </file>
       </dir>
      </dir>
      <file baseinstalldir="PHP" name="ruleset.xml" role="php" />
     </dir>
     <dir name="Zend">
      <dir name="Sniffs">
       <dir name="Debug">
        <file baseinstalldir="PHP" name="CodeAnalyzerSniff.php" role="php">
         <tasks:replace from="@package_version@" to="version" type="package-info" />
        </file>
       </dir>
       <dir name="Files">
        <file baseinstalldir="PHP" name="ClosingTagSniff.php" role="php">
         <tasks:replace from="@package_version@" to="version" type="package-info" />
        </file>
       </dir>
       <dir name="NamingConventions">
        <file baseinstalldir="PHP" name="ValidVariableNameSniff.php" role="php">
         <tasks:replace from="@package_version@" to="version" type="package-info" />
        </file>
       </dir>
      </dir>
      <dir name="Tests">
       <dir name="Debug">
        <file baseinstalldir="PHP" name="CodeAnalyzerUnitTest.inc" role="test" />
        <file baseinstalldir="PHP" name="CodeAnalyzerUnitTest.php" role="test">
         <tasks:replace from="@package_version@" to="version" type="package-info" />
        </file>
       </dir>
       <dir name="Files">
        <file baseinstalldir="PHP" name="ClosingTagUnitTest.inc" role="test" />
        <file baseinstalldir="PHP" name="ClosingTagUnitTest.php" role="test">
         <tasks:replace from="@package_version@" to="version" type="package-info" />
        </file>
       </dir>
       <dir name="NamingConventions">
        <file baseinstalldir="PHP" name="ValidVariableNameUnitTest.inc" role="test" />
        <file baseinstalldir="PHP" name="ValidVariableNameUnitTest.php" role="test">
         <tasks:replace from="@package_version@" to="version" type="package-info" />
        </file>
       </dir>
      </dir>
      <file baseinstalldir="PHP" name="ruleset.xml" role="php" />
     </dir>
     <file baseinstalldir="PHP" name="AbstractPatternSniff.php" role="php">
      <tasks:replace from="@package_version@" to="version" type="package-info" />
     </file>
     <file baseinstalldir="PHP" name="AbstractScopeSniff.php" role="php">
      <tasks:replace from="@package_version@" to="version" type="package-info" />
     </file>
     <file baseinstalldir="PHP" name="AbstractVariableSniff.php" role="php">
      <tasks:replace from="@package_version@" to="version" type="package-info" />
     </file>
     <file baseinstalldir="PHP" name="IncorrectPatternException.php" role="php">
      <tasks:replace from="@package_version@" to="version" type="package-info" />
     </file>
    </dir>
    <dir name="Tokenizers">
     <file baseinstalldir="PHP" name="CSS.php" role="php">
      <tasks:replace from="@package_version@" to="version" type="package-info" />
     </file>
     <file baseinstalldir="PHP" name="JS.php" role="php">
      <tasks:replace from="@package_version@" to="version" type="package-info" />
     </file>
     <file baseinstalldir="PHP" name="PHP.php" role="php">
      <tasks:replace from="@package_version@" to="version" type="package-info" />
     </file>
    </dir>
    <file baseinstalldir="PHP" name="CLI.php" role="php">
     <tasks:replace from="@package_version@" to="version" type="package-info" />
     <tasks:replace from="@package_state@" to="state" type="package-info" />
    </file>
    <file baseinstalldir="PHP" name="Exception.php" role="php">
     <tasks:replace from="@package_version@" to="version" type="package-info" />
    </file>
    <file baseinstalldir="PHP" name="File.php" role="php">
     <tasks:replace from="@package_version@" to="version" type="package-info" />
    </file>
    <file baseinstalldir="PHP" name="MultiFileSniff.php" role="php">
     <tasks:replace from="@package_version@" to="version" type="package-info" />
    </file>
    <file baseinstalldir="PHP" name="Report.php" role="php">
     <tasks:replace from="@package_version@" to="version" type="package-info" />
    </file>
    <file baseinstalldir="PHP" name="Reporting.php" role="php">
     <tasks:replace from="@package_version@" to="version" type="package-info" />
    </file>
    <file baseinstalldir="PHP" name="Sniff.php" role="php">
     <tasks:replace from="@package_version@" to="version" type="package-info" />
    </file>
    <file baseinstalldir="PHP" name="Tokens.php" role="php">
     <tasks:replace from="@package_version@" to="version" type="package-info" />
    </file>
   </dir>
  </dir>
 </contents>
 <dependencies>
  <required>
   <php>
    <min>5.1.2</min>
   </php>
   <pearinstaller>
    <min>1.4.0b1</min>
   </pearinstaller>
  </required>
  <optional>
   <package>
    <name>PHP_Timer</name>
    <channel>pear.phpunit.de</channel>
   </package>
  </optional>
 </dependencies>
 <phprelease>
  <installconditions>
   <os>
    <name>windows</name>
   </os>
  </installconditions>
  <filelist>
   <install as="phpcs" name="scripts/phpcs" />
   <install as="phpcs.bat" name="scripts/phpcs.bat" />
   <install as="AllTests.php" name="tests/AllTests.php" />
   <install as="TestSuite.php" name="tests/TestSuite.php" />
   <install as="CodeSniffer/Core/AllTests.php" name="tests/Core/AllTests.php" />
   <install as="CodeSniffer/Core/IsCamelCapsTest.php" name="tests/Core/IsCamelCapsTest.php" />
   <install as="CodeSniffer/Core/ErrorSuppressionTest.php" name="tests/Core/ErrorSuppressionTest.php" />
   <install as="CodeSniffer/Core/File/GetMethodParametersTest.php" name="tests/Core/File/GetMethodParametersTest.php" />
   <install as="CodeSniffer/Standards/AllSniffs.php" name="tests/Standards/AllSniffs.php" />
   <install as="CodeSniffer/Standards/AbstractSniffUnitTest.php" name="tests/Standards/AbstractSniffUnitTest.php" />
  </filelist>
 </phprelease>
 <phprelease>
  <filelist>
   <install as="phpcs" name="scripts/phpcs" />
   <install as="AllTests.php" name="tests/AllTests.php" />
   <install as="TestSuite.php" name="tests/TestSuite.php" />
   <install as="CodeSniffer/Core/AllTests.php" name="tests/Core/AllTests.php" />
   <install as="CodeSniffer/Core/IsCamelCapsTest.php" name="tests/Core/IsCamelCapsTest.php" />
   <install as="CodeSniffer/Core/ErrorSuppressionTest.php" name="tests/Core/ErrorSuppressionTest.php" />
   <install as="CodeSniffer/Core/File/GetMethodParametersTest.php" name="tests/Core/File/GetMethodParametersTest.php" />
   <install as="CodeSniffer/Standards/AllSniffs.php" name="tests/Standards/AllSniffs.php" />
   <install as="CodeSniffer/Standards/AbstractSniffUnitTest.php" name="tests/Standards/AbstractSniffUnitTest.php" />
   <ignore name="scripts/phpcs.bat" />
  </filelist>
 </phprelease>
 <changelog>
  <release>
   <version>
    <release>1.5.0RC1</release>
    <api>1.5.0RC1</api>
   </version>
   <stability>
    <release>beta</release>
    <api>beta</api>
   </stability>
   <date>2013-02-08</date>
   <license uri="http://matrix.squiz.net/developer/tools/php_cs/licence">BSD License</license>
   <notes>
    - Reports have been completely rewritten to consume far less memory
      -- Each report is incrementally written to the file system during a run and then printed out when the run ends
      -- There is no longer a need to keep the list of errors and warnings in memory during a run
    - Multi-file sniff support has been removed because they are too memory intensive
      -- If you have a custom multi-file sniff, you can convert it into a standard sniff quite easily
      -- See CodeSniffer/Standards/Generic/Sniffs/Classes/DuplicateClassNameSniff.php for an example
   </notes>
  </release>
  <release>
   <version>
    <release>1.4.4</release>
    <api>1.4.4</api>
   </version>
   <stability>
    <release>stable</release>
    <api>stable</api>
   </stability>
   <date>2013-02-07</date>
   <license uri="http://matrix.squiz.net/developer/tools/php_cs/licence">BSD License</license>
   <notes>
    - Ignored lines no longer cause the summary report to show incorrect error and warning counts
      -- Thanks to Bert Van Hauwaert for the patch
    - Added Generic CSSLintSniff to run CSSLint over a CSS file and report warnings
      -- Set full command to run CSSLint using phpcs --config-set csslint_path /path/to/csslint
      -- Thanks to Roman Levishchenko for the contribution
    - Added PSR2 ControlStructureSpacingSniff to ensure there are no spaces before and after parenthesis in control structures
      -- Fixes bug #19732 : PSR2: some control structures errors not reported
    - Squiz commenting sniffs now support non-English characters when checking for capital letters
      -- Thanks to Roman Levishchenko for the patch
    - Generic EndFileNewlineSniff now supports JS and CSS files
      -- Thanks to Denis Ryabkov for the patch
    - PSR1 SideEffectsSniff no longer reports constant declarations as side effects
    - Notifysend report now supports notify-send versions before 0.7.3
      -- Thanks to Ken Guest for the patch
    - PEAR and Squiz FunctionCommentSniffs no longer report errors for misaligned argument comments when they are blank
      -- Thanks to Thomas Peterson for the patch
    - Squiz FunctionDeclarationArgumentSpacingSniff now works correctly for equalsSpacing values greater than 0
      -- Thanks to Klaus Purer for the patch
    - Squiz SuperfluousWhitespaceSniff no longer throws errors for CSS files with no newline at the end
    - Squiz SuperfluousWhitespaceSniff now allows a single newline at the end of JS and CSS files
    - Fixed bug #19755 : Token of T_CLASS type has no scope_opener and scope_closer keys
    - Fixed bug #19759 : Squiz.PHP.NonExecutableCode fails for return function()...
    - Fixed bug #19763 : Use statements for traits not recognised correctly for PSR2 code style
    - Fixed bug #19764 : Instead of for traits throws uppercase constant name errors
    - Fixed bug #19772 : PSR2_Sniffs_Namespaces_UseDeclarationSniff does not properly recognize last use
    - Fixed bug #19775 : False positive in NonExecutableCode sniff when not using curly braces
    - Fixed bug #19782 : Invalid found size functions in loop when using object operator
    - Fixed bug #19799 : config folder is not created automatically
    - Fixed bug #19804 : JS Tokenizer wrong /**/ parsing
   </notes>
  </release>
  <release>
   <version>
    <release>1.4.3</release>
    <api>1.4.3</api>
   </version>
   <stability>
    <release>stable</release>
    <api>stable</api>
   </stability>
   <date>2012-12-04</date>
   <license uri="http://matrix.squiz.net/developer/tools/php_cs/licence">BSD License</license>
   <notes>
    - Added support for the PHP 5.5 T_FINALLY token to detect try/catch/finally statements
    - Added empty CodeSniffer.conf to enable config settings for Composer installs
    - Added Generic EndFileNoNewlineSniff to ensure there is no newline at the end of a file
    - Autoloader can now load PSR-0 compliant classes
      -- Thanks to Maik Penz for the patch
    - Squiz NonExecutableCodeSniff no longer throws error for multi-line RETURNs inside CASE statements
      -- Thanks to Marc Ypes for the patch
    - Squiz OperatorSpacingSniff no longer reports errors for negative numbers inside inline THEN statements
      -- Thanks to Klaus Purer for the patch
    - Squiz OperatorSpacingSniff no longer reports errors for the assignment of operations involving negative numbers
    - Squiz SelfMemberReferenceSniff can no longer get into an infinite loop when checking a static call with a namespace
      -- Thanks to Andy Grunwald for the patch
    - Fixed bug #19699 : Generic.Files.LineLength giving false positives when tab-width is used
    - Fixed bug #19726 : Wrong number of spaces expected after instanceof static
  - Fixed bug #19727 : PSR2: no error reported when using } elseif {
   </notes>
  </release>
  <release>
   <version>
    <release>1.4.2</release>
    <api>1.4.2</api>
   </version>
   <stability>
    <release>stable</release>
    <api>stable</api>
   </stability>
   <date>2012-11-09</date>
   <license uri="http://matrix.squiz.net/developer/tools/php_cs/licence">BSD License</license>
   <notes>
    - PHP_CodeSniffer can now be installed using Composer
      -- Require squizlabs/php_codesniffer in your composer.json file
      -- Thanks to Rob Bast, Stephen Rees-Carter, Stefano Kowalke and Ivan Habunek for help with this
    - Squiz BlockCommentSniff and InlineCommentSniff no longer report errors for trait block comments
    - Squiz SelfMemberReferenceSniff now supports namespaces
      -- Thanks to Andy Grunwald for the patch
    - Squiz FileCommentSniff now uses tag names inside the error codes for many messages
      -- This allows you to exclude specific missing, out of order etc., tags
    - Squiz SuperfluousWhitespaceSniff now has an option to ignore blank lines
      -- This will stop errors being reported for lines that contain only whitespace
      -- Set the ignoreBlankLines property to TRUE in your ruleset.xml file to enable this
    - PSR2 no longer reports errors for whitespace at the end of blank lines
    - Fixed gitblame report not working on Windows
      -- Thanks to Rogerio Prado de Jesus
    - Fixed an incorrect error in Squiz OperatorSpacingSniff for default values inside a closure definition
    - Fixed bug #19691 : SubversionPropertiesSniff fails to find missing properties
      -- Thanks to Kevin Winahradsky for the patch
    - Fixed bug #19692 : DisallowMultipleAssignments is triggered by a closure
    - Fixed bug #19693 : exclude-patterns no longer work on specific messages
    - Fixed bug #19694 : Squiz.PHP.LowercasePHPFunctions incorrectly matches return by ref functions
   </notes>
  </release>
  <release>
   <version>
    <release>1.4.1</release>
    <api>1.4.1</api>
   </version>
   <stability>
    <release>stable</release>
    <api>stable</api>
   </stability>
   <date>2012-11-02</date>
   <license uri="http://matrix.squiz.net/developer/tools/php_cs/licence">BSD License</license>
   <notes>
    - All ignore patterns have been reverted to being checked against the absolute path of a file
      -- Patterns can be specified to be relative in a rulset.xml file, but nowhere else
      -- e.g., [exclude-pattern type="relative"]^tests/*[/exclude-pattern] (with angle brackets, not square brackets)
    - Added support for PHP tokenizing of T_INLINE_ELSE colons, so this token type is now available
      -- Custom sniffs that rely on looking for T_COLON tokens inside inline if statements must be changed to use the new token
      -- Fixes bug #19666 : PSR1.Files.SideEffects throws a notice Undefined index: scope_closer
    - Messages can now be changed from errors to warnings (and vice versa) inside ruleset.xml files
      -- As you would with "message" and "severity", specify a "type" tag under a "rule" tag and set the value to "error" or "warning"
    - PHP_CodeSniffer will now generate a warning on files that it detects have mixed line endings
      -- This warning has the code Internal.LineEndings.Mixed and can be overriden in a ruleset.xml file
      -- Thanks to Vit Brunner for help with this
    - Sniffs inside PHP 5.3 namespaces are now supported, along with the existing underscore-style emulated namespaces
      -- For example: namespace MyStandard\Sniffs\Arrays; class ArrayDeclarationSniff implements \PHP_CodeSniffer_Sniff { ...
      -- Thanks to Till Klampaeckel for the patch
    - Generic DuplicateClassNameSniff is no longer a multi-file sniff, so it won't max out your memory
      -- Multi-file sniff support should be considered deprecated as standard sniffs can now do the same thing
    - Added Generic DisallowSpaceIndent to check that files are indented using tabs
    - Added Generic OneClassPerFileSniff to check that only one class is defined in each file
      -- Thanks to Andy Grunwald for the contribution
    - Added Generic OneInterfacePerFileSniff to check that only one interface is defined in each file
      -- Thanks to Andy Grunwald for the contribution
    - Added Generic LowercasedFilenameSniff to check that filenames are lowercase
      -- Thanks to Andy Grunwald for the contribution
    - Added Generic ClosingPHPTagSniff to check that each open PHP tag has a corresponding close tag
      -- Thanks to Andy Grunwald for the contribution
    - Added Generic CharacterBeforePHPOpeningTagSniff to check that the open PHP tag is the first content in a file
      -- Thanks to Andy Grunwald for the contribution
    - Fixed incorrect errors in Squiz OperatorBracketSniff and OperatorSpacingSniff for negative numbers in CASE statements
      -- Thanks to Arnout Boks for the patch
    - Generic CamelCapsFunctionNameSniff no longer enforces exact case matching for PHP magic methods
    - Generic CamelCapsFunctionNameSniff no longer throws errors for overridden SOAPClient methods prefixed with double underscores
      -- Thanks to Dorian Villet for the patch
    - PEAR ValidFunctionNameSniff now supports traits
    - PSR1 ClassDeclarationSniff no longer throws an error for non-namespaced code if PHP version is less than 5.3.0
    - Fixed bug #19616 : Nested switches cause false error in PSR2
    - Fixed bug #19629 : PSR2 error for inline comments on multi-line argument lists
    - Fixed bug #19644 : Alternative syntax, e.g. if/endif triggers Inline Control Structure error
    - Fixed bug #19655 : Closures reporting as multi-line when they are not
    - Fixed bug #19675 : Improper indent of nested anonymous function bodies in a call
    - Fixed bug #19685 : PSR2 catch-22 with empty third statement in for loop
    - Fixed bug #19687 : Anonymous functions inside arrays marked as indented incorrectly in PSR2
   </notes>
  </release>
  <release>
   <version>
    <release>1.4.0</release>
    <api>1.4.0</api>
   </version>
   <stability>
    <release>stable</release>
    <api>stable</api>
   </stability>
   <date>2012-09-26</date>
   <license uri="http://matrix.squiz.net/developer/tools/php_cs/licence">BSD License</license>
   <notes>
    - Added PSR1 and PSR2 coding standards that can be used to check your code against these guidelines
    - PHP 5.4 short array syntax is now detected and tokens are assigned to the open and close characters
      -- New tokens are T_OPEN_SHORT_ARRAY and T_CLOSE_SHORT_ARRAY as PHP does not define its own
    - Added the ability to explain a coding standard by listing the sniffs that it includes
      -- The sniff list includes all imported and native sniffs
      -- Explain a standard by using the -e and --standard=[standard] command line arguments
      -- E.g., phpcs -e --standard=Squiz
      -- Thanks to Ben Selby for the idea
    - Added report to show results using notify-send
      -- Use --report=notifysend to generate the report
      -- Thanks to Christian Weiske for the contribution
    - The JS tokenizer now recognises RETURN as a valid closer for CASE and DEFAULT inside switch statements
    - AbstractPatternSniff now sets the ignoreComments option using a public var rather than through the constructor
      -- This allows the setting to be overwritten in ruleset.xml files
      -- Old method remains for backwards compatibility
    - Generic LowerCaseConstantSniff and UpperCaseConstantSniff no longer report errors on classes named True, False or Null
    - PEAR ValidFunctionNameSniff no longer enforces exact case matching for PHP magic methods
    - Squiz SwitchDeclarationSniff now allows RETURN statements to close a CASE or DEFAULT statement
    - Squiz BlockCommentSniff now correctly reports an error for blank lines before blocks at the start of a control structure
    - Fixed a PHP notice generated when loading custom array settings from a rulset.xml file
    - Fixed bug #17908 : CodeSniffer does not recognise optional @params
      -- Thanks to Pete Walker for the patch
    - Fixed bug #19538 : Function indentation code sniffer checks inside short arrays
    - Fixed bug #19565 : Non-Executable Code Sniff Broken for Case Statements with both return and break
    - Fixed bug #19612 : Invalid @package suggestion
   </notes>
  </release>
  <release>
   <version>
    <release>1.3.6</release>
    <api>1.3.6</api>
   </version>
   <stability>
    <release>stable</release>
    <api>stable</api>
   </stability>
   <date>2012-08-08</date>
   <license uri="http://matrix.squiz.net/developer/tools/php_cs/licence">BSD License</license>
   <notes>
    - Memory usage has been dramatically reduced when using the summary report
      -- Reduced memory is only available when displaying a single summary report to the screen
      -- PHP_CodeSniffer will not generate any messages in this case, storing only error counts instead
      -- Impact is most notable with very high error and warning counts
    - Significantly improved the performance of Squiz NonExecutableCodeSniff
    - Ignore patterns now check the relative path of a file based on the dir being checked
      -- Allows ignore patterns to become more generic as the path to the code is no longer included when checking
      -- Thanks to Kristof Coomans for the patch
    - Sniff settings can now be changed by specifying a special comment format inside a file
      -- e.g., // @codingStandardsChangeSetting PEAR.Functions.FunctionCallSignature allowMultipleArguments false
      -- If you change a setting, don't forget to change it back
    - Added Generic EndFileNewlineSniff to ensure PHP files end with a newline character
    - PEAR FunctionCallSignatureSniff now includes a setting to force one argument per line in multi-line calls
      -- Set allowMultipleArguments to false
    - Squiz standard now enforces one argument per line in multi-line function calls
    - Squiz FunctionDeclarationArgumentSpacingSniff now supports closures
    - Squiz OperatorSpacingSniff no longer throws an error for negative values inside an inline THEN statement
      -- Thanks to Klaus Purer for the patch
    - Squiz FunctionCommentSniff now throws an error for not closing a comment with */
      -- Thanks to Klaus Purer for the patch
    - Summary report no longer shows two lines of PHP_Timer output when showing sources
    - Fixed undefined variable error in PEAR FunctionCallSignatureSniff for lines with no indent
    - Fixed bug #19502 : Generic.Files.LineEndingsSniff fails if no new-lines in file
    - Fixed bug #19508 : switch+return: Closing brace indented incorrectly
    - Fixed bug #19532 : The PSR-2 standard don't recognize Null in class names
    - Fixed bug #19546 : Error thrown for __call() method in traits
   </notes>
  </release>
  <release>
   <version>
    <release>1.3.5</release>
    <api>1.3.5</api>
   </version>
   <stability>
    <release>stable</release>
    <api>stable</api>
   </stability>
   <date>2012-07-12</date>
   <license uri="http://matrix.squiz.net/developer/tools/php_cs/licence">BSD License</license>
   <notes>
    - Added Generic CamelCapsFunctionNameSniff to just check if function and method names use camel caps
      -- Does not allow underscore prefixes for private/protected methods
      -- Defaults to strict checking, where two uppercase characters can not be next to each other
      -- Strict checking can be disabled in a ruleset.xml file
    - Squiz FunctionDeclarationArgumentSpacing now has a setting to specify how many spaces should surround equals signs
      -- Default remains at 0
      -- Override the equalsSpacing setting in a ruleset.xml file to change
    - Squiz ClassDeclarationSniff now throws errors for > 1 space before extends/implements class name with ns seperator
    - Squiz standard now warns about deprecated functions using Generic DeprecatedFunctionsSniff
    - PEAR FunctionDeclarationSniff now reports an error for multiple spaces after the FUNCTION keyword and around USE
    - PEAR FunctionDeclarationSniff now supports closures
    - Squiz MultiLineFunctionDeclarationSniff now supports closures
    - Exclude rules written for Unix systems will now work correctly on Windows
      -- Thanks to Walter Tamboer for the patch
    - The PHP tokenizer now recognises T_RETURN as a valid closer for T_CASE and T_DEFAULT inside switch statements
    - Fixed duplicate message codes in Generic OpeningFunctionBraceKernighanRitchieSniff
    - Fixed bug #18651 : PHPunit Test cases for custom standards are not working on Windows
    - Fixed bug #19416 : Shorthand arrays cause bracket spacing errors
    - Fixed bug #19421 : phpcs doesn't recognize ${x} as equivalent to $x
    - Fixed bug #19428 : PHPCS Report "hgblame" doesn't support windows paths
      -- Thanks to Justin Rovang for the patch
    - Fixed bug #19448 : Problem with detecting remote standards
    - Fixed bug #19463 : Anonymous functions incorrectly being flagged by NonExecutableCodeSniff
    - Fixed bug #19469 : PHP_CodeSniffer_File::getMemberProperties() sets wrong scope
    - Fixed bug #19471 : phpcs on Windows, when using Zend standard, doesn't catch problems
      -- Thanks to Ivan Habunek for the patch
    - Fixed bug #19478 : Incorrect indent detection in PEAR standard
      -- Thanks to Shane Auckland for the patch
    - Fixed bug #19483 : Blame Reports fail with space in directory name
   </notes>
  </release>
  <release>
   <version>
    <release>1.3.4</release>
    <api>1.3.4</api>
   </version>
   <stability>
    <release>stable</release>
    <api>stable</api>
   </stability>
   <date>2012-05-17</date>
   <license uri="http://matrix.squiz.net/developer/tools/php_cs/licence">BSD License</license>
   <notes>
    - Added missing package.xml entries for new Generic FixmeSniff
      -- Thanks to Jaroslav Hanslík for the patch
    - Expected indents for PEAR ScopeClosingBraceSniff and FunctionCallSignatureSniff can now be set in ruleset files
      -- Both sniffs use a variable called "indent"
      -- Thanks to Thomas Despoix for the patch
    - Standards designed to be installed in the PHPCS Standards dir will now work outside this dir as well
      -- In particular, allows the Drupal CS to work without needing to symlink it into the PHPCS install
      -- Thanks to Peter Philipp for the patch
    - Rule references for standards, directories and specific sniffs can now be relative in ruleset.xml files
      -- For example: ref="../MyStandard/Sniffs/Commenting/DisallowHashCommentsSniff.php"
    - Symlinked standards now work correctly, allowing aliasing of installed standards (request #19417)
      -- Thanks to Tom Klingenberg for the patch
    - Squiz ObjectInstantiationSniff now allows objects to be returned without assinging them to a variable
    - Added Squiz.Commenting.FileComment.MissingShort error message for file comments that only contains tags
      -- Also stops undefined index errors being generated for these comments
    - Debug option -vv now shows tokenizer status for CSS files
    - Added support for new gjslint error formats
      -- Thanks to Meck for the patch
    - Generic ScopeIndentSniff now allows comment indents to not be exact even if the exact flag is set
      -- The start of the comment is still checked for exact indentation as normal
    - Fixed an issue in AbstractPatternSniff where comments were not being ignored in some cases
    - Fixed an issue in Zend ClosingTagSniff where the closing tag was not always being detected correctly
      -- Thanks to Jonathan Robson for the patch
    - Fixed an issue in Generic FunctionCallArgumentSpacingSniff where closures could cause incorrect errors
    - Fixed an issue in Generic UpperCaseConstantNameSniff where errors were incorrectly reported on goto statements
      -- Thanks to Tom Klingenberg for the patch
    - PEAR FileCommentSniff and ClassCommentSniff now support author emails with a single character in the local part
      -- E.g., a@me.com
      -- Thanks to Denis Shapkin for the patch
    - Fixed bug #19290 : Generic indent sniffer fails for anonymous functions
    - Fixed bug #19324 : Setting show_warnings configuration option does not work
    - Fixed bug #19354 : Not recognizing references passed to method
    - Fixed bug #19361 : CSS tokenzier generates errors when PHP embedded in CSS file
    - Fixed bug #19374 : HEREDOC/NOWDOC Indentation problems
    - Fixed bug #19381 : traits and indetations in traits are not handled properly
    - Fixed bug #19394 : Notice in NonExecutableCodeSniff
    - Fixed bug #19402 : Syntax error when executing phpcs on Windows with parens in PHP path
      -- Thanks to Tom Klingenberg for the patch
    - Fixed bug #19411 : magic method error on __construct()
      -- The fix required a rewrite of AbstractScopeSniff, so please test any sniffs that extend this class
    - Fixed bug #19412 : Incorrect error about assigning objects to variables when inside inline IF
    - Fixed bug #19413 : php_cs thinks I haven't used a parameter when I have
    - Fixed bug #19414 : php_cs seems to not track variables correctly in heredocs
   </notes>
  </release>
  <release>
   <version>
    <release>1.3.3</release>
    <api>1.3.3</api>
   </version>
   <stability>
    <release>stable</release>
    <api>stable</api>
   </stability>
   <date>2012-02-17</date>
   <license uri="http://matrix.squiz.net/developer/tools/php_cs/licence">BSD License</license>
   <notes>
    - Added new Generic FixmeSniff that shows error messages for all FIXME comments left in your code
      -- Thanks to Sam Graham for the contribution
    - The maxPercentage setting in the Squiz CommentedOutCodeSniff can now be overriden in a rulset.xml file
      -- Thanks to Volker Dusch for the patch
    - The Checkstyle and XML reports now use XMLWriter
      -- Only change in output is that empty file tags are no longer produced for files with no violations
      -- Thanks to Sebastian Bergmann for the patch
    - Added PHP_CodeSniffer_Tokens::$bracketTokens to give sniff writers fast access to open and close bracket tokens
    - Fixed an issue in AbstractPatternSniff where EOL tokens were not being correctly checked in some cases
    - PHP_CodeSniffer_File::getTokensAsString() now detects incorrect length value (request #19313)
    - Fixed bug #19114 : CodeSniffer checks extension even for single file
    - Fixed bug #19171 : Show sniff codes option is ignored by some report types
      -- Thanks to Dominic Scheirlinck for the patch
    - Fixed bug #19188 : Lots of PHP Notices when analyzing the Symfony framework
      -- First issue was list-style.. lines in CSS files not properly adjusting open/close bracket positions
      -- Second issue was notices caused by bug #19137
    - Fixed bug #19208 : UpperCaseConstantName reports class members
      -- Was also a problem with LowerCaseConstantName as well
    - Fixed bug #19256 : T_DOC_COMMENT in CSS files breaks ClassDefinitionNameSpacingSniff
      -- Thanks to Klaus Purer for the patch
    - Fixed bug #19264 : Squiz.PHP.NonExecutableCode does not handle RETURN in CASE without BREAK
    - Fixed bug #19270 : DuplicateClassName does not handle namespaces correctly
    - Fixed bug #19283 : CSS @media rules cause false positives
      -- Thanks to Klaus Purer for the patch
   </notes>
  </release>
  <release>
   <version>
    <release>1.3.2</release>
    <api>1.3.2</api>
   </version>
   <stability>
    <release>stable</release>
    <api>stable</api>
   </stability>
   <date>2011-12-01</date>
   <license uri="http://matrix.squiz.net/developer/tools/php_cs/licence">BSD License</license>
   <notes>
    - Added Generic JSHintSniff to run jshint.js over a JS file and report warnings
      -- Set jshint path using phpcs --config-set jshint_path /path/to/jshint-rhino.js
      -- Set rhino path using phpcs --config-set rhino_path /path/to/rhino
      -- Thanks to Alexander Weiß for the contribution
    - Nowdocs are now tokenized using PHP_CodeSniffer specific T_NOWDOC tokens for easier identification
    - Generic UpperCaseConstantNameSniff no longer throws errors for namespaces
      -- Thanks to Jaroslav Hanslík for the patch
    - Squiz NonExecutableCodeSniff now detects code after thrown exceptions
      -- Thanks to Jaroslav Hanslík for the patch
    - Squiz OperatorSpacingSniff now ignores references
      -- Thanks to Jaroslav Hanslík for the patch
    - Squiz FunctionCommentSniff now reports a missing function comment if it finds a standard code comment instead
    - Squiz FunctionCommentThrownTagSniff no longer reports errors if it can't find a function comment
    - Fixed unit tests not running under Windows
      -- Thanks to Jaroslav Hanslík for the patch
    - Fixed bug #18964 : "$stackPtr must be of type T_VARIABLE" on heredocs and nowdocs
    - Fixed bug #18973 : phpcs is looking for variables in a nowdoc
    - Fixed bug #18974 : Blank line causes "Multi-line function call not indented correctly"
      -- Adds new error message to ban empty lines in multi-line function calls
    - Fixed bug #18975 : "Closing parenthesis must be on a line by itself" also causes indentation error
   </notes>
  </release>
  <release>
   <version>
    <release>1.3.1</release>
    <api>1.3.1</api>
   </version>
   <stability>
    <release>stable</release>
    <api>stable</api>
   </stability>
   <date>2011-11-03</date>
   <license uri="http://matrix.squiz.net/developer/tools/php_cs/licence">BSD License</license>
   <notes>
    - All report file command line arguments now work with relative paths (request #17240)
    - The extensions command line argument now supports multi-part file extensions (request #17227)
    - Added report type --report=hgblame to show number of errors/warnings committed by authors in a Mercurial repository
      -- Has the same functionality as the svnblame report
      -- Thanks to Ben Selby for the patch
    - Added T_BACKTICK token type to make detection of backticks easier (request #18799)
    - Added pattern matching support to Generic ForbiddenFunctionsSniff
        -- If you are extending it and overriding register() or addError() you will need to review your sniff
    - Namespaces are now recognised as scope openers, although they do not require braces (request #18043)
    - Added new ByteOrderMarkSniff to Generic standard (request #18194)
      -- Throws an error if a byte order mark is found in any PHP file
      -- Thanks to Piotr Karas for the contribution
    - PHP_Timer output is no longer included in reports when being written to a file (request #18252)
      -- Also now shown for all report types if nothing is being printed to the screen
    - Generic DeprecatedFunctionSniff now reports functions as deprecated and not simply forbidden (request #18288)
    - PHPCS now accepts file contents from STDIN (request #18447)
      -- Example usage: cat temp.php | phpcs [options]  -OR-  phpcs [options] &lt; temp.php
      -- Not every sniff will work correctly due to the lack of a valid file path
    - PHP_CodeSniffer_Exception no longer extends PEAR_Exception (request #18483)
      -- PEAR_Exception added a requirement that PEAR had to be installed
      -- PHP_CodeSniffer is not used as a library, so unlikely to have any impact
    - PEAR FileCommentSniff now allows GIT IDs in the version tag (request #14874)
    - AbstractVariableSniff now supports heredocs
      -- Also includes some variable detection fixes
      -- Thanks to Sam Graham for the patch
    - Squiz FileCommentSniff now enforces rule that package names cannot start with the word Squiz
    - MySource AssignThisSniff now allows "this" to be assigned to the private var _self
    - Fixed issue in Squiz FileCommentSniff where suggested package name was the same as the incorrect package name
    - Fixed some issues with Squiz ArrayDeclarationSniff when using function calls in array values
    - Fixed doc generation so it actually works again
      -- Also now works when being run from an SVN checkout as well as when installed as a PEAR package
      -- Should fix bug #18949 : Call to private method from static
    - PEAR ClassDeclaration sniff now supports indentation checks when using the alternate namespace syntax
      -- PEAR.Classes.ClassDeclaration.SpaceBeforeBrace message now contains 2 variables instead of 1
      -- Sniff allows overriding of the default indent level, which is set to 4
      -- Fixes bug #18933 : Alternative namespace declaration syntax confuses scope sniffs
    - Fixed bug #18465 : "self::" does not work in lambda functions
      -- Also corrects conversion of T_FUNCTION tokens to T_CLOSURE, which was not fixing token condition arrays
    - Fixed bug #18543 : CSS Tokenizer deletes too many #
    - Fixed bug #18624 : @throws namespace problem
      -- Thanks to Gavin Davies for the patch
    - Fixed bug #18628 : Generic.Files.LineLength gives incorrect results with Windows line-endings
    - Fixed bug #18633 : CSS Tokenizer doesn't replace T_LIST tokens inside some styles
    - Fixed bug #18657 : anonymous functions wrongly indented
    - Fixed bug #18670 : UpperCaseConstantNameSniff fails on dynamic retrieval of class constant
    - Fixed bug #18709 : Code sniffer sniffs file if even if it's in --ignore
      -- Thanks to Artem Lopata for the patch
    - Fixed bug #18762 : Incorrect handling of define and constant in UpperCaseConstantNameSniff
      -- Thanks to Thomas Baker for the patch
    - Fixed bug #18769 : CSS Tokenizer doesn't replace T_BREAK tokens inside some styles
    - Fixed bug #18835 : Unreachable errors of inline returns of closure functions
      -- Thanks to Patrick Schmidt for the patch
    - Fixed bug #18839 : Fix miscount of warnings in AbstractSniffUnitTest.php
      -- Thanks to Sam Graham for the patch
    - Fixed bug #18844 : Generic_Sniffs_CodeAnalysis_UnusedFunctionParameterSniff with empty body
      -- Thanks to Dmitri Medvedev for the patch
    - Fixed bug #18847 : Running Squiz_Sniffs_Classes_ClassDeclarationSniff results in PHP notice
    - Fixed bug #18868 : jslint+rhino: errors/warnings not detected
      -- Thanks to Christian Weiske for the patch
    - Fixed bug #18879 : phpcs-svn-pre-commit requires escapeshellarg
      -- Thanks to Bjorn Katuin for the patch
    - Fixed bug #18951 : weird behaviour with closures and multi-line use () params
   </notes>
  </release>
  <release>
   <version>
    <release>1.3.0</release>
    <api>1.3.0</api>
   </version>
   <stability>
    <release>stable</release>
    <api>stable</api>
   </stability>
   <date>2011-03-17</date>
   <license uri="http://matrix.squiz.net/developer/tools/php_cs/licence">BSD License</license>
   <notes>
    - Add a new token T_CLOSURE that replaces T_FUNCTION if the function keyword is anonymous
    - Many Squiz sniffs no longer report errors when checking closures; they are now ignored
    - Fixed some error messages in PEAR MultiLineConditionSniff that were not using placeholders for message data
    - AbstractVariableSniff now correctly finds variable names wrapped with curly braces inside double quoted strings
    - PEAR FunctionDeclarationSniff now ignores arrays in argument default values when checking multi-line declarations
    - Fixed bug #18200 : Using custom named ruleset file as standard no longer works
    - Fixed bug #18196 : PEAR MultiLineCondition.SpaceBeforeOpenBrace not consistent with newline chars
    - Fixed bug #18204 : FunctionCommentThrowTag picks wrong exception type when throwing function call
    - Fixed bug #18222 : Add __invoke method to PEAR standard
    - Fixed bug #18235 : Invalid error generation in Squiz.Commenting.FunctionCommentThrowTag
    - Fixed bug #18250 : --standard with relative path skips Standards' "implicit" sniffs
    - Fixed bug #18274 : Multi-line IF and function call indent rules conflict
    - Fixed bug #18282 : Squiz doesn't handle final keyword before function comments
      -- Thanks to Dave Perrett for the patch
    - Fixed bug #18336 : Function isUnderscoreName gives php notices
   </notes>
  </release>
  <release>
   <version>
    <release>1.3.0RC2</release>
    <api>1.3.0RC2</api>
   </version>
   <stability>
    <release>beta</release>
    <api>beta</api>
   </stability>
   <date>2011-01-14</date>
   <license uri="http://matrix.squiz.net/developer/tools/php_cs/licence">BSD License</license>
   <notes>
    - You can now print multiple reports for each run and print each to the screen or a file (request #12434)
      -- Format is --report-[report][=file] (e.g., --report-xml=out.xml)
      -- Printing to screen is done by leaving [file] empty (e.g., --report-xml)
      -- Multiple reports can be specified in this way (e.g., --report-summary --report-xml=out.xml)
      -- The standard --report and --report-file command line arguments are unchanged
    - Added -d command line argument to set php.ini settings while running (request #17244)
      -- Usage is: phpcs -d memory_limit=32M -d ...
      -- Thanks to Ben Selby for the patch
    - Added -p command line argument to show progress during a run
      -- Dot means pass, E means errors found, W means only warnings found and S means skipped file
      -- Particularly good for runs where you are checking more than 100 files
      -- Enable by default with --config-set show_progress 1
      -- Will not print anything if you are already printing verbose output
      -- This has caused a big change in the way PHP_CodeSniffer processes files (API changes around processing)
    - You can now add exclude rules for individual sniffs or error messages (request #17903)
      -- Only available when using a ruleset.xml file to specify rules
      -- Uses the same exclude-pattern tags as normal but allows them inside rule tags
    - Using the -vvv option will now print a list of sniffs executed for each file and how long they took to process
    - Added Generic ClosureLinterSniff to run Google's gjslint over your JS files
    - The XML and CSV reports now include the severity of the error (request #18165)
      -- The Severity column in the CSV report has been renamed to Type, and a new Severity column added for this
    - Fixed issue with Squiz FunctionCommentSniff reporting incorrect type hint when default value uses namespace
      -- Thanks to Anti Veeranna for the patch
    - Generic FileLengthSniff now uses iconv_strlen to check line length if an encoding is specified (request #14237)
    - Generic UnnecessaryStringConcatSniff now allows strings to be combined to form a PHP open or close tag
    - Squiz SwitchDeclarationSniff no longer reports indentation errors for BREAK statements inside IF conditions
    - Interactive mode now always prints the full error report (ignores command line)
    - Improved regular expression detection in JavaScript files
      -- Added new T_TYPEOF token that can be used to target the typeof JS operator
      -- Fixes bug #17611 : Regular expression tokens not recognised
    - Squiz ScopeIndentSniff removed
      -- Squiz standard no longer requires additional indents between ob_* methods
      -- Also removed Squiz OutputBufferingIndentSniff that was checking the same thing
    - PHP_CodeSniffer_File::getMemberProperties() performance improved significantly
      -- Improves performance of Squiz ValidVariableNameSniff significantly
    - Squiz OperatorSpacingSniff performance improved significantly
    - Squiz NonExecutableCodeSniff performance improved significantly
      -- Will throw duplicate errors in some cases now, but these should be rare
    - MySource IncludeSystemSniff performance improved significantly
    - MySource JoinStringsSniff no longer reports an error when using join() on a named JS array
    - Warnings are now reported for each file when they cannot be opened instead of stopping the script
      -- Hide warnings with the -n command line argument
      -- Can override the warnings using the code Internal.DetectLineEndings
    - Fixed bug #17693 : issue with pre-commit hook script with filenames that start with v
    - Fixed bug #17860 : isReference function fails with references in array
      -- Thanks to Lincoln Maskey for the patch
    - Fixed bug #17902 : Cannot run tests when tests are symlinked into tests dir
      -- Thanks to Matt Button for the patch
    - Fixed bug #17928 : Improve error message for Generic_Sniffs_PHP_UpperCaseConstantSniff
      -- Thanks to Stefano Kowalke for the patch
    - Fixed bug #18039 : JS Tokenizer crash when ] is last character in file
    - Fixed bug #18047 : Incorrect handling of namespace aliases as constants
      -- Thanks to Dmitri Medvedev for the patch
    - Fixed bug #18072 : Impossible to exclude path from processing when symlinked
    - Fixed bug #18073 : Squiz.PHP.NonExecutableCode fault
    - Fixed bug #18117 : PEAR coding standard: Method constructor not sniffed as a function
    - Fixed bug #18135 : Generic FunctionCallArgumentSpacingSniff reports function declaration errors
    - Fixed bug #18140 : Generic scope indent in exact mode: strange expected/found values for switch
    - Fixed bug #18145 : Sniffs are not loaded for custom ruleset file
      -- Thanks to Scott McCammon for the patch
    - Fixed bug #18152 : While and do-while with AbstractPatternSniff
    - Fixed bug #18191 : Squiz.PHP.LowercasePHPFunctions does not work with new Date()
    - Fixed bug #18193 : CodeSniffer doesn't reconize CR (\r) line endings
   </notes>
  </release>
  <release>
   <version>
    <release>1.3.0RC1</release>
    <api>1.3.0RC1</api>
   </version>
   <stability>
    <release>beta</release>
    <api>beta</api>
   </stability>
   <date>2010-09-03</date>
   <license uri="http://matrix.squiz.net/developer/tools/php_cs/licence">BSD License</license>
   <notes>
    - Added exclude pattern support to ruleset.xml file so you can specify ignore patterns in a standard (request #17683)
      -- Use new exclude-pattern tags to include the ignore rules into your ruleset.xml file
      -- See CodeSniffer/Standards/PHPCS/ruleset.xml for an example
    - Added new --encoding command line argument to specify the encoding of the files being checked
      -- When set to utf-8, stops the XML-based reports from double-encoding
      -- When set to something else, helps the XML-based reports encode to utf-8
      -- Default value is iso-8859-1 but can be changed with --config-set encoding [value]
    - The report is no longer printed to screen when using the --report-file command line option (request #17467)
      -- If you want to print it to screen as well, use the -v command line argument
    - The SVN and GIT blame reports now also show percentage of reported errors per author (request #17606)
      -- Thanks to Ben Selby for the patch
    - Updated the SVN pre-commit hook to work with the new severity levels feature
    - Generic SubversionPropertiesSniff now allows properties to have NULL values (request #17682)
      -- A null value indicates that the property should exist but the value should not be checked
    - Generic UpperCaseConstantName Sniff now longer complains about the PHPUnit_MAIN_METHOD constant (request #17798)
    - Squiz FileComment sniff now checks JS files as well as PHP files
    - Squiz FunctionCommentSniff now supports namespaces in type hints
    - Fixed a problem in Squiz OutputBufferingIndentSniff where block comments were reported as not indented
    - Fixed bug #17092 : Problems with utf8_encode and htmlspecialchars with non-ascii chars
      -- Use the new --encoding=utf-8 command line argument if your files are utf-8 encoded
    - Fixed bug #17629 : PHP_CodeSniffer_Tokens::$booleanOperators missing T_LOGICAL_XOR
      -- Thanks to Matthew Turland for the patch
    - Fixed bug #17699 : Fatal error generating code coverage with PHPUnit 5.3.0RC1
    - Fixed bug #17718 : Namespace 'use' statement: used global class name is recognized as constant
    - Fixed bug #17734 : Generic SubversionPropertiesSniff complains on non SVN files
    - Fixed bug #17742 : EmbeddedPhpSniff reacts negatively to file without closing php tag
    - Fixed bug #17823 : Notice: Please no longer include PHPUnit/Framework.php
   </notes>
  </release>
  <release>
   <version>
    <release>1.3.0a1</release>
    <api>1.3.0a1</api>
   </version>
   <stability>
    <release>alpha</release>
    <api>alpha</api>
   </stability>
   <date>2010-07-15</date>
   <license uri="http://matrix.squiz.net/developer/tools/php_cs/licence">BSD License</license>
   <notes>
    - All CodingStandard.php files have been replaced by ruleset.xml files
      -- Custom standards will need to be converted over to this new format to continue working
    - You can specify a path to your own custom ruleset.xml file by using the --standard command line arg
      -- e.g., phpcs --standard=/path/to/my/ruleset.xml
    - Added a new report type --report=gitblame to show how many errors and warnings were committed by each author
      -- Has the same functionality as the svnblame report
      -- Thanks to Ben Selby for the patch
    - A new token type T_DOLLAR has been added to allow you to sniff for variable variables (feature request #17095)
      -- Thanks to Ian Young for the patch
    - JS tokenizer now supports T_POWER (^) and T_MOD_EQUAL (%=) tokens (feature request #17441)
    - If you have PHP_Timer installed, you'll now get a time/memory summary at the end of a script run
      -- Only happens when printing reports that are designed to be read on the command line
    - Added Generic DeprecatedFunctionsSniff to warn about the use of deprecated functions (feature request #16694)
      -- Thanks to Sebastian Bergmann for the patch
    - Added Squiz LogicalOperatorSniff to ensure that logical operators are surrounded by single spaces
    - Added MySource ChannelExceptionSniff to ensure action files only throw ChannelException
    - Added new method getClassProperties() for sniffs to use to determine if a class is abstract and/or final
      -- Thanks to Christian Kaps for the patch
    - Generic UpperCaseConstantSniff no longer throws errors about namespaces
      -- Thanks to Christian Kaps for the patch
    - Squiz OperatorBracketSniff now correctly checks value assignmnets in arrays
    - Squiz LongConditionClosingCommentSniff now requires a comment for long CASE statements that use curly braces
    - Squiz LongConditionClosingCommentSniff now requires an exact comment match on the brace
    - MySource IncludeSystemSniff now ignores DOMDocument usage
    - MySource IncludeSystemSniff no longer requires inclusion of systems that are being implemented
    - Removed found and expected messages from Squiz ConcatenationSpacingSniff because they were messy and not helpful
    - Fixed a problem where Generic CodeAnalysisSniff could show warnings if checking multi-line strings
    - Fixed error messages in Squiz ArrayDeclarationSniff reporting incorrect number of found and expected spaces
    - Fixed bug #17048 : False positive in Squiz_WhiteSpace_ScopeKeywordSpacingSniff
    - Fixed bug #17054 : phpcs more strict than PEAR CS regarding function parameter spacing
    - Fixed bug #17096 : Notice: Undefined index: scope_condition in ScopeClosingBraceSniff.php
      -- Moved PEAR.Functions.FunctionCallArgumentSpacing to Generic.Functions.FunctionCallArgumentSpacing
    - Fixed bug #17144 : Deprecated: Function eregi() is deprecated
    - Fixed bug #17236 : PHP Warning due to token_get_all() in DoubleQuoteUsageSniff
    - Fixed bug #17243 : Alternate Switch Syntax causes endless loop of Notices in SwitchDeclaration
    - Fixed bug #17313 : Bug with switch case struture
    - Fixed bug #17331 : Possible parse error: interfaces may not include member vars
    - Fixed bug #17337 : CSS tokenizer fails on quotes urls
    - Fixed bug #17420 : Uncaught exception when comment before function brace
    - Fixed bug #17503 : closures formatting is not supported
   </notes>
  </release>
  <release>
   <version>
    <release>1.2.2</release>
    <api>1.2.2</api>
   </version>
   <stability>
    <release>stable</release>
    <api>stable</api>
   </stability>
   <date>2010-01-27</date>
   <license uri="http://matrix.squiz.net/developer/tools/php_cs/licence">BSD License</license>
   <notes>
    - The core PHP_CodeSniffer_File methods now understand the concept of closures (feature request #16866)
      -- Thanks to Christian Kaps for the sample code
    - Sniffs can now specify violation codes for each error and warning they add
      -- Future versions will allow you to override messages and severities using these codes
      -- Specifying a code is optional, but will be required if you wish to support overriding
    - All reports have been broken into separate classes
      -- Command line usage and report output remains the same
      -- Thanks to Gabriele Santini for the patch
    - Added an interactive mode that can be enabled using the -a command line argument
      -- Scans files and stops when it finds a file with errors
      -- Waits for user input to recheck the file (hopefully you fixed the errors) or skip the file
      -- Useful for very large code bases where full rechecks take a while
    - The reports now show the correct number of errors and warnings found
    - The isCamelCaps method now allows numbers in class names
    - The JS tokenizer now correctly identifies boolean and bitwise AND and OR tokens
    - The JS tokenzier now correctly identifies regular expressions used in conditions
    - PEAR ValidFunctionNameSniff now ignores closures
    - Squiz standard now uses the PEAR setting of 85 chars for LineLengthSniff
    - Squiz ControlStructureSpacingSniff now ensure there are no spaces around parentheses
    - Squiz LongConditionClosingCommentSniff now checks for comments at the end of try/catch statements
    - Squiz LongConditionClosingCommentSniff now checks validity of comments for short structures if they exist
    - Squiz IncrementDecrementUsageSniff now has better checking to ensure it only looks at simple variable assignments
    - Squiz PostStatementCommentSniff no longer throws errors for end function comments
    - Squiz InlineCommentSniff no longer throws errors for end function comments
    - Squiz OperatorBracketSniff now allows simple arithmetic operations in SWITCH conditions
    - Squiz ValidFunctionNameSniff now ignores closures
    - Squiz MethodScopeSniff now ignores closures
    - Squiz ClosingDeclarationCommentSniff now ignores closures
    - Squiz GlobalFunctionSniff now ignores closures
    - Squiz DisallowComparisonAssignmentSniff now ignores the assigning of arrays
    - Squiz DisallowObjectStringIndexSniff now allows indexes that contain dots and reserved words
    - Squiz standard now throws nesting level and cyclomatic complexity errors at much higher levels
    - Squiz CommentedOutCodeSniff now ignores common comment framing chacacters
    - Squiz ClassCommentSniff now ensures the open comment tag is the only content on the first line
    - Squiz FileCommentSniff now ensures the open comment tag is the only content on the first line
    - Squiz FunctionCommentSniff now ensures the open comment tag is the only content on the first line
    - Squiz VariableCommentSniff now ensures the open comment tag is the only content on the first line
    - Squiz NonExecutableCodeSniff now warns about empty return statements that are not required
    - Removed ForbiddenStylesSniff from Squiz standard
      -- It is now in in the MySource standard as BrowserSpecificStylesSniff
      -- New BrowserSpecificStylesSniff ignores files with browser-specific suffixes
    - MySource IncludeSystemSniff no longer throws errors when extending the Exception class
    - MySource IncludeSystemSniff no longer throws errors for the abstract widget class
    - MySource IncludeSystemSniff and UnusedSystemSniff now allow includes inside IF statements
    - MySource IncludeSystemSniff no longer throws errors for included widgets inside methods
    - MySource GetRequestDataSniff now throws errors for using $_FILES
    - MySource CreateWidgetTypeCallbackSniff now allows return statements in nested functions
    - MySource DisallowSelfActionsSniff now ignores abstract classes
    - Fixed a problem with the SVN pre-commit hook for PHP versions without vertical whitespace regex support
    - Fixed bug #16740 : False positives for heredoc strings and unused parameter sniff
    - Fixed bug #16794 : ValidLogicalOperatorsSniff doesn't report operators not in lowercase
    - Fixed bug #16804 : Report filename is shortened too much
    - Fixed bug #16821 : Bug in Squiz_Sniffs_WhiteSpace_OperatorSpacingSniff
      -- Thanks to Jaroslav Hanslík for the patch
    - Fixed bug #16836 : Notice raised when using semicolon to open case
    - Fixed bug #16855 : Generic standard sniffs incorrectly for define() method
    - Fixed bug #16865 : Two bugs in Squiz_Sniffs_WhiteSpace_OperatorSpacingSniff
      -- Thanks to Jaroslav Hanslík for the patch
    - Fixed bug #16902 : Inline If Declaration bug
    - Fixed bug #16960 : False positive for late static binding in Squiz/ScopeKeywordSpacingSniff
      -- Thanks to Jakub Tománek for the patch
    - Fixed bug #16976 : The phpcs attempts to process symbolic links that don't resolve to files
    - Fixed bug #17017 : Including one file in the files sniffed alters errors reported for another file
   </notes>
  </release>
  <release>
   <version>
    <release>1.2.1</release>
    <api>1.2.1</api>
   </version>
   <stability>
    <release>stable</release>
    <api>stable</api>
   </stability>
   <date>2009-11-17</date>
   <license uri="http://matrix.squiz.net/developer/tools/php_cs/licence">BSD License</license>
   <notes>
    - Added a new report type --report=svnblame to show how many errors and warnings were committed by each author
      -- Also shows the percentage of their code that are errors and warnings
      -- Requires you to have the SVN command in your path
      -- Make sure SVN is storing usernames and passwords (if required) or you will need to enter them for each file
      -- You can also use the -s command line argument to see the different types of errors authors are committing
      -- You can use the -v command line argument to see all authors, even if they have no errors or warnings
    - Added a new command line argument --report-width to allow you to set the column width of screen reports
      -- Reports wont accept values less than 70 or else they get too small
      -- Can also be set via a config var: phpcs --config-set report_width 100
    - You can now get PHP_CodeSniffer to ignore a whole file by adding @codingStandardsIgnoreFile in the content
      -- If you put it in the first two lines the file wont even be tokenized, so it will be much quicker
    - Reports now print their file lists in alphabetical order
    - PEAR FunctionDeclarationSniff now reports error for incorrect closing bracket placement in multi-line definitions
    - Added Generic CallTimePassByRefenceSniff to prohibit the passing of variables into functions by reference
      -- Thanks to Florian Grandel for the contribution
    - Added Squiz DisallowComparisonAssignmentSniff to ban the assignment of comparison values to a variable
    - Added Squiz DuplicateStyleDefinitionSniff to check for duplicate CSS styles in a single class block
    - Squiz ArrayDeclarationSniff no longer checks the case of array indexes because that is not its job
    - Squiz PostStatementCommentSniff now allows end comments for class member functions
    - Squiz InlineCommentSniff now supports the checking of JS files
    - MySource CreateWidgetTypeCallbackSniff now allows the callback to be passed to another function
    - MySource CreateWidgetTypeCallbackSniff now correctly ignores callbacks used inside conditions
    - Generic MultipleStatementAlignmentSniff now enforces a single space before equals sign if max padding is reached
    - Fixed a problem in the JS tokenizer where regular expressions containing \// were not converted correctly
    - Fixed a problem tokenizing CSS files where multiple ID targets on a line would look like comments
    - Fixed a problem tokenizing CSS files where class names containing a colon looked like style definitions
    - Fixed a problem tokenizing CSS files when style statements had empty url() calls
    - Fixed a problem tokenizing CSS colours with the letter E in first half of the code
    - Squiz ColonSpacingSniff now ensures it is only checking style definitions in CSS files and not class names
    - Squiz DisallowComparisonAssignmentSniff no longer reports errors when assigning the return value of a function
    - CSS tokenizer now correctly supports multi-line comments
    - When only the case of var names differ for function comments, the error now indicates the case is different
    - Fixed an issue with Generic UnnecessaryStringConcatSniff where it incorrectly suggested removing a concat
    - Fixed bug #16530 : ScopeIndentSniff reports false positive
    - Fixed bug #16533 : Duplicate errors and warnings
    - Fixed bug #16563 : Check file extensions problem in phpcs-svn-pre-commit
      -- Thanks to Kaijung Chen for the patch
    - Fixed bug #16592 : Object operator indentation incorrect when first operator is on a new line
    - Fixed bug #16641 : Notice output
    - Fixed bug #16682 : Squiz_Sniffs_Strings_DoubleQuoteUsageSniff reports string "\0" as invalid
    - Fixed bug #16683 : Typing error in PHP_CodeSniffer_CommentParser_AbstractParser
    - Fixed bug #16684 : Bug in Squiz_Sniffs_PHP_NonExecutableCodeSniff
    - Fixed bug #16692 : Spaces in paths in Squiz_Sniffs_Debug_JavaScriptLintSniff
      -- Thanks to Jaroslav Hanslík for the patch
    - Fixed bug #16696 : Spelling error in MultiLineConditionSniff
    - Fixed bug #16697 : MultiLineConditionSniff incorrect result with inline IF
    - Fixed bug #16698 : Notice in JavaScript Tokenizer
    - Fixed bug #16736 : Multi-files sniffs aren't processed when FILE is a single directory
      -- Thanks to Alexey Shein for the patch
    - Fixed bug #16792 : Bug in Generic_Sniffs_PHP_ForbiddenFunctionsSniff
   </notes>
  </release>
  <release>
   <version>
    <release>1.2.0</release>
    <api>1.2.0</api>
   </version>
   <stability>
    <release>stable</release>
    <api>stable</api>
   </stability>
   <date>2009-08-17</date>
   <license uri="http://matrix.squiz.net/developer/tools/php_cs/licence">BSD License</license>
   <notes>
    - Installed standards are now favoured over custom standards when using the cmd line arg with relative paths
    - Unit tests now use a lot less memory while running
    - Squiz standard now uses Generic EmptyStatementSniff but throws errors instead of warnings
    - Squiz standard now uses Generic UnusedFunctionParameterSniff
    - Removed unused ValidArrayIndexNameSniff from the Squiz standard
    - Fixed bug #16424 : SubversionPropertiesSniff print PHP Warning
    - Fixed bug #16450 : Constant PHP_CODESNIFFER_VERBOSITY already defined (unit tests)
    - Fixed bug #16453 : function declaration long line splitted error
    - Fixed bug #16482 : phpcs-svn-pre-commit ignores extensions parameter
   </notes>
  </release>
  <release>
   <version>
    <release>1.2.0RC3</release>
    <api>1.2.0RC3</api>
   </version>
   <stability>
    <release>beta</release>
    <api>beta</api>
   </stability>
   <date>2009-07-07</date>
   <license uri="http://matrix.squiz.net/developer/tools/php_cs/licence">BSD License</license>
   <notes>
    - You can now use @codingStandardsIgnoreStart and @...End comments to suppress messages (feature request #14002)
    - A warning is now included for files without any code when short_open_tag is set to Off (feature request #12952)
    - You can now use relative paths to your custom standards with the --standard cmd line arg (feature request #14967)
    - You can now override magic methods and functions in PEAR ValidFunctionNameSniff (feature request #15830)
    - MySource IncludeSystemSniff now recognises widget action classes
    - MySource IncludeSystemSniff now knows about unit test classes and changes rules accordingly
   </notes>
  </release>
  <release>
   <version>
    <release>1.2.0RC2</release>
    <api>1.2.0RC2</api>
   </version>
   <stability>
    <release>beta</release>
    <api>beta</api>
   </stability>
   <date>2009-05-25</date>
   <license uri="http://matrix.squiz.net/developer/tools/php_cs/licence">BSD License</license>
   <notes>
    - Test suite can now be run using the full path to AllTests.php (feature request #16179)
    - Fixed bug #15980 : PHP_CodeSniffer change php current directory
      -- Thanks to Dolly Aswin Harahap for the patch
    - Fixed bug #16001 : Notice triggered
    - Fixed bug #16054 : phpcs-svn-pre-commit not showing any errors
    - Fixed bug #16071 : Fatal error: Uncaught PHP_CodeSniffer_Exception
    - Fixed bug #16170 : Undefined Offset -1 in MultiLineConditionSniff.php on line 68
    - Fixed bug #16175 : Bug in Squiz-IncrementDecrementUsageSniff
   </notes>
  </release>
  <release>
   <version>
    <release>1.2.0RC1</release>
    <api>1.2.0RC1</api>
   </version>
   <stability>
    <release>beta</release>
    <api>beta</api>
   </stability>
   <date>2009-03-09</date>
   <license uri="http://matrix.squiz.net/developer/tools/php_cs/licence">BSD License</license>
   <notes>
    - Reports that are output to a file now include a trailing newline at the end of the file
    - Fixed sniff names not shown in -vvv token processing output
    - Added Generic SubversionPropertiesSniff to check that specific svn props are set for files
      -- Thanks to Jack Bates for the contribution
    - The PHP version check can now be overridden in classes that extend PEAR FileCommentSniff
      -- Thanks to Helgi Þormar Þorbjörnsson for the suggestion
    - Added Generic ConstructorNameSniff to check for PHP4 constructor name usage
      -- Thanks to Leif Wickland for the contribution
    - Squiz standard now supports multi-line function and condition sniffs from PEAR standard
    - Squiz standard now uses Generic ConstructorNameSniff
    - Added MySource GetRequestDataSniff to ensure REQUEST, GET and POST are not accessed directly
    - Squiz OperatorBracketSniff now allows square brackets in simple unbracketed operations
    - Fixed the incorrect tokenizing of multi-line block comments in CSS files
    - Fixed bug #15383 : Uncaught PHP_CodeSniffer_Exception
    - Fixed bug #15408 : An unexpected exception has been caught: Undefined offset: 2
    - Fixed bug #15519 : Uncaught PHP_CodeSniffer_Exception
    - Fixed bug #15624 : Pre-commit hook fails with PHP errors
    - Fixed bug #15661 : Uncaught PHP_CodeSniffer_Exception
    - Fixed bug #15722 : "declare(encoding = 'utf-8');" leads to "Missing file doc comment"
    - Fixed bug #15910 : Object operator indention not calculated correctly
   </notes>
  </release>
  <release>
   <version>
    <release>1.2.0a1</release>
    <api>1.2.0a1</api>
   </version>
   <stability>
    <release>alpha</release>
    <api>alpha</api>
   </stability>
   <date>2008-12-18</date>
   <license uri="http://matrix.squiz.net/developer/tools/php_cs/licence">BSD License</license>
   <notes>
    - PHP_CodeSniffer now has a CSS tokenizer for checking CSS files
    - Added support for a new multi-file sniff that sniffs all processed files at once
    - Added new output format --report=emacs to output errors using the emacs standard compile output format
      -- Thanks to Len Trigg for the contribution
    - Reports can now be written to a file using the --report-file command line argument (feature request #14953)
      -- The report is also written to screen when using this argument
    - The CheckStyle, CSV and XML reports now include a source for each error and warning (feature request #13242)
      -- A new report type --report=source can be used to show you the most common errors in your files
    - Added new command line argument -s to show error sources in all reports
    - Added new command line argument --sniffs to specify a list of sniffs to restrict checking to
      -- Uses the sniff source codes that are optionally displayed in reports
    - Changed the max width of error lines from 80 to 79 chars to stop blank lines in the default windows cmd window
    - PHP_CodeSniffer now has a token for an asperand (@ symbol) so sniffs can listen for them
      -- Thanks to Andy Brockhurst for the patch
    - Added Generic DuplicateClassNameSniff that will warn if the same class name is used in multiple files
      -- Not currently used by any standard; more of a multi-file sniff sample than anything useful
    - Added Generic NoSilencedErrorsSniff that warns if PHP errors are being silenced using the @ symbol
      -- Thanks to Andy Brockhurst for the contribution
    - Added Generic UnnecessaryStringConcatSniff that checks for two strings being concatenated
    - Added PEAR FunctionDeclarationSniff to enforce the new multi-line function declaration PEAR standard
    - Added PEAR MultiLineAssignmentSniff to enforce the correct indentation of multi-line assignments
    - Added PEAR MultiLineConditionSniff to enforce the new multi-line condition PEAR standard
    - Added PEAR ObjectOperatorIndentSniff to enforce the new chained function call PEAR standard
    - Added MySource DisallowSelfActionSniff to ban the use of self::method() calls in Action classes
    - Added MySource DebugCodeSniff to ban the use of Debug::method() calls
    - Added MySource CreateWidgetTypeCallback sniff to check callback usage in widget type create methods
    - Added Squiz DisallowObjectStringIndexSniff that forces object dot notation in JavaScript files
      -- Thanks to Sertan Danis for the contribution
    - Added Squiz DiscouragedFunctionsSniff to warn when using debug functions
    - Added Squiz PropertyLabelSniff to check whitespace around colons in JS property and label declarations
    - Added Squiz DuplicatePropertySniff to check for duplicate property names in JS classes
    - Added Squiz ColonSpacingSniff to check for spacing around colons in CSS style definitions
    - Added Squiz SemicolonSpacingSniff to check for spacing around semicolons in CSS style definitions
    - Added Squiz IdentationSniff to check for correct indentation of CSS files
    - Added Squiz ColourDefinitionSniff to check that CSS colours are defined in uppercase and using shorthand
    - Added Squiz EmptyStyleDefinitionSniff to check for CSS style definitions without content
    - Added Squiz EmptyClassDefinitionSniff to check for CSS class definitions without content
    - Added Squiz ClassDefinitionOpeningBraceSpaceSniff to check for spaces around opening brace of CSS class definitions
    - Added Squiz ClassDefinitionClosingBraceSpaceSniff to check for a single blank line after CSS class definitions
    - Added Squiz ClassDefinitionNameSpacingSniff to check for a blank lines inside CSS class definition names
    - Added Squiz DisallowMultipleStyleDefinitionsSniff to check for multiple style definitions on a single line
    - Added Squiz DuplicateClassDefinitionSniff to check for duplicate CSS class blocks that can be merged
    - Added Squiz ForbiddenStylesSniff to check for usage of browser specific styles
    - Added Squiz OpacitySniff to check for incorrect opacity values in CSS
    - Added Squiz LowercaseStyleDefinitionSniff to check for styles that are not defined in lowercase
    - Added Squiz MissingColonSniff to check for style definitions where the colon has been forgotten
    - Added Squiz MultiLineFunctionDeclarationSniff to check that multi-line declarations contain one param per line
    - Added Squiz JSLintSniff to check for JS errors using the jslint.js script through Rhino
      -- Set jslint path using phpcs --config-set jslint_path /path/to/jslint.js
      -- Set rhino path using phpcs --config-set rhino_path /path/to/rhino
    - Added Generic TodoSniff that warns about comments that contain the word TODO
    - Removed MultipleStatementAlignmentSniff from the PEAR standard as alignment is now optional
    - Generic ForbiddenFunctionsSniff now has protected member var to specify if it should use errors or warnings
    - Generic MultipleStatementAlignmentSniff now has correct error message if assignment is on a new line
    - Generic MultipleStatementAlignmentSniff now has protected member var to allow it to ignore multi-line assignments
    - Generic LineEndingsSniff now supports checking of JS files
    - Generic LineEndingsSniff now supports checking of CSS files
    - Generic DisallowTabIndentSniff now supports checking of CSS files
    - Squiz DoubleQuoteUsageSniff now bans the use of variables in double quoted strings in favour of concatenation
    - Squiz SuperfluousWhitespaceSniff now supports checking of JS files
    - Squiz SuperfluousWhitespaceSniff now supports checking of CSS files
    - Squiz DisallowInlineIfSniff now supports checking of JS files
    - Squiz SemicolonSpacingSniff now supports checking of JS files
    - Squiz PostStatementCommentSniff now supports checking of JS files
    - Squiz FunctionOpeningBraceSpacingSniff now supports checking of JS files
    - Squiz FunctionClosingBraceSpacingSniff now supports checking of JS files
      -- Empty JS functions must have their opening and closing braces next to each other
    - Squiz ControlStructureSpacingSniff now supports checking of JS files
    - Squiz LongConditionClosingCommentSniff now supports checking of JS files
    - Squiz OperatorSpacingSniff now supports checking of JS files
    - Squiz SwitchDeclarationSniff now supports checking of JS files
    - Squiz CommentedOutCodeSniff now supports checking of CSS files
    - Squiz DisallowSizeFunctionsInLoopsSniff now supports checking of JS files for the use of object.length
    - Squiz DisallowSizeFunctionsInLoopsSniff no longer complains about size functions outside of the FOR condition
    - Squiz ControlStructureSpacingSniff now bans blank lines at the end of a control structure
    - Squiz ForLoopDeclarationSniff no longer throws errors for JS FOR loops without semicolons
    - Squiz MultipleStatementAlignmentSniff no longer throws errors if a statement would take more than 8 spaces to align
    - Squiz standard now uses Genric TodoSniff
    - Squiz standard now uses Genric UnnecessaryStringConcatSniff
    - Squiz standard now uses PEAR MultiLineAssignmentSniff
    - Squiz standard now uses PEAR MultiLineConditionSniff
    - Zend standard now uses OpeningFunctionBraceBsdAllmanSniff (feature request #14647)
    - MySource JoinStringsSniff now bans the use of inline array joins and suggests the + operator
    - Fixed incorrect errors that can be generated from abstract scope sniffs when moving to a new file
    - Core tokenizer now matches orphaned curly braces in the same way as square brackets
    - Whitespace tokens at the end of JS files are now added to the token stack
    - JavaScript tokenizer now identifies properties and labels as new token types
    - JavaScript tokenizer now identifies object definitions as a new token type and matches curly braces for them
    - JavaScript tokenizer now identifies DIV_EQUAL and MUL_EQUAL tokens
    - Improved regular expression detection in the JavaScript tokenizer
    - Improve AbstractPatternSniff support so it can listen for any token type, not just weighted tokens
    - Fixed Squiz DoubleQuoteUsageSniff so it works correctly with short_open_tag=Off
    - Fixed bug #14409 : Output of warnings to log file
    - Fixed bug #14520 : Notice: Undefined offset: 1 in /usr/share/php/PHP/CodeSniffer/File.php on line
    - Fixed bug #14637 : Call to processUnknownArguments() misses second parameter $pos
      -- Thanks to Peter Buri for the patch
    - Fixed bug #14889 : Lack of clarity: licence or license
    - Fixed bug #15008 : Nested Parentheses in Control Structure Sniffs
    - Fixed bug #15091 : pre-commit hook attempts to sniff folders
      -- Thanks to Bruce Weirdan for the patch
    - Fixed bug #15124 : AbstractParser.php uses deprecated split() function
      -- Thanks to Sebastian Bergmann for the patch
    - Fixed bug #15188 : PHPCS vs HEREDOC strings
    - Fixed bug #15231 : Notice: Uninitialized string offset: 0 in FileCommentSniff.php on line 555
    - Fixed bug #15336 : Notice: Undefined offset: 2 in /usr/share/php/PHP/CodeSniffer/File.php on line
   </notes>
  </release>
  <release>
   <version>
    <release>1.1.0</release>
    <api>1.1.0</api>
   </version>
   <stability>
    <release>stable</release>
    <api>stable</api>
   </stability>
   <date>2008-07-14</date>
   <license uri="http://matrix.squiz.net/developer/tools/php_cs/licence">BSD License</license>
   <notes>
    - PEAR FileCommentSniff now allows tag orders to be overridden in child classes
      -- Thanks to Jeff Hodsdon for the patch
    - Added Generic DisallowMultipleStatementsSniff to ensure there is only one statement per line
    - Squiz standard now uses DisallowMultipleStatementsSniff
    - Fixed error in Zend ValidVariableNameSniff when checking vars in form: $class->{$var}
    - Fixed bug #14077 : Fatal error: Uncaught PHP_CodeSniffer_Exception: $stackPtr is not a class member
    - Fixed bug #14168 : Global Function -> Static Method and __autoload()
    - Fixed bug #14238 : Line length not checket at last line of a file
    - Fixed bug #14249 : wrong detection of scope_opener
    - Fixed bug #14250 : ArrayDeclarationSniff emit warnings at malformed array
    - Fixed bug #14251 : --extensions option doesn't work
   </notes>
  </release>
  <release>
   <version>
    <release>1.1.0RC3</release>
    <api>1.1.0RC3</api>
   </version>
   <stability>
    <release>beta</release>
    <api>beta</api>
   </stability>
   <date>2008-07-03</date>
   <license uri="http://matrix.squiz.net/developer/tools/php_cs/licence">BSD License</license>
   <notes>
    - PEAR FileCommentSniff now allows tag orders to be overridden in child classes
      -- Thanks to Jeff Hodsdon for the patch
    - Added Generic DisallowMultipleStatementsSniff to ensure there is only one statement per line
    - Squiz standard now uses DisallowMultipleStatementsSniff
    - Fixed error in Zend ValidVariableNameSniff when checking vars in form: $class->{$var}
    - Fixed bug #14077 : Fatal error: Uncaught PHP_CodeSniffer_Exception: $stackPtr is not a class member
    - Fixed bug #14168 : Global Function -> Static Method and __autoload()
    - Fixed bug #14238 : Line length not checket at last line of a file
    - Fixed bug #14249 : wrong detection of scope_opener
    - Fixed bug #14250 : ArrayDeclarationSniff emit warnings at malformed array
    - Fixed bug #14251 : --extensions option doesn't work
   </notes>
  </release>
  <release>
   <version>
    <release>1.1.0RC2</release>
    <api>1.1.0RC2</api>
   </version>
   <stability>
    <release>beta</release>
    <api>beta</api>
   </stability>
   <date>2008-06-13</date>
   <license uri="http://matrix.squiz.net/developer/tools/php_cs/licence">BSD License</license>
   <notes>
    - Permission denied errors now stop script execution but still display current errors (feature request #14076)
    - Added Squiz ValidArrayIndexNameSniff to ensure array indexes do not use camel case
    - Squiz ArrayDeclarationSniff now ensures arrays are not declared with camel case index values
    - PEAR ValidVariableNameSniff now alerts about a possible parse error for member vars inside an interface
    - Fixed bug #13921 : js parsing fails for comments on last line of file
    - Fixed bug #13922 : crash in case of malformed (but tokenized) php file
      -- PEAR and Squiz ClassDeclarationSniff now throw warnings for possible parse errors
      -- Squiz ValidClassNameSniff now throws warning for possible parse errors
      -- Squiz ClosingDeclarationCommentSniff now throws additonal warnings for parse errors
   </notes>
  </release>
  <release>
   <version>
    <release>1.1.0RC1</release>
    <api>1.1.0RC1</api>
   </version>
   <stability>
    <release>beta</release>
    <api>beta</api>
   </stability>
   <date>2008-05-13</date>
   <license uri="http://matrix.squiz.net/developer/tools/php_cs/licence">BSD License</license>
   <notes>
    - Added support for multiple tokenizers so PHP_CodeSniffer can check more than just PHP files
      -- PHP_CodeSniffer now has a JS tokenizer for checking JavaScript files
      -- Sniffs need to be updated to work with additional tokenizers, or new sniffs written for them
   - phpcs now exits with status 2 if the tokenier extension has been disabled (feature request #13269)
   - Added scripts/phpcs-svn-pre-commit that can be used as an SVN pre-commit hook
     -- Also reworked the way the phpcs script works to make it easier to wrap it with other functionality
     -- Thanks to Jack Bates for the contribution
   - Fixed error in phpcs error message when a supplied file does not exist
   - Fixed a cosmetic error in AbstractPatternSniff where the "found" string was missing some content
   - Added sniffs that implement part of the PMD rule catalog to the Generic standard
     -- Thanks to Manuel Pichler for the contribution of all these sniffs.
   - Squiz FunctionCommentThrowTagSniff no longer throws errors for function that only throw variables
   - Generic ScopeIndentSniff now has private member to enforce exact indent matching
   - Replaced Squiz DisallowCountInLoopsSniff with Squiz DisallowSizeFunctionsInLoopsSniff
     -- Thanks to Jan Miczaika for the sniff
   - Squiz BlockCommentSniff now checks inline doc block comments
   - Squiz InlineCommentSniff now checks inline doc block comments
   - Squiz BlockCommentSniff now checks for no blank line before first comment in a function
   - Squiz DocCommentAlignmentSniff now ignores inline doc block comments
   - Squiz ControlStructureSpacingSniff now ensures no blank lines at the start of control structures
   - Squiz ControlStructureSpacingSniff now ensures no blank lines between control structure closing braces
   - Squiz IncrementDecrementUsageSniff now ensures inc/dec ops are bracketed in string concats
   - Squiz IncrementDecrementUsageSniff now ensures inc/dec ops are not used in arithmetic operations
   - Squiz FunctionCommentSniff no longer throws errors if return value is mixed but function returns void somewhere
   - Squiz OperatorBracketSniff no allows function call brackets to count as operator brackets
   - Squiz DoubleQuoteUsageSniff now supports \x \f and \v (feature request #13365)
   - Squiz ComparisonOperatorUsageSniff now supports JS files
   - Squiz ControlSignatureSniff now supports JS files
   - Squiz ForLoopDeclarationSniff now supports JS files
   - Squiz OperatorBracketSniff now supports JS files
   - Squiz InlineControlStructureSniff now supports JS files
   - Generic LowerCaseConstantSniff now supports JS files
   - Generic DisallowTabIndentSniff now supports JS files
   - Generic MultipleStatementAlignmentSniff now supports JS files
   - Added Squiz ObjectMemberCommaSniff to ensure the last member of a JS object is not followed by a comma
   - Added Squiz ConstantCaseSniff to ensure the PHP constants are uppercase and JS lowercase
   - Added Squiz JavaScriptLintSniff to check JS files with JSL
     -- Set path using phpcs --config-set jsl_path /path/to/jsl
   - Added MySource FirebugConsoleSniff to ban the use of "console" for JS variable and function names
   - Added MySource JoinStringsSniff to enforce the use of join() to concatenate JS strings
   - Added MySource AssignThisSniff to ensure this is only assigned to a var called self
   - Added MySource DisallowNewWidgetSniff to ban manual creation of widget objects
   - Removed warning shown in Zend CodeAnalyzerSniff when the ZCA path is not set
   - Fixed error in Squiz ValidVariableNameSniff when checking vars in the form $obj->$var
   - Fixed error in Squiz DisallowMultipleAssignmentsSniff when checking vars in the form $obj->$var
   - Fixed error in Squiz InlineCommentSniff where comments for class constants were seen as inline
   - Fixed error in Squiz BlockCommentSniff where comments for class constants were not ignored
   - Fixed error in Squiz OperatorBracketSniff where negative numbers were ignored during comparisons
   - Fixed error in Squiz FunctionSpacingSniff where functions after member vars reported incorrect spacing
   - Fixed bug #13062 : Interface comments aren't handled in PEAR standard
     -- Thanks to Manuel Pichler for the path
   - Fixed bug #13119 : php minimum requirement need to be fix
   - Fixed bug #13156 : Bug in Squiz_Sniffs_PHP_NonExecutableCodeSniff
   - Fixed bug #13158 : Strange behaviour in AbstractPatternSniff
   - Fixed bug #13169 : Undefined variables
   - Fixed bug #13178 : Catch exception in File.php
   - Fixed bug #13254 : Notices output in checkstyle report causes XML issues
   - Fixed bug #13446 : crash with src of phpMyAdmin
     -- Thanks to Manuel Pichler for the path
   </notes>
  </release>
  <release>
   <version>
    <release>1.1.0a1</release>
    <api>1.1.0a1</api>
   </version>
   <stability>
    <release>alpha</release>
    <api>alpha</api>
   </stability>
   <date>2008-04-21</date>
   <license uri="http://matrix.squiz.net/developer/tools/php_cs/licence">BSD License</license>
   <notes>
    - Fixed error in PEAR ValidClassNameSniff when checking class names with double underscores
    - Moved Squiz InlineControlStructureSniff into Generic standard
    - PEAR standard now throws warnings for inline control structures
    - Squiz OutputBufferingIndentSniff now ignores the indentation of inline HTML
    - MySource IncludeSystemSniff now ignores usage of ZipArchive
    - Removed "function" from error messages for Generic function brace sniffs (feature request #13820)
    - Generic UpperCaseConstantSniff no longer throws errors for delcare(ticks = ...)
      -- Thanks to Josh Snyder for the patch
    - Squiz ClosingDeclarationCommentSniff and AbstractVariableSniff now throw warnings for possible parse errors
    - Fixed bug #13827 : AbstractVariableSniff throws "undefined index"
    - Fixed bug #13846 : Bug in Squiz.NonExecutableCodeSniff
    - Fixed bug #13849 : infinite loop in PHP_CodeSniffer_File::findNext()
   </notes>
  </release>
  <release>
   <version>
    <release>1.0.1</release>
    <api>1.0.1</api>
   </version>
   <stability>
    <release>stable</release>
    <api>stable</api>
   </stability>
   <date>2008-02-04</date>
   <license uri="http://matrix.squiz.net/developer/tools/php_cs/licence">BSD License</license>
   <notes>
    - Squiz ArrayDeclarationSniff now throws error if the array keyword is followed by a space
    - Squiz ArrayDeclarationSniff now throws error for empty multi-line arrays
    - Squiz ArrayDeclarationSniff now throws error for multi-line arrays with a single value
    - Squiz DocCommentAlignmentSniff now checks for a single space before tags inside docblocks
    - Squiz ForbiddenFunctionsSniff now disallows is_null() to force use of (=== NULL) instead
    - Squiz VariableCommentSniff now continues throwing errors after the first one is found
    - Squiz SuperfluousWhitespaceSniff now throws errors for multiple blank lines inside functions
    - MySource IncludedSystemSniff now checks extended class names
    - MySource UnusedSystemSniff now checks extended and implemented class names
    - MySource IncludedSystemSniff now supports includeWidget()
    - MySource UnusedSystemSniff now supports includeWidget()
    - Added PEAR ValidVariableNameSniff to check that only private member vars are prefixed with an underscore
    - Added Squiz DisallowCountInLoopsSniff to check for the use of count() in FOR and WHILE loop conditions
    - Added MySource UnusedSystemSniff to check for included classes that are never used
    - Fixed a problem that caused the parentheses map to sometimes contain incorrect values
    - Fixed bug #12767 : Cant run phpcs from dir with PEAR subdir
    - Fixed bug #12773 : Reserved variables are not detected in strings
      -- Thanks to Wilfried Loche for the patch
    - Fixed bug #12832 : Tab to space conversion does not work
    - Fixed bug #12888 : extra space indentation = Notice: Uninitialized string offset...
    - Fixed bug #12909 : Default generateDocs function does not work under linux
      -- Thanks to Paul Smith for the patch
    - Fixed bug #12957 : PHP 5.3 magic method __callStatic
      -- Thanks to Manuel Pichler for the patch
   </notes>
  </release>
  <release>
   <version>
    <release>1.0.0</release>
    <api>1.0.0</api>
   </version>
   <stability>
    <release>stable</release>
    <api>stable</api>
   </stability>
   <date>2007-12-21</date>
   <license uri="http://matrix.squiz.net/developer/tools/php_cs/licence">BSD License</license>
   <notes>
    - You can now specify the full path to a coding standard on the command line (feature request #11886)
      -- This allows you to use standards that are stored outside of PHP_CodeSniffer's own Standard dir
      -- You can also specify full paths in the CodingStandard.php include and exclude methods
      -- Classes, dirs and files need to be names as if the standard was part of PHP_CodeSniffer
      -- Thanks to Dirk Thomas for the doc generator patch and testing
    - Modified the scope map to keep checking after 3 lines for some tokens (feature request #12561)
      -- Those tokens that must have an opener (like T_CLASS) now keep looking until EOF
      -- Other tokens (like T_FUNCTION) still stop after 3 lines for performance
    - You can now esacpe commas in ignore patterns so they can be matched in file names
      -- Thanks to Carsten Wiedmann for the patch
    - Config data is now cached in a global var so the file system is not hit so often
      -- You can also set config data temporarily for the script if you are using your own external script
      -- Pass TRUE as the third argument to PHP_CodeSniffer::setConfigData()
    - PEAR ClassDeclarationSniff no longer throws errors for multi-line class declarations
    - Squiz ClassDeclarationSniff now ensures there is one blank line after a class closing brace
    - Squiz ClassDeclarationSniff now throws errors for a missing end PHP tag after the end class tag
    - Squiz IncrementDecrementUsageSniff no longer throws errors when -= and += are being used with vars
    - Squiz SwitchDeclarationSniff now throws errors for switch statements that do not contain a case statement
      -- Thanks to Sertan Danis for the patch
    - MySource IncludeSystemSniff no longer throws errors for the Util package
    - Fixed bug #12621 : "space after AS" check is wrong
      -- Thanks to Satoshi Oikawa for the patch
    - Fixed bug #12645 : error message is wrong
      -- Thanks to Renoiv for the patch
    - Fixed bug #12651 : Increment/Decrement Operators Usage at -1
   </notes>
  </release>
  <release>
   <version>
    <release>1.0.0RC3</release>
    <api>1.0.0RC3</api>
   </version>
   <stability>
    <release>beta</release>
    <api>beta</api>
   </stability>
   <date>2007-11-30</date>
   <license uri="http://matrix.squiz.net/developer/tools/php_cs/licence">BSD License</license>
   <notes>
    - Added new command line argument --tab-width that will convert tabs to spaces before testing
      -- This allows you to use the existing sniffs that check for spaces even when you use tabs
      -- Can also be set via a config var: phpcs --config-set tab_width 4
      -- A value of zero (the default) tells PHP_CodeSniffer not to replace tabs with spaces
    - You can now change the default report format from "full" to something else
        -- Run: phpcs --config-set report_format [format]
    - Improved performance by optimising the way the scope map is created during tokenising
    - Added new Squiz DisallowInlineIfSniff to disallow the usage of inline IF statements
    - Fixed incorrect errors being thrown for nested switches in Squiz SwitchDeclarationSniff
    - PEAR FunctionCommentSniff no longer complains about missing comments for @throws tags
    - PEAR FunctionCommentSniff now throws error for missing exception class name for @throws tags
    - PHP_CodeSniffer_File::isReference() now correctly returns for functions that return references
    - Generic LineLengthSniff no longer warns about @version lines with CVS or SVN id tags
    - Generic LineLengthSniff no longer warns about @license lines with long URLs
    - Squiz FunctionCommentThrowTagSniff no longer complains about throwing variables
    - Squiz ComparisonOperatorUsageSniff no longer throws incorrect errors for inline IF statements
    - Squiz DisllowMultipleAssignmentsSniff no longer throws errors for assignments in inline IF statements
    - Fixed bug #12455 : CodeSniffer treats content inside heredoc as PHP code
    - Fixed bug #12471 : Checkstyle report is broken
    - Fixed bug #12476 : PHP4 destructors are reported as error
    - Fixed bug #12513 : Checkstyle XML messages need to be utf8_encode()d
      -- Thanks to Sebastian Bergmann for the patch.
    - Fixed bug #12517 : getNewlineAfter() and dos files
   </notes>
  </release>
  <release>
   <version>
    <release>1.0.0RC2</release>
    <api>1.0.0RC2</api>
   </version>
   <stability>
    <release>beta</release>
    <api>beta</api>
   </stability>
   <date>2007-11-14</date>
   <license uri="http://matrix.squiz.net/developer/tools/php_cs/licence">BSD License</license>
   <notes>
    - Added a new Checkstyle report format
      -- Like the current XML format but modified to look like Checkstyle output
      -- Thanks to Manuel Pichler for helping get the format correct
    - You can now hide warnings by default
        -- Run: phpcs --config-set show_warnings 0
        -- If warnings are hidden by default, use the new -w command line argument to override
    - Added new command line argument --config-delete to delete a config value and revert to the default
    - Improved overall performance by optimising tokenising and next/prev methods (feature request #12421)
      -- Thanks to Christian Weiske for the patch
    - Added FunctionCallSignatureSniff to Squiz standard
    - Added @subpackage support to file and class comment sniffs in PEAR standard (feature request #12382)
      -- Thanks to Carsten Wiedmann for the patch
    - An error is now displayed if you use a PHP version less than 5.1.0 (feature request #12380)
      -- Thanks to Carsten Wiedmann for the patch
    - phpcs now exits with status 2 if it receives invalid input (feature request #12380)
      -- This is distinct from status 1, which indicates errors or warnings were found
    - Added new Squiz LanguageConstructSpacingSniff to throw errors for additional whitespace after echo etc.
    - Removed Squiz ValidInterfaceNameSniff
    - PEAR FunctionCommentSniff no longer complains about unknown tags
    - Fixed incorrect errors about missing function comments in PEAR FunctionCommentSniff
    - Fixed incorrect function docblock detection in Squiz FunctionCommentSniff
    - Fixed incorrect errors for list() in Squiz DisallowMultipleAssignmentsSniff
    - Errors no longer thrown if control structure is followed by a CASE's BREAK in Squiz ControlStructureSpacingSniff
    - Fixed bug #12368 : Autoloader cannot be found due to include_path override
      -- Thanks to Richard Quadling for the patch
    - Fixed bug #12378 : equal sign alignments problem with while()
   </notes>
  </release>
  <release>
   <version>
    <release>1.0.0RC1</release>
    <api>1.0.0RC1</api>
   </version>
   <stability>
    <release>beta</release>
    <api>beta</api>
   </stability>
   <date>2007-11-01</date>
   <license uri="http://matrix.squiz.net/developer/tools/php_cs/licence">BSD License</license>
   <notes>
    - Main phpcs script can now be run from a CVS checkout without installing the package
    - Added a new CSV report format
      -- Header row indicates what position each element is in
      -- Always use the header row to determine positions rather than assuming the format, as it may change
    - XML and CSV report formats now contain information about which column the error occurred at
      -- Useful if you want to highlight the token that caused the error in a custom application
    - Square bracket tokens now have bracket_opener and bracket_closer set
    - Added new Squiz SemicolonSpacingSniff to throw errors if whitespace is found before a semicolon
    - Added new Squiz ArrayBracketSpacingSniff to throw errors if whitespace is found around square brackets
    - Added new Squiz ObjectOperatorSpacingSniff to throw errors if whitespace is found around object operators
    - Added new Squiz DisallowMultipleAssignmentsSniff to throw errors if multiple assignments are on the same line
    - Added new Squiz ScopeKeywordSpacingSniff to throw errors if there is not a single space after a scope modifier
    - Added new Squiz ObjectInstantiationSniff to throw errors if new objects are not assigned to a variable
    - Added new Squiz FunctionDuplicateArgumentSniff to throw errors if argument is declared multiple times in a function
    - Added new Squiz FunctionOpeningBraceSpaceSniff to ensure there are no blank lines after a function open brace
    - Added new Squiz CommentedOutCodeSniff to warn about comments that looks like they are commented out code blocks
    - Added CyclomaticComplexitySniff to Squiz standard
    - Added NestingLevelSniff to Squiz standard
    - Squiz ForbiddenFunctionsSniff now recommends echo() instead of print()
    - Squiz ValidLogicalOperatorsSniff now recommends ^ instead of xor
    - Squiz SwitchDeclarationSniff now contains more checks
      -- A single space is required after the case keyword
      -- No space is allowed before the colon in a case or default statement
      -- All switch statements now require a default case
      -- Default case must contain a break statement
      -- Empty default case must contain a comment describing why the default is ignored
      -- Empty case statements are not allowed
      -- Case and default statements must not be followed by a blank line
      -- Break statements must be followed by a blank line or the closing brace
      -- There must be no blank line before a break statement
    - Squiz standard is now using the PEAR IncludingFileSniff
    - PEAR ClassCommentSniff no longer complains about unknown tags
    - PEAR FileCommentSniff no longer complains about unknown tags
    - PEAR FileCommentSniff now accepts multiple @copyright tags
    - Squiz BlockCommentSniff now checks that comment starts with a capital letter
    - Squiz InlineCommentSniff now has better checking to ensure comment starts with a capital letter
    - Squiz ClassCommentSniff now checks that short and long comments start with a capital letter
    - Squiz FunctionCommentSniff now checks that short, long and param comments start with a capital letter
    - Squiz VariableCommentSniff now checks that short and long comments start with a capital letter
    - Fixed error with multi-token array indexes in Squiz ArrayDeclarationSniff
    - Fixed error with checking shorthand IF statements without a semicolon in Squiz InlineIfDeclarationSniff
    - Fixed error where constants used as defulat values in function declarations were seen as type hints
    - Fixed bug #12316 : PEAR is no longer the default standard
    - Fixed bug #12321 : wrong detection of missing function docblock
   </notes>
  </release>
  <release>
   <version>
    <release>0.9.0</release>
    <api>0.9.0</api>
   </version>
   <stability>
    <release>beta</release>
    <api>beta</api>
   </stability>
   <date>2007-09-24</date>
   <license uri="http://matrix.squiz.net/developer/tools/php_cs/licence">BSD License</license>
   <notes>
    - Added a config system for setting config data across phpcs runs
    - You can now change the default coding standard from PEAR to something else
      -- Run: phpcs --config-set default_standard [standard]
    - Added new Zend coding standard to check code against the Zend Framework standards
      -- The complete standard is not yet implemented
      -- Specify --standard=Zend to use
      -- Thanks to Johann-Peter Hartmann for the contribution of some sniffs
      -- Thanks to Holger Kral for the Code Analyzer sniff
   </notes>
  </release>
  <release>
   <version>
    <release>0.8.0</release>
    <api>0.8.0</api>
   </version>
   <stability>
    <release>beta</release>
    <api>beta</api>
   </stability>
   <date>2007-08-08</date>
   <license uri="http://matrix.squiz.net/developer/tools/php_cs/licence">BSD License</license>
   <notes>
    - Added new XML report format; --report=xml (feature request #11535)
      -- Thanks to Brett Bieber for the patch
    - Added new command line argument --ignore to specify a list of files to skip (feature request #11556)
    - Added PHPCS and MySource coding standards into the core install
    - Scope map no longer gets confused by curly braces that act as string offsets
    - Removed CodeSniffer/SniffException.php as it is no longer used
    - Unit tests can now be run directly from a CVS checkout
    - Made private vars and functions protected in PHP_CodeSniffer class so this package can be overridden
    - Added new Metrics category to Generic coding standard
      -- Contains Cyclomatic Complexity and Nesting Level sniffs
      -- Thanks to Johann-Peter Hartmann for the contribution
    - Added new Generic DisallowTabIndentSniff to throw errors if tabs are used for indentation (feature request #11738)
      -- PEAR and Squiz standards use this new sniff to throw more specific indentation errors
    - Generic MultipleStatementAlignmentSniff has new private var to set a padding size limit (feature request #11555)
    - Generic MultipleStatementAlignmentSniff can now handle assignments that span multiple lines (feature request #11561)
    - Generic LineLengthSniff now has a max line length after which errors are thrown instead of warnings
      -- BC BREAK: Override the protected member var absoluteLineLimit and set it to zero in custom LineLength sniffs
      -- Thanks to Johann-Peter Hartmann for the contribution
    - Comment sniff errors about incorrect tag orders are now more descriptive (feature request #11693)
    - Fixed bug #11473 : Invalid CamelCaps name when numbers used in names
   </notes>
  </release>
  <release>
   <version>
    <release>0.7.0</release>
    <api>0.7.0</api>
   </version>
   <stability>
    <release>beta</release>
    <api>beta</api>
   </stability>
   <date>2007-07-02</date>
   <license uri="http://matrix.squiz.net/developer/tools/php_cs/licence">BSD License</license>
   <notes>
    - BC BREAK: EOL character is now auto-detected and used instead of hard-coded \n
      -- Pattern sniffs must now specify "EOL" instead of "\n" or "\r\n" to use auto-detection
      -- Please use $phpcsFile->eolChar to check for newlines instead of hard-coding "\n" or "\r\n"
      -- Comment parser classes now require you to pass $phpcsFile as an additional argument
    - BC BREAK: Included and excluded sniffs now require .php extension
      -- Please update your coding standard classes and add ".php" to all sniff entries
      -- See CodeSniffer/Standards/PEAR/PEARCodingStandard.php for an example

    - Fixed error where including a directory of sniffs in a coding standard class did not work
    - Coding standard classes can now specify a list of sniffs to exclude as well as include (feature request #11056)
    - Two uppercase characters can now be placed side-by-side in class names in Squiz ValidClassNameSniff
    - SVN tags now allowed in PEAR file doc blocks (feature request #11038)
      -- Thanks to Torsten Roehr for the patch
    - Private methods in commenting sniffs and comment parser are now protected (feature request #11087)
    - Added Generic LineEndingsSniff to check the EOL character of a file
    - PEAR standard now only throws one error per file for incorrect line endings (eg. /r/n)
    - Command line arg -v now shows number of registered sniffs
    - Command line arg -vvv now shows list of registered sniffs
    - Squiz ControlStructureSpacingSniff no longer throws errors if the control structure is at the end of the script
    - Squiz FunctionCommentSniff now throws error for "return void" if function has return statement
    - Squiz FunctionCommentSniff now throws error for functions that return void but specify something else
    - Squiz ValidVariableNameSniff now allows multiple uppercase letters in a row
    - Squiz ForEachLoopDeclarationSniff now throws error for AS keyword not being lowercase
    - Squiz SwitchDeclarationSniff now throws errors for CASE/DEFAULT/BREAK keywords not being lowercase
    - Squiz ArrayDeclarationSniff now handles multi-token array values when checking alignment
    - Squiz standard now enforces a space after cast tokens
    - Generic MultipleStatementAlignmentSniff no longer gets confused by assignments inside FOR conditions
    - Generic MultipleStatementAlignmentSniff no longer gets confused by the use of list()
    - Added Generic SpaceAfterCastSniff to ensure there is a single space after a cast token
    - Added Generic NoSpaceAfterCastSniff to ensure there is no whitespace after a cast token
    - Added PEAR ClassDeclarationSniff to ensure the opening brace of a class is on the line after the keyword
    - Added Squiz ScopeClosingBraceSniff to ensure closing braces are aligned correctly
    - Added Squiz EvalSniff to discourage the use of eval()
    - Added Squiz LowercaseDeclarationSniff to ensure all declaration keywords are lowercase
    - Added Squiz LowercaseClassKeywordsSniff to ensure all class declaration keywords are lowercase
    - Added Squiz LowercaseFunctionKeywordsSniff to ensure all function declaration keywords are lowercase
    - Added Squiz LowercasePHPFunctionsSniff to ensure all calls to inbuilt PHP functions are lowercase
    - Added Squiz CastSpacingSniff to ensure cast statements dont contain whitespace
    - Errors no longer thrown when checking 0 length files with verbosity on
    - Fixed bug #11105 : getIncludedSniffs() not working anymore
      -- Thanks to Blair Robertson for the patch
    - Fixed bug #11120 : Uninitialized string offset in AbstractParser.php on line 200
   </notes>
  </release>
  <release>
   <version>
    <release>0.6.0</release>
    <api>0.6.0</api>
   </version>
   <stability>
    <release>beta</release>
    <api>beta</api>
   </stability>
   <date>2007-05-15</date>
   <license uri="http://matrix.squiz.net/developer/tools/php_cs/licence">BSD License</license>
   <notes>
    - The number of errors and warnings found is now shown for each file while checking the file if verbosity is enabled
    - Now using PHP_EOL instead of hard-coded \n so output looks good on Windows (feature request #10761)
      - Thanks to Carsten Wiedmann for the patch.
    - phpcs now exits with status 0 (no errors) or 1 (errors found) (feature request #10348)
    - Added new -l command line argument to stop recursion into directories (feature request #10979)
    - Fixed variable name error causing incorrect error message in Squiz ValidVariableNameSniff
    - Fixed bug #10757 : Error in ControlSignatureSniff
    - Fixed bugs #10751, #10777 : Sniffer class paths handled incorrectly in Windows
      - Thanks to Carsten Wiedmann for the patch.
    - Fixed bug #10961 : Error "Last parameter comment requires a blank newline after it" thrown
    - Fixed bug #10983 : phpcs outputs notices when checking invalid PHP
    - Fixed bug #10980 : Incorrect warnings for equals sign
   </notes>
  </release>
  <release>
   <version>
    <release>0.5.0</release>
    <api>0.5.0</api>
   </version>
   <stability>
    <release>beta</release>
    <api>beta</api>
   </stability>
   <date>2007-04-17</date>
   <license uri="http://matrix.squiz.net/developer/tools/php_cs/licence">BSD License</license>
   <notes>
    - BC BREAK: Coding standards now require a class to be added so PHP_CodeSniffer can get information from them
      - Please read the end user docs for info about the new class required for all coding standards

    - Coding standards can now include sniffs from other standards, or whole standards, without writing new sniff files
    - PHP_CodeSniffer_File::isReference() now correctly returns for references in function declarations
    - PHP_CodeSniffer_File::isReference() now returns false if you don't pass it a T_BITWISE_AND token
    - PHP_CodeSniffer_File now stores the absolute path to the file so sniffs can check file locations correctly
    - Fixed undefined index error in AbstractVariableSniff for variables inside an interface function definition
    - Added MemberVarSpacingSniff to Squiz standard to enforce one-line spacing between member vars
    - Add FunctionCommentThrowTagSniff to Squiz standard to check that @throws tags are correct
    - Fixed problems caused by references and type hints in Squiz FunctionDeclarationArgumentSpacingSniff
    - Fixed problems with errors not being thrown for some misaligned @param comments in Squiz FunctionCommentSniff
    - Fixed badly spaced comma error being thrown for "extends" class in Squiz ClassDeclarationSniff
    - Errors no longer thrown for class method names in Generic ForbiddenFunctionsSniff
    - Errors no longer thrown for type hints in front of references in Generic UpperCaseConstantNameSniff
    - Errors no longer thrown for correctly indented buffered lines in Squiz ScopeIndexSniff
    - Errors no longer thrown for user-defined functions named as forbidden functions in Generic ForbiddenFunctionsSniff
    - Errors no longer thrown on __autoload functions in PEAR ValidFunctionNameSniff
    - Errors now thrown for __autoload methods in PEAR ValidFunctionNameSniff
    - Errors now thrown if constructors or destructors have @return tags in Squiz FunctionCommentSniff
    - Errors now thrown if @throws tags dont start with a capital and end with a full stop in Squiz FunctionCommentSniff
    - Errors now thrown for invalid @var tag values in Squiz VariableCommentSniff
    - Errors now thrown for missing doc comment in Squiz VariableCommentSniff
    - Errors now thrown for unspaced operators in FOR loop declarations in Squiz OperatorSpacingSniff
    - Errors now thrown for using ob_get_clean/flush functions to end buffers in Squiz OutputBufferingIndentSniff
    - Errors now thrown for all missing member variable comments in Squiz VariableCommentSniff
   </notes>
  </release>
  <release>
   <version>
    <release>0.4.0</release>
    <api>0.4.0</api>
   </version>
   <stability>
    <release>beta</release>
    <api>beta</api>
   </stability>
   <date>2007-02-19</date>
   <license uri="http://matrix.squiz.net/developer/tools/php_cs/licence">BSD License</license>
   <notes>
    - Standard name specified with --standard command line argument is no longer case sensitive
    - Long error and warning messages are now wrapped to 80 characters in the full error report (thanks Endre Czirbesz)
    - Shortened a lot of error and warning messages so they don't take up so much room
    - Squiz FunctionCommentSniff now checks that param comments start with a capital letter and end with a full stop
    - Squiz FunctionSpacingSniff now reports incorrect lines below function on closing brace, not function keyword
    - Squiz FileCommentSniff now checks that there are no blank lines between the open PHP tag and the comment
    - PHP_CodeSniffer_File::isReference() now returns correctly when checking refs on right side of =>
    - Fixed incorrect error with switch closing brace in Squiz SwitchDeclarationSniff
    - Fixed missing error when multiple statements are not aligned correctly with object operators
    - Fixed incorrect errors for some PHP special variables in Squiz ValidVariableNameSniff
    - Fixed incorrect errors for arrays that only contain other arrays in Squiz ArrayDeclarationSniff
    - Fixed bug #9844 : throw new Exception(\n accidently reported as error but it ain't
   </notes>
  </release>
  <release>
   <version>
    <release>0.3.0</release>
    <api>0.3.0</api>
   </version>
   <stability>
    <release>beta</release>
    <api>beta</api>
   </stability>
   <date>2007-01-11</date>
   <license uri="http://matrix.squiz.net/developer/tools/php_cs/licence">BSD License</license>
   <notes>
    - Updated package.xml to version 2
    - Specifying coding standard on command line is now optional, even if you have multiple standards installed
      - PHP_CodeSniffer uses the PEAR coding standard by default if no standard is specified
    - New command line option, --extensions, to specify a comma separated list of file extensions to check
    - Converted all unit tests to PHPUnit 3 format
    - Added new coding standard, Squiz, that can be used as an alternative to PEAR
      - also contains more examples of sniffs
      - some may be moved into the Generic coding standard if required
    - Added MultipleStatementAlignmentSniff to Generic standard
    - Added ScopeIndentSniff to Generic standard
    - Added ForbiddenFunctionsSniff to Generic standard
    - Added FileCommentSniff to PEAR standard
    - Added ClassCommentSniff to PEAR standard
    - Added FunctionCommentSniff to PEAR standard
    - Change MultipleStatementSniff to MultipleStatementAlignmentSniff in PEAR standard
    - Replaced Methods directory with Functions directory in Generic and PEAR standards
      - also renamed some of the sniffs in those directories
    - Updated file, class and method comments for all files
    - Fixed bug #9274 : nested_parenthesis element not set for open and close parenthesis tokens
    - Fixed bug #9411 : too few pattern characters cause incorrect error report
   </notes>
  </release>
  <release>
   <version>
    <release>0.2.1</release>
    <api>0.2.1</api>
   </version>
   <stability>
    <release>alpha</release>
    <api>alpha</api>
   </stability>
   <date>2006-11-09</date>
   <license uri="http://matrix.squiz.net/developer/tools/php_cs/licence">BSD License</license>
   <notes>
    - Fixed bug #9274 : nested_parenthesis element not set for open and close parenthesis tokens
   </notes>
  </release>
  <release>
   <version>
    <release>0.2.0</release>
    <api>0.2.0</api>
   </version>
   <stability>
    <release>alpha</release>
    <api>alpha</api>
   </stability>
   <date>2006-10-13</date>
   <license uri="http://matrix.squiz.net/developer/tools/php_cs/licence">BSD License</license>
   <notes>
    - Added a generic standards package that will contain generic sniffs to be used in specific coding standards
      - thanks to Frederic Poeydomenge for the idea
    - Changed PEAR standard to use generic sniffs where available
    - Added LowerCaseConstantSniff to Generic standard
    - Added UpperCaseConstantSniff to Generic standard
    - Added DisallowShortOpenTagSniff to Generic standard
    - Added LineLengthSniff to Generic standard
    - Added UpperCaseConstantNameSniff to Generic standard
    - Added OpeningMethodBraceBsdAllmanSniff to Generic standard (contrib by Frederic Poeydomenge)
    - Added OpeningMethodBraceKernighanRitchieSniff to Generic standard (contrib by Frederic Poeydomenge)
    - Added framework for core PHP_CodeSniffer unit tests
    - Added unit test for PHP_CodeSniffer:isCamelCaps method
    - ScopeClosingBraceSniff now checks indentation of BREAK statements
    - Added new command line arg (-vv) to show developer debug output
    - Fixed some coding standard errors
    - Fixed bug #8834 : Massive memory consumption
    - Fixed bug #8836 : path case issues in package.xml
    - Fixed bug #8843 : confusion on nested switch()
    - Fixed bug #8841 : comments taken as whitespace
    - Fixed bug #8884 : another problem with nested switch() statements
   </notes>
  </release>
  <release>
   <version>
    <release>0.1.1</release>
    <api>0.1.1</api>
   </version>
   <stability>
    <release>alpha</release>
    <api>alpha</api>
   </stability>
   <date>2006-09-25</date>
   <license uri="http://matrix.squiz.net/developer/tools/php_cs/licence">BSD License</license>
   <notes>
    - Added unit tests for all PEAR sniffs
    - Exception class now extends from PEAR_Exception
    - Fixed summary report so files without errors but with warnings are not shown when warnings are hidden
   </notes>
  </release>
  <release>
   <version>
    <release>0.1.0</release>
    <api>0.1.0</api>
   </version>
   <stability>
    <release>alpha</release>
    <api>alpha</api>
   </stability>
   <date>2006-09-19</date>
   <license uri="http://matrix.squiz.net/developer/tools/php_cs/licence">BSD License</license>
   <notes>
    - Reorganised package contents to conform to PEAR standards
    - Changed version numbering to conform to PEAR standards
    - Removed duplicate require_once() of Exception.php from CodeSniffer.php
   </notes>
  </release>
  <release>
   <version>
    <release>0.0.5</release>
    <api>0.0.5</api>
   </version>
   <stability>
    <release>alpha</release>
    <api>alpha</api>
   </stability>
   <date>2006-09-18</date>
   <license uri="http://matrix.squiz.net/developer/tools/php_cs/licence">BSD License</license>
   <notes>
    - Fixed .bat file for situation where php.ini cannot be found so include_path is not set
   </notes>
  </release>
  <release>
   <version>
    <release>0.0.4</release>
    <api>0.0.4</api>
   </version>
   <stability>
    <release>alpha</release>
    <api>alpha</api>
   </stability>
   <date>2006-08-28</date>
   <license uri="http://matrix.squiz.net/developer/tools/php_cs/licence">BSD License</license>
   <notes>
    - Added .bat file for easier running of PHP_CodeSniffer on Windows
    - Sniff that checks method names now works for PHP4 style code where there is no scope keyword
    - Sniff that checks method names now works for PHP4 style constructors
    - Sniff that checks method names no longer incorrectly reports error with magic methods
    - Sniff that checks method names now reports errors with non-magic methods prefixed with __
    - Sniff that checks for constant names no longer incorrectly reports errors with heredoc strings
    - Sniff that checks for constant names no longer incorrectly reports errors with created objects
    - Sniff that checks indentation no longer incorrectly reports errors with heredoc strings
    - Sniff that checks indentation now correctly reports errors with improperly indented multi-line strings
    - Sniff that checks function declarations now checks for spaces before and after an equals sign for default values
    - Sniff that checks function declarations no longer incorrectly reports errors with multi-line declarations
    - Sniff that checks included code no longer incorrectly reports errors when return value is used conditionally
    - Sniff that checks opening brace of function no longer incorrectly reports errors with multi-line declarations
    - Sniff that checks spacing after commas in function calls no longer reports too many errors for some code
    - Sniff that checks control structure declarations now gives more descriptive error message
   </notes>
  </release>
  <release>
   <version>
    <release>0.0.3</release>
    <api>0.0.3</api>
   </version>
   <stability>
    <release>alpha</release>
    <api>alpha</api>
   </stability>
   <date>2006-08-22</date>
   <license uri="http://matrix.squiz.net/developer/tools/php_cs/licence">BSD License</license>
   <notes>
    - Added sniff to check for invalid class and interface names
    - Added sniff to check for invalid function and method names
    - Added sniff to warn if line is greater than 85 characters
    - Added sniff to check that function calls are in the correct format
    - Fixed error where comments were not allowed on the same line as a control structure declaration
    - Added command line arg to print current version (--version)
   </notes>
  </release>
  <release>
   <version>
    <release>0.0.2</release>
    <api>0.0.2</api>
   </version>
   <stability>
    <release>alpha</release>
    <api>alpha</api>
   </stability>
   <date>2006-07-25</date>
   <license uri="http://matrix.squiz.net/developer/tools/php_cs/licence">BSD License</license>
   <notes>
    - Removed the including of checked files to stop errors caused by parsing them
    - Removed the use of reflection so checked files do not have to be included
    - Memory usage has been greatly reduced
    - Much faster tokenising and checking times
    - Reworked the PEAR coding standard sniffs (much faster now)
    - Fix some bugs with the PEAR scope indentation standard
    - Better checking for installed coding standards
    - Can now accept multiple files and dirs on the command line
    - Added an option to list installed coding standards
    - Added an option to print a summary report (number of errors and warnings shown for each file)
    - Added an option to hide warnings from reports
    - Added an option to print verbose output (so you know what is going on)
    - Reordered command line args to put switches first (although order is not enforced)
    - Switches can now be specified together (eg. php -nv) as well as separately (phpcs -n -v)
   </notes>
  </release>
  <release>
   <version>
    <release>0.0.1</release>
    <api>0.0.1</api>
   </version>
   <stability>
    <release>alpha</release>
    <api>alpha</api>
   </stability>
   <date>2006-07-19</date>
   <license uri="http://matrix.squiz.net/developer/tools/php_cs/licence">BSD License</license>
   <notes>Initial preview release.</notes>
  </release>
 </changelog>
</package><|MERGE_RESOLUTION|>--- conflicted
+++ resolved
@@ -17,13 +17,10 @@
  <date>2013-02-08</date>
  <time>14:08:00</time>
  <version>
-<<<<<<< HEAD
-  <release>1.5.0RC1</release>
-  <api>1.5.0RC1</api>
-=======
+  <release>1.5.0RC2</release>
+  <api>1.5.0RC2</api>
   <release>1.4.5</release>
   <api>1.4.5</api>
->>>>>>> e5bc3c52
  </version>
  <stability>
   <release>beta</release>
@@ -31,14 +28,6 @@
  </stability>
  <license uri="https://github.com/squizlabs/PHP_CodeSniffer/blob/master/licence.txt">BSD 3-Clause License</license>
  <notes>
-<<<<<<< HEAD
-  - Reports have been completely rewritten to consume far less memory
-    -- Each report is incrementally written to the file system during a run and then printed out when the run ends
-    -- There is no longer a need to keep the list of errors and warnings in memory during a run
-  - Multi-file sniff support has been removed because they are too memory intensive
-    -- If you have a custom multi-file sniff, you can convert it into a standard sniff quite easily
-    -- See CodeSniffer/Standards/Generic/Sniffs/Classes/DuplicateClassNameSniff.php for an example
-=======
   - PSR2 SwitchDeclarationSniff now has a setting to specify how many spaces code should be indented
     -- Default remains at 4; override the indent setting in a ruleset.xml file to change
     -- Thanks to Asher Snyder for the patch
@@ -46,7 +35,6 @@
     -- This allows you to create wrapper scripts for PHPCS more easily
   - Fixed bug #19819 : Freeze with syntax error in use statement
   - Fixed bug #19820 : Wrong message level in Generic_Sniffs_CodeAnalysis_EmptyStatementSniff
->>>>>>> e5bc3c52
  </notes>
  <contents>
   <dir name="/">
