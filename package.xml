<?xml version="1.0" encoding="UTF-8"?>
<package packagerversion="1.4.10" version="2.0" xmlns="http://pear.php.net/dtd/package-2.0" xmlns:tasks="http://pear.php.net/dtd/tasks-1.0" xmlns:xsi="http://www.w3.org/2001/XMLSchema-instance" xsi:schemaLocation="http://pear.php.net/dtd/tasks-1.0
http://pear.php.net/dtd/tasks-1.0.xsd
http://pear.php.net/dtd/package-2.0
http://pear.php.net/dtd/package-2.0.xsd">
 <name>PHP_CodeSniffer</name>
 <channel>pear.php.net</channel>
 <summary>PHP_CodeSniffer tokenizes PHP, JavaScript and CSS files to detect and fix violations of a defined set of coding standards.</summary>
 <description>PHP_CodeSniffer is a set of two PHP scripts; the main phpcs script that tokenizes PHP, JavaScript and CSS files to detect violations of a defined coding standard, and a second phpcbf script to automatically correct coding standard violations. PHP_CodeSniffer is an essential development tool that ensures your code remains clean and consistent.
 </description>
 <lead>
  <name>Greg Sherwood</name>
  <user>squiz</user>
  <email>gsherwood@squiz.net</email>
  <active>yes</active>
 </lead>
 <date>2016-07-20</date>
 <time>13:30:00</time>
 <version>
  <release>3.0.0a2</release>
  <api>3.0.0a2</api>
 </version>
 <stability>
  <release>alpha</release>
  <api>alpha</api>
 </stability>
 <license uri="https://github.com/squizlabs/PHP_CodeSniffer/blob/master/licence.txt">BSD 3-Clause License</license>
 <notes>
  - Running unit tests using --verbose no longer throws errors

  - PHPCBF is now able to fix Squiz.SelfMemberReference.IncorrectCase errors
    -- Thanks to Nikola Kovacs for the patch
  - Generic.Functions.OpeningFunctionBraceKernighanRitchie.BraceOnNewLine fix no longer leaves blank line after brace (request #1085)
<<<<<<< HEAD
=======
  - Generic UpperCaseConstantNameSniff now allows lowercase namespaces in constant definitions
    -- Thanks to Daniel Schniepp for the patch
  - Fixed bug #1066 : Undefined index: quiet in CLI.php during unit test run with -v command line arg
>>>>>>> 592ded99
 </notes>
 <contents>
  <dir name="/">
   <file baseinstalldir="PHP/CodeSniffer" name="autoload.php" role="php">
    <tasks:replace from="@test_dir@" to="test_dir" type="pear-config" />
  </file>
   <file baseinstalldir="PHP/CodeSniffer" name="CodeSniffer.conf.dist" role="data" />
   <file baseinstalldir="PHP/CodeSniffer" name="README.md" role="doc" />
   <file baseinstalldir="PHP/CodeSniffer" name="CONTRIBUTING.md" role="doc" />
   <file baseinstalldir="PHP/CodeSniffer" name="licence.txt" role="doc" />
   <dir name="bin">
    <file baseinstalldir="" name="phpcbf" role="script">
     <tasks:replace from="/usr/bin/env php" to="php_bin" type="pear-config" />
    </file>
    <file baseinstalldir="" name="phpcs" role="script">
     <tasks:replace from="/usr/bin/env php" to="php_bin" type="pear-config" />
    </file>
    <file baseinstalldir="" name="phpcs.bat" role="script">
     <tasks:replace from="@php_bin@" to="php_bin" type="pear-config" />
     <tasks:replace from="@bin_dir@" to="bin_dir" type="pear-config" />
    </file>
    <file baseinstalldir="" name="phpcbf.bat" role="script">
     <tasks:replace from="@php_bin@" to="php_bin" type="pear-config" />
     <tasks:replace from="@bin_dir@" to="bin_dir" type="pear-config" />
    </file>
   </dir>
   <dir name="tests">
    <dir name="Core">
     <dir name="File">
      <file baseinstalldir="" name="GetMethodParametersTest.php" role="test">
       <tasks:replace from="@package_version@" to="version" type="package-info" />
      </file>
     </dir>
     <file baseinstalldir="" name="AllTests.php" role="test" />
     <file baseinstalldir="" name="ErrorSuppressionTest.php" role="test" />
     <file baseinstalldir="" name="IsCamelCapsTest.php" role="test" />
    </dir>
    <dir name="Standards">
     <file baseinstalldir="" name="AbstractSniffUnitTest.php" role="test" />
     <file baseinstalldir="" name="AllSniffs.php" role="test" />
    </dir>
    <file baseinstalldir="" name="AllTests.php" role="test" />
    <file baseinstalldir="" name="TestSuite.php" role="test" />
   </dir>
   <dir name="src">
    <file baseinstalldir="PHP/CodeSniffer" name="Config.php" role="php">
      <tasks:replace from="@data_dir@" to="data_dir" type="pear-config" />
    </file>
    <file baseinstalldir="PHP/CodeSniffer" name="Fixer.php" role="php" />
    <file baseinstalldir="PHP/CodeSniffer" name="Reporter.php" role="php" />
    <file baseinstalldir="PHP/CodeSniffer" name="Ruleset.php" role="php" />
    <file baseinstalldir="PHP/CodeSniffer" name="Runner.php" role="php" />
    <dir name="Exceptions">
     <file baseinstalldir="PHP/CodeSniffer" name="RuntimeException.php" role="php" />
     <file baseinstalldir="PHP/CodeSniffer" name="TokenizerException.php" role="php" />
    </dir>
    <dir name="Files">
     <file baseinstalldir="PHP/CodeSniffer" name="DummyFile.php" role="php" />
     <file baseinstalldir="PHP/CodeSniffer" name="File.php" role="php" />
     <file baseinstalldir="PHP/CodeSniffer" name="FileList.php" role="php" />
     <file baseinstalldir="PHP/CodeSniffer" name="LocalFile.php" role="php" />
    </dir>
    <dir name="Filters">
     <file baseinstalldir="PHP/CodeSniffer" name="ExactMatch.php" role="php" />
     <file baseinstalldir="PHP/CodeSniffer" name="Filter.php" role="php" />
     <file baseinstalldir="PHP/CodeSniffer" name="GitModified.php" role="php" />
    </dir>
    <dir name="Generators">
     <file baseinstalldir="PHP/CodeSniffer" name="Generator.php" role="php" />
     <file baseinstalldir="PHP/CodeSniffer" name="HTML.php" role="php" />
     <file baseinstalldir="PHP/CodeSniffer" name="Markdown.php" role="php" />
     <file baseinstalldir="PHP/CodeSniffer" name="Text.php" role="php" />
    </dir>
    <dir name="Reports">
     <file baseinstalldir="PHP/CodeSniffer" name="Cbf.php" role="php" />
     <file baseinstalldir="PHP/CodeSniffer" name="Checkstyle.php" role="php" />
     <file baseinstalldir="PHP/CodeSniffer" name="Csv.php" role="php" />
     <file baseinstalldir="PHP/CodeSniffer" name="Diff.php" role="php" />
     <file baseinstalldir="PHP/CodeSniffer" name="Emacs.php" role="php" />
     <file baseinstalldir="PHP/CodeSniffer" name="Full.php" role="php" />
     <file baseinstalldir="PHP/CodeSniffer" name="Gitblame.php" role="php" />
     <file baseinstalldir="PHP/CodeSniffer" name="Hgblame.php" role="php" />
     <file baseinstalldir="PHP/CodeSniffer" name="Info.php" role="php" />
     <file baseinstalldir="PHP/CodeSniffer" name="Json.php" role="php" />
     <file baseinstalldir="PHP/CodeSniffer" name="Junit.php" role="php" />
     <file baseinstalldir="PHP/CodeSniffer" name="Notifysend.php" role="php" />
     <file baseinstalldir="PHP/CodeSniffer" name="Report.php" role="php" />
     <file baseinstalldir="PHP/CodeSniffer" name="Source.php" role="php" />
     <file baseinstalldir="PHP/CodeSniffer" name="Summary.php" role="php" />
     <file baseinstalldir="PHP/CodeSniffer" name="Svnblame.php" role="php" />
     <file baseinstalldir="PHP/CodeSniffer" name="VersionControl.php" role="php" />
     <file baseinstalldir="PHP/CodeSniffer" name="Xml.php" role="php" />
    </dir>
    <dir name="Sniffs">
     <file baseinstalldir="PHP/CodeSniffer" name="AbstractPatternSniff.php" role="php" />
     <file baseinstalldir="PHP/CodeSniffer" name="AbstractScopeSniff.php" role="php" />
     <file baseinstalldir="PHP/CodeSniffer" name="AbstractVariableSniff.php" role="php" />
     <file baseinstalldir="PHP/CodeSniffer" name="Sniff.php" role="php" />
    </dir>
    <dir name="Standards">
     <dir name="Generic">
      <dir name="Docs">
       <dir name="Classes">
        <file baseinstalldir="PHP/CodeSniffer" name="DuplicateClassNameStandard.xml" role="php" />
       </dir>
       <dir name="Debug">
        <file baseinstalldir="PHP/CodeSniffer" name="CSSLintStandard.xml" role="php" />
        <file baseinstalldir="PHP/CodeSniffer" name="ClosureLinterStandard.xml" role="php" />
        <file baseinstalldir="PHP/CodeSniffer" name="JSHintStandard.xml" role="php" />
       </dir>
       <dir name="Commenting">
        <file baseinstalldir="PHP/CodeSniffer" name="FixmeStandard.xml" role="php" />
        <file baseinstalldir="PHP/CodeSniffer" name="TodoStandard.xml" role="php" />
       </dir>
       <dir name="CodeAnalysis">
        <file baseinstalldir="PHP/CodeSniffer" name="JumbledIncrementerStandard.xml" role="php" />
        <file baseinstalldir="PHP/CodeSniffer" name="UnusedFunctionParameterStandard.xml" role="php" />
       </dir>
       <dir name="ControlStructures">
        <file baseinstalldir="PHP/CodeSniffer" name="InlineControlStructureStandard.xml" role="php" />
       </dir>
       <dir name="CodeAnalysis">
        <file baseinstalldir="PHP/CodeSniffer" name="EmptyStatementStandard.xml" role="php" />
        <file baseinstalldir="PHP/CodeSniffer" name="ForLoopShouldBeWhileLoopStandard.xml" role="php" />
        <file baseinstalldir="PHP/CodeSniffer" name="ForLoopWithTestFunctionCallStandard.xml" role="php" />
        <file baseinstalldir="PHP/CodeSniffer" name="UnconditionalIfStatementStandard.xml" role="php" />
        <file baseinstalldir="PHP/CodeSniffer" name="UnnecessaryFinalModifierStandard.xml" role="php" />
        <file baseinstalldir="PHP/CodeSniffer" name="UselessOverridingMethodStandard.xml" role="php" />
       </dir>
       <dir name="Files">
        <file baseinstalldir="PHP/CodeSniffer" name="ByteOrderMarkStandard.xml" role="php" />
        <file baseinstalldir="PHP/CodeSniffer" name="EndFileNewlineStandard.xml" role="php" />
        <file baseinstalldir="PHP/CodeSniffer" name="EndFileNoNewlineStandard.xml" role="php" />
        <file baseinstalldir="PHP/CodeSniffer" name="InlineHTMLStandard.xml" role="php" />
        <file baseinstalldir="PHP/CodeSniffer" name="LineEndingsStandard.xml" role="php" />
        <file baseinstalldir="PHP/CodeSniffer" name="LineLengthStandard.xml" role="php" />
        <file baseinstalldir="PHP/CodeSniffer" name="LowercasedFilenameStandard.xml" role="php" />
        <file baseinstalldir="PHP/CodeSniffer" name="OneClassPerFileStandard.xml" role="php" />
        <file baseinstalldir="PHP/CodeSniffer" name="OneInterfacePerFileStandard.xml" role="php" />
       </dir>
       <dir name="Formatting">
        <file baseinstalldir="PHP/CodeSniffer" name="DisallowMultipleStatementsStandard.xml" role="php" />
        <file baseinstalldir="PHP/CodeSniffer" name="MultipleStatementAlignmentStandard.xml" role="php" />
        <file baseinstalldir="PHP/CodeSniffer" name="NoSpaceAfterCastStandard.xml" role="php" />
        <file baseinstalldir="PHP/CodeSniffer" name="SpaceAfterCastStandard.xml" role="php" />
       </dir>
       <dir name="Functions">
        <file baseinstalldir="PHP/CodeSniffer" name="CallTimePassByReferenceStandard.xml" role="php" />
        <file baseinstalldir="PHP/CodeSniffer" name="FunctionCallArgumentSpacingStandard.xml" role="php" />
        <file baseinstalldir="PHP/CodeSniffer" name="OpeningFunctionBraceBsdAllmanStandard.xml" role="php" />
        <file baseinstalldir="PHP/CodeSniffer" name="OpeningFunctionBraceKernighanRitchieStandard.xml" role="php" />
       </dir>
       <dir name="Metrics">
        <file baseinstalldir="PHP/CodeSniffer" name="CyclomaticComplexityStandard.xml" role="php" />
        <file baseinstalldir="PHP/CodeSniffer" name="NestingLevelStandard.xml" role="php" />
       </dir>
       <dir name="NamingConventions">
        <file baseinstalldir="PHP/CodeSniffer" name="CamelCapsFunctionNameStandard.xml" role="php" />
        <file baseinstalldir="PHP/CodeSniffer" name="ConstructorNameStandard.xml" role="php" />
        <file baseinstalldir="PHP/CodeSniffer" name="UpperCaseConstantNameStandard.xml" role="php" />
       </dir>
       <dir name="PHP">
        <file baseinstalldir="PHP/CodeSniffer" name="CharacterBeforePHPOpeningTagStandard.xml" role="php" />
        <file baseinstalldir="PHP/CodeSniffer" name="ClosingPHPTagStandard.xml" role="php" />
        <file baseinstalldir="PHP/CodeSniffer" name="DeprecatedFunctionsStandard.xml" role="php" />
        <file baseinstalldir="PHP/CodeSniffer" name="DisallowShortOpenTagStandard.xml" role="php" />
        <file baseinstalldir="PHP/CodeSniffer" name="ForbiddenFunctionsStandard.xml" role="php" />
        <file baseinstalldir="PHP/CodeSniffer" name="LowerCaseConstantStandard.xml" role="php" />
        <file baseinstalldir="PHP/CodeSniffer" name="LowerCaseKeywordStandard.xml" role="php" />
        <file baseinstalldir="PHP/CodeSniffer" name="NoSilencedErrorsStandard.xml" role="php" />
        <file baseinstalldir="PHP/CodeSniffer" name="SAPIUsageStandard.xml" role="php" />
        <file baseinstalldir="PHP/CodeSniffer" name="UpperCaseConstantStandard.xml" role="php" />
       </dir>
       <dir name="Strings">
        <file baseinstalldir="PHP/CodeSniffer" name="UnnecessaryStringConcatStandard.xml" role="php" />
       </dir>
       <dir name="VersionControl">
        <file baseinstalldir="PHP/CodeSniffer" name="SubversionPropertiesStandard.xml" role="php" />
       </dir>
       <dir name="WhiteSpace">
        <file baseinstalldir="PHP/CodeSniffer" name="DisallowSpaceIndentStandard.xml" role="php" />
        <file baseinstalldir="PHP/CodeSniffer" name="DisallowTabIndentStandard.xml" role="php" />
        <file baseinstalldir="PHP/CodeSniffer" name="ScopeIndentStandard.xml" role="php" />
       </dir>
      </dir>
      <dir name="Sniffs">
       <dir name="Arrays">
        <file baseinstalldir="PHP/CodeSniffer" name="DisallowLongArraySyntaxSniff.php" role="php" />
        <file baseinstalldir="PHP/CodeSniffer" name="DisallowShortArraySyntaxSniff.php" role="php" />
       </dir>
       <dir name="Classes">
        <file baseinstalldir="PHP/CodeSniffer" name="DuplicateClassNameSniff.php" role="php" />
       </dir>
       <dir name="CodeAnalysis">
        <file baseinstalldir="PHP/CodeSniffer" name="EmptyStatementSniff.php" role="php" />
        <file baseinstalldir="PHP/CodeSniffer" name="ForLoopShouldBeWhileLoopSniff.php" role="php" />
        <file baseinstalldir="PHP/CodeSniffer" name="ForLoopWithTestFunctionCallSniff.php" role="php" />
        <file baseinstalldir="PHP/CodeSniffer" name="JumbledIncrementerSniff.php" role="php" />
        <file baseinstalldir="PHP/CodeSniffer" name="UnconditionalIfStatementSniff.php" role="php" />
        <file baseinstalldir="PHP/CodeSniffer" name="UnnecessaryFinalModifierSniff.php" role="php" />
        <file baseinstalldir="PHP/CodeSniffer" name="UnusedFunctionParameterSniff.php" role="php" />
        <file baseinstalldir="PHP/CodeSniffer" name="UselessOverridingMethodSniff.php" role="php" />
       </dir>
       <dir name="Commenting">
        <file baseinstalldir="PHP/CodeSniffer" name="DocCommentSniff.php" role="php" />
        <file baseinstalldir="PHP/CodeSniffer" name="FixmeSniff.php" role="php" />
        <file baseinstalldir="PHP/CodeSniffer" name="TodoSniff.php" role="php" />
       </dir>
       <dir name="ControlStructures">
        <file baseinstalldir="PHP/CodeSniffer" name="InlineControlStructureSniff.php" role="php" />
       </dir>
       <dir name="Debug">
        <file baseinstalldir="PHP/CodeSniffer" name="ClosureLinterSniff.php" role="php" />
        <file baseinstalldir="PHP/CodeSniffer" name="CSSLintSniff.php" role="php" />
        <file baseinstalldir="PHP/CodeSniffer" name="JSHintSniff.php" role="php" />
       </dir>
       <dir name="Files">
        <file baseinstalldir="PHP/CodeSniffer" name="ByteOrderMarkSniff.php" role="php" />
        <file baseinstalldir="PHP/CodeSniffer" name="EndFileNewlineSniff.php" role="php" />
        <file baseinstalldir="PHP/CodeSniffer" name="EndFileNoNewlineSniff.php" role="php" />
        <file baseinstalldir="PHP/CodeSniffer" name="InlineHTMLSniff.php" role="php" />
        <file baseinstalldir="PHP/CodeSniffer" name="LineEndingsSniff.php" role="php" />
        <file baseinstalldir="PHP/CodeSniffer" name="LineLengthSniff.php" role="php" />
        <file baseinstalldir="PHP/CodeSniffer" name="LowercasedFilenameSniff.php" role="php" />
        <file baseinstalldir="PHP/CodeSniffer" name="OneClassPerFileSniff.php" role="php" />
        <file baseinstalldir="PHP/CodeSniffer" name="OneInterfacePerFileSniff.php" role="php" />
        <file baseinstalldir="PHP/CodeSniffer" name="OneTraitPerFileSniff.php" role="php" />
       </dir>
       <dir name="Formatting">
        <file baseinstalldir="PHP/CodeSniffer" name="DisallowMultipleStatementsSniff.php" role="php" />
        <file baseinstalldir="PHP/CodeSniffer" name="MultipleStatementAlignmentSniff.php" role="php" />
        <file baseinstalldir="PHP/CodeSniffer" name="NoSpaceAfterCastSniff.php" role="php" />
        <file baseinstalldir="PHP/CodeSniffer" name="SpaceAfterCastSniff.php" role="php" />
        <file baseinstalldir="PHP/CodeSniffer" name="SpaceAfterNotSniff.php" role="php" />
       </dir>
       <dir name="Functions">
        <file baseinstalldir="PHP/CodeSniffer" name="CallTimePassByReferenceSniff.php" role="php" />
        <file baseinstalldir="PHP/CodeSniffer" name="FunctionCallArgumentSpacingSniff.php" role="php" />
        <file baseinstalldir="PHP/CodeSniffer" name="OpeningFunctionBraceBsdAllmanSniff.php" role="php" />
        <file baseinstalldir="PHP/CodeSniffer" name="OpeningFunctionBraceKernighanRitchieSniff.php" role="php" />
       </dir>
       <dir name="Metrics">
        <file baseinstalldir="PHP/CodeSniffer" name="CyclomaticComplexitySniff.php" role="php" />
        <file baseinstalldir="PHP/CodeSniffer" name="NestingLevelSniff.php" role="php" />
       </dir>
       <dir name="NamingConventions">
        <file baseinstalldir="PHP/CodeSniffer" name="CamelCapsFunctionNameSniff.php" role="php" />
        <file baseinstalldir="PHP/CodeSniffer" name="ConstructorNameSniff.php" role="php" />
        <file baseinstalldir="PHP/CodeSniffer" name="UpperCaseConstantNameSniff.php" role="php" />
       </dir>
       <dir name="PHP">
        <file baseinstalldir="PHP/CodeSniffer" name="CharacterBeforePHPOpeningTagSniff.php" role="php" />
        <file baseinstalldir="PHP/CodeSniffer" name="ClosingPHPTagSniff.php" role="php" />
        <file baseinstalldir="PHP/CodeSniffer" name="DeprecatedFunctionsSniff.php" role="php" />
        <file baseinstalldir="PHP/CodeSniffer" name="DisallowShortOpenTagSniff.php" role="php" />
        <file baseinstalldir="PHP/CodeSniffer" name="ForbiddenFunctionsSniff.php" role="php" />
        <file baseinstalldir="PHP/CodeSniffer" name="LowerCaseConstantSniff.php" role="php" />
        <file baseinstalldir="PHP/CodeSniffer" name="LowerCaseKeywordSniff.php" role="php" />
        <file baseinstalldir="PHP/CodeSniffer" name="NoSilencedErrorsSniff.php" role="php" />
        <file baseinstalldir="PHP/CodeSniffer" name="SAPIUsageSniff.php" role="php" />
        <file baseinstalldir="PHP/CodeSniffer" name="SyntaxSniff.php" role="php" />
        <file baseinstalldir="PHP/CodeSniffer" name="UpperCaseConstantSniff.php" role="php" />
       </dir>
       <dir name="Strings">
        <file baseinstalldir="PHP/CodeSniffer" name="UnnecessaryStringConcatSniff.php" role="php" />
       </dir>
       <dir name="VersionControl">
        <file baseinstalldir="PHP/CodeSniffer" name="SubversionPropertiesSniff.php" role="php" />
       </dir>
       <dir name="WhiteSpace">
        <file baseinstalldir="PHP/CodeSniffer" name="DisallowSpaceIndentSniff.php" role="php" />
        <file baseinstalldir="PHP/CodeSniffer" name="DisallowTabIndentSniff.php" role="php" />
        <file baseinstalldir="PHP/CodeSniffer" name="ScopeIndentSniff.php" role="php" />
       </dir>
      </dir>
      <dir name="Tests">
       <dir name="Arrays">
        <file baseinstalldir="PHP/CodeSniffer" name="DisallowLongArraySyntaxUnitTest.inc" role="test" />
        <file baseinstalldir="PHP/CodeSniffer" name="DisallowLongArraySyntaxUnitTest.inc.fixed" role="test" />
        <file baseinstalldir="PHP/CodeSniffer" name="DisallowLongArraySyntaxUnitTest.php" role="test" />
        <file baseinstalldir="PHP/CodeSniffer" name="DisallowShortArraySyntaxUnitTest.inc" role="test" />
        <file baseinstalldir="PHP/CodeSniffer" name="DisallowShortArraySyntaxUnitTest.inc.fixed" role="test" />
        <file baseinstalldir="PHP/CodeSniffer" name="DisallowShortArraySyntaxUnitTest.php" role="test" />
       </dir>
       <dir name="Classes">
        <file baseinstalldir="PHP/CodeSniffer" name="DuplicateClassNameUnitTest.1.inc" role="test" />
        <file baseinstalldir="PHP/CodeSniffer" name="DuplicateClassNameUnitTest.2.inc" role="test" />
        <file baseinstalldir="PHP/CodeSniffer" name="DuplicateClassNameUnitTest.3.inc" role="test" />
        <file baseinstalldir="PHP/CodeSniffer" name="DuplicateClassNameUnitTest.4.inc" role="test" />
        <file baseinstalldir="PHP/CodeSniffer" name="DuplicateClassNameUnitTest.5.inc" role="test" />
        <file baseinstalldir="PHP/CodeSniffer" name="DuplicateClassNameUnitTest.6.inc" role="test" />
        <file baseinstalldir="PHP/CodeSniffer" name="DuplicateClassNameUnitTest.php" role="test" />
       </dir>
       <dir name="CodeAnalysis">
        <file baseinstalldir="PHP/CodeSniffer" name="EmptyStatementUnitTest.inc" role="test" />
        <file baseinstalldir="PHP/CodeSniffer" name="EmptyStatementUnitTest.php" role="test" />
        <file baseinstalldir="PHP/CodeSniffer" name="ForLoopShouldBeWhileLoopUnitTest.inc" role="test" />
        <file baseinstalldir="PHP/CodeSniffer" name="ForLoopShouldBeWhileLoopUnitTest.php" role="test" />
        <file baseinstalldir="PHP/CodeSniffer" name="ForLoopWithTestFunctionCallUnitTest.inc" role="test" />
        <file baseinstalldir="PHP/CodeSniffer" name="ForLoopWithTestFunctionCallUnitTest.php" role="test" />
        <file baseinstalldir="PHP/CodeSniffer" name="JumbledIncrementerUnitTest.inc" role="test" />
        <file baseinstalldir="PHP/CodeSniffer" name="JumbledIncrementerUnitTest.php" role="test" />
        <file baseinstalldir="PHP/CodeSniffer" name="UnconditionalIfStatementUnitTest.inc" role="test" />
        <file baseinstalldir="PHP/CodeSniffer" name="UnconditionalIfStatementUnitTest.php" role="test" />
        <file baseinstalldir="PHP/CodeSniffer" name="UnnecessaryFinalModifierUnitTest.inc" role="test" />
        <file baseinstalldir="PHP/CodeSniffer" name="UnnecessaryFinalModifierUnitTest.php" role="test" />
        <file baseinstalldir="PHP/CodeSniffer" name="UnusedFunctionParameterUnitTest.inc" role="test" />
        <file baseinstalldir="PHP/CodeSniffer" name="UnusedFunctionParameterUnitTest.php" role="test" />
        <file baseinstalldir="PHP/CodeSniffer" name="UselessOverridingMethodUnitTest.inc" role="test" />
        <file baseinstalldir="PHP/CodeSniffer" name="UselessOverridingMethodUnitTest.php" role="test" />
       </dir>
       <dir name="Commenting">
        <file baseinstalldir="PHP/CodeSniffer" name="DocCommentUnitTest.inc" role="test" />
        <file baseinstalldir="PHP/CodeSniffer" name="DocCommentUnitTest.js" role="test" />
        <file baseinstalldir="PHP/CodeSniffer" name="DocCommentUnitTest.php" role="test" />
        <file baseinstalldir="PHP/CodeSniffer" name="FixmeUnitTest.inc" role="test" />
        <file baseinstalldir="PHP/CodeSniffer" name="FixmeUnitTest.js" role="test" />
        <file baseinstalldir="PHP/CodeSniffer" name="FixmeUnitTest.php" role="test" />
        <file baseinstalldir="PHP/CodeSniffer" name="TodoUnitTest.inc" role="test" />
        <file baseinstalldir="PHP/CodeSniffer" name="TodoUnitTest.js" role="test" />
        <file baseinstalldir="PHP/CodeSniffer" name="TodoUnitTest.php" role="test" />
       </dir>
       <dir name="ControlStructures">
        <file baseinstalldir="PHP/CodeSniffer" name="InlineControlStructureUnitTest.inc" role="test" />
        <file baseinstalldir="PHP/CodeSniffer" name="InlineControlStructureUnitTest.inc.fixed" role="test" />
        <file baseinstalldir="PHP/CodeSniffer" name="InlineControlStructureUnitTest.js" role="test" />
        <file baseinstalldir="PHP/CodeSniffer" name="InlineControlStructureUnitTest.js.fixed" role="test" />
        <file baseinstalldir="PHP/CodeSniffer" name="InlineControlStructureUnitTest.php" role="test" />
       </dir>
       <dir name="Files">
        <file baseinstalldir="PHP/CodeSniffer" name="ByteOrderMarkUnitTest.inc" role="test" />
        <file baseinstalldir="PHP/CodeSniffer" name="ByteOrderMarkUnitTest.php" role="test" />
        <file baseinstalldir="PHP/CodeSniffer" name="EndFileNewlineUnitTest.1.css" role="test" />
        <file baseinstalldir="PHP/CodeSniffer" name="EndFileNewlineUnitTest.1.js" role="test" />
        <file baseinstalldir="PHP/CodeSniffer" name="EndFileNewlineUnitTest.1.inc" role="test" />
        <file baseinstalldir="PHP/CodeSniffer" name="EndFileNewlineUnitTest.2.css" role="test" />
        <file baseinstalldir="PHP/CodeSniffer" name="EndFileNewlineUnitTest.2.js" role="test" />
        <file baseinstalldir="PHP/CodeSniffer" name="EndFileNewlineUnitTest.2.inc" role="test" />
        <file baseinstalldir="PHP/CodeSniffer" name="EndFileNewlineUnitTest.3.css" role="test" />
        <file baseinstalldir="PHP/CodeSniffer" name="EndFileNewlineUnitTest.3.js" role="test" />
        <file baseinstalldir="PHP/CodeSniffer" name="EndFileNewlineUnitTest.3.inc" role="test" />
        <file baseinstalldir="PHP/CodeSniffer" name="EndFileNewlineUnitTest.php" role="test" />
        <file baseinstalldir="PHP/CodeSniffer" name="EndFileNoNewlineUnitTest.1.css" role="test" />
        <file baseinstalldir="PHP/CodeSniffer" name="EndFileNoNewlineUnitTest.1.js" role="test" />
        <file baseinstalldir="PHP/CodeSniffer" name="EndFileNoNewlineUnitTest.1.inc" role="test" />
        <file baseinstalldir="PHP/CodeSniffer" name="EndFileNoNewlineUnitTest.2.css" role="test" />
        <file baseinstalldir="PHP/CodeSniffer" name="EndFileNoNewlineUnitTest.2.js" role="test" />
        <file baseinstalldir="PHP/CodeSniffer" name="EndFileNoNewlineUnitTest.2.inc" role="test" />
        <file baseinstalldir="PHP/CodeSniffer" name="EndFileNoNewlineUnitTest.3.css" role="test" />
        <file baseinstalldir="PHP/CodeSniffer" name="EndFileNoNewlineUnitTest.3.js" role="test" />
        <file baseinstalldir="PHP/CodeSniffer" name="EndFileNoNewlineUnitTest.3.inc" role="test" />
        <file baseinstalldir="PHP/CodeSniffer" name="EndFileNoNewlineUnitTest.4.inc" role="test" />
        <file baseinstalldir="PHP/CodeSniffer" name="EndFileNoNewlineUnitTest.php" role="test" />
        <file baseinstalldir="PHP/CodeSniffer" name="InlineHTMLUnitTest.1.inc" role="test" />
        <file baseinstalldir="PHP/CodeSniffer" name="InlineHTMLUnitTest.2.inc" role="test" />
        <file baseinstalldir="PHP/CodeSniffer" name="InlineHTMLUnitTest.3.inc" role="test" />
        <file baseinstalldir="PHP/CodeSniffer" name="InlineHTMLUnitTest.4.inc" role="test" />
        <file baseinstalldir="PHP/CodeSniffer" name="InlineHTMLUnitTest.5.inc" role="test" />
        <file baseinstalldir="PHP/CodeSniffer" name="InlineHTMLUnitTest.php" role="test" />
        <file baseinstalldir="PHP/CodeSniffer" name="LineEndingsUnitTest.css" role="test" />
        <file baseinstalldir="PHP/CodeSniffer" name="LineEndingsUnitTest.inc" role="test" />
        <file baseinstalldir="PHP/CodeSniffer" name="LineEndingsUnitTest.js" role="test" />
        <file baseinstalldir="PHP/CodeSniffer" name="LineEndingsUnitTest.php" role="test" />
        <file baseinstalldir="PHP/CodeSniffer" name="LineLengthUnitTest.inc" role="test" />
        <file baseinstalldir="PHP/CodeSniffer" name="LineLengthUnitTest.php" role="test" />
        <file baseinstalldir="PHP/CodeSniffer" name="LowercasedFilenameUnitTest.inc" role="test" />
        <file baseinstalldir="PHP/CodeSniffer" name="LowercasedFilenameUnitTest.php" role="test" />
        <file baseinstalldir="PHP/CodeSniffer" name="OneClassPerFileUnitTest.inc" role="test" />
        <file baseinstalldir="PHP/CodeSniffer" name="OneClassPerFileUnitTest.php" role="test" />
        <file baseinstalldir="PHP/CodeSniffer" name="OneInterfacePerFileUnitTest.inc" role="test" />
        <file baseinstalldir="PHP/CodeSniffer" name="OneInterfacePerFileUnitTest.php" role="test" />
        <file baseinstalldir="PHP/CodeSniffer" name="OneTraitPerFileUnitTest.inc" role="test" />
        <file baseinstalldir="PHP/CodeSniffer" name="OneTraitPerFileUnitTest.php" role="test" />
       </dir>
       <dir name="Formatting">
        <file baseinstalldir="PHP/CodeSniffer" name="DisallowMultipleStatementsUnitTest.inc" role="test" />
        <file baseinstalldir="PHP/CodeSniffer" name="DisallowMultipleStatementsUnitTest.php" role="test" />
        <file baseinstalldir="PHP/CodeSniffer" name="MultipleStatementAlignmentUnitTest.inc" role="test" />
        <file baseinstalldir="PHP/CodeSniffer" name="MultipleStatementAlignmentUnitTest.inc.fixed" role="test" />
        <file baseinstalldir="PHP/CodeSniffer" name="MultipleStatementAlignmentUnitTest.js" role="test" />
        <file baseinstalldir="PHP/CodeSniffer" name="MultipleStatementAlignmentUnitTest.js.fixed" role="test" />
        <file baseinstalldir="PHP/CodeSniffer" name="MultipleStatementAlignmentUnitTest.php" role="test" />
        <file baseinstalldir="PHP/CodeSniffer" name="NoSpaceAfterCastUnitTest.inc" role="test" />
        <file baseinstalldir="PHP/CodeSniffer" name="NoSpaceAfterCastUnitTest.inc.fixed" role="test" />
        <file baseinstalldir="PHP/CodeSniffer" name="NoSpaceAfterCastUnitTest.php" role="test" />
        <file baseinstalldir="PHP/CodeSniffer" name="SpaceAfterCastUnitTest.inc" role="test" />
        <file baseinstalldir="PHP/CodeSniffer" name="SpaceAfterCastUnitTest.inc.fixed" role="test" />
        <file baseinstalldir="PHP/CodeSniffer" name="SpaceAfterCastUnitTest.php" role="test" />
        <file baseinstalldir="PHP/CodeSniffer" name="SpaceAfterNotUnitTest.inc" role="test" />
        <file baseinstalldir="PHP/CodeSniffer" name="SpaceAfterNotUnitTest.inc.fixed" role="test" />
        <file baseinstalldir="PHP/CodeSniffer" name="SpaceAfterNotUnitTest.js" role="test" />
        <file baseinstalldir="PHP/CodeSniffer" name="SpaceAfterNotUnitTest.js.fixed" role="test" />
        <file baseinstalldir="PHP/CodeSniffer" name="SpaceAfterNotUnitTest.php" role="test" />
       </dir>
       <dir name="Functions">
        <file baseinstalldir="PHP/CodeSniffer" name="CallTimePassByReferenceUnitTest.inc" role="test" />
        <file baseinstalldir="PHP/CodeSniffer" name="CallTimePassByReferenceUnitTest.php" role="test" />
        <file baseinstalldir="PHP/CodeSniffer" name="FunctionCallArgumentSpacingUnitTest.inc" role="test" />
        <file baseinstalldir="PHP/CodeSniffer" name="FunctionCallArgumentSpacingUnitTest.inc.fixed" role="test" />
        <file baseinstalldir="PHP/CodeSniffer" name="FunctionCallArgumentSpacingUnitTest.php" role="test" />
        <file baseinstalldir="PHP/CodeSniffer" name="OpeningFunctionBraceBsdAllmanUnitTest.inc" role="test" />
        <file baseinstalldir="PHP/CodeSniffer" name="OpeningFunctionBraceBsdAllmanUnitTest.inc.fixed" role="test" />
        <file baseinstalldir="PHP/CodeSniffer" name="OpeningFunctionBraceBsdAllmanUnitTest.php" role="test" />
        <file baseinstalldir="PHP/CodeSniffer" name="OpeningFunctionBraceKernighanRitchieUnitTest.inc" role="test" />
        <file baseinstalldir="PHP/CodeSniffer" name="OpeningFunctionBraceKernighanRitchieUnitTest.inc.fixed" role="test" />
        <file baseinstalldir="PHP/CodeSniffer" name="OpeningFunctionBraceKernighanRitchieUnitTest.php" role="test" />
       </dir>
       <dir name="Metrics">
        <file baseinstalldir="PHP/CodeSniffer" name="CyclomaticComplexityUnitTest.inc" role="test" />
        <file baseinstalldir="PHP/CodeSniffer" name="CyclomaticComplexityUnitTest.php" role="test" />
        <file baseinstalldir="PHP/CodeSniffer" name="NestingLevelUnitTest.inc" role="test" />
        <file baseinstalldir="PHP/CodeSniffer" name="NestingLevelUnitTest.php" role="test" />
       </dir>
       <dir name="NamingConventions">
        <file baseinstalldir="PHP/CodeSniffer" name="CamelCapsFunctionNameUnitTest.inc" role="test" />
        <file baseinstalldir="PHP/CodeSniffer" name="CamelCapsFunctionNameUnitTest.php" role="test" />
        <file baseinstalldir="PHP/CodeSniffer" name="ConstructorNameUnitTest.inc" role="test" />
        <file baseinstalldir="PHP/CodeSniffer" name="ConstructorNameUnitTest.php" role="test" />
        <file baseinstalldir="PHP/CodeSniffer" name="UpperCaseConstantNameUnitTest.inc" role="test" />
        <file baseinstalldir="PHP/CodeSniffer" name="UpperCaseConstantNameUnitTest.php" role="test" />
       </dir>
       <dir name="PHP">
        <file baseinstalldir="PHP/CodeSniffer" name="CharacterBeforePHPOpeningTagUnitTest.1.inc" role="test" />
        <file baseinstalldir="PHP/CodeSniffer" name="CharacterBeforePHPOpeningTagUnitTest.2.inc" role="test" />
        <file baseinstalldir="PHP/CodeSniffer" name="CharacterBeforePHPOpeningTagUnitTest.php" role="test" />
        <file baseinstalldir="PHP/CodeSniffer" name="ClosingPHPTagUnitTest.inc" role="test" />
        <file baseinstalldir="PHP/CodeSniffer" name="ClosingPHPTagUnitTest.php" role="test" />
        <file baseinstalldir="PHP/CodeSniffer" name="DisallowShortOpenTagUnitTest.inc" role="test" />
        <file baseinstalldir="PHP/CodeSniffer" name="DisallowShortOpenTagUnitTest.php" role="test" />
        <file baseinstalldir="PHP/CodeSniffer" name="ForbiddenFunctionsUnitTest.inc" role="test" />
        <file baseinstalldir="PHP/CodeSniffer" name="ForbiddenFunctionsUnitTest.php" role="test" />
        <file baseinstalldir="PHP/CodeSniffer" name="LowerCaseConstantUnitTest.inc" role="test" />
        <file baseinstalldir="PHP/CodeSniffer" name="LowerCaseConstantUnitTest.inc.fixed" role="test" />
        <file baseinstalldir="PHP/CodeSniffer" name="LowerCaseConstantUnitTest.js" role="test" />
        <file baseinstalldir="PHP/CodeSniffer" name="LowerCaseConstantUnitTest.js.fixed" role="test" />
        <file baseinstalldir="PHP/CodeSniffer" name="LowerCaseConstantUnitTest.php" role="test" />
        <file baseinstalldir="PHP/CodeSniffer" name="LowerCaseKeywordUnitTest.inc" role="test" />
        <file baseinstalldir="PHP/CodeSniffer" name="LowerCaseKeywordUnitTest.inc.fixed" role="test" />
        <file baseinstalldir="PHP/CodeSniffer" name="LowerCaseKeywordUnitTest.php" role="test" />
        <file baseinstalldir="PHP/CodeSniffer" name="NoSilencedErrorsUnitTest.inc" role="test" />
        <file baseinstalldir="PHP/CodeSniffer" name="NoSilencedErrorsUnitTest.php" role="test" />
        <file baseinstalldir="PHP/CodeSniffer" name="SAPIUsageUnitTest.inc" role="test" />
        <file baseinstalldir="PHP/CodeSniffer" name="SAPIUsageUnitTest.php" role="test" />
        <file baseinstalldir="PHP/CodeSniffer" name="SyntaxUnitTest.inc" role="test" />
        <file baseinstalldir="PHP/CodeSniffer" name="SyntaxUnitTest.php" role="test" />
        <file baseinstalldir="PHP/CodeSniffer" name="UpperCaseConstantUnitTest.inc" role="test" />
        <file baseinstalldir="PHP/CodeSniffer" name="UpperCaseConstantUnitTest.inc.fixed" role="test" />
        <file baseinstalldir="PHP/CodeSniffer" name="UpperCaseConstantUnitTest.php" role="test" />
       </dir>
       <dir name="Strings">
        <file baseinstalldir="PHP/CodeSniffer" name="UnnecessaryStringConcatUnitTest.inc" role="test" />
        <file baseinstalldir="PHP/CodeSniffer" name="UnnecessaryStringConcatUnitTest.js" role="test" />
        <file baseinstalldir="PHP/CodeSniffer" name="UnnecessaryStringConcatUnitTest.php" role="test" />
       </dir>
       <dir name="WhiteSpace">
        <file baseinstalldir="PHP/CodeSniffer" name="DisallowSpaceIndentUnitTest.css" role="test" />
        <file baseinstalldir="PHP/CodeSniffer" name="DisallowSpaceIndentUnitTest.inc" role="test" />
        <file baseinstalldir="PHP/CodeSniffer" name="DisallowSpaceIndentUnitTest.inc.fixed" role="test" />
        <file baseinstalldir="PHP/CodeSniffer" name="DisallowSpaceIndentUnitTest.js" role="test" />
        <file baseinstalldir="PHP/CodeSniffer" name="DisallowSpaceIndentUnitTest.php" role="test" />
        <file baseinstalldir="PHP/CodeSniffer" name="DisallowTabIndentUnitTest.css" role="test" />
        <file baseinstalldir="PHP/CodeSniffer" name="DisallowTabIndentUnitTest.css.fixed" role="test" />
        <file baseinstalldir="PHP/CodeSniffer" name="DisallowTabIndentUnitTest.inc" role="test" />
        <file baseinstalldir="PHP/CodeSniffer" name="DisallowTabIndentUnitTest.inc.fixed" role="test" />
        <file baseinstalldir="PHP/CodeSniffer" name="DisallowTabIndentUnitTest.js" role="test" />
        <file baseinstalldir="PHP/CodeSniffer" name="DisallowTabIndentUnitTest.js.fixed" role="test" />
        <file baseinstalldir="PHP/CodeSniffer" name="DisallowTabIndentUnitTest.php" role="test" />
        <file baseinstalldir="PHP/CodeSniffer" name="ScopeIndentUnitTest.1.inc" role="test" />
        <file baseinstalldir="PHP/CodeSniffer" name="ScopeIndentUnitTest.1.inc.fixed" role="test" />
        <file baseinstalldir="PHP/CodeSniffer" name="ScopeIndentUnitTest.1.js" role="test" />
        <file baseinstalldir="PHP/CodeSniffer" name="ScopeIndentUnitTest.1.js.fixed" role="test" />
        <file baseinstalldir="PHP/CodeSniffer" name="ScopeIndentUnitTest.2.inc" role="test" />
        <file baseinstalldir="PHP/CodeSniffer" name="ScopeIndentUnitTest.2.inc.fixed" role="test" />
        <file baseinstalldir="PHP/CodeSniffer" name="ScopeIndentUnitTest.3.inc" role="test" />
        <file baseinstalldir="PHP/CodeSniffer" name="ScopeIndentUnitTest.3.inc.fixed" role="test" />
        <file baseinstalldir="PHP/CodeSniffer" name="ScopeIndentUnitTest.php" role="test" />
       </dir>
      </dir>
      <file baseinstalldir="PHP/CodeSniffer" name="ruleset.xml" role="php" />
     </dir>
     <dir name="MySource">
      <dir name="Sniffs">
       <dir name="Channels">
        <file baseinstalldir="PHP/CodeSniffer" name="DisallowSelfActionsSniff.php" role="php" />
        <file baseinstalldir="PHP/CodeSniffer" name="IncludeOwnSystemSniff.php" role="php" />
        <file baseinstalldir="PHP/CodeSniffer" name="IncludeSystemSniff.php" role="php" />
        <file baseinstalldir="PHP/CodeSniffer" name="UnusedSystemSniff.php" role="php" />
       </dir>
       <dir name="Commenting">
        <file baseinstalldir="PHP/CodeSniffer" name="FunctionCommentSniff.php" role="php" />
       </dir>
       <dir name="CSS">
        <file baseinstalldir="PHP/CodeSniffer" name="BrowserSpecificStylesSniff.php" role="php" />
       </dir>
       <dir name="Debug">
        <file baseinstalldir="PHP/CodeSniffer" name="DebugCodeSniff.php" role="php" />
        <file baseinstalldir="PHP/CodeSniffer" name="FirebugConsoleSniff.php" role="php" />
       </dir>
       <dir name="Objects">
        <file baseinstalldir="PHP/CodeSniffer" name="AssignThisSniff.php" role="php" />
        <file baseinstalldir="PHP/CodeSniffer" name="CreateWidgetTypeCallbackSniff.php" role="php" />
        <file baseinstalldir="PHP/CodeSniffer" name="DisallowNewWidgetSniff.php" role="php" />
       </dir>
       <dir name="PHP">
        <file baseinstalldir="PHP/CodeSniffer" name="AjaxNullComparisonSniff.php" role="php" />
        <file baseinstalldir="PHP/CodeSniffer" name="EvalObjectFactorySniff.php" role="php" />
        <file baseinstalldir="PHP/CodeSniffer" name="GetRequestDataSniff.php" role="php" />
        <file baseinstalldir="PHP/CodeSniffer" name="ReturnFunctionValueSniff.php" role="php" />
       </dir>
       <dir name="Strings">
        <file baseinstalldir="PHP/CodeSniffer" name="JoinStringsSniff.php" role="php" />
       </dir>
      </dir>
      <dir name="Tests">
       <dir name="Channels">
        <file baseinstalldir="PHP/CodeSniffer" name="DisallowSelfActionsUnitTest.inc" role="test" />
        <file baseinstalldir="PHP/CodeSniffer" name="DisallowSelfActionsUnitTest.php" role="test" />
        <file baseinstalldir="PHP/CodeSniffer" name="IncludeSystemUnitTest.inc" role="test" />
        <file baseinstalldir="PHP/CodeSniffer" name="IncludeSystemUnitTest.php" role="test" />
        <file baseinstalldir="PHP/CodeSniffer" name="UnusedSystemUnitTest.inc" role="test" />
        <file baseinstalldir="PHP/CodeSniffer" name="UnusedSystemUnitTest.php" role="test" />
       </dir>
       <dir name="Commenting">
        <file baseinstalldir="PHP/CodeSniffer" name="FunctionCommentUnitTest.inc" role="test" />
        <file baseinstalldir="PHP/CodeSniffer" name="FunctionCommentUnitTest.php" role="test" />
       </dir>
       <dir name="CSS">
        <file baseinstalldir="PHP/CodeSniffer" name="BrowserSpecificStylesUnitTest.css" role="test" />
        <file baseinstalldir="PHP/CodeSniffer" name="BrowserSpecificStylesUnitTest.php" role="test" />
       </dir>
       <dir name="Debug">
        <file baseinstalldir="PHP/CodeSniffer" name="DebugCodeUnitTest.inc" role="test" />
        <file baseinstalldir="PHP/CodeSniffer" name="DebugCodeUnitTest.php" role="test" />
        <file baseinstalldir="PHP/CodeSniffer" name="FirebugConsoleUnitTest.js" role="test" />
        <file baseinstalldir="PHP/CodeSniffer" name="FirebugConsoleUnitTest.php" role="test" />
       </dir>
       <dir name="Objects">
        <file baseinstalldir="PHP/CodeSniffer" name="AssignThisUnitTest.js" role="test" />
        <file baseinstalldir="PHP/CodeSniffer" name="AssignThisUnitTest.php" role="test" />
        <file baseinstalldir="PHP/CodeSniffer" name="CreateWidgetTypeCallbackUnitTest.js" role="test" />
        <file baseinstalldir="PHP/CodeSniffer" name="CreateWidgetTypeCallbackUnitTest.php" role="test" />
        <file baseinstalldir="PHP/CodeSniffer" name="DisallowNewWidgetUnitTest.inc" role="test" />
        <file baseinstalldir="PHP/CodeSniffer" name="DisallowNewWidgetUnitTest.php" role="test" />
       </dir>
       <dir name="PHP">
        <file baseinstalldir="PHP/CodeSniffer" name="AjaxNullComparisonUnitTest.inc" role="test" />
        <file baseinstalldir="PHP/CodeSniffer" name="AjaxNullComparisonUnitTest.php" role="test" />
        <file baseinstalldir="PHP/CodeSniffer" name="EvalObjectFactoryUnitTest.inc" role="test" />
        <file baseinstalldir="PHP/CodeSniffer" name="EvalObjectFactoryUnitTest.php" role="test" />
        <file baseinstalldir="PHP/CodeSniffer" name="GetRequestDataUnitTest.inc" role="test" />
        <file baseinstalldir="PHP/CodeSniffer" name="GetRequestDataUnitTest.php" role="test" />
        <file baseinstalldir="PHP/CodeSniffer" name="ReturnFunctionValueUnitTest.inc" role="test" />
        <file baseinstalldir="PHP/CodeSniffer" name="ReturnFunctionValueUnitTest.php" role="test" />
       </dir>
       <dir name="Strings">
        <file baseinstalldir="PHP/CodeSniffer" name="JoinStringsUnitTest.js" role="test" />
        <file baseinstalldir="PHP/CodeSniffer" name="JoinStringsUnitTest.php" role="test" />
       </dir>
      </dir>
      <file baseinstalldir="PHP/CodeSniffer" name="ruleset.xml" role="php" />
     </dir>
     <dir name="PEAR">
      <dir name="Docs">
       <dir name="Classes">
        <file baseinstalldir="PHP/CodeSniffer" name="ClassDeclarationStandard.xml" role="php" />
       </dir>
       <dir name="Commenting">
        <file baseinstalldir="PHP/CodeSniffer" name="ClassCommentStandard.xml" role="php" />
        <file baseinstalldir="PHP/CodeSniffer" name="FileCommentStandard.xml" role="php" />
        <file baseinstalldir="PHP/CodeSniffer" name="FunctionCommentStandard.xml" role="php" />
        <file baseinstalldir="PHP/CodeSniffer" name="InlineCommentStandard.xml" role="php" />
       </dir>
       <dir name="ControlStructures">
        <file baseinstalldir="PHP/CodeSniffer" name="ControlSignatureStandard.xml" role="php" />
        <file baseinstalldir="PHP/CodeSniffer" name="MultiLineConditionStandard.xml" role="php" />
       </dir>
       <dir name="Files">
        <file baseinstalldir="PHP/CodeSniffer" name="IncludingFileStandard.xml" role="php" />
        <file baseinstalldir="PHP/CodeSniffer" name="LineLengthStandard.xml" role="php" />
       </dir>
       <dir name="Formatting">
        <file baseinstalldir="PHP/CodeSniffer" name="MultiLineAssignmentStandard.xml" role="php" />
       </dir>
       <dir name="Functions">
        <file baseinstalldir="PHP/CodeSniffer" name="FunctionCallSignatureStandard.xml" role="php" />
        <file baseinstalldir="PHP/CodeSniffer" name="FunctionDeclarationStandard.xml" role="php" />
        <file baseinstalldir="PHP/CodeSniffer" name="ValidDefaultValueStandard.xml" role="php" />
       </dir>
       <dir name="NamingConventions">
        <file baseinstalldir="PHP/CodeSniffer" name="ValidClassNameStandard.xml" role="php" />
        <file baseinstalldir="PHP/CodeSniffer" name="ValidFunctionNameStandard.xml" role="php" />
        <file baseinstalldir="PHP/CodeSniffer" name="ValidVariableNameStandard.xml" role="php" />
       </dir>
       <dir name="WhiteSpace">
        <file baseinstalldir="PHP/CodeSniffer" name="ScopeClosingBraceStandard.xml" role="php" />
        <file baseinstalldir="PHP/CodeSniffer" name="ScopeIndentStandard.xml" role="php" />
        <file baseinstalldir="PHP/CodeSniffer" name="ObjectOperatorIndentStandard.xml" role="php" />
       </dir>
      </dir>
      <dir name="Sniffs">
       <dir name="Classes">
        <file baseinstalldir="PHP/CodeSniffer" name="ClassDeclarationSniff.php" role="php" />
       </dir>
       <dir name="Commenting">
        <file baseinstalldir="PHP/CodeSniffer" name="ClassCommentSniff.php" role="php" />
        <file baseinstalldir="PHP/CodeSniffer" name="FileCommentSniff.php" role="php" />
        <file baseinstalldir="PHP/CodeSniffer" name="FunctionCommentSniff.php" role="php" />
        <file baseinstalldir="PHP/CodeSniffer" name="InlineCommentSniff.php" role="php" />
       </dir>
       <dir name="ControlStructures">
        <file baseinstalldir="PHP/CodeSniffer" name="ControlSignatureSniff.php" role="php" />
        <file baseinstalldir="PHP/CodeSniffer" name="MultiLineConditionSniff.php" role="php" />
       </dir>
       <dir name="Files">
        <file baseinstalldir="PHP/CodeSniffer" name="IncludingFileSniff.php" role="php" />
       </dir>
       <dir name="Formatting">
        <file baseinstalldir="PHP/CodeSniffer" name="MultiLineAssignmentSniff.php" role="php" />
       </dir>
       <dir name="Functions">
        <file baseinstalldir="PHP/CodeSniffer" name="FunctionCallSignatureSniff.php" role="php" />
        <file baseinstalldir="PHP/CodeSniffer" name="FunctionDeclarationSniff.php" role="php" />
        <file baseinstalldir="PHP/CodeSniffer" name="ValidDefaultValueSniff.php" role="php" />
       </dir>
       <dir name="NamingConventions">
        <file baseinstalldir="PHP/CodeSniffer" name="ValidClassNameSniff.php" role="php" />
        <file baseinstalldir="PHP/CodeSniffer" name="ValidFunctionNameSniff.php" role="php" />
        <file baseinstalldir="PHP/CodeSniffer" name="ValidVariableNameSniff.php" role="php" />
       </dir>
       <dir name="WhiteSpace">
        <file baseinstalldir="PHP/CodeSniffer" name="ObjectOperatorIndentSniff.php" role="php" />
        <file baseinstalldir="PHP/CodeSniffer" name="ScopeClosingBraceSniff.php" role="php" />
        <file baseinstalldir="PHP/CodeSniffer" name="ScopeIndentSniff.php" role="php" />
       </dir>
      </dir>
      <dir name="Tests">
       <dir name="Classes">
        <file baseinstalldir="PHP/CodeSniffer" name="ClassDeclarationUnitTest.inc" role="test" />
        <file baseinstalldir="PHP/CodeSniffer" name="ClassDeclarationUnitTest.php" role="test" />
       </dir>
       <dir name="Commenting">
        <file baseinstalldir="PHP/CodeSniffer" name="ClassCommentUnitTest.inc" role="test" />
        <file baseinstalldir="PHP/CodeSniffer" name="ClassCommentUnitTest.php" role="test" />
        <file baseinstalldir="PHP/CodeSniffer" name="FileCommentUnitTest.inc" role="test" />
        <file baseinstalldir="PHP/CodeSniffer" name="FileCommentUnitTest.php" role="test" />
        <file baseinstalldir="PHP/CodeSniffer" name="FunctionCommentUnitTest.inc" role="test" />
        <file baseinstalldir="PHP/CodeSniffer" name="FunctionCommentUnitTest.php" role="test" />
        <file baseinstalldir="PHP/CodeSniffer" name="InlineCommentUnitTest.inc" role="test" />
        <file baseinstalldir="PHP/CodeSniffer" name="InlineCommentUnitTest.inc.fixed" role="test" />
        <file baseinstalldir="PHP/CodeSniffer" name="InlineCommentUnitTest.php" role="test" />
       </dir>
       <dir name="ControlStructures">
        <file baseinstalldir="PHP/CodeSniffer" name="ControlSignatureUnitTest.inc" role="test" />
        <file baseinstalldir="PHP/CodeSniffer" name="ControlSignatureUnitTest.php" role="test" />
        <file baseinstalldir="PHP/CodeSniffer" name="MultiLineConditionUnitTest.inc" role="test" />
        <file baseinstalldir="PHP/CodeSniffer" name="MultiLineConditionUnitTest.inc.fixed" role="test" />
        <file baseinstalldir="PHP/CodeSniffer" name="MultiLineConditionUnitTest.js" role="test" />
        <file baseinstalldir="PHP/CodeSniffer" name="MultiLineConditionUnitTest.js.fixed" role="test" />
        <file baseinstalldir="PHP/CodeSniffer" name="MultiLineConditionUnitTest.php" role="test" />
       </dir>
       <dir name="Files">
        <file baseinstalldir="PHP/CodeSniffer" name="IncludingFileUnitTest.inc" role="test" />
        <file baseinstalldir="PHP/CodeSniffer" name="IncludingFileUnitTest.inc.fixed" role="test" />
        <file baseinstalldir="PHP/CodeSniffer" name="IncludingFileUnitTest.php" role="test" />
       </dir>
       <dir name="Formatting">
        <file baseinstalldir="PHP/CodeSniffer" name="MultiLineAssignmentUnitTest.inc" role="test" />
        <file baseinstalldir="PHP/CodeSniffer" name="MultiLineAssignmentUnitTest.php" role="test" />
       </dir>
       <dir name="Functions">
        <file baseinstalldir="PHP/CodeSniffer" name="FunctionCallSignatureUnitTest.inc" role="test" />
        <file baseinstalldir="PHP/CodeSniffer" name="FunctionCallSignatureUnitTest.inc.fixed" role="test" />
        <file baseinstalldir="PHP/CodeSniffer" name="FunctionCallSignatureUnitTest.js" role="test" />
        <file baseinstalldir="PHP/CodeSniffer" name="FunctionCallSignatureUnitTest.js.fixed" role="test" />
        <file baseinstalldir="PHP/CodeSniffer" name="FunctionCallSignatureUnitTest.php" role="test" />
        <file baseinstalldir="PHP/CodeSniffer" name="FunctionDeclarationUnitTest.inc" role="test" />
        <file baseinstalldir="PHP/CodeSniffer" name="FunctionDeclarationUnitTest.inc.fixed" role="test" />
        <file baseinstalldir="PHP/CodeSniffer" name="FunctionDeclarationUnitTest.php" role="test" />
        <file baseinstalldir="PHP/CodeSniffer" name="ValidDefaultValueUnitTest.inc" role="test" />
        <file baseinstalldir="PHP/CodeSniffer" name="ValidDefaultValueUnitTest.php" role="test" />
       </dir>
       <dir name="NamingConventions">
        <file baseinstalldir="PHP/CodeSniffer" name="ValidClassNameUnitTest.inc" role="test" />
        <file baseinstalldir="PHP/CodeSniffer" name="ValidClassNameUnitTest.php" role="test" />
        <file baseinstalldir="PHP/CodeSniffer" name="ValidFunctionNameUnitTest.inc" role="test" />
        <file baseinstalldir="PHP/CodeSniffer" name="ValidFunctionNameUnitTest.php" role="test" />
        <file baseinstalldir="PHP/CodeSniffer" name="ValidVariableNameUnitTest.inc" role="test" />
        <file baseinstalldir="PHP/CodeSniffer" name="ValidVariableNameUnitTest.php" role="test" />
       </dir>
       <dir name="WhiteSpace">
        <file baseinstalldir="PHP/CodeSniffer" name="ObjectOperatorIndentUnitTest.inc" role="test" />
        <file baseinstalldir="PHP/CodeSniffer" name="ObjectOperatorIndentUnitTest.php" role="test" />
        <file baseinstalldir="PHP/CodeSniffer" name="ScopeClosingBraceUnitTest.inc" role="test" />
        <file baseinstalldir="PHP/CodeSniffer" name="ScopeClosingBraceUnitTest.inc.fixed" role="test" />
        <file baseinstalldir="PHP/CodeSniffer" name="ScopeClosingBraceUnitTest.php" role="test" />
        <file baseinstalldir="PHP/CodeSniffer" name="ScopeIndentUnitTest.inc" role="test" />
        <file baseinstalldir="PHP/CodeSniffer" name="ScopeIndentUnitTest.php" role="test" />
       </dir>
      </dir>
      <file baseinstalldir="PHP/CodeSniffer" name="ruleset.xml" role="php" />
     </dir>
     <dir name="PSR1">
      <dir name="Docs">
       <dir name="Classes">
        <file baseinstalldir="PHP/CodeSniffer" name="ClassDeclarationStandard.xml" role="php" />
       </dir>
       <dir name="Files">
        <file baseinstalldir="PHP/CodeSniffer" name="SideEffectsStandard.xml" role="php" />
       </dir>
      </dir>
      <dir name="Sniffs">
       <dir name="Classes">
        <file baseinstalldir="PHP/CodeSniffer" name="ClassDeclarationSniff.php" role="php" />
       </dir>
       <dir name="Files">
        <file baseinstalldir="PHP/CodeSniffer" name="SideEffectsSniff.php" role="php" />
       </dir>
       <dir name="Methods">
        <file baseinstalldir="PHP/CodeSniffer" name="CamelCapsMethodNameSniff.php" role="php" />
       </dir>
      </dir>
      <dir name="Tests">
       <dir name="Classes">
        <file baseinstalldir="PHP/CodeSniffer" name="ClassDeclarationUnitTest.1.inc" role="test" />
        <file baseinstalldir="PHP/CodeSniffer" name="ClassDeclarationUnitTest.2.inc" role="test" />
        <file baseinstalldir="PHP/CodeSniffer" name="ClassDeclarationUnitTest.php" role="test" />
       </dir>
       <dir name="Files">
        <file baseinstalldir="PHP/CodeSniffer" name="SideEffectsUnitTest.1.inc" role="test" />
        <file baseinstalldir="PHP/CodeSniffer" name="SideEffectsUnitTest.2.inc" role="test" />
        <file baseinstalldir="PHP/CodeSniffer" name="SideEffectsUnitTest.3.inc" role="test" />
        <file baseinstalldir="PHP/CodeSniffer" name="SideEffectsUnitTest.4.inc" role="test" />
        <file baseinstalldir="PHP/CodeSniffer" name="SideEffectsUnitTest.5.inc" role="test" />
        <file baseinstalldir="PHP/CodeSniffer" name="SideEffectsUnitTest.6.inc" role="test" />
        <file baseinstalldir="PHP/CodeSniffer" name="SideEffectsUnitTest.7.inc" role="test" />
        <file baseinstalldir="PHP/CodeSniffer" name="SideEffectsUnitTest.php" role="test" />
       </dir>
       <dir name="Methods">
        <file baseinstalldir="PHP/CodeSniffer" name="CamelCapsMethodNameUnitTest.inc" role="test" />
        <file baseinstalldir="PHP/CodeSniffer" name="CamelCapsMethodNameUnitTest.php" role="test" />
       </dir>
      </dir>
      <file baseinstalldir="PHP/CodeSniffer" name="ruleset.xml" role="php" />
     </dir>
     <dir name="PSR2">
      <dir name="Docs">
       <dir name="Classes">
        <file baseinstalldir="PHP/CodeSniffer" name="ClassDeclarationStandard.xml" role="php" />
        <file baseinstalldir="PHP/CodeSniffer" name="PropertyDeclarationStandard.xml" role="php" />
       </dir>
       <dir name="ControlStructures">
        <file baseinstalldir="PHP/CodeSniffer" name="ControlStructureSpacingStandard.xml" role="php" />
        <file baseinstalldir="PHP/CodeSniffer" name="ElseIfDeclarationStandard.xml" role="php" />
        <file baseinstalldir="PHP/CodeSniffer" name="SwitchDeclarationStandard.xml" role="php" />
       </dir>
       <dir name="Files">
        <file baseinstalldir="PHP/CodeSniffer" name="EndFileNewlineStandard.xml" role="php" />
       </dir>
       <dir name="Methods">
        <file baseinstalldir="PHP/CodeSniffer" name="MethodDeclarationStandard.xml" role="php" />
       </dir>
       <dir name="Namespaces">
        <file baseinstalldir="PHP/CodeSniffer" name="NamespaceDeclarationStandard.xml" role="php" />
        <file baseinstalldir="PHP/CodeSniffer" name="UseDeclarationStandard.xml" role="php" />
       </dir>
      </dir>
      <dir name="Sniffs">
       <dir name="Classes">
        <file baseinstalldir="PHP/CodeSniffer" name="ClassDeclarationSniff.php" role="php" />
        <file baseinstalldir="PHP/CodeSniffer" name="PropertyDeclarationSniff.php" role="php" />
       </dir>
       <dir name="ControlStructures">
        <file baseinstalldir="PHP/CodeSniffer" name="ControlStructureSpacingSniff.php" role="php" />
        <file baseinstalldir="PHP/CodeSniffer" name="ElseIfDeclarationSniff.php" role="php" />
        <file baseinstalldir="PHP/CodeSniffer" name="SwitchDeclarationSniff.php" role="php" />
       </dir>
       <dir name="Files">
        <file baseinstalldir="PHP/CodeSniffer" name="ClosingTagSniff.php" role="php" />
        <file baseinstalldir="PHP/CodeSniffer" name="EndFileNewlineSniff.php" role="php" />
       </dir>
       <dir name="Methods">
        <file baseinstalldir="PHP/CodeSniffer" name="FunctionCallSignatureSniff.php" role="php" />
        <file baseinstalldir="PHP/CodeSniffer" name="FunctionClosingBraceSniff.php" role="php" />
        <file baseinstalldir="PHP/CodeSniffer" name="MethodDeclarationSniff.php" role="php" />
       </dir>
       <dir name="Namespaces">
        <file baseinstalldir="PHP/CodeSniffer" name="NamespaceDeclarationSniff.php" role="php" />
        <file baseinstalldir="PHP/CodeSniffer" name="UseDeclarationSniff.php" role="php" />
       </dir>
      </dir>
      <dir name="Tests">
       <dir name="Classes">
        <file baseinstalldir="PHP/CodeSniffer" name="ClassDeclarationUnitTest.inc" role="test" />
        <file baseinstalldir="PHP/CodeSniffer" name="ClassDeclarationUnitTest.inc.fixed" role="test" />
        <file baseinstalldir="PHP/CodeSniffer" name="ClassDeclarationUnitTest.php" role="test" />
        <file baseinstalldir="PHP/CodeSniffer" name="PropertyDeclarationUnitTest.inc" role="test" />
        <file baseinstalldir="PHP/CodeSniffer" name="PropertyDeclarationUnitTest.php" role="test" />
       </dir>
       <dir name="ControlStructures">
        <file baseinstalldir="PHP/CodeSniffer" name="ControlStructureSpacingUnitTest.inc" role="test" />
        <file baseinstalldir="PHP/CodeSniffer" name="ControlStructureSpacingUnitTest.inc.fixed" role="test" />
        <file baseinstalldir="PHP/CodeSniffer" name="ControlStructureSpacingUnitTest.php" role="test" />
        <file baseinstalldir="PHP/CodeSniffer" name="ElseIfDeclarationUnitTest.inc" role="test" />
        <file baseinstalldir="PHP/CodeSniffer" name="ElseIfDeclarationUnitTest.inc.fixed" role="test" />
        <file baseinstalldir="PHP/CodeSniffer" name="ElseIfDeclarationUnitTest.php" role="test" />
        <file baseinstalldir="PHP/CodeSniffer" name="SwitchDeclarationUnitTest.inc" role="test" />
        <file baseinstalldir="PHP/CodeSniffer" name="SwitchDeclarationUnitTest.inc.fixed" role="test" />
        <file baseinstalldir="PHP/CodeSniffer" name="SwitchDeclarationUnitTest.php" role="test" />
       </dir>
       <dir name="Files">
        <file baseinstalldir="PHP/CodeSniffer" name="ClosingTagUnitTest.1.inc" role="test" />
        <file baseinstalldir="PHP/CodeSniffer" name="ClosingTagUnitTest.1.inc.fixed" role="test" />
        <file baseinstalldir="PHP/CodeSniffer" name="ClosingTagUnitTest.2.inc" role="test" />
        <file baseinstalldir="PHP/CodeSniffer" name="ClosingTagUnitTest.3.inc" role="test" />
        <file baseinstalldir="PHP/CodeSniffer" name="ClosingTagUnitTest.4.inc" role="test" />
        <file baseinstalldir="PHP/CodeSniffer" name="ClosingTagUnitTest.4.inc.fixed" role="test" />
        <file baseinstalldir="PHP/CodeSniffer" name="ClosingTagUnitTest.5.inc" role="test" />
        <file baseinstalldir="PHP/CodeSniffer" name="ClosingTagUnitTest.php" role="test" />
        <file baseinstalldir="PHP/CodeSniffer" name="EndFileNewlineUnitTest.1.inc" role="test" />
        <file baseinstalldir="PHP/CodeSniffer" name="EndFileNewlineUnitTest.2.inc" role="test" />
        <file baseinstalldir="PHP/CodeSniffer" name="EndFileNewlineUnitTest.3.inc" role="test" />
        <file baseinstalldir="PHP/CodeSniffer" name="EndFileNewlineUnitTest.4.inc" role="test" />
        <file baseinstalldir="PHP/CodeSniffer" name="EndFileNewlineUnitTest.5.inc" role="test" />
        <file baseinstalldir="PHP/CodeSniffer" name="EndFileNewlineUnitTest.php" role="test" />
       </dir>
       <dir name="Methods">
        <file baseinstalldir="PHP/CodeSniffer" name="FunctionCallSignatureUnitTest.inc" role="test" />
        <file baseinstalldir="PHP/CodeSniffer" name="FunctionCallSignatureUnitTest.inc.fixed" role="test" />
        <file baseinstalldir="PHP/CodeSniffer" name="FunctionCallSignatureUnitTest.php" role="test" />
        <file baseinstalldir="PHP/CodeSniffer" name="FunctionClosingBraceUnitTest.inc" role="test" />
        <file baseinstalldir="PHP/CodeSniffer" name="FunctionClosingBraceUnitTest.inc.fixed" role="test" />
        <file baseinstalldir="PHP/CodeSniffer" name="FunctionClosingBraceUnitTest.php" role="test" />
        <file baseinstalldir="PHP/CodeSniffer" name="MethodDeclarationUnitTest.inc" role="test" />
        <file baseinstalldir="PHP/CodeSniffer" name="MethodDeclarationUnitTest.inc.fixed" role="test" />
        <file baseinstalldir="PHP/CodeSniffer" name="MethodDeclarationUnitTest.php" role="test" />
       </dir>
       <dir name="Namespaces">
        <file baseinstalldir="PHP/CodeSniffer" name="NamespaceDeclarationUnitTest.inc" role="test" />
        <file baseinstalldir="PHP/CodeSniffer" name="NamespaceDeclarationUnitTest.inc.fixed" role="test" />
        <file baseinstalldir="PHP/CodeSniffer" name="NamespaceDeclarationUnitTest.php" role="test" />
        <file baseinstalldir="PHP/CodeSniffer" name="UseDeclarationUnitTest.1.inc" role="test" />
        <file baseinstalldir="PHP/CodeSniffer" name="UseDeclarationUnitTest.2.inc" role="test" />
        <file baseinstalldir="PHP/CodeSniffer" name="UseDeclarationUnitTest.2.inc.fixed" role="test" />
        <file baseinstalldir="PHP/CodeSniffer" name="UseDeclarationUnitTest.3.inc" role="test" />
        <file baseinstalldir="PHP/CodeSniffer" name="UseDeclarationUnitTest.3.inc.fixed" role="test" />
        <file baseinstalldir="PHP/CodeSniffer" name="UseDeclarationUnitTest.4.inc" role="test" />
        <file baseinstalldir="PHP/CodeSniffer" name="UseDeclarationUnitTest.php" role="test" />
       </dir>
      </dir>
      <file baseinstalldir="PHP/CodeSniffer" name="ruleset.xml" role="php" />
     </dir>
     <dir name="Squiz">
      <dir name="Docs">
       <dir name="Arrays">
        <file baseinstalldir="PHP/CodeSniffer" name="ArrayBracketSpacingStandard.xml" role="php" />
        <file baseinstalldir="PHP/CodeSniffer" name="ArrayDeclarationStandard.xml" role="php" />
       </dir>
       <dir name="Classes">
        <file baseinstalldir="PHP/CodeSniffer" name="LowercaseClassKeywordsStandard.xml" role="php" />
        <file baseinstalldir="PHP/CodeSniffer" name="SelfMemberReferenceStandard.xml" role="php" />
       </dir>
       <dir name="Commenting">
        <file baseinstalldir="PHP/CodeSniffer" name="DocCommentAlignmentStandard.xml" role="php" />
        <file baseinstalldir="PHP/CodeSniffer" name="FunctionCommentThrowTagStandard.xml" role="php" />
       </dir>
       <dir name="ControlStructures">
        <file baseinstalldir="PHP/CodeSniffer" name="ForEachLoopDeclarationStandard.xml" role="php" />
        <file baseinstalldir="PHP/CodeSniffer" name="ForLoopDeclarationStandard.xml" role="php" />
        <file baseinstalldir="PHP/CodeSniffer" name="LowercaseDeclarationStandard.xml" role="php" />
       </dir>
       <dir name="Functions">
        <file baseinstalldir="PHP/CodeSniffer" name="FunctionDuplicateArgumentStandard.xml" role="php" />
        <file baseinstalldir="PHP/CodeSniffer" name="LowercaseFunctionKeywordsStandard.xml" role="php" />
       </dir>
       <dir name="Scope">
        <file baseinstalldir="PHP/CodeSniffer" name="StaticThisUsageStandard.xml" role="php" />
       </dir>
       <dir name="Strings">
        <file baseinstalldir="PHP/CodeSniffer" name="EchoedStringsStandard.xml" role="php" />
       </dir>
       <dir name="WhiteSpace">
        <file baseinstalldir="PHP/CodeSniffer" name="CastSpacingStandard.xml" role="php" />
        <file baseinstalldir="PHP/CodeSniffer" name="FunctionOpeningBraceStandard.xml" role="php" />
        <file baseinstalldir="PHP/CodeSniffer" name="LanguageConstructSpacingStandard.xml" role="php" />
        <file baseinstalldir="PHP/CodeSniffer" name="ObjectOperatorSpacingStandard.xml" role="php" />
        <file baseinstalldir="PHP/CodeSniffer" name="ScopeKeywordSpacingStandard.xml" role="php" />
        <file baseinstalldir="PHP/CodeSniffer" name="SemicolonSpacingStandard.xml" role="php" />
       </dir>
      </dir>
      <dir name="Sniffs">
       <dir name="Arrays">
        <file baseinstalldir="PHP/CodeSniffer" name="ArrayBracketSpacingSniff.php" role="php" />
        <file baseinstalldir="PHP/CodeSniffer" name="ArrayDeclarationSniff.php" role="php" />
       </dir>
       <dir name="Classes">
        <file baseinstalldir="PHP/CodeSniffer" name="ClassDeclarationSniff.php" role="php" />
        <file baseinstalldir="PHP/CodeSniffer" name="ClassFileNameSniff.php" role="php" />
        <file baseinstalldir="PHP/CodeSniffer" name="DuplicatePropertySniff.php" role="php" />
        <file baseinstalldir="PHP/CodeSniffer" name="LowercaseClassKeywordsSniff.php" role="php" />
        <file baseinstalldir="PHP/CodeSniffer" name="SelfMemberReferenceSniff.php" role="php" />
        <file baseinstalldir="PHP/CodeSniffer" name="ValidClassNameSniff.php" role="php" />
       </dir>
       <dir name="Commenting">
        <file baseinstalldir="PHP/CodeSniffer" name="BlockCommentSniff.php" role="php" />
        <file baseinstalldir="PHP/CodeSniffer" name="ClassCommentSniff.php" role="php" />
        <file baseinstalldir="PHP/CodeSniffer" name="ClosingDeclarationCommentSniff.php" role="php" />
        <file baseinstalldir="PHP/CodeSniffer" name="DocCommentAlignmentSniff.php" role="php" />
        <file baseinstalldir="PHP/CodeSniffer" name="EmptyCatchCommentSniff.php" role="php" />
        <file baseinstalldir="PHP/CodeSniffer" name="FileCommentSniff.php" role="php" />
        <file baseinstalldir="PHP/CodeSniffer" name="FunctionCommentThrowTagSniff.php" role="php" />
        <file baseinstalldir="PHP/CodeSniffer" name="FunctionCommentSniff.php" role="php" />
        <file baseinstalldir="PHP/CodeSniffer" name="InlineCommentSniff.php" role="php" />
        <file baseinstalldir="PHP/CodeSniffer" name="LongConditionClosingCommentSniff.php" role="php" />
        <file baseinstalldir="PHP/CodeSniffer" name="PostStatementCommentSniff.php" role="php" />
        <file baseinstalldir="PHP/CodeSniffer" name="VariableCommentSniff.php" role="php" />
       </dir>
       <dir name="ControlStructures">
        <file baseinstalldir="PHP/CodeSniffer" name="ControlSignatureSniff.php" role="php" />
        <file baseinstalldir="PHP/CodeSniffer" name="ElseIfDeclarationSniff.php" role="php" />
        <file baseinstalldir="PHP/CodeSniffer" name="ForEachLoopDeclarationSniff.php" role="php" />
        <file baseinstalldir="PHP/CodeSniffer" name="ForLoopDeclarationSniff.php" role="php" />
        <file baseinstalldir="PHP/CodeSniffer" name="InlineIfDeclarationSniff.php" role="php" />
        <file baseinstalldir="PHP/CodeSniffer" name="LowercaseDeclarationSniff.php" role="php" />
        <file baseinstalldir="PHP/CodeSniffer" name="SwitchDeclarationSniff.php" role="php" />
       </dir>
       <dir name="CSS">
        <file baseinstalldir="PHP/CodeSniffer" name="ClassDefinitionClosingBraceSpaceSniff.php" role="php" />
        <file baseinstalldir="PHP/CodeSniffer" name="ClassDefinitionNameSpacingSniff.php" role="php" />
        <file baseinstalldir="PHP/CodeSniffer" name="ClassDefinitionOpeningBraceSpaceSniff.php" role="php" />
        <file baseinstalldir="PHP/CodeSniffer" name="ColonSpacingSniff.php" role="php" />
        <file baseinstalldir="PHP/CodeSniffer" name="ColourDefinitionSniff.php" role="php" />
        <file baseinstalldir="PHP/CodeSniffer" name="DisallowMultipleStyleDefinitionsSniff.php" role="php" />
        <file baseinstalldir="PHP/CodeSniffer" name="DuplicateClassDefinitionSniff.php" role="php" />
        <file baseinstalldir="PHP/CodeSniffer" name="DuplicateStyleDefinitionSniff.php" role="php" />
        <file baseinstalldir="PHP/CodeSniffer" name="EmptyClassDefinitionSniff.php" role="php" />
        <file baseinstalldir="PHP/CodeSniffer" name="EmptyStyleDefinitionSniff.php" role="php" />
        <file baseinstalldir="PHP/CodeSniffer" name="ForbiddenStylesSniff.php" role="php" />
        <file baseinstalldir="PHP/CodeSniffer" name="IndentationSniff.php" role="php" />
        <file baseinstalldir="PHP/CodeSniffer" name="LowercaseStyleDefinitionSniff.php" role="php" />
        <file baseinstalldir="PHP/CodeSniffer" name="MissingColonSniff.php" role="php" />
        <file baseinstalldir="PHP/CodeSniffer" name="NamedColoursSniff.php" role="php" />
        <file baseinstalldir="PHP/CodeSniffer" name="OpacitySniff.php" role="php" />
        <file baseinstalldir="PHP/CodeSniffer" name="SemicolonSpacingSniff.php" role="php" />
        <file baseinstalldir="PHP/CodeSniffer" name="ShorthandSizeSniff.php" role="php" />
       </dir>
       <dir name="Debug">
        <file baseinstalldir="PHP/CodeSniffer" name="JavaScriptLintSniff.php" role="php" />
        <file baseinstalldir="PHP/CodeSniffer" name="JSLintSniff.php" role="php" />
       </dir>
       <dir name="Files">
        <file baseinstalldir="PHP/CodeSniffer" name="FileExtensionSniff.php" role="php" />
       </dir>
       <dir name="Formatting">
        <file baseinstalldir="PHP/CodeSniffer" name="OperatorBracketSniff.php" role="php" />
       </dir>
       <dir name="Functions">
        <file baseinstalldir="PHP/CodeSniffer" name="FunctionDeclarationArgumentSpacingSniff.php" role="php" />
        <file baseinstalldir="PHP/CodeSniffer" name="FunctionDeclarationSniff.php" role="php" />
        <file baseinstalldir="PHP/CodeSniffer" name="FunctionDuplicateArgumentSniff.php" role="php" />
        <file baseinstalldir="PHP/CodeSniffer" name="GlobalFunctionSniff.php" role="php" />
        <file baseinstalldir="PHP/CodeSniffer" name="LowercaseFunctionKeywordsSniff.php" role="php" />
        <file baseinstalldir="PHP/CodeSniffer" name="MultiLineFunctionDeclarationSniff.php" role="php" />
       </dir>
       <dir name="NamingConventions">
        <file baseinstalldir="PHP/CodeSniffer" name="ValidFunctionNameSniff.php" role="php" />
        <file baseinstalldir="PHP/CodeSniffer" name="ValidVariableNameSniff.php" role="php" />
       </dir>
       <dir name="Objects">
        <file baseinstalldir="PHP/CodeSniffer" name="DisallowObjectStringIndexSniff.php" role="php" />
        <file baseinstalldir="PHP/CodeSniffer" name="ObjectInstantiationSniff.php" role="php" />
        <file baseinstalldir="PHP/CodeSniffer" name="ObjectMemberCommaSniff.php" role="php" />
       </dir>
       <dir name="Operators">
        <file baseinstalldir="PHP/CodeSniffer" name="ComparisonOperatorUsageSniff.php" role="php" />
        <file baseinstalldir="PHP/CodeSniffer" name="IncrementDecrementUsageSniff.php" role="php" />
        <file baseinstalldir="PHP/CodeSniffer" name="ValidLogicalOperatorsSniff.php" role="php" />
       </dir>
       <dir name="PHP">
        <file baseinstalldir="PHP/CodeSniffer" name="CommentedOutCodeSniff.php" role="php" />
        <file baseinstalldir="PHP/CodeSniffer" name="DisallowBooleanStatementSniff.php" role="php" />
        <file baseinstalldir="PHP/CodeSniffer" name="DisallowComparisonAssignmentSniff.php" role="php" />
        <file baseinstalldir="PHP/CodeSniffer" name="DisallowInlineIfSniff.php" role="php" />
        <file baseinstalldir="PHP/CodeSniffer" name="DisallowMultipleAssignmentsSniff.php" role="php" />
        <file baseinstalldir="PHP/CodeSniffer" name="DisallowObEndFlushSniff.php" role="php" />
        <file baseinstalldir="PHP/CodeSniffer" name="DisallowSizeFunctionsInLoopsSniff.php" role="php" />
        <file baseinstalldir="PHP/CodeSniffer" name="DiscouragedFunctionsSniff.php" role="php" />
        <file baseinstalldir="PHP/CodeSniffer" name="EmbeddedPhpSniff.php" role="php" />
        <file baseinstalldir="PHP/CodeSniffer" name="EvalSniff.php" role="php" />
        <file baseinstalldir="PHP/CodeSniffer" name="ForbiddenFunctionsSniff.php" role="php" />
        <file baseinstalldir="PHP/CodeSniffer" name="GlobalKeywordSniff.php" role="php" />
        <file baseinstalldir="PHP/CodeSniffer" name="HeredocSniff.php" role="php" />
        <file baseinstalldir="PHP/CodeSniffer" name="InnerFunctionsSniff.php" role="php" />
        <file baseinstalldir="PHP/CodeSniffer" name="LowercasePHPFunctionsSniff.php" role="php" />
        <file baseinstalldir="PHP/CodeSniffer" name="NonExecutableCodeSniff.php" role="php" />
       </dir>
       <dir name="Scope">
        <file baseinstalldir="PHP/CodeSniffer" name="MemberVarScopeSniff.php" role="php" />
        <file baseinstalldir="PHP/CodeSniffer" name="MethodScopeSniff.php" role="php" />
        <file baseinstalldir="PHP/CodeSniffer" name="StaticThisUsageSniff.php" role="php" />
       </dir>
       <dir name="Strings">
        <file baseinstalldir="PHP/CodeSniffer" name="ConcatenationSpacingSniff.php" role="php" />
        <file baseinstalldir="PHP/CodeSniffer" name="DoubleQuoteUsageSniff.php" role="php" />
        <file baseinstalldir="PHP/CodeSniffer" name="EchoedStringsSniff.php" role="php" />
       </dir>
       <dir name="WhiteSpace">
        <file baseinstalldir="PHP/CodeSniffer" name="CastSpacingSniff.php" role="php" />
        <file baseinstalldir="PHP/CodeSniffer" name="ControlStructureSpacingSniff.php" role="php" />
        <file baseinstalldir="PHP/CodeSniffer" name="FunctionClosingBraceSpaceSniff.php" role="php" />
        <file baseinstalldir="PHP/CodeSniffer" name="FunctionOpeningBraceSpaceSniff.php" role="php" />
        <file baseinstalldir="PHP/CodeSniffer" name="FunctionSpacingSniff.php" role="php" />
        <file baseinstalldir="PHP/CodeSniffer" name="LanguageConstructSpacingSniff.php" role="php" />
        <file baseinstalldir="PHP/CodeSniffer" name="LogicalOperatorSpacingSniff.php" role="php" />
        <file baseinstalldir="PHP/CodeSniffer" name="MemberVarSpacingSniff.php" role="php" />
        <file baseinstalldir="PHP/CodeSniffer" name="ObjectOperatorSpacingSniff.php" role="php" />
        <file baseinstalldir="PHP/CodeSniffer" name="OperatorSpacingSniff.php" role="php" />
        <file baseinstalldir="PHP/CodeSniffer" name="PropertyLabelSpacingSniff.php" role="php" />
        <file baseinstalldir="PHP/CodeSniffer" name="ScopeClosingBraceSniff.php" role="php" />
        <file baseinstalldir="PHP/CodeSniffer" name="ScopeKeywordSpacingSniff.php" role="php" />
        <file baseinstalldir="PHP/CodeSniffer" name="SemicolonSpacingSniff.php" role="php" />
        <file baseinstalldir="PHP/CodeSniffer" name="SuperfluousWhitespaceSniff.php" role="php" />
       </dir>
      </dir>
      <dir name="Tests">
       <dir name="Arrays">
        <file baseinstalldir="PHP/CodeSniffer" name="ArrayBracketSpacingUnitTest.inc" role="test" />
        <file baseinstalldir="PHP/CodeSniffer" name="ArrayBracketSpacingUnitTest.php" role="test" />
        <file baseinstalldir="PHP/CodeSniffer" name="ArrayDeclarationUnitTest.1.inc" role="test" />
        <file baseinstalldir="PHP/CodeSniffer" name="ArrayDeclarationUnitTest.1.inc.fixed" role="test" />
        <file baseinstalldir="PHP/CodeSniffer" name="ArrayDeclarationUnitTest.2.inc" role="test" />
        <file baseinstalldir="PHP/CodeSniffer" name="ArrayDeclarationUnitTest.2.inc.fixed" role="test" />
        <file baseinstalldir="PHP/CodeSniffer" name="ArrayDeclarationUnitTest.php" role="test" />
       </dir>
       <dir name="Classes">
        <file baseinstalldir="PHP/CodeSniffer" name="ClassDeclarationUnitTest.inc" role="test" />
        <file baseinstalldir="PHP/CodeSniffer" name="ClassDeclarationUnitTest.inc.fixed" role="test" />
        <file baseinstalldir="PHP/CodeSniffer" name="ClassDeclarationUnitTest.php" role="test" />
        <file baseinstalldir="PHP/CodeSniffer" name="ClassFileNameUnitTest.inc" role="test" />
        <file baseinstalldir="PHP/CodeSniffer" name="ClassFileNameUnitTest.php" role="test" />
        <file baseinstalldir="PHP/CodeSniffer" name="DuplicatePropertyUnitTest.js" role="test" />
        <file baseinstalldir="PHP/CodeSniffer" name="DuplicatePropertyUnitTest.php" role="test" />
        <file baseinstalldir="PHP/CodeSniffer" name="LowercaseClassKeywordsUnitTest.inc" role="test" />
        <file baseinstalldir="PHP/CodeSniffer" name="LowercaseClassKeywordsUnitTest.php" role="test" />
        <file baseinstalldir="PHP/CodeSniffer" name="SelfMemberReferenceUnitTest.inc" role="test" />
        <file baseinstalldir="PHP/CodeSniffer" name="SelfMemberReferenceUnitTest.inc.fixed" role="test" />
        <file baseinstalldir="PHP/CodeSniffer" name="SelfMemberReferenceUnitTest.php" role="test" />
        <file baseinstalldir="PHP/CodeSniffer" name="ValidClassNameUnitTest.inc" role="test" />
        <file baseinstalldir="PHP/CodeSniffer" name="ValidClassNameUnitTest.php" role="test" />
       </dir>
       <dir name="Commenting">
        <file baseinstalldir="PHP/CodeSniffer" name="BlockCommentUnitTest.inc" role="test" />
        <file baseinstalldir="PHP/CodeSniffer" name="BlockCommentUnitTest.inc.fixed" role="test" />
        <file baseinstalldir="PHP/CodeSniffer" name="BlockCommentUnitTest.php" role="test" />
        <file baseinstalldir="PHP/CodeSniffer" name="ClassCommentUnitTest.inc" role="test" />
        <file baseinstalldir="PHP/CodeSniffer" name="ClassCommentUnitTest.php" role="test" />
        <file baseinstalldir="PHP/CodeSniffer" name="ClosingDeclarationCommentUnitTest.inc" role="test" />
        <file baseinstalldir="PHP/CodeSniffer" name="ClosingDeclarationCommentUnitTest.php" role="test" />
        <file baseinstalldir="PHP/CodeSniffer" name="DocCommentAlignmentUnitTest.inc" role="test" />
        <file baseinstalldir="PHP/CodeSniffer" name="DocCommentAlignmentUnitTest.inc.fixed" role="test" />
        <file baseinstalldir="PHP/CodeSniffer" name="DocCommentAlignmentUnitTest.js" role="test" />
        <file baseinstalldir="PHP/CodeSniffer" name="DocCommentAlignmentUnitTest.js.fixed" role="test" />
        <file baseinstalldir="PHP/CodeSniffer" name="DocCommentAlignmentUnitTest.php" role="test" />
        <file baseinstalldir="PHP/CodeSniffer" name="EmptyCatchCommentUnitTest.inc" role="test" />
        <file baseinstalldir="PHP/CodeSniffer" name="EmptyCatchCommentUnitTest.php" role="test" />
        <file baseinstalldir="PHP/CodeSniffer" name="FileCommentUnitTest.inc" role="test" />
        <file baseinstalldir="PHP/CodeSniffer" name="FileCommentUnitTest.1.inc" role="test" />
        <file baseinstalldir="PHP/CodeSniffer" name="FileCommentUnitTest.js" role="test" />
        <file baseinstalldir="PHP/CodeSniffer" name="FileCommentUnitTest.1.js" role="test" />
        <file baseinstalldir="PHP/CodeSniffer" name="FileCommentUnitTest.php" role="test" />
        <file baseinstalldir="PHP/CodeSniffer" name="FunctionCommentThrowTagUnitTest.inc" role="test" />
        <file baseinstalldir="PHP/CodeSniffer" name="FunctionCommentThrowTagUnitTest.php" role="test" />
        <file baseinstalldir="PHP/CodeSniffer" name="FunctionCommentUnitTest.inc" role="test" />
        <file baseinstalldir="PHP/CodeSniffer" name="FunctionCommentUnitTest.php" role="test" />
        <file baseinstalldir="PHP/CodeSniffer" name="InlineCommentUnitTest.inc" role="test" />
        <file baseinstalldir="PHP/CodeSniffer" name="InlineCommentUnitTest.inc.fixed" role="test" />
        <file baseinstalldir="PHP/CodeSniffer" name="InlineCommentUnitTest.js" role="test" />
        <file baseinstalldir="PHP/CodeSniffer" name="InlineCommentUnitTest.php" role="test" />
        <file baseinstalldir="PHP/CodeSniffer" name="LongConditionClosingCommentUnitTest.inc" role="test" />
        <file baseinstalldir="PHP/CodeSniffer" name="LongConditionClosingCommentUnitTest.js" role="test" />
        <file baseinstalldir="PHP/CodeSniffer" name="LongConditionClosingCommentUnitTest.php" role="test" />
        <file baseinstalldir="PHP/CodeSniffer" name="PostStatementCommentUnitTest.inc" role="test" />
        <file baseinstalldir="PHP/CodeSniffer" name="PostStatementCommentUnitTest.js" role="test" />
        <file baseinstalldir="PHP/CodeSniffer" name="PostStatementCommentUnitTest.php" role="test" />
        <file baseinstalldir="PHP/CodeSniffer" name="VariableCommentUnitTest.inc" role="test" />
        <file baseinstalldir="PHP/CodeSniffer" name="VariableCommentUnitTest.php" role="test" />
       </dir>
       <dir name="ControlStructures">
        <file baseinstalldir="PHP/CodeSniffer" name="ControlSignatureUnitTest.inc" role="test" />
        <file baseinstalldir="PHP/CodeSniffer" name="ControlSignatureUnitTest.inc.fixed" role="test" />
        <file baseinstalldir="PHP/CodeSniffer" name="ControlSignatureUnitTest.js" role="test" />
        <file baseinstalldir="PHP/CodeSniffer" name="ControlSignatureUnitTest.js.fixed" role="test" />
        <file baseinstalldir="PHP/CodeSniffer" name="ControlSignatureUnitTest.php" role="test" />
        <file baseinstalldir="PHP/CodeSniffer" name="ElseIfDeclarationUnitTest.inc" role="test" />
        <file baseinstalldir="PHP/CodeSniffer" name="ElseIfDeclarationUnitTest.php" role="test" />
        <file baseinstalldir="PHP/CodeSniffer" name="ForEachLoopDeclarationUnitTest.inc" role="test" />
        <file baseinstalldir="PHP/CodeSniffer" name="ForEachLoopDeclarationUnitTest.inc.fixed" role="test" />
        <file baseinstalldir="PHP/CodeSniffer" name="ForEachLoopDeclarationUnitTest.php" role="test" />
        <file baseinstalldir="PHP/CodeSniffer" name="ForLoopDeclarationUnitTest.inc" role="test" />
        <file baseinstalldir="PHP/CodeSniffer" name="ForLoopDeclarationUnitTest.js" role="test" />
        <file baseinstalldir="PHP/CodeSniffer" name="ForLoopDeclarationUnitTest.php" role="test" />
        <file baseinstalldir="PHP/CodeSniffer" name="InlineIfDeclarationUnitTest.inc" role="test" />
        <file baseinstalldir="PHP/CodeSniffer" name="InlineIfDeclarationUnitTest.php" role="test" />
        <file baseinstalldir="PHP/CodeSniffer" name="LowercaseDeclarationUnitTest.inc" role="test" />
        <file baseinstalldir="PHP/CodeSniffer" name="LowercaseDeclarationUnitTest.php" role="test" />
        <file baseinstalldir="PHP/CodeSniffer" name="SwitchDeclarationUnitTest.inc" role="test" />
        <file baseinstalldir="PHP/CodeSniffer" name="SwitchDeclarationUnitTest.js" role="test" />
        <file baseinstalldir="PHP/CodeSniffer" name="SwitchDeclarationUnitTest.php" role="test" />
       </dir>
       <dir name="CSS">
        <file baseinstalldir="PHP/CodeSniffer" name="ClassDefinitionClosingBraceSpaceUnitTest.css" role="test" />
        <file baseinstalldir="PHP/CodeSniffer" name="ClassDefinitionClosingBraceSpaceUnitTest.php" role="test" />
        <file baseinstalldir="PHP/CodeSniffer" name="ClassDefinitionNameSpacingUnitTest.css" role="test" />
        <file baseinstalldir="PHP/CodeSniffer" name="ClassDefinitionNameSpacingUnitTest.php" role="test" />
        <file baseinstalldir="PHP/CodeSniffer" name="ClassDefinitionOpeningBraceSpaceUnitTest.css" role="test" />
        <file baseinstalldir="PHP/CodeSniffer" name="ClassDefinitionOpeningBraceSpaceUnitTest.php" role="test" />
        <file baseinstalldir="PHP/CodeSniffer" name="ColonSpacingUnitTest.css" role="test" />
        <file baseinstalldir="PHP/CodeSniffer" name="ColonSpacingUnitTest.php" role="test" />
        <file baseinstalldir="PHP/CodeSniffer" name="ColourDefinitionUnitTest.css" role="test" />
        <file baseinstalldir="PHP/CodeSniffer" name="ColourDefinitionUnitTest.php" role="test" />
        <file baseinstalldir="PHP/CodeSniffer" name="DisallowMultipleStyleDefinitionsUnitTest.css" role="test" />
        <file baseinstalldir="PHP/CodeSniffer" name="DisallowMultipleStyleDefinitionsUnitTest.php" role="test" />
        <file baseinstalldir="PHP/CodeSniffer" name="DuplicateClassDefinitionUnitTest.css" role="test" />
        <file baseinstalldir="PHP/CodeSniffer" name="DuplicateClassDefinitionUnitTest.php" role="test" />
        <file baseinstalldir="PHP/CodeSniffer" name="DuplicateStyleDefinitionUnitTest.css" role="test" />
        <file baseinstalldir="PHP/CodeSniffer" name="DuplicateStyleDefinitionUnitTest.php" role="test" />
        <file baseinstalldir="PHP/CodeSniffer" name="EmptyClassDefinitionUnitTest.css" role="test" />
        <file baseinstalldir="PHP/CodeSniffer" name="EmptyClassDefinitionUnitTest.php" role="test" />
        <file baseinstalldir="PHP/CodeSniffer" name="EmptyStyleDefinitionUnitTest.css" role="test" />
        <file baseinstalldir="PHP/CodeSniffer" name="EmptyStyleDefinitionUnitTest.php" role="test" />
        <file baseinstalldir="PHP/CodeSniffer" name="ForbiddenStylesUnitTest.css" role="test" />
        <file baseinstalldir="PHP/CodeSniffer" name="ForbiddenStylesUnitTest.php" role="test" />
        <file baseinstalldir="PHP/CodeSniffer" name="IndentationUnitTest.css" role="test" />
        <file baseinstalldir="PHP/CodeSniffer" name="IndentationUnitTest.css.fixed" role="test" />
        <file baseinstalldir="PHP/CodeSniffer" name="IndentationUnitTest.php" role="test" />
        <file baseinstalldir="PHP/CodeSniffer" name="LowercaseStyleDefinitionUnitTest.css" role="test" />
        <file baseinstalldir="PHP/CodeSniffer" name="LowercaseStyleDefinitionUnitTest.php" role="test" />
        <file baseinstalldir="PHP/CodeSniffer" name="MissingColonUnitTest.css" role="test" />
        <file baseinstalldir="PHP/CodeSniffer" name="MissingColonUnitTest.php" role="test" />
        <file baseinstalldir="PHP/CodeSniffer" name="NamedColoursUnitTest.css" role="test" />
        <file baseinstalldir="PHP/CodeSniffer" name="NamedColoursUnitTest.php" role="test" />
        <file baseinstalldir="PHP/CodeSniffer" name="OpacityUnitTest.css" role="test" />
        <file baseinstalldir="PHP/CodeSniffer" name="OpacityUnitTest.php" role="test" />
        <file baseinstalldir="PHP/CodeSniffer" name="SemicolonSpacingUnitTest.css" role="test" />
        <file baseinstalldir="PHP/CodeSniffer" name="SemicolonSpacingUnitTest.php" role="test" />
        <file baseinstalldir="PHP/CodeSniffer" name="ShorthandSizeUnitTest.css" role="test" />
        <file baseinstalldir="PHP/CodeSniffer" name="ShorthandSizeUnitTest.php" role="test" />
       </dir>
       <dir name="Debug">
        <file baseinstalldir="PHP/CodeSniffer" name="JavaScriptLintUnitTest.js" role="test" />
        <file baseinstalldir="PHP/CodeSniffer" name="JavaScriptLintUnitTest.php" role="test" />
        <file baseinstalldir="PHP/CodeSniffer" name="JSLintUnitTest.js" role="test" />
        <file baseinstalldir="PHP/CodeSniffer" name="JSLintUnitTest.php" role="test" />
       </dir>
       <dir name="Files">
        <file baseinstalldir="PHP/CodeSniffer" name="FileExtensionUnitTest.1.inc" role="test" />
        <file baseinstalldir="PHP/CodeSniffer" name="FileExtensionUnitTest.2.inc" role="test" />
        <file baseinstalldir="PHP/CodeSniffer" name="FileExtensionUnitTest.3.inc" role="test" />
        <file baseinstalldir="PHP/CodeSniffer" name="FileExtensionUnitTest.4.inc" role="test" />
        <file baseinstalldir="PHP/CodeSniffer" name="FileExtensionUnitTest.php" role="test" />
       </dir>
       <dir name="Formatting">
        <file baseinstalldir="PHP/CodeSniffer" name="OperatorBracketUnitTest.inc" role="test" />
        <file baseinstalldir="PHP/CodeSniffer" name="OperatorBracketUnitTest.js" role="test" />
        <file baseinstalldir="PHP/CodeSniffer" name="OperatorBracketUnitTest.php" role="test" />
       </dir>
       <dir name="Functions">
        <file baseinstalldir="PHP/CodeSniffer" name="FunctionDeclarationArgumentSpacingUnitTest.inc" role="test" />
        <file baseinstalldir="PHP/CodeSniffer" name="FunctionDeclarationArgumentSpacingUnitTest.inc.fixed" role="test" />
        <file baseinstalldir="PHP/CodeSniffer" name="FunctionDeclarationArgumentSpacingUnitTest.php" role="test" />
        <file baseinstalldir="PHP/CodeSniffer" name="FunctionDeclarationUnitTest.inc" role="test" />
        <file baseinstalldir="PHP/CodeSniffer" name="FunctionDeclarationUnitTest.php" role="test" />
        <file baseinstalldir="PHP/CodeSniffer" name="FunctionDuplicateArgumentUnitTest.inc" role="test" />
        <file baseinstalldir="PHP/CodeSniffer" name="FunctionDuplicateArgumentUnitTest.php" role="test" />
        <file baseinstalldir="PHP/CodeSniffer" name="GlobalFunctionUnitTest.inc" role="test" />
        <file baseinstalldir="PHP/CodeSniffer" name="GlobalFunctionUnitTest.php" role="test" />
        <file baseinstalldir="PHP/CodeSniffer" name="LowercaseFunctionKeywordsUnitTest.inc" role="test" />
        <file baseinstalldir="PHP/CodeSniffer" name="LowercaseFunctionKeywordsUnitTest.php" role="test" />
        <file baseinstalldir="PHP/CodeSniffer" name="MultiLineFunctionDeclarationUnitTest.inc" role="test" />
        <file baseinstalldir="PHP/CodeSniffer" name="MultiLineFunctionDeclarationUnitTest.js" role="test" />
        <file baseinstalldir="PHP/CodeSniffer" name="MultiLineFunctionDeclarationUnitTest.php" role="test" />
       </dir>
       <dir name="NamingConventions">
        <file baseinstalldir="PHP/CodeSniffer" name="ValidFunctionNameUnitTest.inc" role="test" />
        <file baseinstalldir="PHP/CodeSniffer" name="ValidFunctionNameUnitTest.php" role="test" />
        <file baseinstalldir="PHP/CodeSniffer" name="ValidVariableNameUnitTest.inc" role="test" />
        <file baseinstalldir="PHP/CodeSniffer" name="ValidVariableNameUnitTest.php" role="test" />
       </dir>
       <dir name="Objects">
        <file baseinstalldir="PHP/CodeSniffer" name="DisallowObjectStringIndexUnitTest.js" role="test" />
        <file baseinstalldir="PHP/CodeSniffer" name="DisallowObjectStringIndexUnitTest.php" role="test" />
        <file baseinstalldir="PHP/CodeSniffer" name="ObjectInstantiationUnitTest.inc" role="test" />
        <file baseinstalldir="PHP/CodeSniffer" name="ObjectInstantiationUnitTest.php" role="test" />
        <file baseinstalldir="PHP/CodeSniffer" name="ObjectMemberCommaUnitTest.js" role="test" />
        <file baseinstalldir="PHP/CodeSniffer" name="ObjectMemberCommaUnitTest.php" role="test" />
       </dir>
       <dir name="Operators">
        <file baseinstalldir="PHP/CodeSniffer" name="ComparisonOperatorUsageUnitTest.inc" role="test" />
        <file baseinstalldir="PHP/CodeSniffer" name="ComparisonOperatorUsageUnitTest.js" role="test" />
        <file baseinstalldir="PHP/CodeSniffer" name="ComparisonOperatorUsageUnitTest.php" role="test" />
        <file baseinstalldir="PHP/CodeSniffer" name="IncrementDecrementUsageUnitTest.inc" role="test" />
        <file baseinstalldir="PHP/CodeSniffer" name="IncrementDecrementUsageUnitTest.php" role="test" />
        <file baseinstalldir="PHP/CodeSniffer" name="ValidLogicalOperatorsUnitTest.inc" role="test" />
        <file baseinstalldir="PHP/CodeSniffer" name="ValidLogicalOperatorsUnitTest.php" role="test" />
       </dir>
       <dir name="PHP">
        <file baseinstalldir="PHP/CodeSniffer" name="CommentedOutCodeUnitTest.css" role="test" />
        <file baseinstalldir="PHP/CodeSniffer" name="CommentedOutCodeUnitTest.inc" role="test" />
        <file baseinstalldir="PHP/CodeSniffer" name="CommentedOutCodeUnitTest.php" role="test" />
        <file baseinstalldir="PHP/CodeSniffer" name="DisallowBooleanStatementUnitTest.inc" role="test" />
        <file baseinstalldir="PHP/CodeSniffer" name="DisallowBooleanStatementUnitTest.php" role="test" />
        <file baseinstalldir="PHP/CodeSniffer" name="DisallowComparisonAssignmentUnitTest.inc" role="test" />
        <file baseinstalldir="PHP/CodeSniffer" name="DisallowComparisonAssignmentUnitTest.php" role="test" />
        <file baseinstalldir="PHP/CodeSniffer" name="DisallowInlineIfUnitTest.inc" role="test" />
        <file baseinstalldir="PHP/CodeSniffer" name="DisallowInlineIfUnitTest.js" role="test" />
        <file baseinstalldir="PHP/CodeSniffer" name="DisallowInlineIfUnitTest.php" role="test" />
        <file baseinstalldir="PHP/CodeSniffer" name="DisallowMultipleAssignmentsUnitTest.inc" role="test" />
        <file baseinstalldir="PHP/CodeSniffer" name="DisallowMultipleAssignmentsUnitTest.php" role="test" />
        <file baseinstalldir="PHP/CodeSniffer" name="DisallowObEndFlushUnitTest.inc" role="test" />
        <file baseinstalldir="PHP/CodeSniffer" name="DisallowObEndFlushUnitTest.php" role="test" />
        <file baseinstalldir="PHP/CodeSniffer" name="DisallowSizeFunctionsInLoopsUnitTest.inc" role="test" />
        <file baseinstalldir="PHP/CodeSniffer" name="DisallowSizeFunctionsInLoopsUnitTest.js" role="test" />
        <file baseinstalldir="PHP/CodeSniffer" name="DisallowSizeFunctionsInLoopsUnitTest.php" role="test" />
        <file baseinstalldir="PHP/CodeSniffer" name="DiscouragedFunctionsUnitTest.inc" role="test" />
        <file baseinstalldir="PHP/CodeSniffer" name="DiscouragedFunctionsUnitTest.php" role="test" />
        <file baseinstalldir="PHP/CodeSniffer" name="EmbeddedPhpUnitTest.inc" role="test" />
        <file baseinstalldir="PHP/CodeSniffer" name="EmbeddedPhpUnitTest.inc.fixed" role="test" />
        <file baseinstalldir="PHP/CodeSniffer" name="EmbeddedPhpUnitTest.php" role="test" />
        <file baseinstalldir="PHP/CodeSniffer" name="EvalUnitTest.inc" role="test" />
        <file baseinstalldir="PHP/CodeSniffer" name="EvalUnitTest.php" role="test" />
        <file baseinstalldir="PHP/CodeSniffer" name="ForbiddenFunctionsUnitTest.inc" role="test" />
        <file baseinstalldir="PHP/CodeSniffer" name="ForbiddenFunctionsUnitTest.php" role="test" />
        <file baseinstalldir="PHP/CodeSniffer" name="GlobalKeywordUnitTest.inc" role="test" />
        <file baseinstalldir="PHP/CodeSniffer" name="GlobalKeywordUnitTest.php" role="test" />
        <file baseinstalldir="PHP/CodeSniffer" name="HeredocUnitTest.inc" role="test" />
        <file baseinstalldir="PHP/CodeSniffer" name="HeredocUnitTest.php" role="test" />
        <file baseinstalldir="PHP/CodeSniffer" name="InnerFunctionsUnitTest.inc" role="test" />
        <file baseinstalldir="PHP/CodeSniffer" name="InnerFunctionsUnitTest.php" role="test" />
        <file baseinstalldir="PHP/CodeSniffer" name="LowercasePHPFunctionsUnitTest.inc" role="test" />
        <file baseinstalldir="PHP/CodeSniffer" name="LowercasePHPFunctionsUnitTest.php" role="test" />
        <file baseinstalldir="PHP/CodeSniffer" name="NonExecutableCodeUnitTest.inc" role="test" />
        <file baseinstalldir="PHP/CodeSniffer" name="NonExecutableCodeUnitTest.php" role="test" />
       </dir>
       <dir name="Scope">
        <file baseinstalldir="PHP/CodeSniffer" name="MemberVarScopeUnitTest.inc" role="test" />
        <file baseinstalldir="PHP/CodeSniffer" name="MemberVarScopeUnitTest.php" role="test" />
        <file baseinstalldir="PHP/CodeSniffer" name="MethodScopeUnitTest.inc" role="test" />
        <file baseinstalldir="PHP/CodeSniffer" name="MethodScopeUnitTest.php" role="test" />
        <file baseinstalldir="PHP/CodeSniffer" name="StaticThisUsageUnitTest.inc" role="test" />
        <file baseinstalldir="PHP/CodeSniffer" name="StaticThisUsageUnitTest.php" role="test" />
       </dir>
       <dir name="Strings">
        <file baseinstalldir="PHP/CodeSniffer" name="ConcatenationSpacingUnitTest.inc" role="test" />
        <file baseinstalldir="PHP/CodeSniffer" name="ConcatenationSpacingUnitTest.inc.fixed" role="test" />
        <file baseinstalldir="PHP/CodeSniffer" name="ConcatenationSpacingUnitTest.php" role="test" />
        <file baseinstalldir="PHP/CodeSniffer" name="DoubleQuoteUsageUnitTest.inc" role="test" />
        <file baseinstalldir="PHP/CodeSniffer" name="DoubleQuoteUsageUnitTest.inc.fixed" role="test" />
        <file baseinstalldir="PHP/CodeSniffer" name="DoubleQuoteUsageUnitTest.php" role="test" />
        <file baseinstalldir="PHP/CodeSniffer" name="EchoedStringsUnitTest.inc" role="test" />
        <file baseinstalldir="PHP/CodeSniffer" name="EchoedStringsUnitTest.php" role="test" />
       </dir>
       <dir name="WhiteSpace">
        <file baseinstalldir="PHP/CodeSniffer" name="CastSpacingUnitTest.inc" role="test" />
        <file baseinstalldir="PHP/CodeSniffer" name="CastSpacingUnitTest.php" role="test" />
        <file baseinstalldir="PHP/CodeSniffer" name="ControlStructureSpacingUnitTest.inc" role="test" />
        <file baseinstalldir="PHP/CodeSniffer" name="ControlStructureSpacingUnitTest.js" role="test" />
        <file baseinstalldir="PHP/CodeSniffer" name="ControlStructureSpacingUnitTest.php" role="test" />
        <file baseinstalldir="PHP/CodeSniffer" name="FunctionClosingBraceSpaceUnitTest.inc" role="test" />
        <file baseinstalldir="PHP/CodeSniffer" name="FunctionClosingBraceSpaceUnitTest.inc.fixed" role="test" />
        <file baseinstalldir="PHP/CodeSniffer" name="FunctionClosingBraceSpaceUnitTest.js" role="test" />
        <file baseinstalldir="PHP/CodeSniffer" name="FunctionClosingBraceSpaceUnitTest.js.fixed" role="test" />
        <file baseinstalldir="PHP/CodeSniffer" name="FunctionClosingBraceSpaceUnitTest.php" role="test" />
        <file baseinstalldir="PHP/CodeSniffer" name="FunctionOpeningBraceSpaceUnitTest.inc" role="test" />
        <file baseinstalldir="PHP/CodeSniffer" name="FunctionOpeningBraceSpaceUnitTest.js" role="test" />
        <file baseinstalldir="PHP/CodeSniffer" name="FunctionOpeningBraceSpaceUnitTest.php" role="test" />
        <file baseinstalldir="PHP/CodeSniffer" name="FunctionSpacingUnitTest.inc" role="test" />
        <file baseinstalldir="PHP/CodeSniffer" name="FunctionSpacingUnitTest.inc.fixed" role="test" />
        <file baseinstalldir="PHP/CodeSniffer" name="FunctionSpacingUnitTest.php" role="test" />
        <file baseinstalldir="PHP/CodeSniffer" name="LanguageConstructSpacingUnitTest.inc" role="test" />
        <file baseinstalldir="PHP/CodeSniffer" name="LanguageConstructSpacingUnitTest.inc.fixed" role="test" />
        <file baseinstalldir="PHP/CodeSniffer" name="LanguageConstructSpacingUnitTest.php" role="test" />
        <file baseinstalldir="PHP/CodeSniffer" name="LogicalOperatorSpacingUnitTest.inc" role="test" />
        <file baseinstalldir="PHP/CodeSniffer" name="LogicalOperatorSpacingUnitTest.js" role="test" />
        <file baseinstalldir="PHP/CodeSniffer" name="LogicalOperatorSpacingUnitTest.php" role="test" />
        <file baseinstalldir="PHP/CodeSniffer" name="MemberVarSpacingUnitTest.inc" role="test" />
        <file baseinstalldir="PHP/CodeSniffer" name="MemberVarSpacingUnitTest.inc.fixed" role="test" />
        <file baseinstalldir="PHP/CodeSniffer" name="MemberVarSpacingUnitTest.php" role="test" />
        <file baseinstalldir="PHP/CodeSniffer" name="ObjectOperatorSpacingUnitTest.inc" role="test" />
        <file baseinstalldir="PHP/CodeSniffer" name="ObjectOperatorSpacingUnitTest.php" role="test" />
        <file baseinstalldir="PHP/CodeSniffer" name="OperatorSpacingUnitTest.inc" role="test" />
        <file baseinstalldir="PHP/CodeSniffer" name="OperatorSpacingUnitTest.inc.fixed" role="test" />
        <file baseinstalldir="PHP/CodeSniffer" name="OperatorSpacingUnitTest.js" role="test" />
        <file baseinstalldir="PHP/CodeSniffer" name="OperatorSpacingUnitTest.js.fixed" role="test" />
        <file baseinstalldir="PHP/CodeSniffer" name="OperatorSpacingUnitTest.php" role="test" />
        <file baseinstalldir="PHP/CodeSniffer" name="PropertyLabelSpacingUnitTest.js" role="test" />
        <file baseinstalldir="PHP/CodeSniffer" name="PropertyLabelSpacingUnitTest.js.fixed" role="test" />
        <file baseinstalldir="PHP/CodeSniffer" name="PropertyLabelSpacingUnitTest.php" role="test" />
        <file baseinstalldir="PHP/CodeSniffer" name="ScopeClosingBraceUnitTest.inc" role="test" />
        <file baseinstalldir="PHP/CodeSniffer" name="ScopeClosingBraceUnitTest.php" role="test" />
        <file baseinstalldir="PHP/CodeSniffer" name="ScopeKeywordSpacingUnitTest.inc" role="test" />
        <file baseinstalldir="PHP/CodeSniffer" name="ScopeKeywordSpacingUnitTest.php" role="test" />
        <file baseinstalldir="PHP/CodeSniffer" name="SemicolonSpacingUnitTest.inc" role="test" />
        <file baseinstalldir="PHP/CodeSniffer" name="SemicolonSpacingUnitTest.js" role="test" />
        <file baseinstalldir="PHP/CodeSniffer" name="SemicolonSpacingUnitTest.php" role="test" />
        <file baseinstalldir="PHP/CodeSniffer" name="SuperfluousWhitespaceUnitTest.1.css" role="test" />
        <file baseinstalldir="PHP/CodeSniffer" name="SuperfluousWhitespaceUnitTest.1.css.fixed" role="test" />
        <file baseinstalldir="PHP/CodeSniffer" name="SuperfluousWhitespaceUnitTest.1.js" role="test" />
        <file baseinstalldir="PHP/CodeSniffer" name="SuperfluousWhitespaceUnitTest.1.js.fixed" role="test" />
        <file baseinstalldir="PHP/CodeSniffer" name="SuperfluousWhitespaceUnitTest.2.css" role="test" />
        <file baseinstalldir="PHP/CodeSniffer" name="SuperfluousWhitespaceUnitTest.2.css.fixed" role="test" />
        <file baseinstalldir="PHP/CodeSniffer" name="SuperfluousWhitespaceUnitTest.2.js" role="test" />
        <file baseinstalldir="PHP/CodeSniffer" name="SuperfluousWhitespaceUnitTest.2.js.fixed" role="test" />
        <file baseinstalldir="PHP/CodeSniffer" name="SuperfluousWhitespaceUnitTest.3.css" role="test" />
        <file baseinstalldir="PHP/CodeSniffer" name="SuperfluousWhitespaceUnitTest.3.css.fixed" role="test" />
        <file baseinstalldir="PHP/CodeSniffer" name="SuperfluousWhitespaceUnitTest.3.js" role="test" />
        <file baseinstalldir="PHP/CodeSniffer" name="SuperfluousWhitespaceUnitTest.3.js.fixed" role="test" />
        <file baseinstalldir="PHP/CodeSniffer" name="SuperfluousWhitespaceUnitTest.inc" role="test" />
        <file baseinstalldir="PHP/CodeSniffer" name="SuperfluousWhitespaceUnitTest.inc.fixed" role="test" />
        <file baseinstalldir="PHP/CodeSniffer" name="SuperfluousWhitespaceUnitTest.php" role="test" />
       </dir>
      </dir>
      <file baseinstalldir="PHP/CodeSniffer" name="ruleset.xml" role="php" />
     </dir>
     <dir name="Zend">
      <dir name="Docs">
       <dir name="Debug">
        <file baseinstalldir="PHP/CodeSniffer" name="CodeAnalyzerStandard.xml" role="php" />
       </dir>
       <dir name="Files">
        <file baseinstalldir="PHP/CodeSniffer" name="ClosingTagStandard.xml" role="php" />
       </dir>
       <dir name="NamingConventions">
        <file baseinstalldir="PHP/CodeSniffer" name="ValidVariableNameStandard.xml" role="php" />
       </dir>
      </dir>
      <dir name="Sniffs">
       <dir name="Debug">
        <file baseinstalldir="PHP/CodeSniffer" name="CodeAnalyzerSniff.php" role="php" />
       </dir>
       <dir name="Files">
        <file baseinstalldir="PHP/CodeSniffer" name="ClosingTagSniff.php" role="php" />
       </dir>
       <dir name="NamingConventions">
        <file baseinstalldir="PHP/CodeSniffer" name="ValidVariableNameSniff.php" role="php" />
       </dir>
      </dir>
      <dir name="Tests">
       <dir name="Debug">
        <file baseinstalldir="PHP/CodeSniffer" name="CodeAnalyzerUnitTest.inc" role="test" />
        <file baseinstalldir="PHP/CodeSniffer" name="CodeAnalyzerUnitTest.php" role="test" />
       </dir>
       <dir name="Files">
        <file baseinstalldir="PHP/CodeSniffer" name="ClosingTagUnitTest.1.inc" role="test" />
        <file baseinstalldir="PHP/CodeSniffer" name="ClosingTagUnitTest.2.inc" role="test" />
        <file baseinstalldir="PHP/CodeSniffer" name="ClosingTagUnitTest.php" role="test" />
       </dir>
       <dir name="NamingConventions">
        <file baseinstalldir="PHP/CodeSniffer" name="ValidVariableNameUnitTest.inc" role="test" />
        <file baseinstalldir="PHP/CodeSniffer" name="ValidVariableNameUnitTest.php" role="test" />
       </dir>
      </dir>
      <file baseinstalldir="PHP/CodeSniffer" name="ruleset.xml" role="php" />
     </dir>
    </dir>
    <dir name="Tokenizers">
     <file baseinstalldir="PHP/CodeSniffer" name="Comment.php" role="php" />
     <file baseinstalldir="PHP/CodeSniffer" name="CSS.php" role="php" />
     <file baseinstalldir="PHP/CodeSniffer" name="JS.php" role="php" />
     <file baseinstalldir="PHP/CodeSniffer" name="PHP.php" role="php" />
     <file baseinstalldir="PHP/CodeSniffer" name="Tokenizer.php" role="php" />
    </dir>
    <dir name="Util">
     <file baseinstalldir="PHP/CodeSniffer" name="Cache.php" role="php" />
     <file baseinstalldir="PHP/CodeSniffer" name="Common.php" role="php" />
     <file baseinstalldir="PHP/CodeSniffer" name="Standards.php" role="php" />
     <file baseinstalldir="PHP/CodeSniffer" name="Timing.php" role="php" />
     <file baseinstalldir="PHP/CodeSniffer" name="Tokens.php" role="php" />
    </dir>
   </dir>
  </dir>
 </contents>
 <dependencies>
  <required>
   <php>
    <min>5.4.0</min>
   </php>
   <pearinstaller>
    <min>1.4.0b1</min>
   </pearinstaller>
   <extension>
    <name>tokenizer</name>
   </extension>
   <extension>
    <name>xmlwriter</name>
   </extension>
   <extension>
    <name>simplexml</name>
   </extension>
  </required>
 </dependencies>
 <phprelease>
  <installconditions>
   <os>
    <name>windows</name>
   </os>
  </installconditions>
  <filelist>
   <install as="phpcs" name="bin/phpcs" />
   <install as="phpcbf" name="bin/phpcbf" />
   <install as="phpcs.bat" name="bin/phpcs.bat" />
   <install as="phpcbf.bat" name="bin/phpcbf.bat" />
   <install as="README" name="README.md" />
   <install as="CONTRIBUTING" name="CONTRIBUTING.md" />
   <install as="LICENCE" name="licence.txt" />
   <install as="AllTests.php" name="tests/AllTests.php" />
   <install as="TestSuite.php" name="tests/TestSuite.php" />
   <install as="CodeSniffer/Core/AllTests.php" name="tests/Core/AllTests.php" />
   <install as="CodeSniffer/Core/IsCamelCapsTest.php" name="tests/Core/IsCamelCapsTest.php" />
   <install as="CodeSniffer/Core/ErrorSuppressionTest.php" name="tests/Core/ErrorSuppressionTest.php" />
   <install as="CodeSniffer/Core/File/GetMethodParametersTest.php" name="tests/Core/File/GetMethodParametersTest.php" />
   <install as="CodeSniffer/Standards/AllSniffs.php" name="tests/Standards/AllSniffs.php" />
   <install as="CodeSniffer/Standards/AbstractSniffUnitTest.php" name="tests/Standards/AbstractSniffUnitTest.php" />
  </filelist>
 </phprelease>
 <phprelease>
  <filelist>
   <install as="phpcs" name="bin/phpcs" />
   <install as="phpcbf" name="bin/phpcbf" />
   <install as="README" name="README.md" />
   <install as="CONTRIBUTING" name="CONTRIBUTING.md" />
   <install as="LICENCE" name="licence.txt" />
   <install as="AllTests.php" name="tests/AllTests.php" />
   <install as="TestSuite.php" name="tests/TestSuite.php" />
   <install as="CodeSniffer/Core/AllTests.php" name="tests/Core/AllTests.php" />
   <install as="CodeSniffer/Core/IsCamelCapsTest.php" name="tests/Core/IsCamelCapsTest.php" />
   <install as="CodeSniffer/Core/ErrorSuppressionTest.php" name="tests/Core/ErrorSuppressionTest.php" />
   <install as="CodeSniffer/Core/File/GetMethodParametersTest.php" name="tests/Core/File/GetMethodParametersTest.php" />
   <install as="CodeSniffer/Standards/AllSniffs.php" name="tests/Standards/AllSniffs.php" />
   <install as="CodeSniffer/Standards/AbstractSniffUnitTest.php" name="tests/Standards/AbstractSniffUnitTest.php" />
   <ignore name="bin/phpcs.bat" />
   <ignore name="bin/phpcbf.bat" />
  </filelist>
 </phprelease>
 <changelog>
  <release>
   <version>
    <release>3.0.0a1</release>
    <api>3.0.0a1</api>
   </version>
   <stability>
    <release>alpha</release>
    <api>alpha</api>
   </stability>
   <date>2016-07-20</date>
   <license uri="https://github.com/squizlabs/PHP_CodeSniffer/blob/master/licence.txt">BSD License</license>
   <notes>
    - Min PHP version increased from 5.1.2 to 5.4.0
    - Added optional caching of results between runs (request #530)
      -- Enable the cache by using the --cache command line argument
      -- If you want the cache file written somewhere specific, use --cache=/path/to/cacheFile
      -- Use the command "phpcs --config-set cache true" to turn caching on by default
      -- Use the --no-cache command line argument to disable caching if it is being turned on automatically
    - Add support for checking file in parallel (request #421)
      -- Tell PHPCS how many files to check at once using the --parallel command line argument
      -- To check 100 files at once, using --parallel=100
      -- To disable parallel checking if it is being turned on automatically, use --parallel=1
      -- Requires PHP to be compiled with the PCNTL package
    - The default encoding has been changed from iso-8859-1 to utf-8 (request #760)
      -- The --encoding command line argument still works, but you no longer have to set it to process files as utf-8
      -- If encoding is being set to utf-8 in a ruleset or on the CLI, it can be safely removed
      -- If the iconv PHP extension is not installed, standard non-multibyte aware functions will be used
    - Added a new "code" report type to show a code snippet for each error (request #419)
      -- The line containing the error is printed, along with 2 lines above and below it to show context
      -- The location of the errors is underlined in the code snippet if you also use --colors
      -- Use --report=code to generate this report
    - Added support for custom filtering of the file list
      -- Developers can write their own filter classes to perform custom filtering of the list before the run starts
      -- Use the command line arg --filter=/path/to/filter.php to specify a filter to use
      -- Extend \PHP_CodeSniffer\Filters\Filter to also support the core PHPCS extension and path filtering
      -- Extend \PHP_CodeSniffer\Filters\ExactMatch to get the core filtering and the ability to use blacklists and whitelists
      -- The included \PHP_CodeSniffer\Filters\GitModified filter is a good example of an ExactMatch filter
    - Added support for only checking files that have been locally modified or added in a git repo
      -- Use --filter=gitmodified to check these files
      -- You still need to give PHPCS a list of files or directories in which to check
    - Added automatic discovery of executable paths (request #571)
      -- Thanks to Sergey Morozov for the patch
    - You must now pass "-" on the command line to have PHPCS wait for STDIN
      -- E.g., phpcs --standard=PSR2 -
      -- You can still pipe content via STDIN as normal as PHPCS will see this and process it
      -- But without the "-", PHPCS will throw an error if no content or files are passed to it
    - All PHP errors generated by sniffs are caught, re-thrown as exceptions, and reported in the standard error reports
      -- This should stop bugs inside sniffs causing infinite loops
      -- Also stops invalid reports being produced as errors don't print to the screen directly
    - Sniff codes are no longer optional
      -- If a sniff throws and error or a warning, it must specify an internal code for that message
    - The installed_paths config setting can now point directly to a standard
      -- Previously, it had to always point to the directory in which the standard lives
    - Multiple reports can now be specified using the --report command line argument
      -- Report types are separated by commas
      -- E.g., --report=full,summary,info
      -- Previously, you had to use one argument for each report such as --report=full --report=summary --report=info
    - You can now set the severity, message type, and exclude patterns for and entire sniff, category, or standard
      -- Previously, this was only available for a single message
    - You can now include a single sniff code in a ruleset instead of having to include an entire sniff
      -- Including a sniff code will automatically exclude all other messages from that sniff
      -- If the sniff is already included by an imported standard, set the sniff severity to 0 and include the specific message you want
    - PHPCBF no longer uses patch
      -- Files are now always overwritten
      -- The --no-patch option has been removed
    - Added a --basepath option to strip a directory from the front of file paths in output (request #470)
      -- The basepath is absolute or relative to the current directory
      -- E.g., to output paths relative to current dir in reports, use --basepath=.
    - Ignore rules are now checked when using STDIN (request #733)
    - Added an include-pattern tag to rulesets to include a sniff for specific files and folders only (request #656)
      -- This is the exact opposite of the exclude-pattern tag
      -- This option is only usable within sniffs, not globally like exclude-patterns are
    - Added a new -m option to stop error messages from being recorded, which saves a lot of memory
      -- PHPCBF always uses this setting to reduce memory as it never outputs error messages
      -- Setting the $recordErrors member var inside custom report classes is no longer supported (use -m instead)
    - Exit code 2 is now used to indicate fixable errors were found (request #930)
      -- Exit code 3 is now used for general script execution errors
      -- Exit code 1 is used to indicate that coding standard errors were found, but none are fixable
      -- Exit code 0 is unchanged and continues to mean no coding standard errors found
    - The included PHPCS standard has been removed
      -- All rules are now found inside the phpcs.xml.dist file
      -- Running "phpcs" without any arguments from a git clone will use this ruleset
    - The included SVN pre-commit hook has been removed
      -- Hooks for version control systems will no longer be maintained within the PHPCS project
    </notes>
  </release>
  <release>
   <version>
    <release>2.6.2</release>
    <api>2.6.2</api>
   </version>
   <stability>
    <release>stable</release>
    <api>stable</api>
   </stability>
   <date>2016-07-14</date>
   <license uri="https://github.com/squizlabs/PHP_CodeSniffer/blob/master/licence.txt">BSD License</license>
   <notes>
    - Added a new --exclude CLI argument to exclude a list of sniffs from checking and fixing (request #904)
      -- Accepts the same sniff codes as the --sniffs command line argument, but provides the opposite functionality
    - Added a new -q command line argument to disable progress and verbose information from being printed (request #969)
      -- Useful if a coding standard hard-codes progess or verbose output but you want PHPCS to be quiet
      -- Use the command "phpcs --config-set quiet true" to turn quiet mode on by default
    - Generic LineLength sniff no longer errors for comments that cannot be broken out onto a new line (request #766)
      -- A typical case is a comment that contains a very long URL
      -- The comment is ignored if putting the URL on a indented new comment line would be longer than the allowed length
    - Settings extensions in a ruleset no longer causes PHP notices during unit testing
      -- Thanks to Klaus Purer for the patch
    - Version control reports now show which errors are fixable if you are showing sources
    - Added a new sniff to enforce a single space after a NOT operator (request #1051)
      -- Include in a ruleset using the code Generic.Formatting.SpaceAfterNot
    - The Squiz.Commenting.BlockComment sniff now supports tabs for indenting comment lines (request #1056)
    - Fixed bug #790 : Incorrect missing @throws error in methods that use closures
    - Fixed bug #908 : PSR2 standard is not checking that closing brace is on line following the body
    - Fixed bug #945 : Incorrect indent behavior using deep-nested function and arrays
    - Fixed bug #961 : Two anonymous functions passed as function/method arguments cause indentation false positive
    - Fixed bug #1005 : Using global composer vendor autoload breaks PHP lowercase built-in function sniff
      -- Thanks to Michael Butler for the patch
    - Fixed bug #1007 : Squiz Unreachable code detection is not working properly with a closure inside a case
    - Fixed bug #1023 : PSR2.Classes.ClassDeclaration fails if class extends base class and "implements" is on trailing line
    - Fixed bug #1026 : Arrays in comma delimited class properties cause ScopeIndent to increase indent
    - Fixed bug #1028 : Squiz ArrayDeclaration incorrectly fixes multi-line array where end bracket is not on a new line
    - Fixed bug #1034 : Squiz FunctionDeclarationArgumentSpacing gives incorrect error when first arg is a variadic
    - Fixed bug #1036 : Adjacent assignments aligned analysis statement wrong
    - Fixed bug #1049 : Version control reports can show notices when the report width is very small
    - Fixed bug #21050 : PEAR MultiLineCondition sniff suppresses errors on last condition line
    </notes>
  </release>
  <release>
   <version>
    <release>2.6.1</release>
    <api>2.6.1</api>
   </version>
   <stability>
    <release>stable</release>
    <api>stable</api>
   </stability>
   <date>2016-05-31</date>
   <license uri="https://github.com/squizlabs/PHP_CodeSniffer/blob/master/licence.txt">BSD License</license>
   <notes>
    - The PHP-supplied T_COALESCE token has been replicated for PHP versions before 7.0
    - Function return types of self, parent and callable are now tokenized as T_RETURN_TYPE
      -- Thanks to Jaroslav Hanslík for the patch
    - The default_standard config setting now allows multiple standards to be listed, like on the command line
      -- Thanks to Michael Mayer for the patch
    - Installations done via composer now only include the composer autoloader for PHP 5.3.2+ (request #942)
    - Added a rollbackChangeset() method to the Fixer class to purposely rollback the active changeset
    - Fixed bug #940 : Auto-fixing issue encountered with inconsistent use of braces
    - Fixed bug #943 : Squiz.PHP.InnerFunctions.NotAllowed reported in anonymous classes
    - Fixed bug #944 : PHP warning when running the latest phar
    - Fixed bug #951 : InlineIfDeclaration: invalid error produced with UTF-8 string
    - Fixed bug #957 : Operator spacing sniff errors when plus is used as part of a number
      -- Thanks to Klaus Purer for the patch
    - Fixed bug #959 : Call-time pass-by-reference false positive if there is a square bracket before the ampersand
      -- Thanks to Konstantin Leboev for the patch
    - Fixed bug #962 : Null coalescing operator (??) not detected as a token
      -- Thanks to Joel Posti for the patch
    - Fixed bug #973 : Anonymous class declaration and PSR1.Files.SideEffects.FoundWithSymbols
    - Fixed bug #974 : Error when file ends with "function"
    - Fixed bug #979 : Anonymous function with return type hint is not refactored as expected
    - Fixed bug #983 : Squiz.WhiteSpace.MemberVarSpacing.AfterComment fails to fix error when comment is not a docblock
    - Fixed bug #1010 : Squiz NonExectuableCode sniff does not detect boolean OR
      -- Thanks to Derek Henderson for the patch
    - Fixed bug #1015 : The Squiz.Commenting.FunctionComment sniff doesn't allow description in @return tag
      -- Thanks to Alexander Obuhovich for the patch
    - Fixed bug #1022 : Duplicate spaces after opening bracket error with PSR2 standard
    - Fixed bug #1025 : Syntax error in JS file can cause undefined index for parenthesis_closer
    </notes>
  </release>
  <release>
   <version>
    <release>2.6.0</release>
    <api>2.6.0</api>
   </version>
   <stability>
    <release>stable</release>
    <api>stable</api>
   </stability>
   <date>2016-04-04</date>
   <license uri="https://github.com/squizlabs/PHP_CodeSniffer/blob/master/licence.txt">BSD License</license>
   <notes>
    - Paths used when setting CLI arguments inside ruleset.xml files are now relative to the ruleset location (request #847)
      -- This change only applies to paths within ARG tags, used to set CLI arguments
      -- Previously, the paths were relative to the directory PHPCS was being run from
      -- Absolute paths are still allowed and work the same way they always have
      -- This change allows ruleset.xml files to be more portable
    - Content passed via STDIN will now be processed even if files are specified on the command line or in a ruleset
    - When passing content via STDIN, you can now specify the file path to use on the command line (request #934)
      -- This allows sniffs that check file paths to work correctly
      -- This is the same functionality provided by the phpcs_input_file line, except it is available on the command line
    - Files processed with custom tokenizers will no longer be skipped if they appear minified (request #877)
      -- If the custom tokenizer wants minified files skipped, it can set a $skipMinified member var to TRUE
      -- See the included JS and CSS tokenizers for an example
    - Config vars set in ruleset.xml files are now processed earlier, allowing them to be used during sniff registration
      -- Among other things, this allows the installed_paths config var to be set in ruleset.xml files
      -- Thanks to Pieter Frenssen for the patch
    - Improved detection of regular expressions in the JS tokenizer
    - Generic PHP Syntax sniff now uses PHP_BINARY (if available) to determine the path to PHP if no other path is available
      -- You can still manually set php_path to use a specific binary for testing
      -- Thanks to Andrew Berry for the patch
    - The PHP-supplied T_POW_EQUAL token has been replicated for PHP versions before 5.6
    - Added support for PHP7 use group declarations (request #878)
      -- New tokens T_OPEN_USE_GROUP and T_CLOSE_USE_GROUP are assigned to the open and close curly braces
    - Generic ScopeIndent sniff now reports errors for every line that needs the indent changed (request #903)
      -- Previously, it ignored lines that were indented correctly in the context of their block
      -- This change produces more technically accurate error messages, but is much more verbose
    - The PSR2 and Squiz standards now allow multi-line default values in function declarations (request #542)
      -- Previously, these would automatically make the function a multi-line declaration
    - Squiz InlineCommentSniff now allows docblocks on require(_once) and include(_once) statements
      -- Thanks to Gary Jones for the patch
    - Squiz and PEAR Class and File sniffs no longer assume the first comment in a file is always a file comment
      -- phpDocumentor assigns the comment to the file only if it is not followed by a structural element
      -- These sniffs now follow this same rule
    - Squiz ClassCommentSniff no longer checks for blank lines before class comments
      -- Removes the error Squiz.Commenting.ClassComment.SpaceBefore
    - Renamed Squiz.CSS.Opacity.SpacingAfterPoint to Squiz.CSS.Opacity.DecimalPrecision
      -- Please update your ruleset if you are referencing this error code directly
    - Fixed PHP tokenizer problem that caused an infinite loop when checking a comment with specific content
    - Generic Disallow Space and Tab indent sniffs now detect and fix indents inside embedded HTML chunks (request #882)
    - Squiz CSS IndentationSniff no longer assumes the class opening brace is at the end of a line
    - Squiz FunctionCommentThrowTagSniff now ignores non-docblock comments
    - Squiz ComparisonOperatorUsageSniff now allows conditions like while(true)
    - PEAR FunctionCallSignatureSniff (and the Squiz and PSR2 sniffs that use it) now correctly check the first argument
      -- Further fix for bug #698
    - Fixed bug #791 : codingStandardsChangeSetting settings not working with namespaces
    - Fixed bug #872 : Incorrect detection of blank lines between CSS class names
    - Fixed bug #879 : Generic InlineControlStructureSniff can create parse error when case/if/elseif/else have mixed brace and braceless definitions
    - Fixed bug #883 : PSR2 is not checking for blank lines at the start and end of control structures
    - Fixed bug #884 : Incorrect indentation notice for anonymous classes
    - Fixed bug #887 : Using curly braces for a shared CASE/DEFAULT statement can generate an error in PSR2 SwitchDeclaration
    - Fixed bug #889 : Closure inside catch/else/elseif causes indentation error
    - Fixed bug #890 : Function call inside returned short array value can cause indentation error inside CASE statements
    - Fixed bug #897 : Generic.Functions.CallTimePassByReference.NotAllowed false positive when short array syntax
    - Fixed bug #900 : Squiz.Functions.FunctionDeclarationArgumentSpacing bug when no space between type hint and argument
    - Fixed bug #902 : T_OR_EQUAL and T_POW_EQUAL are not seen as assignment tokens
    - Fixed bug #910 : Unrecognized "extends" and indentation on anonymous classes
    - Fixed bug #915 : JS Tokenizer generates errors when processing some decimals
    - Fixed bug #928 : Endless loop when sniffing a PHP file with a git merge conflict inside a function
    - Fixed bug #937 : Shebang can cause PSR1 SideEffects warning
      -- Thanks to Clay Loveless for the patch
    - Fixed bug #938 : CallTimePassByReferenceSniff ignores functions with return value
    </notes>
  </release>
  <release>
   <version>
    <release>2.5.1</release>
    <api>2.5.1</api>
   </version>
   <stability>
    <release>stable</release>
    <api>stable</api>
   </stability>
   <date>2016-01-20</date>
   <license uri="https://github.com/squizlabs/PHP_CodeSniffer/blob/master/licence.txt">BSD License</license>
   <notes>
    - The PHP-supplied T_SPACESHIP token has been replicated for PHP versions before 7.0
    - T_SPACESHIP is now correctly identified as an operator
      -- Thanks to Alexander Obuhovich for the patch
    - Generic LowerCaseKeyword now ensures array type hints are lowercase as well
      -- Thanks to Mathieu Rochette for the patch
    - Squiz ComparisonOperatorUsageSniff no longer hangs on JS FOR loops that don't use semicolons
    - PHP_CodesSniffer now includes the composer autoload.php file, if there is one
      -- Thanks to Klaus Purer for the patch
    - Added error Squiz.Commenting.FunctionComment.ScalarTypeHintMissing for PHP7 only (request #858)
      -- These errors were previously reported as Squiz.Commenting.FunctionComment.TypeHintMissing on PHP7
      -- Disable this error message in a ruleset.xml file if your code needs to run on both PHP5 and PHP7
    - The PHP 5.6 __debugInfo magic method no longer produces naming convention errors
      -- Thanks to Michael Nowack for the patch
    - PEAR and Squiz FunctionComment sniffs now support variadic functions (request #841)
    - Fixed bug #622 : Wrong detection of Squiz.CSS.DuplicateStyleDefinition with media queries
    - Fixed bug #752 : The missing exception error is reported in first found DocBlock
    - Fixed bug #794 : PSR2 MultiLineFunctionDeclaration forbids comments after opening parenthesis of a multiline call
    - Fixed bug #820 : PEAR/PSR2 FunctionCallSignature sniffs suggest wrong indent when there are multiple arguments on a line
    - Fixed bug #822 : Ruleset hard-coded file paths are not used if not running from the same directory as the ruleset
    - Fixed bug #825 : FunctionCallArgumentSpacing sniff complains about more than one space before comment in multi-line function call
    - Fixed bug #828 : Null classname is tokenized as T_NULL instead of T_STRING
    - Fixed bug #829 : Short array argument not fixed correctly when multiple function arguments are on the same line
    - Fixed bug #831 : PHPCS freezes in an infinite loop under Windows if no standard is passed
    - Fixed bug #832 : Tokenizer does not support context sensitive parsing
      -- Thanks to Jaroslav Hanslík for the patch
    - Fixed bug #835 : PEAR.Functions.FunctionCallSignature broken when closure uses return types
    - Fixed bug #838 : CSS indentation fixer changes color codes
      -- Thanks to Klaus Purer for the patch
    - Fixed bug #839 : "__()" method is marked as not camel caps
      -- Thanks to Tim Bezhashvyly for the patch
    - Fixed bug #852 : Generic.Commenting.DocComment not finding errors when long description is omitted
    - Fixed bug #854 : Return typehints in interfaces are not reported as T_RETURN_TYPE
      -- Thanks to Jaroslav Hanslík for the patch
    - Fixed bug #855 : Capital letter detection for multibyte strings doesn't work correctly
    - Fixed bug #857 : PSR2.ControlStructure.SwitchDeclaration shouldn't check indent of curly brace closers
    - Fixed bug #859 : Switch statement indention issue when returning function call with closure
    - Fixed bug #861 : Single-line arrays and function calls can generate incorrect indentation errors
    - Fixed bug #867 : Squiz.Strings.DoubleQuoteUsage broken for some escape codes
      -- Thanks to Jack Blower for the help with the fix
    - Fixed bug #21005 : Incorrect indent detection when multiple properties are initialized to arrays
    - Fixed bug #21010 : Incorrect missing colon detection in CSS when first style is not on new line
    - Fixed bug #21011 : Incorrect error message text when newline found after opening brace
    </notes>
  </release>
  <release>
   <version>
    <release>2.5.0</release>
    <api>2.5.0</api>
   </version>
   <stability>
    <release>stable</release>
    <api>stable</api>
   </stability>
   <date>2015-12-11</date>
   <license uri="https://github.com/squizlabs/PHP_CodeSniffer/blob/master/licence.txt">BSD License</license>
   <notes>
    - PHPCS will now look for a phpcs.xml file in parent directories as well as the current directory (request #626)
    - PHPCS will now use a phpcs.xml file even if files are specified on the command line
      -- This file is still only used if no standard is specified on the command line
    - Added support for a phpcs.xml.dist file (request #583)
      -- If both a phpcs.xml and phpcs.xml.dist file are present, the phpcs.xml file will be used
    - Added support for setting PHP ini values in ruleset.xml files (request #560)
      -- Setting the value of the new ini tags to name="memory_limit" value="32M" is the same as -d memory_limit=32M
    - Added support for one or more bootstrap files to be run before processing begins
      -- Use the --bootstrap=file,file,file command line argument to include bootstrap files
      -- Useful if you want to override some of the high-level settings of PHPCS or PHPCBF
      -- Thanks to John Maguire for the patch
    - Added additional verbose output for CSS tokenizing
    - Squiz ComparisonOperatorUsageSniff now checks FOR, WHILE and DO-WHILE statements
      -- Thanks to Arnout Boks for the patch
    - Fixed bug #660 : Syntax checks can fail on Windows with PHP5.6
    - Fixed bug #784 : $this->trait is seen as a T_TRAIT token
    - Fixed bug #786 : Switch indent issue with short array notation
    - Fixed bug #787 : SpacingAfterDefaultBreak confused by multi-line statements
    - Fixed bug #797 : Parsing CSS url() value breaks further parsing
    - Fixed bug #805 : Squiz.Commenting.FunctionComment.InvalidTypeHint on Scalar types on PHP7
    - Fixed bug #807 : Cannot fix line endings when open PHP tag is not on the first line
    - Fixed bug #808 : JS tokeniser incorrectly setting some function and class names to control structure tokens
    - Fixed bug #809 : PHPCBF can break a require_once statement with a space before the open parenthesis
    - Fixed bug #813 : PEAR FunctionCallSignature checks wrong indent when first token on line is part of a multi-line string
    </notes>
  </release>
  <release>
   <version>
    <release>2.4.0</release>
    <api>2.4.0</api>
   </version>
   <stability>
    <release>stable</release>
    <api>stable</api>
   </stability>
   <date>2015-11-24</date>
   <license uri="https://github.com/squizlabs/PHP_CodeSniffer/blob/master/licence.txt">BSD License</license>
   <notes>
    - Added support for PHP 7 anonymous classes
      -- Anonymous classes are now tokenized as T_ANON_CLASS and ignored by normal class sniffs
    - Added support for PHP 7 function return type declarations
      -- Return types are now tokenized as T_RETURN_TYPE
    - Fixed tokenizing of the XOR operator, which was incorrectly identified as a power operator (bug #765)
      -- The T_POWER token has been removed and replaced by the T_BITWISE_XOR token
      -- The PHP-supplied T_POW token has been replicated for PHP versions before 5.6
    - Traits are now tokenized in PHP versions before 5.4 to make testing easier
    - Improved regular expression detection in JS files
    - PEAR FunctionCallSignatureSniff now properly detects indents in more mixed HTML/PHP code blocks
    - Full report now properly indents lines when newlines are found inside error messages
    - Generating documentation without specifying a standard now uses the default standard instead
      -- Thanks to Ken Guest for the patch
    - Generic InlineControlStructureSniff now supports braceless do/while loops in JS
      -- Thanks to Pieter Frenssen for the patch
    - Added more guard code for function declarations with syntax errors
      -- Thanks to Yun Young-jin for the patch
    - Added more guard code for foreach declarations with syntax errors
      -- Thanks to Johan de Ruijter for the patch
    - Added more guard code for class declarations with syntax errors
    - Squiz ArrayDeclarationSniff now has guard code for arrays with syntax errors
    - Generic InlineControlStructureSniff now correctly fixes ELSEIF statements
    - Fixed bug #601 : Expected type hint int[]; found array in Squiz FunctionCommentSniff
      -- Thanks to Scato Eggen for the patch
    - Fixed bug #625 : Consider working around T_HASHBANG in HHVM 3.5.x and 3.6.x
      -- Thanks to Kunal Mehta for the patch
    - Fixed bug #692 : Comment tokenizer can break when using mbstring function overloading
    - Fixed bug #694 : Long sniff codes can cause PHP warnings in source report when showing error codes
    - Fixed bug #698 : PSR2.Methods.FunctionCallSignature.Indent forces exact indent of ternary operator parameters
    - Fixed bug #704 : ScopeIndent can fail when an opening parenthesis is on a line by itself
    - Fixed bug #707 : Squiz MethodScopeSniff doesn't handle nested functions
    - Fixed bug #709 : Squiz.Sniffs.Whitespace.ScopeClosingBraceSniff marking indented endif in mixed inline HTML blocks
    - Fixed bug #711 : Sniffing from STDIN shows Generic.Files.LowercasedFilename.NotFound error
    - Fixed bug #714 : Fixes suppression of errors using docblocks
      -- Thanks to Andrzej Karmazyn for the patch
    - Fixed bug #716 : JSON report is invalid when messages contain newlines or tabs
      -- Thanks to Pieter Frenssen for the patch
    - Fixed bug #723 : ScopeIndent can fail when multiple array closers are on the same line
    - Fixed bug #730 : ScopeIndent can fail when a short array opening square bracket is on a line by itself
    - Fixed bug #732 : PHP Notice if @package name is made up of all invalid characters
      -- Adds new error code PEAR.Commenting.FileComment.InvalidPackageValue
    - Fixed bug #748 : Auto fix for Squiz.Commenting.BlockComment.WrongEnd is incorrect
      -- Thanks to J.D. Grimes for the patch
    - Fixed bug #753 : PSR2 standard shouldn't require space after USE block when next code is a closing tag
    - Fixed bug #768 : PEAR FunctionCallSignature sniff forbids comments after opening parenthesis of a multiline call
    - Fixed bug #769 : Incorrect detection of variable reference operator when used with short array syntax
      -- Thanks to Klaus Purer for the patch
    - Fixed bug #772 : Syntax error when using PHPCBF on alternative style foreach loops
    - Fixed bug #773 : Syntax error when stripping trailing PHP close tag and previous statement has no semicolon
    - Fixed bug #778 : PHPCBF creates invalid PHP for inline FOREACH containing multiple control structures
    - Fixed bug #781 : Incorrect checking for PHP7 return types on multi-line function declartions
    - Fixed bug #782 : Conditional function declarations cause fixing conflicts in Squiz standard
      -- Squiz.ControlStructures.ControlSignature no longer enforces a single newline after open brace
      -- Squiz.WhiteSpace.ControlStructureSpacing can be used to checl spacing at the start/end of control structures
    </notes>
  </release>
  <release>
   <version>
    <release>2.3.4</release>
    <api>2.3.4</api>
   </version>
   <stability>
    <release>stable</release>
    <api>stable</api>
   </stability>
   <date>2015-09-09</date>
   <license uri="https://github.com/squizlabs/PHP_CodeSniffer/blob/master/licence.txt">BSD License</license>
   <notes>
    - JSON report format now includes the fixable status for each error message and the total number of fixable errors
    - Added more guard code for function declarations with syntax errors
    - Added tokenizer support for the PHP declare construct
      -- Thanks to Andy Blyler for the patch
    - Generic UnnecessaryStringConcatSniff can now allow strings concatenated over multiple lines
      -- Set the allowMultiline property to TRUE (default is FALSE) in your ruleset.xml file to enable this
      -- By default, concat used only for getting around line length limits still generates an error
      -- Thanks to Stefan Lenselink for the contribution
    - Invalid byte sequences no longer throw iconv_strlen() errors (request #639)
      -- Thanks to Willem Stuursma for the patch
    - Generic TodoSniff and FixmeSniff are now better at processing strings with invalid characters
    - PEAR FunctionCallSignatureSniff now ignores indentation of inline HTML content
    - Squiz ControlSignatureSniff now supports control structures with only inline HTML content
    - Fixed bug #636 : Some class names cause CSS tokenizer to hang
    - Fixed bug #638 : VCS blame reports output error content from the blame commands for files not under VC
    - Fixed bug #642 : Method params incorrectly detected when default value uses short array syntax
      -- Thanks to Josh Davis for the patch
    - Fixed bug #644 : PEAR ScopeClosingBrace sniff does not work with mixed HTML/PHP
    - Fixed bug #645 : FunctionSignature and ScopeIndent sniffs don't detect indents correctly when PHP open tag is not on a line by itself
    - Fixed bug #648 : Namespace not tokenized correctly when followed by multiple use statements
    - Fixed bug #654 : Comments affect indent check for BSDAllman brace style
    - Fixed bug #658 : Squiz.Functions.FunctionDeclarationSpacing error for multi-line declarations with required spaces greater than zero
      -- Thanks to J.D. Grimes for the patch
    - Fixed bug #663 : No space after class name generates: Class name "" is not in camel caps format
    - Fixed bug #667 : Scope indent check can go into infinite loop due to some parse errors
    - Fixed bug #670 : Endless loop in PSR1 SideEffects sniffer if no semicolon after last statement
      -- Thanks to Thomas Jarosch for the patch
    - Fixed bug #672 : Call-time pass-by-reference false positive
    - Fixed bug #683 : Comments are incorrectly reported by PSR2.ControlStructures.SwitchDeclaration sniff
    - Fixed bug #687 : ScopeIndent does not check indent correctly for method prefixes like public and abstract
    - Fixed bug #689 : False error on some comments after class closing brace
    </notes>
  </release>
  <release>
   <version>
    <release>2.3.3</release>
    <api>2.3.3</api>
   </version>
   <stability>
    <release>stable</release>
    <api>stable</api>
   </stability>
   <date>2015-06-24</date>
   <license uri="https://github.com/squizlabs/PHP_CodeSniffer/blob/master/licence.txt">BSD License</license>
   <notes>
    - Improved the performance of the CSS tokenizer, especially on very large CSS files (thousands of lines)
      -- Thanks to Klaus Purer for the patch
    - Defined tokens for lower PHP versions are now phpcs-specific strings instead of ints
      -- Stops conflict with other projects, like PHP_CodeCoverage
    - Added more guard code for syntax errors to various sniffs
    - Improved support for older HHVM versions
      -- Thanks to Kunal Mehta for the patch
    - Squiz ValidLogicalOperatorsSniff now ignores XOR as type casting is different when using the ^ operator (request #567)
    - Squiz CommentedOutCodeSniff is now better at ignoring URLs inside comments
    - Squiz ControlSignatureSniff is now better at checking embedded PHP code
    - Squiz ScopeClosingBraceSniff is now better at checking embedded PHP code
    - Fixed bug #584 : Squiz.Arrays.ArrayDeclaration sniff gives incorrect NoComma error for multiline string values
    - Fixed bug #589 : PEAR.Functions.FunctionCallSignature sniff not checking all function calls
    - Fixed bug #592 : USE statement tokenising can sometimes result in mismatched scopes
    - Fixed bug #594 : Tokenizer issue on closure that returns by reference
    - Fixed bug #595 : Colons in CSS selectors within media queries throw false positives
      -- Thanks to Klaus Purer for the patch
    - Fixed bug #598 : PHPCBF can break function/use closure brace placement
    - Fixed bug #603 : Squiz ControlSignatureSniff hard-codes opener type while fixing
    - Fixed bug #605 : Auto report-width specified in ruleset.xml ignored
    - Fixed bug #611 : Invalid numeric literal on CSS files under PHP7
    - Fixed bug #612 : Multi-file diff generating incorrectly if files do not end with EOL char
    - Fixed bug #615 : Squiz OperatorBracketSniff incorrectly reports and fixes operations using self::
    - Fixed bug #616 : Squiz DisallowComparisonAssignmentSniff inconsistent errors with inline IF statements
    - Fixed bug #617 : Space after switch keyword in PSR-2 is not being enforced
    - Fixed bug #621 : PSR2 SwitchDeclaration sniff doesn't detect, or correctly fix, case body on same line as statement
    </notes>
  </release>
  <release>
   <version>
    <release>2.3.2</release>
    <api>2.3.2</api>
   </version>
   <stability>
    <release>stable</release>
    <api>stable</api>
   </stability>
   <date>2015-04-29</date>
   <license uri="https://github.com/squizlabs/PHP_CodeSniffer/blob/master/licence.txt">BSD License</license>
   <notes>
    - The error message for PSR2.ControlStructures.SwitchDeclaration.WrongOpenercase is now clearer (request #579)
    - Fixed bug #545 : Long list of CASE statements can cause tokenizer to reach a depth limit
    - Fixed bug #565 : Squiz.WhiteSpace.OperatorSpacing reports negative number in short array
      -- Thanks to Vašek Purchart for the patch
      -- Same fix also applied to Squiz.Formatting.OperatorBracket
    - Fixed bug #569 : Generic ScopeIndentSniff throws PHP notices in JS files
    - Fixed bug #570 : Phar class fatals in PHP less than 5.3
    </notes>
  </release>
  <release>
   <version>
    <release>2.3.1</release>
    <api>2.3.1</api>
   </version>
   <stability>
    <release>stable</release>
    <api>stable</api>
   </stability>
   <date>2015-04-23</date>
   <license uri="https://github.com/squizlabs/PHP_CodeSniffer/blob/master/licence.txt">BSD License</license>
   <notes>
    - PHPCS can now exit with 0 even if errors are found
      -- Set the ignore_errors_on_exit config variable to 1 to set this behaviour
      -- Use with the ignore_warnings_on_exit config variable to never return a non-zero exit code
    - Added Generic DisallowLongArraySyntaxSniff to enforce the use of the PHP short array syntax (request #483)
      -- Thanks to Xaver Loppenstedt for helping with tests
    - Added Generic DisallowShortArraySyntaxSniff to ban the use of the PHP short array syntax (request #483)
      -- Thanks to Xaver Loppenstedt for helping with tests
    - Generic ScopeIndentSniff no longer does exact checking for content inside parenthesis (request #528)
      -- Only applies to custom coding standards that set the "exact" flag to TRUE
    - Squiz ConcatenationSpacingSniff now has a setting to ignore newline characters around operators (request #511)
        -- Default remains FALSE, so newlines are not allowed
        -- Override the "ignoreNewlines" setting in a ruleset.xml file to change
    - Squiz InlineCommentSniff no longer checks the last char of a comment if the first char is not a letter (request #505)
    - The Squiz standard has increased the max padding for statement alignment from 12 to 20
    - Fixed bug #479 : Yielded values are not recognised as returned values in Squiz FunctionComment sniff
    - Fixed bug #512 : Endless loop whilst parsing mixture of control structure styles
    - Fixed bug #515 : Spaces in JS block incorrectly flagged as indentation error
    - Fixed bug #523 : Generic ScopeIndent errors for IF in FINALLY
    - Fixed bug #527 : Closure inside IF statement is not tokenized correctly
    - Fixed bug #529 : Squiz.Strings.EchoedStrings gives false positive when echo'ing using an inline condition
    - Fixed bug #537 : Using --config-set is breaking phpcs.phar
    - Fixed bug #543 : SWITCH with closure in condition generates inline control structure error
    - Fixed bug #551 : Multiple catch blocks not checked in Squiz.ControlStructures.ControlSignature sniff
    - Fixed bug #554 : ScopeIndentSniff causes errors when encountering an unmatched parenthesis
    - Fixed bug #558 : PHPCBF adds brace for ELSE IF split over multiple lines
    - Fixed bug #564 : Generic MultipleStatementAlignment sniff reports incorrect errors for multiple assignments on a single line
    </notes>
  </release>
  <release>
   <version>
    <release>2.3.0</release>
    <api>2.3.0</api>
   </version>
   <stability>
    <release>stable</release>
    <api>stable</api>
   </stability>
   <date>2015-03-04</date>
   <license uri="https://github.com/squizlabs/PHP_CodeSniffer/blob/master/licence.txt">BSD License</license>
   <notes>
    - The existence of the main config file is now cached to reduce is_file() calls when it doesn't exist (request #486)
    - Abstract classes inside the Sniffs directory are now ignored even if they are named [Name]Sniff.php (request #476)
      -- Thanks to David Vernet for the patch
    - PEAR and Squiz FileComment sniffs no longer have @ in their error codes
      -- e.g., PEAR.Commenting.FileComment.Duplicate@categoryTag becomes PEAR.Commenting.FileComment.DuplicateCategoryTag
      -- e.g., Squiz.Commenting.FileComment.Missing@categoryTag becomes Squiz.Commenting.FileComment.MissingCategoryTag
    - PEAR MultiLineConditionSniff now allows comment lines inside multi-line IF statement conditions
      -- Thanks to Klaus Purer for the patch
    - Generic ForbiddenFunctionsSniff now supports setting null replacements in ruleset files (request #263)
    - Generic opening function brace sniffs now support checking of closures
      -- Set the checkClosures property to TRUE (default is FALSE) in your ruleset.xml file to enable this
      -- Can also set the checkFunctions property to FALSE (default is TRUE) in your ruleset.xml file to only check closures
      -- Affects OpeningFunctionBraceBsdAllmanSniff and OpeningFunctionBraceKernighanRitchieSniff
    - Generic OpeningFunctionBraceKernighanRitchieSniff can now fix all the errors it finds
    - Generic OpeningFunctionBraceKernighanRitchieSniff now allows empty functions with braces next to each other
    - Generic OpeningFunctionBraceBsdAllmanSniff now allows empty functions with braces next to each other
    - Improved auto report width for the "full" report
    - Improved conflict detection during auto fixing
    - Generic ScopeIndentSniff is no longer confused by empty closures
    - Squiz ControlSignatureSniff now always ignores comments (fixes bug #490)
      -- Include the Squiz.Commenting.PostStatementComment sniff in your ruleset.xml to ban these comments again
    - Squiz OperatorSpacingSniff no longer throws errors for code in the form ($foo || -1 === $bar)
    - Fixed errors tokenizing T_ELSEIF tokens on HHVM 3.5
    - Squiz ArrayDeclarationSniff is no longer tricked by comments after array values
    - PEAR IncludingFileSniff no longer produces invalid code when removing parenthesis from require/include statements
    - Fixed bug #415 : The @codingStandardsIgnoreStart has no effect during fixing
    - Fixed bug #432 : Properties of custom sniffs cannot be configured
    - Fixed bug #453 : PSR2 standard does not allow closing tag for mixed PHP/HTML files
    - Fixed bug #457 : FunctionCallSignature sniffs do not support here/nowdoc syntax and can cause syntax error when fixing
    - Fixed bug #466 : PropertyLabelSpacing JS fixer issue when there is no space after colon
    - Fixed bug #473 : Writing a report for an empty folder to existing file includes the existing contents
    - Fixed bug #485 : PHP notice in Squiz.Commenting.FunctionComment when checking malformed @throws comment
    - Fixed bug #491 : Generic InlineControlStructureSniff can correct with missing semicolon
      -- Thanks to Jesse Donat for the patch
    - Fixed bug #492 : Use statements don't increase the scope indent
    - Fixed bug #493 : PSR1_Sniffs_Methods_CamelCapsMethodNameSniff false positives for some magic method detection
      -- Thanks to Andreas Möller for the patch
    - Fixed bug #496 : Closures in PSR2 are not checked for a space after the function keyword
    - Fixed bug #497 : Generic InlineControlStructureSniff does not support alternative SWITCH syntax
    - Fixed bug #500 : Functions not supported as values in Squiz ArrayDeclaration sniff
    - Fixed bug #501 : ScopeClosingBrace and ScopeIndent conflict with closures used as array values
      -- Generic ScopeIndentSniff may now report fewer errors for closures, but perform the same fixes
    - Fixed bug #502 : PSR1 SideEffectsSniff sees declare() statements as side effects
    </notes>
  </release>
  <release>
   <version>
    <release>2.2.0</release>
    <api>2.2.0</api>
   </version>
   <stability>
    <release>stable</release>
    <api>stable</api>
   </stability>
   <date>2015-01-22</date>
   <license uri="https://github.com/squizlabs/PHP_CodeSniffer/blob/master/licence.txt">BSD License</license>
   <notes>
    - Added (hopefully) tastefully used colors to report and progress output for the phpcs command
      -- Use the --colors command line argument to use colors in output
      -- Use the command "phpcs --config-set colors true" to turn colors on by default
      -- Use the --no-colors command line argument to turn colors off when the config value is set
    - Added support for using the full terminal width for report output
      -- Use the --report-width=auto command line argument to auto-size the reports
      -- Use the command "phpcs --config-set report_width auto" to use auto-sizing by default
    - Reports will now size to fit inside the report width setting instead of always using padding to fill the space
    - If no files or standards are specified, PHPCS will now look for a phpcs.xml file in the current directory
      -- This file has the same format as a standard ruleset.xml file
      -- The phpcs.xml file should specify (at least) files to process and a standard/sniffs to use
      -- Useful for running the phpcs and phpcbf commands without any arguments at the top of a repository
    - Default file paths can now be specified in a ruleset.xml file using the "file" tag
      -- File paths are only processed if no files were specified on the command line
    - Extensions specified on the CLI are now merged with those set in ruleset.xml files
      -- Previously, the ruleset.xml file setting replaced the CLI setting completely
    - Squiz coding standard now requires lowercase PHP constants (true, false and null)
      -- Removed Squiz.NamingConventions.ConstantCase sniff as the rule is now consistent across PHP and JS files
    - Squiz FunctionOpeningBraceSpaceSniff no longer does additional checks for JS functions
      -- PHP and JS functions and closures are now treated the same way
    - Squiz MultiLineFunctionDeclarationSniff now supports JS files
    - Interactive mode no longer breaks if you also specify a report type on the command line
    - PEAR InlineCommentSniff now fixes the Perl-style comments that it finds (request #375)
    - PSR2 standard no longer fixes the placement of docblock open tags as comments are excluded from this standard
    - PSR2 standard now sets a default tab width of 4 spaces
    - Generic DocCommentSniff now only disallows lowercase letters at the start of a long/short comment (request #377)
      -- All non-letter characters are now allowed, including markdown special characters and numbers
    - Generic DisallowMultipleStatementsSniff now allows multiple open/close tags on the same line (request #423)
    - Generic CharacterBeforePHPOpeningTagSniff now only checks the first PHP tag it finds (request #423)
    - Generic CharacterBeforePHPOpeningTagSniff now allows a shebang line at the start of the file (request #20481)
    - Generic InlineHTMLUnitTest now allows a shebang line at the start of the file (request #20481)
    - PEAR ObjectOperatorIndentSniff now only checks object operators at the start of a line
    - PEAR FileComment and ClassComment sniffs no longer have @ in their error codes
      -- E.g., PEAR.Commenting.FileComment.Missing@categoryTag becomes PEAR.Commenting.FileComment.MissingCategoryTag
      -- Thanks to Grzegorz Rygielski for the patch
    - Squiz ControlStructureSpacingSniff no longer enforces a blank line before CATCH statements
    - Squiz FunctionCommentSniff now fixes the return type in the @return tag (request #392)
    - Squiz BlockCommentSniff now only disallows lowercase letters at the start of the comment
    - Squiz InlineCommentSniff now only disallows lowercase letters at the start of the comment
    - Squiz OperatorSpacingSniff now has a setting to ignore newline characters around operators (request #348)
      -- Default remains FALSE, so newlines are not allowed
      -- Override the "ignoreNewlines" setting in a ruleset.xml file to change
    - PSR2 ControlStructureSpacingSniff now checks for, and fixes, newlines after the opening parenthesis
    - Added a markdown document generator (--generator=markdown to use)
      -- Thanks to Stefano Kowalke for the contribution
    - Fixed bug #379 : Squiz.Arrays.ArrayDeclaration.NoCommaAfterLast incorrectly detects comments
    - Fixed bug #382 : JS tokenizer incorrect for inline conditionally created immediately invoked anon function
    - Fixed bug #383 : Squiz.Arrays.ArrayDeclaration.ValueNoNewline incorrectly detects nested arrays
    - Fixed bug #386 : Undefined offset in Squiz.FunctionComment sniff when param has no comment
    - Fixed bug #390 : Indentation of non-control structures isn't adjusted when containing structure is fixed
    - Fixed bug #400 : InlineControlStructureSniff fails to fix when statement has no semicolon
    - Fixed bug #401 : PHPCBF no-patch option shows an error when there are no fixable violations in a file
    - Fixed bug #405 : The "Squiz.WhiteSpace.FunctionSpacing" sniff removes class "}" during fixing
    - Fixed bug #407 : PEAR.ControlStructures.MultiLineCondition doesn't account for comments at the end of lines
    - Fixed bug #410 : The "Squiz.WhiteSpace.MemberVarSpacing" not respecting "var"
    - Fixed bug #411 : Generic.WhiteSpace.ScopeIndent.Incorrect - false positive with multiple arrays in argument list
    - Fixed bug #412 : PSR2 multi-line detection doesn't work for inline IF and string concats
    - Fixed bug #414 : Squiz.WhiteSpace.MemberVarSpacing - inconsistent checking of member vars with comment
    - Fixed bug #433 : Wrong detection of Squiz.Arrays.ArrayDeclaration.KeyNotAligned when key contains space
    - Fixed bug #434 : False positive for spacing around "=>" in inline array within foreach
    - Fixed bug #452 : Ruleset exclude-pattern for specific sniff code ignored when using CLI --ignore option
    - Fixed bug #20482 : Scope indent sniff can get into infinite loop when processing a parse error
    </notes>
  </release>
  <release>
   <version>
    <release>2.1.0</release>
    <api>2.1.0</api>
   </version>
   <stability>
    <release>stable</release>
    <api>stable</api>
   </stability>
   <date>2014-12-18</date>
   <license uri="https://github.com/squizlabs/PHP_CodeSniffer/blob/master/licence.txt">BSD License</license>
   <notes>
    - Time and memory output is now shown if progress information is also shown (request #335)
    - A tilde can now be used to reference a user's home directory in a path to a standard (request #353)
    - Added PHP_CodeSniffer_File::findStartOfStatement() to find the first non-whitespace token in a statement
      -- Possible alternative for code using PHP_CodeSniffer_File::findPrevious() with the local flag set
    - Added PHP_CodeSniffer_File::findEndOfStatement() to find the last non-whitespace token in a statement
      -- Possible alternative for code using PHP_CodeSniffer_File::findNext() with the local flag set
    - Generic opening function brace sniffs now ensure the opening brace is the last content on the line
      -- Affects OpeningFunctionBraceBsdAllmanSniff and OpeningFunctionBraceKernighanRitchieSniff
      -- Also enforced in PEAR FunctionDeclarationSniff and Squiz MultiLineFunctionDeclarationSniff
    - Generic DisallowTabIndentSniff now replaces tabs everywhere it finds them, except in strings and here/now docs
    - Generic EmptyStatementSniff error codes now contain the type of empty statement detected (request #314)
      -- All messages generated by this sniff are now errors (empty CATCH was previously a warning)
      -- Message code Generic.CodeAnalysis.EmptyStatement.NotAllowed has been removed
      -- Message code Generic.CodeAnalysis.EmptyStatement.NotAllowedWarning has been removed
      -- New message codes have the format Generic.CodeAnalysis.EmptyStatement.Detected[TYPE]
      -- Example code is Generic.CodeAnalysis.EmptyStatement.DetectedCATCH
      -- You can now use a custom ruleset to change messages to warnings and to exclude them
    - PEAR and Squiz FunctionCommentSniffs no longer ban @return tags for constructors and destructors
      -- Removed message PEAR.Commenting.FunctionComment.ReturnNotRequired
      -- Removed message Squiz.Commenting.FunctionComment.ReturnNotRequired
      -- Change initiated by request #324 and request #369
    - Squiz EmptyStatementSniff has been removed
      -- Squiz standard now includes Generic EmptyStatementSniff and turns off the empty CATCH error
    - Squiz ControlSignatureSniff fixes now retain comments between the closing parenthesis and open brace
    - Squiz SuperfluousWhitespaceSniff now checks for extra blank lines inside closures
      -- Thanks to Sertan Danis for the patch
    - Squiz ArrayDeclarationSniff now skips function calls while checking multi-line arrays
    - Fixed bug #337 : False positive with anonymous functions in Generic_Sniffs_WhiteSpace_ScopeIndentSniff
    - Fixed bug #339 : reformatting brace location can result in broken code
    - Fixed bug #342 : Nested ternary operators not tokenized correctly
    - Fixed bug #345 : Javascript regex not tokenized when inside array
    - Fixed bug #346 : PHP path can't be determined in some cases in "phpcs.bat" (on Windows XP)
    - Fixed bug #358 : False positives for Generic_Sniffs_WhiteSpace_ScopeIndentSniff
    - Fixed bug #361 : Sniff-specific exclude patterns don't work for Windows
    - Fixed bug #364 : Don't interpret "use function" as declaration
    - Fixed bug #366 : phpcbf with PSR2 errors on control structure alternative syntax
    - Fixed bug #367 : Nested Anonymous Functions Causing False Negative
    - Fixed bug #371 : Shorthand binary cast causes tokenizer errors
      -- New token T_BINARY_CAST added for the b"string" cast format (the 'b' is the T_BINARY_CAST token)
    - Fixed bug #372 : phpcbf parse problem, wrong brace placement for inline IF
    - Fixed bug #373 : Double quote usage fix removing too many double quotes
    - Fixed bug #20196 : 1.5.2 breaks scope_closer position
    </notes>
  </release>
  <release>
   <version>
    <release>2.0.0</release>
    <api>2.0.0</api>
   </version>
   <stability>
    <release>stable</release>
    <api>stable</api>
   </stability>
   <date>2014-12-05</date>
   <license uri="https://github.com/squizlabs/PHP_CodeSniffer/blob/master/licence.txt">BSD License</license>
   <notes>
    - JS tokenizer now sets functions as T_CLOSUREs if the function is anonymous
    - JS tokenizer now sets all objects to T_OBJECT
      -- Object end braces are set to a new token T_CLOSE_OBJECT
      -- T_OBJECT tokens no longer act like scopes; i.e., they have no condition/opener/closer
      -- T_PROPERTY tokens no longer act like scopes; i.e., they have no condition/opener/closer
      -- T_OBJECT tokens have a bracket_closer instead, which can be used to find the ending
      -- T_CLOSE_OBJECT tokens have a bracket_opener
    - Improved regular expression detection in the JS tokenizer
    - You can now get PHP_CodeSniffer to ignore a single line by putting @codingStandardsIgnoreLine in a comment
      -- When the comment is found, the comment line and the following line will be ignored
      -- Thanks to Andy Bulford for the contribution
    - PHPCBF now prints output when it is changing into directories
    - Improved conflict detection during auto fixing
    - The -vvv command line argument will now output the current file content for each loop during fixing
    - Generic ScopeIndentSniff now checks that open/close PHP tags are aligned to the correct column
    - PEAR FunctionCallSignatureSniff now checks indent of closing parenthesis even if it is not on a line by itself
    - PEAR FunctionCallSignatureSniff now supports JS files
    - PEAR MultiLineConditionSniff now supports JS files
    - Squiz DocCommentAlignmentSniff now supports JS files
    - Fixed a problem correcting the closing brace line in Squiz ArrayDeclarationSniff
    - Fixed a problem auto-fixing the Squiz.WhiteSpace.FunctionClosingBraceSpace.SpacingBeforeNestedClose error
    - Squiz EmbeddedPhpSniff no longer reports incorrect alignment of tags when they are not on new lines
    - Squiz EmbeddedPhpSniff now aligns open tags correctly when moving them onto a new line
    - Improved fixing of arrays with multiple values in Squiz ArrayDeclarationSniff
    - Improved detection of function comments in Squiz FunctionCommentSpacingSniff
    - Improved fixing of lines after cases statements in Squiz SwitchDeclarationSniff
    - Fixed bug #311 : Suppression of function prototype breaks checking of lines within function
    - Fixed bug #320 : Code sniffer identation issue
    - Fixed bug #333 : Nested ternary operators causing problems
    </notes>
  </release>
  <release>
   <version>
    <release>2.0.0RC4</release>
    <api>2.0.0RC4</api>
   </version>
   <stability>
    <release>beta</release>
    <api>beta</api>
   </stability>
   <date>2014-11-07</date>
   <license uri="https://github.com/squizlabs/PHP_CodeSniffer/blob/master/licence.txt">BSD License</license>
   <notes>
    - JS tokenizer now detects xor statements correctly
    - Improved detection of properties and objects in the JS tokenizer
    - Generic ScopeIndentSniff can now fix indents using tabs instead of spaces
      -- Set the tabIndent property to TRUE in your ruleset.xml file to enable this
      -- It is important to also set a tab-width setting, either in the ruleset or on the command line, for accuracy
    - Generic ScopeIndentSniff now checks and auto-fixes JS files
    - Generic DisallowSpaceIndentSniff is now able to replace space indents with tab indents during fixing
    - Support for phpcs-only and phpcbf-only attributes has been added to all ruleset.xml elements
      -- Allows parts of the ruleset to only apply when using a specific tool
      -- Useful for doing things like excluding indent fixes but still reporting indent errors
    - Unit tests can now set command line arguments during a test run
      -- Override getCliValues() and pass an array of CLI arguments for each file being tested
    - File-wide sniff properties can now be set using T_INLINE_HTML content during unit test runs
      -- Sniffs that start checking at the open tag can only, normally, have properties set using a ruleset
    - Generic ConstructorNameSniff no longer errors for PHP4 style constructors when __construct() is present
      -- Thanks to Thibaud Fabre for the patch
    - Generic DocCommentSniff now checks that the end comment tag is on a new line
    - Generic MultipleStatementAlignmentSniff no longer skips assignments for closures
    - Squiz DocCommentAlignment sniff now has better checking for single line doc block
    - Running unit tests with the -v CLI argument no longer generates PHP errors
    - Fixed bug #295 : ScopeIndentSniff hangs when processing nested closures
    - Fixed bug #298 : False positive in ScopeIndentSniff when anonymous functions are used with method chaining
    - Fixed bug #302 : Fixing code in Squiz InlineComment sniff can remove some comment text
    - Fixed bug #303 : Open and close tag on same line can cause a PHP notice checking scope indent
    - Fixed bug #306 : File containing only a namespace declaration raises undefined index notice
    - Fixed bug #307 : Conditional breaks in case statements get incorrect indentions
    - Fixed bug #308 : Squiz InlineIfDeclarationSniff fails on ternary operators inside closure
    - Fixed bug #310 : Variadics not recognized by tokenizer
    </notes>
  </release>
  <release>
   <version>
    <release>2.0.0RC3</release>
    <api>2.0.0RC3</api>
   </version>
   <stability>
    <release>beta</release>
    <api>beta</api>
   </stability>
   <date>2014-10-16</date>
   <license uri="https://github.com/squizlabs/PHP_CodeSniffer/blob/master/licence.txt">BSD License</license>
   <notes>
    - Improved default output for PHPCBF and removed the options to print verbose and progress output
    - If a .fixed file is supplied for a unit test file, the auto fixes will be checked against it during testing
      -- See Generic ScopeIndentUnitTest.inc and ScopeIndentUnitTest.inc.fixed for an example
    - Fixer token replacement methods now return TRUE if the change was accepted and FALSE if rejected
    - The --config-show command now pretty-prints the config values
      -- Thanks to Ken Guest for the patch
    - Setting and removing config values now catches exceptions if the config file is not writable
      -- Thanks to Ken Guest for the patch
    - Setting and removing config values now prints a message to confirm the action and show old values
    - Generic ScopeIndentSniff has been completely rewritten to improve fixing and embedded PHP detection
    - Generic DisallowTabIndent and DisallowSpaceIndent sniffs now detect indents at the start of block comments
    - Generic DisallowTabIndent and DisallowSpaceIndent sniffs now detect indents inside multi-line strings
    - Generic DisallowTabIndentSniff now replaces tabs inside doc block comments
    - Squiz ControlStructureSpacingSniff error codes have been corrected; they were reversed
    - Squiz EmbeddedPhpSniff now checks open and close tag indents and fixes some errors
    - Squiz FileCommentSniff no longer throws incorrect blank line before comment errors in JS files
    - Squiz ClassDeclarationSniff now has better checking for blank lines after a closing brace
    - Removed error Squiz.Classes.ClassDeclaration.NoNewlineAfterCloseBrace (request #285)
      -- Already handled by Squiz.Classes.ClassDeclaration.CloseBraceSameLine
    - Fixed bug #280 : The --config-show option generates error when there is no config file
    </notes>
  </release>
  <release>
   <version>
    <release>2.0.0RC2</release>
    <api>2.0.0RC2</api>
   </version>
   <stability>
    <release>beta</release>
    <api>beta</api>
   </stability>
   <date>2014-09-26</date>
   <license uri="https://github.com/squizlabs/PHP_CodeSniffer/blob/master/licence.txt">BSD License</license>
   <notes>
    - Minified JS and CSS files are now detected and skipped (fixes bug #252 and bug #19899)
      -- A warning will be added to the file so it can be found in the report and ignored in the future
    - Fixed incorrect length of JS object operator tokens
    - PHP tokenizer no longer converts class/function names to special tokens types
      -- Class/function names such as parent and true would become special tokens such as T_PARENT and T_TRUE
    - PHPCS can now exit with 0 if only warnings were found (request #262)
      -- Set the ignore_warnings_on_exit config variable to 1 to set this behaviour
      -- Default remains at exiting with 0 only if no errors and no warnings were found
      -- Also changes return value of PHP_CodeSniffer_Reporting::printReport()
    - Rulesets can now set associative array properties
      -- property name="[property]" type="array" value="foo=>bar,baz=>qux"
    - Generic ForbiddenFunctionsSniff now has a public property called forbiddenFunctions (request #263)
      -- Override the property in a ruleset.xml file to define forbidden functions and their replacements
      -- A replacement of NULL indicates that no replacement is available
      -- e.g., value="delete=>unset,print=>echo,create_function=>null"
      -- Custom sniffs overriding this one will need to change the visibility of their member var
    - Improved closure support in Generic ScopeIndentSniff
    - Improved indented PHP tag support in Generic ScopeIndentSniff
    - Improved fixing of mixed line indents in Generic ScopeIndentSniff
    - Added conflict detection to the file fixer
      -- If 2 sniffs look to be conflicting, one change will be ignored to allow a fix to occur
    - Generic CamelCapsFunctionNameSniff now ignores a single leading underscore
      -- Thanks to Alex Slobodiskiy for the patch
    - Standards can now be located within hidden directories (further fix for bug #20323)
      -- Thanks to Klaus Purer for the patch
    - Sniff ignore patterns now replace Win dir separators like file ignore patterns already did
    - Exclude patterns now use backtick delimiters, allowing all special characters to work correctly again
      -- Thanks to Jeremy Edgell for the patch
    - Errors converted to warnings in a ruleset (and vice versa) now retain their fixable status
      -- Thanks to Alexander Obuhovich for the patch
    - Squiz ConcatenationSpacingSniff now has a setting to specify how many spaces there should around concat operators
      -- Default remains at 0
      -- Override the "spacing" setting in a ruleset.xml file to change
    - Added auto-fixes for Squiz InlineCommentSniff
    - Generic DocCommentSniff now correctly fixes additional blank lines at the end of a comment
    - Squiz OperatorBracketSniff now correctly fixes operations that include arrays
    - Zend ClosingTagSniff fix now correctly leaves closing tags when followed by HTML
    - Added Generic SyntaxSniff to check for syntax errors in PHP files
      -- Thanks to Blaine Schmeisser for the contribution
    - Added Generic OneTraitPerFileSniff to check that only one trait is defined in each file
      -- Thanks to Alexander Obuhovich for the contribution
    - Squiz DiscouragedFunctionsSniff now warns about var_dump()
    - PEAR ValidFunctionNameSniff no longer throws an error for _()
    - Squiz and PEAR FunctionCommentSniffs now support _()
    - Generic DisallowTabIndentSniff now checks for, and fixes, mixed indents again
    - Generic UpperCaseConstantSniff and LowerCaseConstantSniff now ignore function names
    - Fixed bug #243 : Missing DocBlock not detected
    - Fixed bug #248 : FunctionCommentSniff expects ampersand on param name
    - Fixed bug #265 : False positives with type hints in ForbiddenFunctionsSniff
    - Fixed bug #20373 : Inline comment sniff tab handling way
    - Fixed bug #20377 : Error when trying to execute phpcs with report=json
    - Fixed bug #20378 : Report appended to existing file if no errors found in run
    - Fixed bug #20381 : Invalid "Comment closer must be on a new line"
      -- Thanks to Brad Kent for the patch
    - Fixed bug #20402 : SVN pre-commit hook fails due to unknown argument error
    </notes>
  </release>
  <release>
   <version>
    <release>2.0.0RC1</release>
    <api>2.0.0RC1</api>
   </version>
   <stability>
    <release>beta</release>
    <api>beta</api>
   </stability>
   <date>2014-08-06</date>
   <license uri="https://github.com/squizlabs/PHP_CodeSniffer/blob/master/licence.txt">BSD License</license>
   <notes>
    - PHPCBF will now fix incorrect newline characters in a file
    - PHPCBF now exists cleanly when there are no errors to fix
    - Added phpcbf.bat file for Windows
    - Verbose option no longer errors when using a phar file with a space in the path
    - Fixed a reporting error when using HHVM
      -- Thanks to Martins Sipenko for the patch
    - addFixableError() and addFixableWarning() now only return true if the fixer is enabled
      -- Saves checking ($phpcsFile->fixer->enabled === true) before every fix
    - Added addErrorOnLine() and addWarningOnLine() to add a non-fixable violation to a line at column 1
      -- Useful if you are generating errors using an external tool or parser and only know line numbers
      -- Thanks to Ondřej Mirtes for the patch
    - CSS tokenizer now identifies embedded PHP code using the new T_EMBEDDED_PHP token type
      -- The entire string of PHP is contained in a single token
    - PHP tokenizer contains better detection of short array syntax
    - Unit test runner now also test any standards installed under the installed_paths config var
    - Exclude patterns now use {} delimiters, allowing the | special character to work correctly again
    - The filtering component of the --extensions argument is now ignored again when passing filenames
      -- Can still be used to specify a custom tokenizer for each extension when passing filenames
      -- If no tokenizer is specified, default values will be used for common file extensions
    - Diff report now produces relative paths on Windows, where possible (further fix for bug #20234)
    - If a token's content has been modified by the tab-width setting, it will now have an orig_content in the tokens array
    - Generic DisallowSpaceIndent and DisallowTabIndent sniffs now check original indent content even when tab-width is set
      -- Previously, setting --tab-width would force both to check the indent as spaces
    - Fixed a problem where PHPCBF could replace tabs with too many spaces when changing indents
    - Fixed a problem that could occur with line numbers when using HHVM to check files with Windows newline characters
    - Removed use of sys_get_temp_dir() as this is not supported by the min PHP version
    - Squiz ArrayDeclarationSniff now supports short array syntax
    - Squiz ControlSignatureSniff no longer uses the Abstract Pattern sniff
      -- If you are extending this sniff, you'll need to rewrite your code
      -- The rewrite allows this sniff to fix all control structure formatting issues it finds
    - The installed_paths config var now accepts relative paths
      -- The paths are relative to the PHP_CodeSniffer install directory
      -- Thanks to Weston Ruter for the patch
    - Generic ScopeIndentSniff now accounts for different open tag indents
    - PEAR FunctionDeclarationSniff now ignores short arrays when checking indent
      -- Thanks to Daniel Tschinder for the patch
    - PSR2 FunctionCallSignatureSniff now treats multi-line strings as a single-line argument, like arrays and closures
      -- Thanks to Dawid Nowak for the patch
    - PSR2 UseDeclarationSniff now checks for a single space after the USE keyword
    - Generic ForbiddenFunctionsSniff now detects calls to functions in the global namespace
      -- Thanks to Ole Martin Handeland for the patch
    - Generic LowerCaseConstantSniff and UpperCaseConstantSniff now ignore namespaces beginning with TRUE/FALSE/NULL
      -- Thanks to Renan Gonçalves for the patch
    - Squiz InlineCommentSniff no longer requires a blank line after post-statement comments (request #20299)
    - Squiz SelfMemberReferenceSniff now works correctly with namespaces
    - Squiz FunctionCommentSniff is now more relaxed when checking namespaced type hints
    - Tab characters are now encoded in abstract pattern errors messages
      -- Thanks to Blaine Schmeisser for the patch
    - Invalid sniff codes passed to --sniffs now show a friendly error message (request #20313)
    - Generic LineLengthSniff now shows a warning if the iconv module is disabled (request #20314)
    - Source report no longer shows errors if category or sniff names ends in an uppercase error
      -- Thanks to Jonathan Marcil for the patch
    - Fixed bug #20261 : phpcbf has an endless fixing loop
    - Fixed bug #20268 : Incorrect documentation titles in PEAR documentation
    - Fixed bug #20296 : new array notion in function comma check fails
    - Fixed bug #20297 : phar does not work when renamed it to phpcs
    - Fixed bug #20307 : PHP_CodeSniffer_Standards_AbstractVariableSniff analyze traits
    - Fixed bug #20308 : Squiz.ValidVariableNameSniff - wrong variable usage
    - Fixed bug #20309 : Use "member variable" term in sniff "processMemberVar" method
    - Fixed bug #20310 : PSR2 does not check for space after function name
    - Fixed bug #20322 : Display rules set to type=error even when suppressing warnings
    - Fixed bug #20323 : PHPCS tries to load sniffs from hidden directories
    - Fixed bug #20346 : Fixer endless loop with Squiz.CSS sniffs
    - Fixed bug #20355 : No sniffs are registered with PHAR on Windows
    </notes>
  </release>
  <release>
   <version>
    <release>2.0.0a2</release>
    <api>2.0.0a2</api>
   </version>
   <stability>
    <release>alpha</release>
    <api>alpha</api>
   </stability>
   <date>2014-05-01</date>
   <license uri="https://github.com/squizlabs/PHP_CodeSniffer/blob/master/licence.txt">BSD License</license>
   <notes>
    - Added report type --report=info to show information about the checked code to make building a standard easier
      -- Checks a number of things, such as what line length you use, and spacing are brackets, but not everything
      -- Still highly experimental
    - Generic LineLengthSniff now shows warnings for long lines referring to licence and VCS information
      -- It previously ignored these lines, but at the expense of performance
    - Generic DisallowTabIndent and DisallowSpaceIndent sniffs no longer error when detecting mixed indent types
      -- Only the first type of indent found on a line (space or indent) is considered
    - Lots of little performance improvements that can add up to a substantial saving over large code bases
      -- Added a "length" array index to tokens so you don't need to call strlen() of them, or deal with encoding
      -- Can now use isset() to find tokens inside the PHP_CodeSniffer_Tokens static vars instead of in_array()
    - Custom reports can now specify a $recordErrors member var; this previously only worked for built-in reports
      -- When set to FALSE, error messages will not be recorded and only totals will be returned
      -- This can save significant memory while processing a large code base
    - Removed dependence on PHP_Timer
    - PHP tokenizer now supports DEFAULT statements opened with a T_SEMICOLON
    - The Squiz and PHPCS standards have increased the max padding for statement alignment from 8 to 12
    - Squiz EchoedStringsSniff now supports statments without a semicolon, such as PHP embedded in HTML
    - Squiz DoubleQuoteUsageSniff now properly replaces escaped double quotes when fixing a doubled quoted string
    - Improved detection of nested IF statements that use the alternate IF/ENDIF syntax
    - PSR1 CamelCapsMethodNameSniff now ignores magic methods
      -- Thanks to Eser Ozvataf for the patch
    - PSR1 SideEffectsSniff now ignores methods named define()
    - PSR1 and PEAR ClassDeclarationSniffs now support traits (request #20208)
    - PSR2 ControlStructureSpacingSniff now allows newlines before/after parentheses
      -- Thanks to Maurus Cuelenaere for the patch
    - PSR2 ControlStructureSpacingSniff now checks TRY and CATCH statements
    - Squiz SuperfluousWhitespaceSniff now detects whitespace at the end of block comment lines
      -- Thanks to Klaus Purer for the patch
    - Squiz LowercasePHPFunctionsSniff no longer reports errors for namespaced functions
      -- Thanks to Max Galbusera for the patch
    - Squiz SwitchDeclarationSniff now allows exit() as a breaking statement for case/default
    - Squiz ValidVariableNameSniff and Zend ValidVariableNameSniff now ignore additional PHP reserved vars
      -- Thanks to Mikuláš Dítě and Adrian Crepaz for the patch
    - Sniff code Squiz.WhiteSpace.MemberVarSpacing.After changed to Squiz.WhiteSpace.MemberVarSpacing.Incorrect (request #20241)
    - Fixed bug #20200 : Invalid JSON produced with specific error message
    - Fixed bug #20204 : Ruleset exclude checks are case sensitive
    - Fixed bug #20213 : Invalid error, Inline IF must be declared on single line
    - Fixed bug #20225 : array_merge() that takes more than one line generates error
    - Fixed bug #20230 : Squiz ControlStructureSpacing sniff assumes specific condition formatting
    - Fixed bug #20234 : phpcbf patch command absolute paths
    - Fixed bug #20240 : Squiz block comment sniff fails when newline present
    - Fixed bug #20247 : The Squiz.WhiteSpace.ControlStructureSpacing sniff and do-while
      -- Thanks to Alexander Obuhovich for the patch
    - Fixed bug #20248 : The Squiz_Sniffs_WhiteSpace_ControlStructureSpacingSniff sniff and empty scope
    - Fixed bug #20252 : Unitialized string offset when package name starts with underscore
    </notes>
  </release>
  <release>
   <version>
    <release>2.0.0a1</release>
    <api>2.0.0a1</api>
   </version>
   <stability>
    <release>alpha</release>
    <api>alpha</api>
   </stability>
   <date>2014-02-05</date>
   <license uri="https://github.com/squizlabs/PHP_CodeSniffer/blob/master/licence.txt">BSD License</license>
   <notes>
    - Added the phpcbf script to automatically fix many errors found by the phpcs script
    - Added report type --report=diff to show suggested changes to fix coding standard violations
    - The --report argument now allows for custom reports to be used
      -- Use the full path to your custom report class as the report name
    - The --extensions argument is now respected when passing filenames; not just with directories
    - The --extensions argument now allows you to specify the tokenizer for each extension
      -- e.g., --extensions=module/php,es/js
    - Command line arguments can now be set in ruleset files
      -- e.g., arg name="report" value="summary" (print summary report; same as --report=summary)
      -- e.g., arg value="sp" (print source and progress information; same as -sp)
      -- The -vvv, --sniffs, --standard and -l command line arguments cannot be set in this way
    - Sniff process() methods can not optionally return a token to ignore up to
      -- If returned, the sniff will not be executed again until the passed token is reached in the file
      -- Useful if you are looking for tokens like T_OPEN_TAG but only want to process the first one
    - Removed the comment parser classes and replaced it with a simple comment tokenier
      -- T_DOC_COMMENT tokens are now tokenized into T_DOC_COMMENT_* tokens so they can be used more easily
      -- This change requires a significant rewrite of sniffs that use the comment parser
      -- This change requires minor changes to sniffs that listen for T_DOC_COMMENT tokens directly
    - Added Generic DocCommentSniff to check generic doc block formatting
      -- Removed doc block formatting checks from PEAR ClassCommentSniff
      -- Removed doc block formatting checks from PEAR FileCommentSniff
      -- Removed doc block formatting checks from PEAR FunctionCommentSniff
      -- Removed doc block formatting checks from Squiz ClassCommentSniff
      -- Removed doc block formatting checks from Squiz FileCommentSniff
      -- Removed doc block formatting checks from Squiz FunctionCommentSniff
      -- Removed doc block formatting checks from Squiz VariableCommentSniff
    - Squiz DocCommentAlignmentSniff has had its error codes changed
      -- NoSpaceBeforeTag becomes NoSpaceAfterStar
      -- SpaceBeforeTag becomes SpaceAfterStar
      -- SpaceBeforeAsterisk becomes SpaceBeforeStar
    - Generic MultipleStatementAlignment now aligns assignments within a block so they fit within their max padding setting
      -- The sniff previously requested the padding as 1 space if max padding was exceeded
      -- It now aligns the assignment with surrounding assignments if it can
      -- Removed property ignoreMultiline as multi-line assignments are now handled correctly and should not be ignored
    - Squiz FunctionClosingBraceSpaceSniff now requires a blank line before the brace in all cases except function args
    - Added error Squiz.Commenting.ClassComment.SpacingAfter to ensure there are no blank lines after a class comment
    - Added error Squiz.WhiteSpace.MemberVarSpacing.AfterComment to ensure there are no blank lines after a member var comment
      -- Fixes have also been corrected to not strip the member var comment or indent under some circumstances
      -- Thanks to Mark Scherer for help with this fix
    - Added error Squiz.Commenting.FunctionCommentThrowTag.Missing to ensure a throw is documented
    - Removed error Squiz.Commenting.FunctionCommentThrowTag.WrongType
    - Content passed via STDIN can now specify the filename to use so that sniffs can run the correct filename checks
      -- Ensure the first line of the content is: phpcs_input_file: /path/to/file
    - Squiz coding standard now enforces no closing PHP tag at the end of a pure PHP file
    - Squiz coding standard now enforces a single newline character at the end of the file
    - Squiz ClassDeclarationSniff no longer checks for a PHP ending tag after a class definition
    - Squiz ControlStructureSpacingSniff now checks TRY and CATCH statements as well
    - Removed MySource ChannelExceptionSniff
    </notes>
  </release>
  <release>
   <version>
    <release>1.5.6</release>
    <api>1.5.6</api>
   </version>
   <stability>
    <release>stable</release>
    <api>stable</api>
   </stability>
   <date>2014-12-05</date>
   <license uri="https://github.com/squizlabs/PHP_CodeSniffer/blob/master/licence.txt">BSD License</license>
   <notes>
    - JS tokenizer now detects xor statements correctly
    - The --config-show command now pretty-prints the config values
      -- Thanks to Ken Guest for the patch
    - Setting and removing config values now catches exceptions if the config file is not writable
      -- Thanks to Ken Guest for the patch
    - Setting and removing config values now prints a message to confirm the action and show old values
    - You can now get PHP_CodeSniffer to ignore a single line by putting @codingStandardsIgnoreLine in a comment
      -- When the comment is found, the comment line and the following line will be ignored
      -- Thanks to Andy Bulford for the contribution
    - Generic ConstructorNameSniff no longer errors for PHP4 style constructors when __construct() is present
      -- Thanks to Thibaud Fabre for the patch
    - Fixed bug #280 : The --config-show option generates error when there is no config file
    - Fixed bug #306 : File containing only a namespace declaration raises undefined index notice
    - Fixed bug #308 : Squiz InlineIfDeclarationSniff fails on ternary operators inside closure
    - Fixed bug #310 : Variadics not recognized by tokenizer
    - Fixed bug #311 : Suppression of function prototype breaks checking of lines within function
   </notes>
  </release>
  <release>
   <version>
    <release>1.5.5</release>
    <api>1.5.5</api>
   </version>
   <stability>
    <release>stable</release>
    <api>stable</api>
   </stability>
   <date>2014-09-25</date>
   <license uri="https://github.com/squizlabs/PHP_CodeSniffer/blob/master/licence.txt">BSD License</license>
   <notes>
    - PHP tokenizer no longer converts class/function names to special tokens types
      -- Class/function names such as parent and true would become special tokens such as T_PARENT and T_TRUE
    - Improved closure support in Generic ScopeIndentSniff
    - Improved indented PHP tag support in Generic ScopeIndentSniff
    - Generic CamelCapsFunctionNameSniff now ignores a single leading underscore
      -- Thanks to Alex Slobodiskiy for the patch
    - Standards can now be located within hidden directories (further fix for bug #20323)
      -- Thanks to Klaus Purer for the patch
    - Added Generic SyntaxSniff to check for syntax errors in PHP files
      -- Thanks to Blaine Schmeisser for the contribution
    - Squiz DiscouragedFunctionsSniff now warns about var_dump()
    - PEAR ValidFunctionNameSniff no longer throws an error for _()
    - Squiz and PEAR FunctionCommentSnif now support _()
    - Generic UpperCaseConstantSniff and LowerCaseConstantSniff now ignore function names
    - Fixed bug #248 : FunctionCommentSniff expects ampersand on param name
    - Fixed bug #265 : False positives with type hints in ForbiddenFunctionsSniff
    - Fixed bug #20373 : Inline comment sniff tab handling way
    - Fixed bug #20378 : Report appended to existing file if no errors found in run
    - Fixed bug #20381 : Invalid "Comment closer must be on a new line"
      -- Thanks to Brad Kent for the patch
    - Fixed bug #20386 : Squiz.Commenting.ClassComment.SpacingBefore thrown if first block comment
   </notes>
  </release>
  <release>
   <version>
    <release>1.5.4</release>
    <api>1.5.4</api>
   </version>
   <stability>
    <release>stable</release>
    <api>stable</api>
   </stability>
   <date>2014-08-06</date>
   <license uri="https://github.com/squizlabs/PHP_CodeSniffer/blob/master/licence.txt">BSD License</license>
   <notes>
    - Removed use of sys_get_temp_dir() as this is not supported by the min PHP version
    - The installed_paths config var now accepts relative paths
      -- The paths are relative to the PHP_CodeSniffer install directory
      -- Thanks to Weston Ruter for the patch
    - Generic ScopeIndentSniff now accounts for different open tag indents
    - PEAR FunctionDeclarationSniff now ignores short arrays when checking indent
      -- Thanks to Daniel Tschinder for the patch
    - PSR2 FunctionCallSignatureSniff now treats multi-line strings as a single-line argument, like arrays and closures
      -- Thanks to Dawid Nowak for the patch
    - Generic ForbiddenFunctionsSniff now detects calls to functions in the global namespace
      -- Thanks to Ole Martin Handeland for the patch
    - Generic LowerCaseConstantSniff and UpperCaseConstantSniff now ignore namespaces beginning with TRUE/FALSE/NULL
      -- Thanks to Renan Gonçalves for the patch
    - Squiz InlineCommentSniff no longer requires a blank line after post-statement comments (request #20299)
    - Squiz SelfMemberReferenceSniff now works correctly with namespaces
    - Tab characters are now encoded in abstract pattern errors messages
      -- Thanks to Blaine Schmeisser for the patch
    - Invalid sniff codes passed to --sniffs now show a friendly error message (request #20313)
    - Generic LineLengthSniff now shows a warning if the iconv module is disabled (request #20314)
    - Source report no longer shows errors if category or sniff names ends in an uppercase error
      -- Thanks to Jonathan Marcil for the patch
    - Fixed bug #20268 : Incorrect documentation titles in PEAR documentation
    - Fixed bug #20296 : new array notion in function comma check fails
    - Fixed bug #20307 : PHP_CodeSniffer_Standards_AbstractVariableSniff analyze traits
    - Fixed bug #20308 : Squiz.ValidVariableNameSniff - wrong variable usage
    - Fixed bug #20309 : Use "member variable" term in sniff "processMemberVar" method
    - Fixed bug #20310 : PSR2 does not check for space after function name
    - Fixed bug #20322 : Display rules set to type=error even when suppressing warnings
    - Fixed bug #20323 : PHPCS tries to load sniffs from hidden directories
   </notes>
  </release>
  <release>
   <version>
    <release>1.5.3</release>
    <api>1.5.3</api>
   </version>
   <stability>
    <release>stable</release>
    <api>stable</api>
   </stability>
   <date>2014-05-01</date>
   <license uri="https://github.com/squizlabs/PHP_CodeSniffer/blob/master/licence.txt">BSD License</license>
   <notes>
    - Improved detection of nested IF statements that use the alternate IF/ENDIF syntax
    - PHP tokenizer now supports DEFAULT statements opened with a T_SEMICOLON
    - PSR1 CamelCapsMethodNameSniff now ignores magic methods
      -- Thanks to Eser Ozvataf for the patch
    - PSR1 SideEffectsSniff now ignores methods named define()
    - PSR1 and PEAR ClassDeclarationSniffs now support traits (request #20208)
    - PSR2 ControlStructureSpacingSniff now allows newlines before/after parentheses
      -- Thanks to Maurus Cuelenaere for the patch
    - Squiz LowercasePHPFunctionsSniff no longer reports errors for namespaced functions
      -- Thanks to Max Galbusera for the patch
    - Squiz SwitchDeclarationSniff now allows exit() as a breaking statement for case/default
    - Squiz ValidVariableNameSniff and Zend ValidVariableNameSniff now ignore additional PHP reserved vars
      -- Thanks to Mikuláš Dítě and Adrian Crepaz for the patch
    - Sniff code Squiz.WhiteSpace.MemberVarSpacing.After changed to Squiz.WhiteSpace.MemberVarSpacing.Incorrect (request #20241)
    - Fixed bug #20200 : Invalid JSON produced with specific error message
    - Fixed bug #20204 : Ruleset exclude checks are case sensitive
    - Fixed bug #20213 : Invalid error, Inline IF must be declared on single line
    - Fixed bug #20225 : array_merge() that takes more than one line generates error
    - Fixed bug #20230 : Squiz ControlStructureSpacing sniff assumes specific condition formatting
    - Fixed bug #20240 : Squiz block comment sniff fails when newline present
    - Fixed bug #20247 : The Squiz.WhiteSpace.ControlStructureSpacing sniff and do-while
      -- Thanks to Alexander Obuhovich for the patch
    - Fixed bug #20248 : The Squiz_Sniffs_WhiteSpace_ControlStructureSpacingSniff sniff and empty scope
    - Fixed bug #20252 : Unitialized string offset when package name starts with underscore
   </notes>
  </release>
  <release>
   <version>
    <release>1.5.2</release>
    <api>1.5.2</api>
   </version>
   <stability>
    <release>stable</release>
    <api>stable</api>
   </stability>
   <date>2014-02-05</date>
   <license uri="https://github.com/squizlabs/PHP_CodeSniffer/blob/master/licence.txt">BSD License</license>
   <notes>
    - Improved support for the PHP 5.5. classname::class syntax
      -- PSR2 SwitchDeclarationSniff no longer throws errors when this syntax is used in CASE conditions
    - Improved support for negative checks of instanceOf in Squiz ComparisonOperatorUsageSniff
      -- Thanks to Martin Winkel for the patch
    - Generic FunctionCallArgumentSpacingSniff now longer complains about space before comma when using here/nowdocs
      -- Thanks to Richard van Velzen for the patch
    - Generic LowerCaseConstantSniff and UpperCaseConstantSniff now ignore class constants
      -- Thanks to Kristopher Wilson for the patch
    - PEAR FunctionCallSignatureSniff now has settings to specify how many spaces should appear before/after parentheses
      -- Override the 'requiredSpacesAfterOpen' and 'requiredSpacesBeforeClose' settings in a ruleset.xml file to change
      -- Default remains at 0 for both
      -- Thanks to Astinus Eberhard for the patch
    - PSR2 ControlStructureSpacingSniff now has settings to specify how many spaces should appear before/after parentheses
      -- Override the 'requiredSpacesAfterOpen' and 'requiredSpacesBeforeClose' settings in a ruleset.xml file to change
      -- Default remains at 0 for both
      -- Thanks to Astinus Eberhard for the patch
    - Squiz ForEachLoopDeclarationSniff now has settings to specify how many spaces should appear before/after parentheses
      -- Override the 'requiredSpacesAfterOpen' and 'requiredSpacesBeforeClose' settings in a ruleset.xml file to change
      -- Default remains at 0 for both
      -- Thanks to Astinus Eberhard for the patch
    - Squiz ForLoopDeclarationSniff now has settings to specify how many spaces should appear before/after parentheses
      -- Override the 'requiredSpacesAfterOpen' and 'requiredSpacesBeforeClose' settings in a ruleset.xml file to change
      -- Default remains at 0 for both
      -- Thanks to Astinus Eberhard for the patch
    - Squiz FunctionDeclarationArgumentSpacingSniff now has settings to specify how many spaces should appear before/after parentheses
      -- Override the 'requiredSpacesAfterOpen' and 'requiredSpacesBeforeClose' settings in a ruleset.xml file to change
      -- Default remains at 0 for both
      -- Thanks to Astinus Eberhard for the patch
    - Removed UnusedFunctionParameter, CyclomaticComplexity and NestingLevel from the Squiz standard
    - Generic FixmeSniff and TodoSniff now work correctly with accented characters
    - Fixed bug #20145 : Custom ruleset preferences directory over installed standard
    - Fixed bug #20147 : phpcs-svn-pre-commit - no more default error report
    - Fixed bug #20151 : Problem handling "if(): ... else: ... endif;" syntax
    - Fixed bug #20190 : Invalid regex in Squiz_Sniffs_WhiteSpace_SuperfluousWhitespaceSniff
   </notes>
  </release>
  <release>
   <version>
    <release>1.5.1</release>
    <api>1.5.1</api>
   </version>
   <stability>
    <release>stable</release>
    <api>stable</api>
   </stability>
   <date>2013-12-12</date>
   <license uri="https://github.com/squizlabs/PHP_CodeSniffer/blob/master/licence.txt">BSD License</license>
   <notes>
    - Config values can now be set at runtime using the command line argument [--runtime-set key value]
      -- Runtime values are the same as config values, but are not written to the main config file
      -- Thanks to Wim Godden for the patch
    - Config values can now be set in ruleset files
      -- e.g., config name="zend_ca_path" value="/path/to/ZendCodeAnalyzer"
      -- Can not be used to set config values that override command line values, such as show_warnings
      -- Thanks to Jonathan Marcil for helping with the patch
    - Added a new installed_paths config value to allow for the setting of directories that contain standards
      -- By default, standards have to be installed into the CodeSniffer/Standards directory to be considered installed
      -- New config value allows a list of paths to be set in addition to this internal path
      -- Installed standards appear when using the -i arg, and can be referenced in rulesets using only their name
      -- Set paths by running: phpcs --config-set installed_paths /path/one,/path/two,...
    - PSR2 ClassDeclarationSniff now allows a list of extended interfaces to be split across multiple lines
    - Squiz DoubleQuoteUsageSniff now allows \b in double quoted strings
    - Generic ForbiddenFunctionsSniff now ignores object creation
      -- This is a further fix for bug #20100 : incorrect Function mysql() has been deprecated report
    - Fixed bug #20136 : Squiz_Sniffs_WhiteSpace_ScopeKeywordSpacingSniff and Traits
    - Fixed bug #20138 : Protected property underscore and camel caps issue (in trait with Zend)
      -- Thanks to Gaetan Rousseau for the patch
    - Fixed bug #20139 : No report file generated on success
   </notes>
  </release>
  <release>
   <version>
    <release>1.5.0</release>
    <api>1.5.0</api>
   </version>
   <stability>
    <release>stable</release>
    <api>stable</api>
   </stability>
   <date>2013-11-28</date>
   <license uri="https://github.com/squizlabs/PHP_CodeSniffer/blob/master/licence.txt">BSD License</license>
   <notes>
    - Doc generation is now working again for installed standards
      -- Includes a fix for limiting the docs to specific sniffs
    - Generic ScopeIndentSniff now allows for ignored tokens to be set via ruleset.xml files
      -- E.g., to ignore comments, override a property using:
      -- name="ignoreIndentationTokens" type="array" value="T_COMMENT,T_DOC_COMMENT"
    - PSR2 standard now ignores comments when checking indentation rules
    - Generic UpperCaseConstantNameSniff no longer reports errors where constants are used (request #20090)
      -- It still reports errors where constants are defined
    - Individual messages can now be excluded in ruleset.xml files using the exclude tag (request #20091)
      -- Setting message severity to 0 continues to be supported
    - Squiz OperatorSpacingSniff no longer throws errors for the ?: short ternary operator
      -- Thanks to Antoine Musso for the patch
    - Comment parser now supports non-English characters when splitting comment lines into words
      -- Thanks to Nik Sun for the patch
    - Exit statements are now recognised as valid closers for CASE and DEFAULT blocks
      -- Thanks to Maksim Kochkin for the patch
    - PHP_CodeSniffer_CLI::process() can now be passed an incomplete array of CLI values
      -- Missing values will be set to the CLI defaults
      -- Thanks to Maksim Kochkin for the patch
    - Fixed bug #20093 : Bug with ternary operator token
    - Fixed bug #20097 : CLI.php throws error in php 5.2
    - Fixed bug #20100 : incorrect Function mysql() has been deprecated report
    - Fixed bug #20119 : PHP warning: invalid argument to str_repeat() in SVN blame report with -s
    - Fixed bug #20123 : PSR2 complains about an empty second statement in for-loop
    - Fixed bug #20131 : PHP errors in svnblame report, if there are files not under version control
    - Fixed bug #20133 : Allow "HG: hg_id" as value for @version tag
   </notes>
  </release>
  <release>
   <version>
    <release>1.5.0RC4</release>
    <api>1.5.0RC4</api>
   </version>
   <stability>
    <release>beta</release>
    <api>beta</api>
   </stability>
   <date>2013-09-26</date>
   <license uri="https://github.com/squizlabs/PHP_CodeSniffer/blob/master/licence.txt">BSD License</license>
   <notes>
    - You can now restrict violations to individual sniff codes using the --sniffs command line argument
     -- Previously, this only restricted violations to an entire sniff and not individual messages
     -- If you have scripts calling PHP_CodeSniffer::process() or creating PHP_CodeSniffer_File objects, you must update your code
     -- The array of restrictions passed to PHP_CodeSniffer::process() must now be an array of sniff codes instead of class names
     -- The PHP_CodeSniffer_File::__construct() method now requires an array of restrictions to be passed
    - Doc generation is now working again
    - Progress information now shows the percentage complete at the end of each line
    - Added report type --report=junit to show the error list in a JUnit compatible format
      -- Thanks to Oleg Lobach for the contribution
    - Added support for the PHP 5.4 callable type hint
    - Fixed problem where some file content could be ignored when checking STDIN
    - Version information is now printed when installed via composer or run from a Git clone (request #20050)
    - Added Squiz DisallowBooleanStatementSniff to ban boolean operators outside of control structure conditions
    - The CSS tokenizer is now more reliable when encountering 'list' and 'break' strings
    - Coding standard ignore comments can now appear instead doc blocks as well as inline comments
      -- Thanks to Stuart Langley for the patch
    - Generic LineLengthSniff now ignores SVN URL and Head URL comments
      -- Thanks to Karl DeBisschop for the patch
    - PEAR MultiLineConditionSniff now has a setting to specify how many spaces code should be indented
      -- Default remains at 4; override the 'indent' setting in a ruleset.xml file to change
      -- Thanks to Szabolcs Sulik for the patch
    - PEAR MultiLineAssignmentSniff now has a setting to specify how many spaces code should be indented
      -- Default remains at 4; override the 'indent' setting in a ruleset.xml file to change
      -- Thanks to Szabolcs Sulik for the patch
    - PEAR FunctionDeclarationSniff now has a setting to specify how many spaces code should be indented
      -- Default remains at 4; override the 'indent' setting in a ruleset.xml file to change
      -- Thanks to Szabolcs Sulik for the patch
    - Squiz SwitchDeclarationSniff now has a setting to specify how many spaces code should be indented
      -- Default remains at 4; override the 'indent' setting in a ruleset.xml file to change
      -- Thanks to Szabolcs Sulik for the patch
    - Squiz CSS IndentationSniff now has a setting to specify how many spaces code should be indented
      -- Default remains at 4; override the 'indent' setting in a ruleset.xml file to change
      -- Thanks to Hugo Fonseca for the patch
    - Squiz and MySource File and Function comment sniffs now allow all tags and don't require a particular licence
    - Squiz standard now allows lines to be 120 characters long before warning; up from 85
    - Squiz LowercaseStyleDefinitionSniff no longer throws errors for class names in nested style definitions
    - Squiz ClassFileNameSniff no longer throws errors when checking STDIN
    - Squiz CSS sniffs no longer generate errors for IE filters
    - Squiz CSS IndentationSniff no longer sees comments as blank lines
    - Squiz LogicalOperatorSpacingSniff now ignores whitespace at the end of a line
    - Squiz.Scope.MethodScope.Missing error message now mentions 'visibility' instead of 'scope modifier'
      -- Thanks to Renat Akhmedyanov for the patch
    - Added support for the PSR2 multi-line arguments errata
    - The PSR2 standard no longer throws errors for additional spacing after a type hint
    - PSR UseDeclarationSniff no longer throws errors for USE statements inside TRAITs
    - Fixed cases where code was incorrectly assigned the T_GOTO_LABEL token when used in a complex CASE condition
    - Fixed bug #20026 : Check for multi-line arrays that should be single-line is slightly wrong
      -- Adds new error message for single-line arrays that end with a comma
    - Fixed bug #20029 : ForbiddenFunction sniff incorrectly recognizes methods in USE clauses
    - Fixed bug #20043 : Mis-interpretation of Foo::class
    - Fixed bug #20044 : PSR1 camelCase check does not ignore leading underscores
    - Fixed bug #20045 : Errors about indentation for closures with multi-line 'use' in functions
    - Fixed bug #20051 : Undefined index: scope_opener / scope_closer
      -- Thanks to Anthon Pang for the patch
   </notes>
  </release>
  <release>
   <version>
    <release>1.5.0RC3</release>
    <api>1.5.0RC3</api>
   </version>
   <stability>
    <release>beta</release>
    <api>beta</api>
   </stability>
   <date>2013-07-25</date>
   <license uri="https://github.com/squizlabs/PHP_CodeSniffer/blob/master/licence.txt">BSD License</license>
   <notes>
    - Added report type --report=json to show the error list and total counts for all checked files
      -- Thanks to Jeffrey Fisher for the contribution
    - PHP_CodeSniffer::isCamelCaps now allows for acronyms at the start of a string if the strict flag is FALSE
      -- acronyms are defined as at least 2 uppercase characters in a row
      -- e.g., the following is now valid camel caps with strict set to FALSE: XMLParser
    - The PHP tokenizer now tokenizes goto labels as T_GOTO_LABEL instead of T_STRING followed by T_COLON
    - The JS tokenizer now has support for the T_THROW token
    - Symlinked directories inside CodeSniffer/Standards and in ruleset.xml files are now supported
      -- Only available since PHP 5.2.11 and 5.3.1
      -- Thanks to Maik Penz for the patch
    - The JS tokenizer now correctly identifies T_INLINE_ELSE tokens instead of leaving them as T_COLON
      -- Thanks to Arnout Boks for the patch
    - Explaining a standard (phpcs -e) that uses namespaces now works correctly
    - Restricting a check to specific sniffs (phpcs --sniffs=...) now works correctly with namespaced sniffs
      -- Thanks to Maik Penz for the patch
    - Docs added for the entire Generic standard, and many sniffs from other standards are now documented as well
      -- Thanks to Spencer Rinehart for the contribution
    - Clearer error message for when the sniff class name does not match the directory structure
    - Generated HTML docs now correctly show the open PHP tag in code comparison blocks
    - Added Generic InlineHTMLSniff to ensure a file only contains PHP code
    - Added Squiz ShorthandSizeSniff to check that CSS sizes are using shorthand notation only when 1 or 2 values are used
    - Added Squiz ForbiddenStylesSniff to ban the use of some deprecated browser-specific styles
    - Added Squiz NamedColoursSniff to ban the use of colour names
    - PSR2 standard no longer enforces no whitespace between the closing parenthesis of a function call and the semicolon
    - PSR2 ClassDeclarationSniff now ignores empty classes when checking the end brace position
    - PSR2 SwitchDeclarationSniff no longer reports errors for empty lines between CASE statements
    - PEAR ObjectOperatorIndentSniff now has a setting to specify how many spaces code should be indented
      -- Default remains at 4; override the indent setting in a ruleset.xml file to change
      -- Thanks to Andrey Mindubaev for the patch
    - Squiz FileExtensionSniff now supports traits
      -- Thanks to Lucas Green for the patch
    - Squiz ArrayDeclarationSniff no longer reports errors for no comma at the end of a line that contains a function call
    - Squiz SwitchDeclarationSniff now supports T_CONTINUE and T_THROW as valid case/default breaking statements
    - Squiz CommentedOutCodeSniff is now better at ignoring commented out HTML, XML and regular expressions
    - Squiz DisallowComparisonAssignmentSniff no longer throws errors for the third expression in a FOR statement
    - Squiz ColourDefinitionSniff no longer throws errors for some CSS class names
    - Squiz ControlStructureSpacingSniff now supports all types of CASE/DEFAULT breaking statements
    - Generic CallTimePassByReferenceSniff now reports errors for functions called using a variable
      -- Thanks to Maik Penz for the patch
    - Generic ConstructorNameSniff no longer throws a notice for abstract constructors inside abstract classes
      -- Thanks to Spencer Rinehart for the patch
    - Squiz ComparisonOperatorUsageSniff now checks inside elseif statements
      -- Thanks to Arnout Boks for the patch
    - Squiz OperatorSpacingSniff now reports errors for no spacing around inline then and else tokens
      -- Thanks to Arnout Boks for the patch
    - Fixed bug #19811 : Comments not ignored in all cases in AbstractPatternSniff
      -- Thanks to Erik Wiffin for the patch
    - Fixed bug #19892 : ELSE with no braces causes incorrect SWITCH break statement indentation error
    - Fixed bug #19897 : Indenting warnings in templates not consistent
    - Fixed bug #19908 : PEAR MultiLineCondition Does Not Apply elseif
    - Fixed bug #19930 : option --report-file generate an empty file
    - Fixed bug #19935 : notify-send reports do not vanish in gnome-shell
      -- Thanks to Christian Weiske for the patch
    - Fixed bug #19944 : docblock squiz sniff "return void" trips over return in lambda function
    - Fixed bug #19953 : PSR2 - Spaces before interface name for abstract class
    - Fixed bug #19956 : phpcs warns for Type Hint missing Resource
    - Fixed bug #19957 : Does not understand trait method aliasing
    - Fixed bug #19968 : Permission denied on excluded directory
    - Fixed bug #19969 : Sniffs with namespace not recognized in reports
    - Fixed bug #19997 : Class names incorrectly detected as constants
   </notes>
  </release>
  <release>
   <version>
    <release>1.5.0RC2</release>
    <api>1.5.0RC2</api>
   </version>
   <stability>
    <release>beta</release>
    <api>beta</api>
   </stability>
   <date>2013-04-04</date>
   <license uri="https://github.com/squizlabs/PHP_CodeSniffer/blob/master/licence.txt">BSD License</license>
   <notes>
    - Ruleset processing has been rewritten to be more predictable
      -- Provides much better support for relative paths inside ruleset files
      -- May mean that sniffs that were previously ignored are now being included when importing external rulesets
      -- Ruleset processing output can be seen by using the -vv command line argument
      -- Internal sniff registering functions have all changed, so please review custom scripts
    - You can now pass multiple coding standards on the command line, comma separated (request #19144)
      -- Works with built-in or custom standards and rulesets, or a mix of both
    - You can now exclude directories or whole standards in a ruleset XML file (request #19731)
      -- e.g., exclude "Generic.Commenting" or just "Generic"
      -- You can also pass in a path to a directory instead, if you know it
    - Added Generic LowerCaseKeywordSniff to ensure all PHP keywords are defined in lowercase
      -- The PSR2 and Squiz standards now use this sniff
    - Added Generic SAPIUsageSniff to ensure the PHP_SAPI constant is used instead of php_sapi_name() (request #19863)
    - Squiz FunctionSpacingSniff now has a setting to specify how many lines there should between functions (request #19843)
      -- Default remains at 2
      -- Override the "spacing" setting in a ruleset.xml file to change
    - Squiz LowercasePHPFunctionSniff no longer throws errors for the limited set of PHP keywords it was checking
      -- Add a rule for Generic.PHP.LowerCaseKeyword to your ruleset to replicate this functionality
    - Added support for the PHP 5.4 T_CALLABLE token so it can be used in lower PHP versions
    - Generic EndFileNoNewlineSniff now supports checking of CSS and JS files
    - PSR2 SwitchDeclarationSniff now has a setting to specify how many spaces code should be indented
      -- Default remains at 4; override the indent setting in a ruleset.xml file to change
      -- Thanks to Asher Snyder for the patch
    - Generic ScopeIndentSniff now has a setting to specify a list of tokens that should be ignored
      -- The first token on the line is checked and the whole line is ignored if the token is in the array
      -- Thanks to Eloy Lafuente for the patch
    - Squiz LowercaseClassKeywordsSniff now checks for the TRAIT keyword
      -- Thanks to Anthon Pang for the patch
    - If you create your own PHP_CodeSniffer object, PHPCS will no longer exit when an unknown argument is found
      -- This allows you to create wrapper scripts for PHPCS more easily
    - PSR2 MethodDeclarationSniff no longer generates a notice for methods named "_"
      -- Thanks to Bart S for the patch
    - Squiz BlockCommentSniff no longer reports that a blank line between a scope closer and block comment is invalid
    - Generic DuplicateClassNameSniff no longer reports an invalid error if multiple PHP open tags exist in a file
    - Generic DuplicateClassNameSniff no longer reports duplicate errors if multiple PHP open tags exist in a file
    - Fixed bug #19819 : Freeze with syntax error in use statement
    - Fixed bug #19820 : Wrong message level in Generic_Sniffs_CodeAnalysis_EmptyStatementSniff
    - Fixed bug #19859 : CodeSniffer::setIgnorePatterns API changed
    - Fixed bug #19871 : findExtendedClassName doesn't return FQCN on namespaced classes
    - Fixed bug #19879 : bitwise and operator interpreted as reference by value
   </notes>
  </release>
  <release>
   <version>
    <release>1.5.0RC1</release>
    <api>1.5.0RC1</api>
   </version>
   <stability>
    <release>beta</release>
    <api>beta</api>
   </stability>
   <date>2013-02-08</date>
   <license uri="https://github.com/squizlabs/PHP_CodeSniffer/blob/master/licence.txt">BSD License</license>
   <notes>
    - Reports have been completely rewritten to consume far less memory
      -- Each report is incrementally written to the file system during a run and then printed out when the run ends
      -- There is no longer a need to keep the list of errors and warnings in memory during a run
    - Multi-file sniff support has been removed because they are too memory intensive
      -- If you have a custom multi-file sniff, you can convert it into a standard sniff quite easily
      -- See CodeSniffer/Standards/Generic/Sniffs/Classes/DuplicateClassNameSniff.php for an example
    </notes>
  </release>
  <release>
   <version>
    <release>1.4.8</release>
    <api>1.4.8</api>
   </version>
   <stability>
    <release>stable</release>
    <api>stable</api>
   </stability>
   <date>2013-11-26</date>
   <license uri="https://github.com/squizlabs/PHP_CodeSniffer/blob/master/licence.txt">BSD License</license>
   <notes>
    - Generic ScopeIndentSniff now allows for ignored tokens to be set via ruleset.xml files
      -- E.g., to ignore comments, override a property using:
      -- name="ignoreIndentationTokens" type="array" value="T_COMMENT,T_DOC_COMMENT"
    - PSR2 standard now ignores comments when checking indentation rules
    - Squiz OperatorSpacingSniff no longer throws errors for the ?: short ternary operator
      -- Thanks to Antoine Musso for the patch
    - Comment parser now supports non-English characters when splitting comment lines into words
      -- Thanks to Nik Sun for the patch
    - Exit statements are now recognised as valid closers for CASE and DEFAULT blocks
      -- Thanks to Maksim Kochkin for the patch
    - PHP_CodeSniffer_CLI::process() can now be passed an incomplete array of CLI values
      -- Missing values will be set to the CLI defaults
      -- Thanks to Maksim Kochkin for the patch
    - Fixed bug #20097 : CLI.php throws error in php 5.2
    - Fixed bug #20100 : incorrect Function mysql() has been deprecated report
    - Fixed bug #20119 : PHP warning: invalid argument to str_repeat() in SVN blame report with -s
    - Fixed bug #20123 : PSR2 complains about an empty second statement in for-loop
    - Fixed bug #20131 : PHP errors in svnblame report, if there are files not under version control
    - Fixed bug #20133 : Allow "HG: hg_id" as value for @version tag
   </notes>
  </release>
  <release>
   <version>
    <release>1.4.7</release>
    <api>1.4.7</api>
   </version>
   <stability>
    <release>stable</release>
    <api>stable</api>
   </stability>
   <date>2013-09-26</date>
   <license uri="https://github.com/squizlabs/PHP_CodeSniffer/blob/master/licence.txt">BSD License</license>
   <notes>
    - Added report type --report=junit to show the error list in a JUnit compatible format
      -- Thanks to Oleg Lobach for the contribution
    - Added support for the PHP 5.4 callable type hint
    - Fixed problem where some file content could be ignored when checking STDIN
    - Version information is now printed when installed via composer or run from a Git clone (request #20050)
    - The CSS tokenizer is now more reliable when encountering 'list' and 'break' strings
    - Coding standard ignore comments can now appear instead doc blocks as well as inline comments
      -- Thanks to Stuart Langley for the patch
    - Generic LineLengthSniff now ignores SVN URL and Head URL comments
      -- Thanks to Karl DeBisschop for the patch
    - PEAR MultiLineConditionSniff now has a setting to specify how many spaces code should be indented
      -- Default remains at 4; override the 'indent' setting in a ruleset.xml file to change
      -- Thanks to Szabolcs Sulik for the patch
    - PEAR MultiLineAssignmentSniff now has a setting to specify how many spaces code should be indented
      -- Default remains at 4; override the 'indent' setting in a ruleset.xml file to change
      -- Thanks to Szabolcs Sulik for the patch
    - PEAR FunctionDeclarationSniff now has a setting to specify how many spaces code should be indented
      -- Default remains at 4; override the 'indent' setting in a ruleset.xml file to change
      -- Thanks to Szabolcs Sulik for the patch
    - Squiz SwitchDeclarationSniff now has a setting to specify how many spaces code should be indented
      -- Default remains at 4; override the 'indent' setting in a ruleset.xml file to change
      -- Thanks to Szabolcs Sulik for the patch
    - Squiz CSS IndentationSniff now has a setting to specify how many spaces code should be indented
      -- Default remains at 4; override the 'indent' setting in a ruleset.xml file to change
      -- Thanks to Hugo Fonseca for the patch
    - Squiz and MySource File and Function comment sniffs now allow all tags and don't require a particular licence
    - Squiz LowercaseStyleDefinitionSniff no longer throws errors for class names in nested style definitions
    - Squiz ClassFileNameSniff no longer throws errors when checking STDIN
    - Squiz CSS sniffs no longer generate errors for IE filters
    - Squiz CSS IndentationSniff no longer sees comments as blank lines
    - Squiz LogicalOperatorSpacingSniff now ignores whitespace at the end of a line
    - Squiz.Scope.MethodScope.Missing error message now mentions 'visibility' instead of 'scope modifier'
      -- Thanks to Renat Akhmedyanov for the patch
    - Added support for the PSR2 multi-line arguments errata
    - The PSR2 standard no longer throws errors for additional spacing after a type hint
    - PSR UseDeclarationSniff no longer throws errors for USE statements inside TRAITs
    - Fixed bug #20026 : Check for multi-line arrays that should be single-line is slightly wrong
      -- Adds new error message for single-line arrays that end with a comma
    - Fixed bug #20029 : ForbiddenFunction sniff incorrectly recognizes methods in USE clauses
    - Fixed bug #20043 : Mis-interpretation of Foo::class
    - Fixed bug #20044 : PSR1 camelCase check does not ignore leading underscores
    - Fixed bug #20045 : Errors about indentation for closures with multi-line 'use' in functions
   </notes>
  </release>
  <release>
   <version>
    <release>1.4.6</release>
    <api>1.4.6</api>
   </version>
   <stability>
    <release>stable</release>
    <api>stable</api>
   </stability>
   <date>2013-07-25</date>
   <license uri="https://github.com/squizlabs/PHP_CodeSniffer/blob/master/licence.txt">BSD License</license>
   <notes>
    - Added report type --report=json to show the error list and total counts for all checked files
      -- Thanks to Jeffrey Fisher for the contribution
    - The JS tokenizer now has support for the T_THROW token
    - Symlinked directories inside CodeSniffer/Standards and in ruleset.xml files are now supported
      -- Only available since PHP 5.2.11 and 5.3.1
      -- Thanks to Maik Penz for the patch
    - The JS tokenizer now correctly identifies T_INLINE_ELSE tokens instead of leaving them as T_COLON
      -- Thanks to Arnout Boks for the patch
    - Explaining a standard (phpcs -e) that uses namespaces now works correctly
    - Restricting a check to specific sniffs (phpcs --sniffs=...) now works correctly with namespaced sniffs
      -- Thanks to Maik Penz for the patch
    - Docs added for the entire Generic standard, and many sniffs from other standards are now documented as well
      -- Thanks to Spencer Rinehart for the contribution
    - Clearer error message for when the sniff class name does not match the directory structure
    - Generated HTML docs now correctly show the open PHP tag in code comparison blocks
    - Added Generic InlineHTMLSniff to ensure a file only contains PHP code
    - Added Squiz ShorthandSizeSniff to check that CSS sizes are using shorthand notation only when 1 or 2 values are used
    - Added Squiz ForbiddenStylesSniff to ban the use of some deprecated browser-specific styles
    - Added Squiz NamedColoursSniff to ban the use of colour names
    - PSR2 standard no longer enforces no whitespace between the closing parenthesis of a function call and the semicolon
    - PSR2 ClassDeclarationSniff now ignores empty classes when checking the end brace position
    - PSR2 SwitchDeclarationSniff no longer reports errors for empty lines between CASE statements
    - PEAR ObjectOperatorIndentSniff now has a setting to specify how many spaces code should be indented
      -- Default remains at 4; override the indent setting in a ruleset.xml file to change
      -- Thanks to Andrey Mindubaev for the patch
    - Squiz FileExtensionSniff now supports traits
      -- Thanks to Lucas Green for the patch
    - Squiz ArrayDeclarationSniff no longer reports errors for no comma at the end of a line that contains a function call
    - Squiz SwitchDeclarationSniff now supports T_CONTINUE and T_THROW as valid case/default breaking statements
    - Squiz CommentedOutCodeSniff is now better at ignoring commented out HTML, XML and regular expressions
    - Squiz DisallowComparisonAssignmentSniff no longer throws errors for the third expression in a FOR statement
    - Squiz ColourDefinitionSniff no longer throws errors for some CSS class names
    - Squiz ControlStructureSpacingSniff now supports all types of CASE/DEFAULT breaking statements
    - Generic CallTimePassByReferenceSniff now reports errors for functions called using a variable
      -- Thanks to Maik Penz for the patch
    - Generic ConstructorNameSniff no longer throws a notice for abstract constructors inside abstract classes
      -- Thanks to Spencer Rinehart for the patch
    - Squiz ComparisonOperatorUsageSniff now checks inside elseif statements
      -- Thanks to Arnout Boks for the patch
    - Squiz OperatorSpacingSniff now reports errors for no spacing around inline then and else tokens
      -- Thanks to Arnout Boks for the patch
    - Fixed bug #19811 : Comments not ignored in all cases in AbstractPatternSniff
      -- Thanks to Erik Wiffin for the patch
    - Fixed bug #19892 : ELSE with no braces causes incorrect SWITCH break statement indentation error
    - Fixed bug #19897 : Indenting warnings in templates not consistent
    - Fixed bug #19908 : PEAR MultiLineCondition Does Not Apply elseif
    - Fixed bug #19913 : Running phpcs in interactive mode causes warnings
      -- Thanks to Harald Franndorfer for the patch
    - Fixed bug #19935 : notify-send reports do not vanish in gnome-shell
      -- Thanks to Christian Weiske for the patch
    - Fixed bug #19944 : docblock squiz sniff "return void" trips over return in lambda function
    - Fixed bug #19953 : PSR2 - Spaces before interface name for abstract class
    - Fixed bug #19956 : phpcs warns for Type Hint missing Resource
    - Fixed bug #19957 : Does not understand trait method aliasing
    - Fixed bug #19968 : Permission denied on excluded directory
    - Fixed bug #19969 : Sniffs with namespace not recognized in reports
    - Fixed bug #19997 : Class names incorrectly detected as constants
   </notes>
  </release>
  <release>
   <version>
    <release>1.4.5</release>
    <api>1.4.5</api>
   </version>
   <stability>
    <release>stable</release>
    <api>stable</api>
   </stability>
   <date>2013-04-04</date>
   <license uri="https://github.com/squizlabs/PHP_CodeSniffer/blob/master/licence.txt">BSD License</license>
   <notes>
    - Added Generic LowerCaseKeywordSniff to ensure all PHP keywords are defined in lowercase
      -- The PSR2 and Squiz standards now use this sniff
    - Added Generic SAPIUsageSniff to ensure the PHP_SAPI constant is used instead of php_sapi_name() (request #19863)
    - Squiz FunctionSpacingSniff now has a setting to specify how many lines there should between functions (request #19843)
      -- Default remains at 2
      -- Override the "spacing" setting in a ruleset.xml file to change
    - Squiz LowercasePHPFunctionSniff no longer throws errors for the limited set of PHP keywords it was checking
      -- Add a rule for Generic.PHP.LowerCaseKeyword to your ruleset to replicate this functionality
    - Added support for the PHP 5.4 T_CALLABLE token so it can be used in lower PHP versions
    - Generic EndFileNoNewlineSniff now supports checking of CSS and JS files
    - PSR2 SwitchDeclarationSniff now has a setting to specify how many spaces code should be indented
      -- Default remains at 4; override the indent setting in a ruleset.xml file to change
      -- Thanks to Asher Snyder for the patch
    - Generic ScopeIndentSniff now has a setting to specify a list of tokens that should be ignored
      -- The first token on the line is checked and the whole line is ignored if the token is in the array
      -- Thanks to Eloy Lafuente for the patch
    - Squiz LowercaseClassKeywordsSniff now checks for the TRAIT keyword
      -- Thanks to Anthon Pang for the patch
    - If you create your own PHP_CodeSniffer object, PHPCS will no longer exit when an unknown argument is found
      -- This allows you to create wrapper scripts for PHPCS more easily
    - PSR2 MethodDeclarationSniff no longer generates a notice for methods named "_"
      -- Thanks to Bart S for the patch
    - Squiz BlockCommentSniff no longer reports that a blank line between a scope closer and block comment is invalid
    - Generic DuplicateClassNameSniff no longer reports an invalid error if multiple PHP open tags exist in a file
    - Generic DuplicateClassNameSniff no longer reports duplicate errors if multiple PHP open tags exist in a file
    - Fixed bug #19819 : Freeze with syntax error in use statement
    - Fixed bug #19820 : Wrong message level in Generic_Sniffs_CodeAnalysis_EmptyStatementSniff
    - Fixed bug #19859 : CodeSniffer::setIgnorePatterns API changed
    - Fixed bug #19871 : findExtendedClassName doesn't return FQCN on namespaced classes
    - Fixed bug #19879 : bitwise and operator interpreted as reference by value
   </notes>
  </release>
  <release>
   <version>
    <release>1.4.4</release>
    <api>1.4.4</api>
   </version>
   <stability>
    <release>stable</release>
    <api>stable</api>
   </stability>
   <date>2013-02-07</date>
   <license uri="https://github.com/squizlabs/PHP_CodeSniffer/blob/master/licence.txt">BSD License</license>
   <notes>
    - Ignored lines no longer cause the summary report to show incorrect error and warning counts
      -- Thanks to Bert Van Hauwaert for the patch
    - Added Generic CSSLintSniff to run CSSLint over a CSS file and report warnings
      -- Set full command to run CSSLint using phpcs --config-set csslint_path /path/to/csslint
      -- Thanks to Roman Levishchenko for the contribution
    - Added PSR2 ControlStructureSpacingSniff to ensure there are no spaces before and after parenthesis in control structures
      -- Fixes bug #19732 : PSR2: some control structures errors not reported
    - Squiz commenting sniffs now support non-English characters when checking for capital letters
      -- Thanks to Roman Levishchenko for the patch
    - Generic EndFileNewlineSniff now supports JS and CSS files
      -- Thanks to Denis Ryabkov for the patch
    - PSR1 SideEffectsSniff no longer reports constant declarations as side effects
    - Notifysend report now supports notify-send versions before 0.7.3
      -- Thanks to Ken Guest for the patch
    - PEAR and Squiz FunctionCommentSniffs no longer report errors for misaligned argument comments when they are blank
      -- Thanks to Thomas Peterson for the patch
    - Squiz FunctionDeclarationArgumentSpacingSniff now works correctly for equalsSpacing values greater than 0
      -- Thanks to Klaus Purer for the patch
    - Squiz SuperfluousWhitespaceSniff no longer throws errors for CSS files with no newline at the end
    - Squiz SuperfluousWhitespaceSniff now allows a single newline at the end of JS and CSS files
    - Fixed bug #19755 : Token of T_CLASS type has no scope_opener and scope_closer keys
    - Fixed bug #19759 : Squiz.PHP.NonExecutableCode fails for return function()...
    - Fixed bug #19763 : Use statements for traits not recognised correctly for PSR2 code style
    - Fixed bug #19764 : Instead of for traits throws uppercase constant name errors
    - Fixed bug #19772 : PSR2_Sniffs_Namespaces_UseDeclarationSniff does not properly recognize last use
    - Fixed bug #19775 : False positive in NonExecutableCode sniff when not using curly braces
    - Fixed bug #19782 : Invalid found size functions in loop when using object operator
    - Fixed bug #19799 : config folder is not created automatically
    - Fixed bug #19804 : JS Tokenizer wrong /**/ parsing
   </notes>
  </release>
  <release>
   <version>
    <release>1.4.3</release>
    <api>1.4.3</api>
   </version>
   <stability>
    <release>stable</release>
    <api>stable</api>
   </stability>
   <date>2012-12-04</date>
   <license uri="https://github.com/squizlabs/PHP_CodeSniffer/blob/master/licence.txt">BSD License</license>
   <notes>
    - Added support for the PHP 5.5 T_FINALLY token to detect try/catch/finally statements
    - Added empty CodeSniffer.conf to enable config settings for Composer installs
    - Added Generic EndFileNoNewlineSniff to ensure there is no newline at the end of a file
    - Autoloader can now load PSR-0 compliant classes
      -- Thanks to Maik Penz for the patch
    - Squiz NonExecutableCodeSniff no longer throws error for multi-line RETURNs inside CASE statements
      -- Thanks to Marc Ypes for the patch
    - Squiz OperatorSpacingSniff no longer reports errors for negative numbers inside inline THEN statements
      -- Thanks to Klaus Purer for the patch
    - Squiz OperatorSpacingSniff no longer reports errors for the assignment of operations involving negative numbers
    - Squiz SelfMemberReferenceSniff can no longer get into an infinite loop when checking a static call with a namespace
      -- Thanks to Andy Grunwald for the patch
    - Fixed bug #19699 : Generic.Files.LineLength giving false positives when tab-width is used
    - Fixed bug #19726 : Wrong number of spaces expected after instanceof static
  - Fixed bug #19727 : PSR2: no error reported when using } elseif {
   </notes>
  </release>
  <release>
   <version>
    <release>1.4.2</release>
    <api>1.4.2</api>
   </version>
   <stability>
    <release>stable</release>
    <api>stable</api>
   </stability>
   <date>2012-11-09</date>
   <license uri="https://github.com/squizlabs/PHP_CodeSniffer/blob/master/licence.txt">BSD License</license>
   <notes>
    - PHP_CodeSniffer can now be installed using Composer
      -- Require squizlabs/php_codesniffer in your composer.json file
      -- Thanks to Rob Bast, Stephen Rees-Carter, Stefano Kowalke and Ivan Habunek for help with this
    - Squiz BlockCommentSniff and InlineCommentSniff no longer report errors for trait block comments
    - Squiz SelfMemberReferenceSniff now supports namespaces
      -- Thanks to Andy Grunwald for the patch
    - Squiz FileCommentSniff now uses tag names inside the error codes for many messages
      -- This allows you to exclude specific missing, out of order etc., tags
    - Squiz SuperfluousWhitespaceSniff now has an option to ignore blank lines
      -- This will stop errors being reported for lines that contain only whitespace
      -- Set the ignoreBlankLines property to TRUE in your ruleset.xml file to enable this
    - PSR2 no longer reports errors for whitespace at the end of blank lines
    - Fixed gitblame report not working on Windows
      -- Thanks to Rogerio Prado de Jesus
    - Fixed an incorrect error in Squiz OperatorSpacingSniff for default values inside a closure definition
    - Fixed bug #19691 : SubversionPropertiesSniff fails to find missing properties
      -- Thanks to Kevin Winahradsky for the patch
    - Fixed bug #19692 : DisallowMultipleAssignments is triggered by a closure
    - Fixed bug #19693 : exclude-patterns no longer work on specific messages
    - Fixed bug #19694 : Squiz.PHP.LowercasePHPFunctions incorrectly matches return by ref functions
   </notes>
  </release>
  <release>
   <version>
    <release>1.4.1</release>
    <api>1.4.1</api>
   </version>
   <stability>
    <release>stable</release>
    <api>stable</api>
   </stability>
   <date>2012-11-02</date>
   <license uri="https://github.com/squizlabs/PHP_CodeSniffer/blob/master/licence.txt">BSD License</license>
   <notes>
    - All ignore patterns have been reverted to being checked against the absolute path of a file
      -- Patterns can be specified to be relative in a rulset.xml file, but nowhere else
      -- e.g., [exclude-pattern type="relative"]^tests/*[/exclude-pattern] (with angle brackets, not square brackets)
    - Added support for PHP tokenizing of T_INLINE_ELSE colons, so this token type is now available
      -- Custom sniffs that rely on looking for T_COLON tokens inside inline if statements must be changed to use the new token
      -- Fixes bug #19666 : PSR1.Files.SideEffects throws a notice Undefined index: scope_closer
    - Messages can now be changed from errors to warnings (and vice versa) inside ruleset.xml files
      -- As you would with "message" and "severity", specify a "type" tag under a "rule" tag and set the value to "error" or "warning"
    - PHP_CodeSniffer will now generate a warning on files that it detects have mixed line endings
      -- This warning has the code Internal.LineEndings.Mixed and can be overriden in a ruleset.xml file
      -- Thanks to Vit Brunner for help with this
    - Sniffs inside PHP 5.3 namespaces are now supported, along with the existing underscore-style emulated namespaces
      -- For example: namespace MyStandard\Sniffs\Arrays; class ArrayDeclarationSniff implements \PHP_CodeSniffer_Sniff { ...
      -- Thanks to Till Klampaeckel for the patch
    - Generic DuplicateClassNameSniff is no longer a multi-file sniff, so it won't max out your memory
      -- Multi-file sniff support should be considered deprecated as standard sniffs can now do the same thing
    - Added Generic DisallowSpaceIndent to check that files are indented using tabs
    - Added Generic OneClassPerFileSniff to check that only one class is defined in each file
      -- Thanks to Andy Grunwald for the contribution
    - Added Generic OneInterfacePerFileSniff to check that only one interface is defined in each file
      -- Thanks to Andy Grunwald for the contribution
    - Added Generic LowercasedFilenameSniff to check that filenames are lowercase
      -- Thanks to Andy Grunwald for the contribution
    - Added Generic ClosingPHPTagSniff to check that each open PHP tag has a corresponding close tag
      -- Thanks to Andy Grunwald for the contribution
    - Added Generic CharacterBeforePHPOpeningTagSniff to check that the open PHP tag is the first content in a file
      -- Thanks to Andy Grunwald for the contribution
    - Fixed incorrect errors in Squiz OperatorBracketSniff and OperatorSpacingSniff for negative numbers in CASE statements
      -- Thanks to Arnout Boks for the patch
    - Generic CamelCapsFunctionNameSniff no longer enforces exact case matching for PHP magic methods
    - Generic CamelCapsFunctionNameSniff no longer throws errors for overridden SOAPClient methods prefixed with double underscores
      -- Thanks to Dorian Villet for the patch
    - PEAR ValidFunctionNameSniff now supports traits
    - PSR1 ClassDeclarationSniff no longer throws an error for non-namespaced code if PHP version is less than 5.3.0
    - Fixed bug #19616 : Nested switches cause false error in PSR2
    - Fixed bug #19629 : PSR2 error for inline comments on multi-line argument lists
    - Fixed bug #19644 : Alternative syntax, e.g. if/endif triggers Inline Control Structure error
    - Fixed bug #19655 : Closures reporting as multi-line when they are not
    - Fixed bug #19675 : Improper indent of nested anonymous function bodies in a call
    - Fixed bug #19685 : PSR2 catch-22 with empty third statement in for loop
    - Fixed bug #19687 : Anonymous functions inside arrays marked as indented incorrectly in PSR2
   </notes>
  </release>
  <release>
   <version>
    <release>1.4.0</release>
    <api>1.4.0</api>
   </version>
   <stability>
    <release>stable</release>
    <api>stable</api>
   </stability>
   <date>2012-09-26</date>
   <license uri="https://github.com/squizlabs/PHP_CodeSniffer/blob/master/licence.txt">BSD License</license>
   <notes>
    - Added PSR1 and PSR2 coding standards that can be used to check your code against these guidelines
    - PHP 5.4 short array syntax is now detected and tokens are assigned to the open and close characters
      -- New tokens are T_OPEN_SHORT_ARRAY and T_CLOSE_SHORT_ARRAY as PHP does not define its own
    - Added the ability to explain a coding standard by listing the sniffs that it includes
      -- The sniff list includes all imported and native sniffs
      -- Explain a standard by using the -e and --standard=[standard] command line arguments
      -- E.g., phpcs -e --standard=Squiz
      -- Thanks to Ben Selby for the idea
    - Added report to show results using notify-send
      -- Use --report=notifysend to generate the report
      -- Thanks to Christian Weiske for the contribution
    - The JS tokenizer now recognises RETURN as a valid closer for CASE and DEFAULT inside switch statements
    - AbstractPatternSniff now sets the ignoreComments option using a public var rather than through the constructor
      -- This allows the setting to be overwritten in ruleset.xml files
      -- Old method remains for backwards compatibility
    - Generic LowerCaseConstantSniff and UpperCaseConstantSniff no longer report errors on classes named True, False or Null
    - PEAR ValidFunctionNameSniff no longer enforces exact case matching for PHP magic methods
    - Squiz SwitchDeclarationSniff now allows RETURN statements to close a CASE or DEFAULT statement
    - Squiz BlockCommentSniff now correctly reports an error for blank lines before blocks at the start of a control structure
    - Fixed a PHP notice generated when loading custom array settings from a rulset.xml file
    - Fixed bug #17908 : CodeSniffer does not recognise optional @params
      -- Thanks to Pete Walker for the patch
    - Fixed bug #19538 : Function indentation code sniffer checks inside short arrays
    - Fixed bug #19565 : Non-Executable Code Sniff Broken for Case Statements with both return and break
    - Fixed bug #19612 : Invalid @package suggestion
   </notes>
  </release>
  <release>
   <version>
    <release>1.3.6</release>
    <api>1.3.6</api>
   </version>
   <stability>
    <release>stable</release>
    <api>stable</api>
   </stability>
   <date>2012-08-08</date>
   <license uri="https://github.com/squizlabs/PHP_CodeSniffer/blob/master/licence.txt">BSD License</license>
   <notes>
    - Memory usage has been dramatically reduced when using the summary report
      -- Reduced memory is only available when displaying a single summary report to the screen
      -- PHP_CodeSniffer will not generate any messages in this case, storing only error counts instead
      -- Impact is most notable with very high error and warning counts
    - Significantly improved the performance of Squiz NonExecutableCodeSniff
    - Ignore patterns now check the relative path of a file based on the dir being checked
      -- Allows ignore patterns to become more generic as the path to the code is no longer included when checking
      -- Thanks to Kristof Coomans for the patch
    - Sniff settings can now be changed by specifying a special comment format inside a file
      -- e.g., // @codingStandardsChangeSetting PEAR.Functions.FunctionCallSignature allowMultipleArguments false
      -- If you change a setting, don't forget to change it back
    - Added Generic EndFileNewlineSniff to ensure PHP files end with a newline character
    - PEAR FunctionCallSignatureSniff now includes a setting to force one argument per line in multi-line calls
      -- Set allowMultipleArguments to false
    - Squiz standard now enforces one argument per line in multi-line function calls
    - Squiz FunctionDeclarationArgumentSpacingSniff now supports closures
    - Squiz OperatorSpacingSniff no longer throws an error for negative values inside an inline THEN statement
      -- Thanks to Klaus Purer for the patch
    - Squiz FunctionCommentSniff now throws an error for not closing a comment with */
      -- Thanks to Klaus Purer for the patch
    - Summary report no longer shows two lines of PHP_Timer output when showing sources
    - Fixed undefined variable error in PEAR FunctionCallSignatureSniff for lines with no indent
    - Fixed bug #19502 : Generic.Files.LineEndingsSniff fails if no new-lines in file
    - Fixed bug #19508 : switch+return: Closing brace indented incorrectly
    - Fixed bug #19532 : The PSR-2 standard don't recognize Null in class names
    - Fixed bug #19546 : Error thrown for __call() method in traits
   </notes>
  </release>
  <release>
   <version>
    <release>1.3.5</release>
    <api>1.3.5</api>
   </version>
   <stability>
    <release>stable</release>
    <api>stable</api>
   </stability>
   <date>2012-07-12</date>
   <license uri="https://github.com/squizlabs/PHP_CodeSniffer/blob/master/licence.txt">BSD License</license>
   <notes>
    - Added Generic CamelCapsFunctionNameSniff to just check if function and method names use camel caps
      -- Does not allow underscore prefixes for private/protected methods
      -- Defaults to strict checking, where two uppercase characters can not be next to each other
      -- Strict checking can be disabled in a ruleset.xml file
    - Squiz FunctionDeclarationArgumentSpacing now has a setting to specify how many spaces should surround equals signs
      -- Default remains at 0
      -- Override the equalsSpacing setting in a ruleset.xml file to change
    - Squiz ClassDeclarationSniff now throws errors for > 1 space before extends/implements class name with ns seperator
    - Squiz standard now warns about deprecated functions using Generic DeprecatedFunctionsSniff
    - PEAR FunctionDeclarationSniff now reports an error for multiple spaces after the FUNCTION keyword and around USE
    - PEAR FunctionDeclarationSniff now supports closures
    - Squiz MultiLineFunctionDeclarationSniff now supports closures
    - Exclude rules written for Unix systems will now work correctly on Windows
      -- Thanks to Walter Tamboer for the patch
    - The PHP tokenizer now recognises T_RETURN as a valid closer for T_CASE and T_DEFAULT inside switch statements
    - Fixed duplicate message codes in Generic OpeningFunctionBraceKernighanRitchieSniff
    - Fixed bug #18651 : PHPunit Test cases for custom standards are not working on Windows
    - Fixed bug #19416 : Shorthand arrays cause bracket spacing errors
    - Fixed bug #19421 : phpcs doesn't recognize ${x} as equivalent to $x
    - Fixed bug #19428 : PHPCS Report "hgblame" doesn't support windows paths
      -- Thanks to Justin Rovang for the patch
    - Fixed bug #19448 : Problem with detecting remote standards
    - Fixed bug #19463 : Anonymous functions incorrectly being flagged by NonExecutableCodeSniff
    - Fixed bug #19469 : PHP_CodeSniffer_File::getMemberProperties() sets wrong scope
    - Fixed bug #19471 : phpcs on Windows, when using Zend standard, doesn't catch problems
      -- Thanks to Ivan Habunek for the patch
    - Fixed bug #19478 : Incorrect indent detection in PEAR standard
      -- Thanks to Shane Auckland for the patch
    - Fixed bug #19483 : Blame Reports fail with space in directory name
   </notes>
  </release>
  <release>
   <version>
    <release>1.3.4</release>
    <api>1.3.4</api>
   </version>
   <stability>
    <release>stable</release>
    <api>stable</api>
   </stability>
   <date>2012-05-17</date>
   <license uri="https://github.com/squizlabs/PHP_CodeSniffer/blob/master/licence.txt">BSD License</license>
   <notes>
    - Added missing package.xml entries for new Generic FixmeSniff
      -- Thanks to Jaroslav Hanslík for the patch
    - Expected indents for PEAR ScopeClosingBraceSniff and FunctionCallSignatureSniff can now be set in ruleset files
      -- Both sniffs use a variable called "indent"
      -- Thanks to Thomas Despoix for the patch
    - Standards designed to be installed in the PHPCS Standards dir will now work outside this dir as well
      -- In particular, allows the Drupal CS to work without needing to symlink it into the PHPCS install
      -- Thanks to Peter Philipp for the patch
    - Rule references for standards, directories and specific sniffs can now be relative in ruleset.xml files
      -- For example: ref="../MyStandard/Sniffs/Commenting/DisallowHashCommentsSniff.php"
    - Symlinked standards now work correctly, allowing aliasing of installed standards (request #19417)
      -- Thanks to Tom Klingenberg for the patch
    - Squiz ObjectInstantiationSniff now allows objects to be returned without assinging them to a variable
    - Added Squiz.Commenting.FileComment.MissingShort error message for file comments that only contains tags
      -- Also stops undefined index errors being generated for these comments
    - Debug option -vv now shows tokenizer status for CSS files
    - Added support for new gjslint error formats
      -- Thanks to Meck for the patch
    - Generic ScopeIndentSniff now allows comment indents to not be exact even if the exact flag is set
      -- The start of the comment is still checked for exact indentation as normal
    - Fixed an issue in AbstractPatternSniff where comments were not being ignored in some cases
    - Fixed an issue in Zend ClosingTagSniff where the closing tag was not always being detected correctly
      -- Thanks to Jonathan Robson for the patch
    - Fixed an issue in Generic FunctionCallArgumentSpacingSniff where closures could cause incorrect errors
    - Fixed an issue in Generic UpperCaseConstantNameSniff where errors were incorrectly reported on goto statements
      -- Thanks to Tom Klingenberg for the patch
    - PEAR FileCommentSniff and ClassCommentSniff now support author emails with a single character in the local part
      -- E.g., a@me.com
      -- Thanks to Denis Shapkin for the patch
    - Fixed bug #19290 : Generic indent sniffer fails for anonymous functions
    - Fixed bug #19324 : Setting show_warnings configuration option does not work
    - Fixed bug #19354 : Not recognizing references passed to method
    - Fixed bug #19361 : CSS tokenzier generates errors when PHP embedded in CSS file
    - Fixed bug #19374 : HEREDOC/NOWDOC Indentation problems
    - Fixed bug #19381 : traits and indetations in traits are not handled properly
    - Fixed bug #19394 : Notice in NonExecutableCodeSniff
    - Fixed bug #19402 : Syntax error when executing phpcs on Windows with parens in PHP path
      -- Thanks to Tom Klingenberg for the patch
    - Fixed bug #19411 : magic method error on __construct()
      -- The fix required a rewrite of AbstractScopeSniff, so please test any sniffs that extend this class
    - Fixed bug #19412 : Incorrect error about assigning objects to variables when inside inline IF
    - Fixed bug #19413 : php_cs thinks I haven't used a parameter when I have
    - Fixed bug #19414 : php_cs seems to not track variables correctly in heredocs
   </notes>
  </release>
  <release>
   <version>
    <release>1.3.3</release>
    <api>1.3.3</api>
   </version>
   <stability>
    <release>stable</release>
    <api>stable</api>
   </stability>
   <date>2012-02-17</date>
   <license uri="https://github.com/squizlabs/PHP_CodeSniffer/blob/master/licence.txt">BSD License</license>
   <notes>
    - Added new Generic FixmeSniff that shows error messages for all FIXME comments left in your code
      -- Thanks to Sam Graham for the contribution
    - The maxPercentage setting in the Squiz CommentedOutCodeSniff can now be overriden in a rulset.xml file
      -- Thanks to Volker Dusch for the patch
    - The Checkstyle and XML reports now use XMLWriter
      -- Only change in output is that empty file tags are no longer produced for files with no violations
      -- Thanks to Sebastian Bergmann for the patch
    - Added PHP_CodeSniffer_Tokens::$bracketTokens to give sniff writers fast access to open and close bracket tokens
    - Fixed an issue in AbstractPatternSniff where EOL tokens were not being correctly checked in some cases
    - PHP_CodeSniffer_File::getTokensAsString() now detects incorrect length value (request #19313)
    - Fixed bug #19114 : CodeSniffer checks extension even for single file
    - Fixed bug #19171 : Show sniff codes option is ignored by some report types
      -- Thanks to Dominic Scheirlinck for the patch
    - Fixed bug #19188 : Lots of PHP Notices when analyzing the Symfony framework
      -- First issue was list-style.. lines in CSS files not properly adjusting open/close bracket positions
      -- Second issue was notices caused by bug #19137
    - Fixed bug #19208 : UpperCaseConstantName reports class members
      -- Was also a problem with LowerCaseConstantName as well
    - Fixed bug #19256 : T_DOC_COMMENT in CSS files breaks ClassDefinitionNameSpacingSniff
      -- Thanks to Klaus Purer for the patch
    - Fixed bug #19264 : Squiz.PHP.NonExecutableCode does not handle RETURN in CASE without BREAK
    - Fixed bug #19270 : DuplicateClassName does not handle namespaces correctly
    - Fixed bug #19283 : CSS @media rules cause false positives
      -- Thanks to Klaus Purer for the patch
   </notes>
  </release>
  <release>
   <version>
    <release>1.3.2</release>
    <api>1.3.2</api>
   </version>
   <stability>
    <release>stable</release>
    <api>stable</api>
   </stability>
   <date>2011-12-01</date>
   <license uri="https://github.com/squizlabs/PHP_CodeSniffer/blob/master/licence.txt">BSD License</license>
   <notes>
    - Added Generic JSHintSniff to run jshint.js over a JS file and report warnings
      -- Set jshint path using phpcs --config-set jshint_path /path/to/jshint-rhino.js
      -- Set rhino path using phpcs --config-set rhino_path /path/to/rhino
      -- Thanks to Alexander Weiß for the contribution
    - Nowdocs are now tokenized using PHP_CodeSniffer specific T_NOWDOC tokens for easier identification
    - Generic UpperCaseConstantNameSniff no longer throws errors for namespaces
      -- Thanks to Jaroslav Hanslík for the patch
    - Squiz NonExecutableCodeSniff now detects code after thrown exceptions
      -- Thanks to Jaroslav Hanslík for the patch
    - Squiz OperatorSpacingSniff now ignores references
      -- Thanks to Jaroslav Hanslík for the patch
    - Squiz FunctionCommentSniff now reports a missing function comment if it finds a standard code comment instead
    - Squiz FunctionCommentThrownTagSniff no longer reports errors if it can't find a function comment
    - Fixed unit tests not running under Windows
      -- Thanks to Jaroslav Hanslík for the patch
    - Fixed bug #18964 : "$stackPtr must be of type T_VARIABLE" on heredocs and nowdocs
    - Fixed bug #18973 : phpcs is looking for variables in a nowdoc
    - Fixed bug #18974 : Blank line causes "Multi-line function call not indented correctly"
      -- Adds new error message to ban empty lines in multi-line function calls
    - Fixed bug #18975 : "Closing parenthesis must be on a line by itself" also causes indentation error
   </notes>
  </release>
  <release>
   <version>
    <release>1.3.1</release>
    <api>1.3.1</api>
   </version>
   <stability>
    <release>stable</release>
    <api>stable</api>
   </stability>
   <date>2011-11-03</date>
   <license uri="https://github.com/squizlabs/PHP_CodeSniffer/blob/master/licence.txt">BSD License</license>
   <notes>
    - All report file command line arguments now work with relative paths (request #17240)
    - The extensions command line argument now supports multi-part file extensions (request #17227)
    - Added report type --report=hgblame to show number of errors/warnings committed by authors in a Mercurial repository
      -- Has the same functionality as the svnblame report
      -- Thanks to Ben Selby for the patch
    - Added T_BACKTICK token type to make detection of backticks easier (request #18799)
    - Added pattern matching support to Generic ForbiddenFunctionsSniff
        -- If you are extending it and overriding register() or addError() you will need to review your sniff
    - Namespaces are now recognised as scope openers, although they do not require braces (request #18043)
    - Added new ByteOrderMarkSniff to Generic standard (request #18194)
      -- Throws an error if a byte order mark is found in any PHP file
      -- Thanks to Piotr Karas for the contribution
    - PHP_Timer output is no longer included in reports when being written to a file (request #18252)
      -- Also now shown for all report types if nothing is being printed to the screen
    - Generic DeprecatedFunctionSniff now reports functions as deprecated and not simply forbidden (request #18288)
    - PHPCS now accepts file contents from STDIN (request #18447)
      -- Example usage: cat temp.php | phpcs [options]  -OR-  phpcs [options] &lt; temp.php
      -- Not every sniff will work correctly due to the lack of a valid file path
    - PHP_CodeSniffer_Exception no longer extends PEAR_Exception (request #18483)
      -- PEAR_Exception added a requirement that PEAR had to be installed
      -- PHP_CodeSniffer is not used as a library, so unlikely to have any impact
    - PEAR FileCommentSniff now allows GIT IDs in the version tag (request #14874)
    - AbstractVariableSniff now supports heredocs
      -- Also includes some variable detection fixes
      -- Thanks to Sam Graham for the patch
    - Squiz FileCommentSniff now enforces rule that package names cannot start with the word Squiz
    - MySource AssignThisSniff now allows "this" to be assigned to the private var _self
    - Fixed issue in Squiz FileCommentSniff where suggested package name was the same as the incorrect package name
    - Fixed some issues with Squiz ArrayDeclarationSniff when using function calls in array values
    - Fixed doc generation so it actually works again
      -- Also now works when being run from an SVN checkout as well as when installed as a PEAR package
      -- Should fix bug #18949 : Call to private method from static
    - PEAR ClassDeclaration sniff now supports indentation checks when using the alternate namespace syntax
      -- PEAR.Classes.ClassDeclaration.SpaceBeforeBrace message now contains 2 variables instead of 1
      -- Sniff allows overriding of the default indent level, which is set to 4
      -- Fixes bug #18933 : Alternative namespace declaration syntax confuses scope sniffs
    - Fixed bug #18465 : "self::" does not work in lambda functions
      -- Also corrects conversion of T_FUNCTION tokens to T_CLOSURE, which was not fixing token condition arrays
    - Fixed bug #18543 : CSS Tokenizer deletes too many #
    - Fixed bug #18624 : @throws namespace problem
      -- Thanks to Gavin Davies for the patch
    - Fixed bug #18628 : Generic.Files.LineLength gives incorrect results with Windows line-endings
    - Fixed bug #18633 : CSS Tokenizer doesn't replace T_LIST tokens inside some styles
    - Fixed bug #18657 : anonymous functions wrongly indented
    - Fixed bug #18670 : UpperCaseConstantNameSniff fails on dynamic retrieval of class constant
    - Fixed bug #18709 : Code sniffer sniffs file if even if it's in --ignore
      -- Thanks to Artem Lopata for the patch
    - Fixed bug #18762 : Incorrect handling of define and constant in UpperCaseConstantNameSniff
      -- Thanks to Thomas Baker for the patch
    - Fixed bug #18769 : CSS Tokenizer doesn't replace T_BREAK tokens inside some styles
    - Fixed bug #18835 : Unreachable errors of inline returns of closure functions
      -- Thanks to Patrick Schmidt for the patch
    - Fixed bug #18839 : Fix miscount of warnings in AbstractSniffUnitTest.php
      -- Thanks to Sam Graham for the patch
    - Fixed bug #18844 : Generic_Sniffs_CodeAnalysis_UnusedFunctionParameterSniff with empty body
      -- Thanks to Dmitri Medvedev for the patch
    - Fixed bug #18847 : Running Squiz_Sniffs_Classes_ClassDeclarationSniff results in PHP notice
    - Fixed bug #18868 : jslint+rhino: errors/warnings not detected
      -- Thanks to Christian Weiske for the patch
    - Fixed bug #18879 : phpcs-svn-pre-commit requires escapeshellarg
      -- Thanks to Bjorn Katuin for the patch
    - Fixed bug #18951 : weird behaviour with closures and multi-line use () params
   </notes>
  </release>
  <release>
   <version>
    <release>1.3.0</release>
    <api>1.3.0</api>
   </version>
   <stability>
    <release>stable</release>
    <api>stable</api>
   </stability>
   <date>2011-03-17</date>
   <license uri="https://github.com/squizlabs/PHP_CodeSniffer/blob/master/licence.txt">BSD License</license>
   <notes>
    - Add a new token T_CLOSURE that replaces T_FUNCTION if the function keyword is anonymous
    - Many Squiz sniffs no longer report errors when checking closures; they are now ignored
    - Fixed some error messages in PEAR MultiLineConditionSniff that were not using placeholders for message data
    - AbstractVariableSniff now correctly finds variable names wrapped with curly braces inside double quoted strings
    - PEAR FunctionDeclarationSniff now ignores arrays in argument default values when checking multi-line declarations
    - Fixed bug #18200 : Using custom named ruleset file as standard no longer works
    - Fixed bug #18196 : PEAR MultiLineCondition.SpaceBeforeOpenBrace not consistent with newline chars
    - Fixed bug #18204 : FunctionCommentThrowTag picks wrong exception type when throwing function call
    - Fixed bug #18222 : Add __invoke method to PEAR standard
    - Fixed bug #18235 : Invalid error generation in Squiz.Commenting.FunctionCommentThrowTag
    - Fixed bug #18250 : --standard with relative path skips Standards' "implicit" sniffs
    - Fixed bug #18274 : Multi-line IF and function call indent rules conflict
    - Fixed bug #18282 : Squiz doesn't handle final keyword before function comments
      -- Thanks to Dave Perrett for the patch
    - Fixed bug #18336 : Function isUnderscoreName gives php notices
   </notes>
  </release>
  <release>
   <version>
    <release>1.3.0RC2</release>
    <api>1.3.0RC2</api>
   </version>
   <stability>
    <release>beta</release>
    <api>beta</api>
   </stability>
   <date>2011-01-14</date>
   <license uri="https://github.com/squizlabs/PHP_CodeSniffer/blob/master/licence.txt">BSD License</license>
   <notes>
    - You can now print multiple reports for each run and print each to the screen or a file (request #12434)
      -- Format is --report-[report][=file] (e.g., --report-xml=out.xml)
      -- Printing to screen is done by leaving [file] empty (e.g., --report-xml)
      -- Multiple reports can be specified in this way (e.g., --report-summary --report-xml=out.xml)
      -- The standard --report and --report-file command line arguments are unchanged
    - Added -d command line argument to set php.ini settings while running (request #17244)
      -- Usage is: phpcs -d memory_limit=32M -d ...
      -- Thanks to Ben Selby for the patch
    - Added -p command line argument to show progress during a run
      -- Dot means pass, E means errors found, W means only warnings found and S means skipped file
      -- Particularly good for runs where you are checking more than 100 files
      -- Enable by default with --config-set show_progress 1
      -- Will not print anything if you are already printing verbose output
      -- This has caused a big change in the way PHP_CodeSniffer processes files (API changes around processing)
    - You can now add exclude rules for individual sniffs or error messages (request #17903)
      -- Only available when using a ruleset.xml file to specify rules
      -- Uses the same exclude-pattern tags as normal but allows them inside rule tags
    - Using the -vvv option will now print a list of sniffs executed for each file and how long they took to process
    - Added Generic ClosureLinterSniff to run Google's gjslint over your JS files
    - The XML and CSV reports now include the severity of the error (request #18165)
      -- The Severity column in the CSV report has been renamed to Type, and a new Severity column added for this
    - Fixed issue with Squiz FunctionCommentSniff reporting incorrect type hint when default value uses namespace
      -- Thanks to Anti Veeranna for the patch
    - Generic FileLengthSniff now uses iconv_strlen to check line length if an encoding is specified (request #14237)
    - Generic UnnecessaryStringConcatSniff now allows strings to be combined to form a PHP open or close tag
    - Squiz SwitchDeclarationSniff no longer reports indentation errors for BREAK statements inside IF conditions
    - Interactive mode now always prints the full error report (ignores command line)
    - Improved regular expression detection in JavaScript files
      -- Added new T_TYPEOF token that can be used to target the typeof JS operator
      -- Fixes bug #17611 : Regular expression tokens not recognised
    - Squiz ScopeIndentSniff removed
      -- Squiz standard no longer requires additional indents between ob_* methods
      -- Also removed Squiz OutputBufferingIndentSniff that was checking the same thing
    - PHP_CodeSniffer_File::getMemberProperties() performance improved significantly
      -- Improves performance of Squiz ValidVariableNameSniff significantly
    - Squiz OperatorSpacingSniff performance improved significantly
    - Squiz NonExecutableCodeSniff performance improved significantly
      -- Will throw duplicate errors in some cases now, but these should be rare
    - MySource IncludeSystemSniff performance improved significantly
    - MySource JoinStringsSniff no longer reports an error when using join() on a named JS array
    - Warnings are now reported for each file when they cannot be opened instead of stopping the script
      -- Hide warnings with the -n command line argument
      -- Can override the warnings using the code Internal.DetectLineEndings
    - Fixed bug #17693 : issue with pre-commit hook script with filenames that start with v
    - Fixed bug #17860 : isReference function fails with references in array
      -- Thanks to Lincoln Maskey for the patch
    - Fixed bug #17902 : Cannot run tests when tests are symlinked into tests dir
      -- Thanks to Matt Button for the patch
    - Fixed bug #17928 : Improve error message for Generic_Sniffs_PHP_UpperCaseConstantSniff
      -- Thanks to Stefano Kowalke for the patch
    - Fixed bug #18039 : JS Tokenizer crash when ] is last character in file
    - Fixed bug #18047 : Incorrect handling of namespace aliases as constants
      -- Thanks to Dmitri Medvedev for the patch
    - Fixed bug #18072 : Impossible to exclude path from processing when symlinked
    - Fixed bug #18073 : Squiz.PHP.NonExecutableCode fault
    - Fixed bug #18117 : PEAR coding standard: Method constructor not sniffed as a function
    - Fixed bug #18135 : Generic FunctionCallArgumentSpacingSniff reports function declaration errors
    - Fixed bug #18140 : Generic scope indent in exact mode: strange expected/found values for switch
    - Fixed bug #18145 : Sniffs are not loaded for custom ruleset file
      -- Thanks to Scott McCammon for the patch
    - Fixed bug #18152 : While and do-while with AbstractPatternSniff
    - Fixed bug #18191 : Squiz.PHP.LowercasePHPFunctions does not work with new Date()
    - Fixed bug #18193 : CodeSniffer doesn't reconize CR (\r) line endings
   </notes>
  </release>
  <release>
   <version>
    <release>1.3.0RC1</release>
    <api>1.3.0RC1</api>
   </version>
   <stability>
    <release>beta</release>
    <api>beta</api>
   </stability>
   <date>2010-09-03</date>
   <license uri="https://github.com/squizlabs/PHP_CodeSniffer/blob/master/licence.txt">BSD License</license>
   <notes>
    - Added exclude pattern support to ruleset.xml file so you can specify ignore patterns in a standard (request #17683)
      -- Use new exclude-pattern tags to include the ignore rules into your ruleset.xml file
      -- See CodeSniffer/Standards/PHPCS/ruleset.xml for an example
    - Added new --encoding command line argument to specify the encoding of the files being checked
      -- When set to utf-8, stops the XML-based reports from double-encoding
      -- When set to something else, helps the XML-based reports encode to utf-8
      -- Default value is iso-8859-1 but can be changed with --config-set encoding [value]
    - The report is no longer printed to screen when using the --report-file command line option (request #17467)
      -- If you want to print it to screen as well, use the -v command line argument
    - The SVN and GIT blame reports now also show percentage of reported errors per author (request #17606)
      -- Thanks to Ben Selby for the patch
    - Updated the SVN pre-commit hook to work with the new severity levels feature
    - Generic SubversionPropertiesSniff now allows properties to have NULL values (request #17682)
      -- A null value indicates that the property should exist but the value should not be checked
    - Generic UpperCaseConstantName Sniff now longer complains about the PHPUnit_MAIN_METHOD constant (request #17798)
    - Squiz FileComment sniff now checks JS files as well as PHP files
    - Squiz FunctionCommentSniff now supports namespaces in type hints
    - Fixed a problem in Squiz OutputBufferingIndentSniff where block comments were reported as not indented
    - Fixed bug #17092 : Problems with utf8_encode and htmlspecialchars with non-ascii chars
      -- Use the new --encoding=utf-8 command line argument if your files are utf-8 encoded
    - Fixed bug #17629 : PHP_CodeSniffer_Tokens::$booleanOperators missing T_LOGICAL_XOR
      -- Thanks to Matthew Turland for the patch
    - Fixed bug #17699 : Fatal error generating code coverage with PHPUnit 5.3.0RC1
    - Fixed bug #17718 : Namespace 'use' statement: used global class name is recognized as constant
    - Fixed bug #17734 : Generic SubversionPropertiesSniff complains on non SVN files
    - Fixed bug #17742 : EmbeddedPhpSniff reacts negatively to file without closing php tag
    - Fixed bug #17823 : Notice: Please no longer include PHPUnit/Framework.php
   </notes>
  </release>
  <release>
   <version>
    <release>1.3.0a1</release>
    <api>1.3.0a1</api>
   </version>
   <stability>
    <release>alpha</release>
    <api>alpha</api>
   </stability>
   <date>2010-07-15</date>
   <license uri="https://github.com/squizlabs/PHP_CodeSniffer/blob/master/licence.txt">BSD License</license>
   <notes>
    - All CodingStandard.php files have been replaced by ruleset.xml files
      -- Custom standards will need to be converted over to this new format to continue working
    - You can specify a path to your own custom ruleset.xml file by using the --standard command line arg
      -- e.g., phpcs --standard=/path/to/my/ruleset.xml
    - Added a new report type --report=gitblame to show how many errors and warnings were committed by each author
      -- Has the same functionality as the svnblame report
      -- Thanks to Ben Selby for the patch
    - A new token type T_DOLLAR has been added to allow you to sniff for variable variables (feature request #17095)
      -- Thanks to Ian Young for the patch
    - JS tokenizer now supports T_POWER (^) and T_MOD_EQUAL (%=) tokens (feature request #17441)
    - If you have PHP_Timer installed, you'll now get a time/memory summary at the end of a script run
      -- Only happens when printing reports that are designed to be read on the command line
    - Added Generic DeprecatedFunctionsSniff to warn about the use of deprecated functions (feature request #16694)
      -- Thanks to Sebastian Bergmann for the patch
    - Added Squiz LogicalOperatorSniff to ensure that logical operators are surrounded by single spaces
    - Added MySource ChannelExceptionSniff to ensure action files only throw ChannelException
    - Added new method getClassProperties() for sniffs to use to determine if a class is abstract and/or final
      -- Thanks to Christian Kaps for the patch
    - Generic UpperCaseConstantSniff no longer throws errors about namespaces
      -- Thanks to Christian Kaps for the patch
    - Squiz OperatorBracketSniff now correctly checks value assignmnets in arrays
    - Squiz LongConditionClosingCommentSniff now requires a comment for long CASE statements that use curly braces
    - Squiz LongConditionClosingCommentSniff now requires an exact comment match on the brace
    - MySource IncludeSystemSniff now ignores DOMDocument usage
    - MySource IncludeSystemSniff no longer requires inclusion of systems that are being implemented
    - Removed found and expected messages from Squiz ConcatenationSpacingSniff because they were messy and not helpful
    - Fixed a problem where Generic CodeAnalysisSniff could show warnings if checking multi-line strings
    - Fixed error messages in Squiz ArrayDeclarationSniff reporting incorrect number of found and expected spaces
    - Fixed bug #17048 : False positive in Squiz_WhiteSpace_ScopeKeywordSpacingSniff
    - Fixed bug #17054 : phpcs more strict than PEAR CS regarding function parameter spacing
    - Fixed bug #17096 : Notice: Undefined index: scope_condition in ScopeClosingBraceSniff.php
      -- Moved PEAR.Functions.FunctionCallArgumentSpacing to Generic.Functions.FunctionCallArgumentSpacing
    - Fixed bug #17144 : Deprecated: Function eregi() is deprecated
    - Fixed bug #17236 : PHP Warning due to token_get_all() in DoubleQuoteUsageSniff
    - Fixed bug #17243 : Alternate Switch Syntax causes endless loop of Notices in SwitchDeclaration
    - Fixed bug #17313 : Bug with switch case struture
    - Fixed bug #17331 : Possible parse error: interfaces may not include member vars
    - Fixed bug #17337 : CSS tokenizer fails on quotes urls
    - Fixed bug #17420 : Uncaught exception when comment before function brace
    - Fixed bug #17503 : closures formatting is not supported
   </notes>
  </release>
  <release>
   <version>
    <release>1.2.2</release>
    <api>1.2.2</api>
   </version>
   <stability>
    <release>stable</release>
    <api>stable</api>
   </stability>
   <date>2010-01-27</date>
   <license uri="https://github.com/squizlabs/PHP_CodeSniffer/blob/master/licence.txt">BSD License</license>
   <notes>
    - The core PHP_CodeSniffer_File methods now understand the concept of closures (feature request #16866)
      -- Thanks to Christian Kaps for the sample code
    - Sniffs can now specify violation codes for each error and warning they add
      -- Future versions will allow you to override messages and severities using these codes
      -- Specifying a code is optional, but will be required if you wish to support overriding
    - All reports have been broken into separate classes
      -- Command line usage and report output remains the same
      -- Thanks to Gabriele Santini for the patch
    - Added an interactive mode that can be enabled using the -a command line argument
      -- Scans files and stops when it finds a file with errors
      -- Waits for user input to recheck the file (hopefully you fixed the errors) or skip the file
      -- Useful for very large code bases where full rechecks take a while
    - The reports now show the correct number of errors and warnings found
    - The isCamelCaps method now allows numbers in class names
    - The JS tokenizer now correctly identifies boolean and bitwise AND and OR tokens
    - The JS tokenzier now correctly identifies regular expressions used in conditions
    - PEAR ValidFunctionNameSniff now ignores closures
    - Squiz standard now uses the PEAR setting of 85 chars for LineLengthSniff
    - Squiz ControlStructureSpacingSniff now ensure there are no spaces around parentheses
    - Squiz LongConditionClosingCommentSniff now checks for comments at the end of try/catch statements
    - Squiz LongConditionClosingCommentSniff now checks validity of comments for short structures if they exist
    - Squiz IncrementDecrementUsageSniff now has better checking to ensure it only looks at simple variable assignments
    - Squiz PostStatementCommentSniff no longer throws errors for end function comments
    - Squiz InlineCommentSniff no longer throws errors for end function comments
    - Squiz OperatorBracketSniff now allows simple arithmetic operations in SWITCH conditions
    - Squiz ValidFunctionNameSniff now ignores closures
    - Squiz MethodScopeSniff now ignores closures
    - Squiz ClosingDeclarationCommentSniff now ignores closures
    - Squiz GlobalFunctionSniff now ignores closures
    - Squiz DisallowComparisonAssignmentSniff now ignores the assigning of arrays
    - Squiz DisallowObjectStringIndexSniff now allows indexes that contain dots and reserved words
    - Squiz standard now throws nesting level and cyclomatic complexity errors at much higher levels
    - Squiz CommentedOutCodeSniff now ignores common comment framing chacacters
    - Squiz ClassCommentSniff now ensures the open comment tag is the only content on the first line
    - Squiz FileCommentSniff now ensures the open comment tag is the only content on the first line
    - Squiz FunctionCommentSniff now ensures the open comment tag is the only content on the first line
    - Squiz VariableCommentSniff now ensures the open comment tag is the only content on the first line
    - Squiz NonExecutableCodeSniff now warns about empty return statements that are not required
    - Removed ForbiddenStylesSniff from Squiz standard
      -- It is now in in the MySource standard as BrowserSpecificStylesSniff
      -- New BrowserSpecificStylesSniff ignores files with browser-specific suffixes
    - MySource IncludeSystemSniff no longer throws errors when extending the Exception class
    - MySource IncludeSystemSniff no longer throws errors for the abstract widget class
    - MySource IncludeSystemSniff and UnusedSystemSniff now allow includes inside IF statements
    - MySource IncludeSystemSniff no longer throws errors for included widgets inside methods
    - MySource GetRequestDataSniff now throws errors for using $_FILES
    - MySource CreateWidgetTypeCallbackSniff now allows return statements in nested functions
    - MySource DisallowSelfActionsSniff now ignores abstract classes
    - Fixed a problem with the SVN pre-commit hook for PHP versions without vertical whitespace regex support
    - Fixed bug #16740 : False positives for heredoc strings and unused parameter sniff
    - Fixed bug #16794 : ValidLogicalOperatorsSniff doesn't report operators not in lowercase
    - Fixed bug #16804 : Report filename is shortened too much
    - Fixed bug #16821 : Bug in Squiz_Sniffs_WhiteSpace_OperatorSpacingSniff
      -- Thanks to Jaroslav Hanslík for the patch
    - Fixed bug #16836 : Notice raised when using semicolon to open case
    - Fixed bug #16855 : Generic standard sniffs incorrectly for define() method
    - Fixed bug #16865 : Two bugs in Squiz_Sniffs_WhiteSpace_OperatorSpacingSniff
      -- Thanks to Jaroslav Hanslík for the patch
    - Fixed bug #16902 : Inline If Declaration bug
    - Fixed bug #16960 : False positive for late static binding in Squiz/ScopeKeywordSpacingSniff
      -- Thanks to Jakub Tománek for the patch
    - Fixed bug #16976 : The phpcs attempts to process symbolic links that don't resolve to files
    - Fixed bug #17017 : Including one file in the files sniffed alters errors reported for another file
   </notes>
  </release>
  <release>
   <version>
    <release>1.2.1</release>
    <api>1.2.1</api>
   </version>
   <stability>
    <release>stable</release>
    <api>stable</api>
   </stability>
   <date>2009-11-17</date>
   <license uri="https://github.com/squizlabs/PHP_CodeSniffer/blob/master/licence.txt">BSD License</license>
   <notes>
    - Added a new report type --report=svnblame to show how many errors and warnings were committed by each author
      -- Also shows the percentage of their code that are errors and warnings
      -- Requires you to have the SVN command in your path
      -- Make sure SVN is storing usernames and passwords (if required) or you will need to enter them for each file
      -- You can also use the -s command line argument to see the different types of errors authors are committing
      -- You can use the -v command line argument to see all authors, even if they have no errors or warnings
    - Added a new command line argument --report-width to allow you to set the column width of screen reports
      -- Reports wont accept values less than 70 or else they get too small
      -- Can also be set via a config var: phpcs --config-set report_width 100
    - You can now get PHP_CodeSniffer to ignore a whole file by adding @codingStandardsIgnoreFile in the content
      -- If you put it in the first two lines the file wont even be tokenized, so it will be much quicker
    - Reports now print their file lists in alphabetical order
    - PEAR FunctionDeclarationSniff now reports error for incorrect closing bracket placement in multi-line definitions
    - Added Generic CallTimePassByRefenceSniff to prohibit the passing of variables into functions by reference
      -- Thanks to Florian Grandel for the contribution
    - Added Squiz DisallowComparisonAssignmentSniff to ban the assignment of comparison values to a variable
    - Added Squiz DuplicateStyleDefinitionSniff to check for duplicate CSS styles in a single class block
    - Squiz ArrayDeclarationSniff no longer checks the case of array indexes because that is not its job
    - Squiz PostStatementCommentSniff now allows end comments for class member functions
    - Squiz InlineCommentSniff now supports the checking of JS files
    - MySource CreateWidgetTypeCallbackSniff now allows the callback to be passed to another function
    - MySource CreateWidgetTypeCallbackSniff now correctly ignores callbacks used inside conditions
    - Generic MultipleStatementAlignmentSniff now enforces a single space before equals sign if max padding is reached
    - Fixed a problem in the JS tokenizer where regular expressions containing \// were not converted correctly
    - Fixed a problem tokenizing CSS files where multiple ID targets on a line would look like comments
    - Fixed a problem tokenizing CSS files where class names containing a colon looked like style definitions
    - Fixed a problem tokenizing CSS files when style statements had empty url() calls
    - Fixed a problem tokenizing CSS colours with the letter E in first half of the code
    - Squiz ColonSpacingSniff now ensures it is only checking style definitions in CSS files and not class names
    - Squiz DisallowComparisonAssignmentSniff no longer reports errors when assigning the return value of a function
    - CSS tokenizer now correctly supports multi-line comments
    - When only the case of var names differ for function comments, the error now indicates the case is different
    - Fixed an issue with Generic UnnecessaryStringConcatSniff where it incorrectly suggested removing a concat
    - Fixed bug #16530 : ScopeIndentSniff reports false positive
    - Fixed bug #16533 : Duplicate errors and warnings
    - Fixed bug #16563 : Check file extensions problem in phpcs-svn-pre-commit
      -- Thanks to Kaijung Chen for the patch
    - Fixed bug #16592 : Object operator indentation incorrect when first operator is on a new line
    - Fixed bug #16641 : Notice output
    - Fixed bug #16682 : Squiz_Sniffs_Strings_DoubleQuoteUsageSniff reports string "\0" as invalid
    - Fixed bug #16683 : Typing error in PHP_CodeSniffer_CommentParser_AbstractParser
    - Fixed bug #16684 : Bug in Squiz_Sniffs_PHP_NonExecutableCodeSniff
    - Fixed bug #16692 : Spaces in paths in Squiz_Sniffs_Debug_JavaScriptLintSniff
      -- Thanks to Jaroslav Hanslík for the patch
    - Fixed bug #16696 : Spelling error in MultiLineConditionSniff
    - Fixed bug #16697 : MultiLineConditionSniff incorrect result with inline IF
    - Fixed bug #16698 : Notice in JavaScript Tokenizer
    - Fixed bug #16736 : Multi-files sniffs aren't processed when FILE is a single directory
      -- Thanks to Alexey Shein for the patch
    - Fixed bug #16792 : Bug in Generic_Sniffs_PHP_ForbiddenFunctionsSniff
   </notes>
  </release>
  <release>
   <version>
    <release>1.2.0</release>
    <api>1.2.0</api>
   </version>
   <stability>
    <release>stable</release>
    <api>stable</api>
   </stability>
   <date>2009-08-17</date>
   <license uri="https://github.com/squizlabs/PHP_CodeSniffer/blob/master/licence.txt">BSD License</license>
   <notes>
    - Installed standards are now favoured over custom standards when using the cmd line arg with relative paths
    - Unit tests now use a lot less memory while running
    - Squiz standard now uses Generic EmptyStatementSniff but throws errors instead of warnings
    - Squiz standard now uses Generic UnusedFunctionParameterSniff
    - Removed unused ValidArrayIndexNameSniff from the Squiz standard
    - Fixed bug #16424 : SubversionPropertiesSniff print PHP Warning
    - Fixed bug #16450 : Constant PHP_CODESNIFFER_VERBOSITY already defined (unit tests)
    - Fixed bug #16453 : function declaration long line splitted error
    - Fixed bug #16482 : phpcs-svn-pre-commit ignores extensions parameter
   </notes>
  </release>
  <release>
   <version>
    <release>1.2.0RC3</release>
    <api>1.2.0RC3</api>
   </version>
   <stability>
    <release>beta</release>
    <api>beta</api>
   </stability>
   <date>2009-07-07</date>
   <license uri="https://github.com/squizlabs/PHP_CodeSniffer/blob/master/licence.txt">BSD License</license>
   <notes>
    - You can now use @codingStandardsIgnoreStart and @...End comments to suppress messages (feature request #14002)
    - A warning is now included for files without any code when short_open_tag is set to Off (feature request #12952)
    - You can now use relative paths to your custom standards with the --standard cmd line arg (feature request #14967)
    - You can now override magic methods and functions in PEAR ValidFunctionNameSniff (feature request #15830)
    - MySource IncludeSystemSniff now recognises widget action classes
    - MySource IncludeSystemSniff now knows about unit test classes and changes rules accordingly
   </notes>
  </release>
  <release>
   <version>
    <release>1.2.0RC2</release>
    <api>1.2.0RC2</api>
   </version>
   <stability>
    <release>beta</release>
    <api>beta</api>
   </stability>
   <date>2009-05-25</date>
   <license uri="https://github.com/squizlabs/PHP_CodeSniffer/blob/master/licence.txt">BSD License</license>
   <notes>
    - Test suite can now be run using the full path to AllTests.php (feature request #16179)
    - Fixed bug #15980 : PHP_CodeSniffer change php current directory
      -- Thanks to Dolly Aswin Harahap for the patch
    - Fixed bug #16001 : Notice triggered
    - Fixed bug #16054 : phpcs-svn-pre-commit not showing any errors
    - Fixed bug #16071 : Fatal error: Uncaught PHP_CodeSniffer_Exception
    - Fixed bug #16170 : Undefined Offset -1 in MultiLineConditionSniff.php on line 68
    - Fixed bug #16175 : Bug in Squiz-IncrementDecrementUsageSniff
   </notes>
  </release>
  <release>
   <version>
    <release>1.2.0RC1</release>
    <api>1.2.0RC1</api>
   </version>
   <stability>
    <release>beta</release>
    <api>beta</api>
   </stability>
   <date>2009-03-09</date>
   <license uri="https://github.com/squizlabs/PHP_CodeSniffer/blob/master/licence.txt">BSD License</license>
   <notes>
    - Reports that are output to a file now include a trailing newline at the end of the file
    - Fixed sniff names not shown in -vvv token processing output
    - Added Generic SubversionPropertiesSniff to check that specific svn props are set for files
      -- Thanks to Jack Bates for the contribution
    - The PHP version check can now be overridden in classes that extend PEAR FileCommentSniff
      -- Thanks to Helgi Þormar Þorbjörnsson for the suggestion
    - Added Generic ConstructorNameSniff to check for PHP4 constructor name usage
      -- Thanks to Leif Wickland for the contribution
    - Squiz standard now supports multi-line function and condition sniffs from PEAR standard
    - Squiz standard now uses Generic ConstructorNameSniff
    - Added MySource GetRequestDataSniff to ensure REQUEST, GET and POST are not accessed directly
    - Squiz OperatorBracketSniff now allows square brackets in simple unbracketed operations
    - Fixed the incorrect tokenizing of multi-line block comments in CSS files
    - Fixed bug #15383 : Uncaught PHP_CodeSniffer_Exception
    - Fixed bug #15408 : An unexpected exception has been caught: Undefined offset: 2
    - Fixed bug #15519 : Uncaught PHP_CodeSniffer_Exception
    - Fixed bug #15624 : Pre-commit hook fails with PHP errors
    - Fixed bug #15661 : Uncaught PHP_CodeSniffer_Exception
    - Fixed bug #15722 : "declare(encoding = 'utf-8');" leads to "Missing file doc comment"
    - Fixed bug #15910 : Object operator indention not calculated correctly
   </notes>
  </release>
  <release>
   <version>
    <release>1.2.0a1</release>
    <api>1.2.0a1</api>
   </version>
   <stability>
    <release>alpha</release>
    <api>alpha</api>
   </stability>
   <date>2008-12-18</date>
   <license uri="https://github.com/squizlabs/PHP_CodeSniffer/blob/master/licence.txt">BSD License</license>
   <notes>
    - PHP_CodeSniffer now has a CSS tokenizer for checking CSS files
    - Added support for a new multi-file sniff that sniffs all processed files at once
    - Added new output format --report=emacs to output errors using the emacs standard compile output format
      -- Thanks to Len Trigg for the contribution
    - Reports can now be written to a file using the --report-file command line argument (feature request #14953)
      -- The report is also written to screen when using this argument
    - The CheckStyle, CSV and XML reports now include a source for each error and warning (feature request #13242)
      -- A new report type --report=source can be used to show you the most common errors in your files
    - Added new command line argument -s to show error sources in all reports
    - Added new command line argument --sniffs to specify a list of sniffs to restrict checking to
      -- Uses the sniff source codes that are optionally displayed in reports
    - Changed the max width of error lines from 80 to 79 chars to stop blank lines in the default windows cmd window
    - PHP_CodeSniffer now has a token for an asperand (@ symbol) so sniffs can listen for them
      -- Thanks to Andy Brockhurst for the patch
    - Added Generic DuplicateClassNameSniff that will warn if the same class name is used in multiple files
      -- Not currently used by any standard; more of a multi-file sniff sample than anything useful
    - Added Generic NoSilencedErrorsSniff that warns if PHP errors are being silenced using the @ symbol
      -- Thanks to Andy Brockhurst for the contribution
    - Added Generic UnnecessaryStringConcatSniff that checks for two strings being concatenated
    - Added PEAR FunctionDeclarationSniff to enforce the new multi-line function declaration PEAR standard
    - Added PEAR MultiLineAssignmentSniff to enforce the correct indentation of multi-line assignments
    - Added PEAR MultiLineConditionSniff to enforce the new multi-line condition PEAR standard
    - Added PEAR ObjectOperatorIndentSniff to enforce the new chained function call PEAR standard
    - Added MySource DisallowSelfActionSniff to ban the use of self::method() calls in Action classes
    - Added MySource DebugCodeSniff to ban the use of Debug::method() calls
    - Added MySource CreateWidgetTypeCallback sniff to check callback usage in widget type create methods
    - Added Squiz DisallowObjectStringIndexSniff that forces object dot notation in JavaScript files
      -- Thanks to Sertan Danis for the contribution
    - Added Squiz DiscouragedFunctionsSniff to warn when using debug functions
    - Added Squiz PropertyLabelSniff to check whitespace around colons in JS property and label declarations
    - Added Squiz DuplicatePropertySniff to check for duplicate property names in JS classes
    - Added Squiz ColonSpacingSniff to check for spacing around colons in CSS style definitions
    - Added Squiz SemicolonSpacingSniff to check for spacing around semicolons in CSS style definitions
    - Added Squiz IdentationSniff to check for correct indentation of CSS files
    - Added Squiz ColourDefinitionSniff to check that CSS colours are defined in uppercase and using shorthand
    - Added Squiz EmptyStyleDefinitionSniff to check for CSS style definitions without content
    - Added Squiz EmptyClassDefinitionSniff to check for CSS class definitions without content
    - Added Squiz ClassDefinitionOpeningBraceSpaceSniff to check for spaces around opening brace of CSS class definitions
    - Added Squiz ClassDefinitionClosingBraceSpaceSniff to check for a single blank line after CSS class definitions
    - Added Squiz ClassDefinitionNameSpacingSniff to check for a blank lines inside CSS class definition names
    - Added Squiz DisallowMultipleStyleDefinitionsSniff to check for multiple style definitions on a single line
    - Added Squiz DuplicateClassDefinitionSniff to check for duplicate CSS class blocks that can be merged
    - Added Squiz ForbiddenStylesSniff to check for usage of browser specific styles
    - Added Squiz OpacitySniff to check for incorrect opacity values in CSS
    - Added Squiz LowercaseStyleDefinitionSniff to check for styles that are not defined in lowercase
    - Added Squiz MissingColonSniff to check for style definitions where the colon has been forgotten
    - Added Squiz MultiLineFunctionDeclarationSniff to check that multi-line declarations contain one param per line
    - Added Squiz JSLintSniff to check for JS errors using the jslint.js script through Rhino
      -- Set jslint path using phpcs --config-set jslint_path /path/to/jslint.js
      -- Set rhino path using phpcs --config-set rhino_path /path/to/rhino
    - Added Generic TodoSniff that warns about comments that contain the word TODO
    - Removed MultipleStatementAlignmentSniff from the PEAR standard as alignment is now optional
    - Generic ForbiddenFunctionsSniff now has protected member var to specify if it should use errors or warnings
    - Generic MultipleStatementAlignmentSniff now has correct error message if assignment is on a new line
    - Generic MultipleStatementAlignmentSniff now has protected member var to allow it to ignore multi-line assignments
    - Generic LineEndingsSniff now supports checking of JS files
    - Generic LineEndingsSniff now supports checking of CSS files
    - Generic DisallowTabIndentSniff now supports checking of CSS files
    - Squiz DoubleQuoteUsageSniff now bans the use of variables in double quoted strings in favour of concatenation
    - Squiz SuperfluousWhitespaceSniff now supports checking of JS files
    - Squiz SuperfluousWhitespaceSniff now supports checking of CSS files
    - Squiz DisallowInlineIfSniff now supports checking of JS files
    - Squiz SemicolonSpacingSniff now supports checking of JS files
    - Squiz PostStatementCommentSniff now supports checking of JS files
    - Squiz FunctionOpeningBraceSpacingSniff now supports checking of JS files
    - Squiz FunctionClosingBraceSpacingSniff now supports checking of JS files
      -- Empty JS functions must have their opening and closing braces next to each other
    - Squiz ControlStructureSpacingSniff now supports checking of JS files
    - Squiz LongConditionClosingCommentSniff now supports checking of JS files
    - Squiz OperatorSpacingSniff now supports checking of JS files
    - Squiz SwitchDeclarationSniff now supports checking of JS files
    - Squiz CommentedOutCodeSniff now supports checking of CSS files
    - Squiz DisallowSizeFunctionsInLoopsSniff now supports checking of JS files for the use of object.length
    - Squiz DisallowSizeFunctionsInLoopsSniff no longer complains about size functions outside of the FOR condition
    - Squiz ControlStructureSpacingSniff now bans blank lines at the end of a control structure
    - Squiz ForLoopDeclarationSniff no longer throws errors for JS FOR loops without semicolons
    - Squiz MultipleStatementAlignmentSniff no longer throws errors if a statement would take more than 8 spaces to align
    - Squiz standard now uses Genric TodoSniff
    - Squiz standard now uses Genric UnnecessaryStringConcatSniff
    - Squiz standard now uses PEAR MultiLineAssignmentSniff
    - Squiz standard now uses PEAR MultiLineConditionSniff
    - Zend standard now uses OpeningFunctionBraceBsdAllmanSniff (feature request #14647)
    - MySource JoinStringsSniff now bans the use of inline array joins and suggests the + operator
    - Fixed incorrect errors that can be generated from abstract scope sniffs when moving to a new file
    - Core tokenizer now matches orphaned curly braces in the same way as square brackets
    - Whitespace tokens at the end of JS files are now added to the token stack
    - JavaScript tokenizer now identifies properties and labels as new token types
    - JavaScript tokenizer now identifies object definitions as a new token type and matches curly braces for them
    - JavaScript tokenizer now identifies DIV_EQUAL and MUL_EQUAL tokens
    - Improved regular expression detection in the JavaScript tokenizer
    - Improve AbstractPatternSniff support so it can listen for any token type, not just weighted tokens
    - Fixed Squiz DoubleQuoteUsageSniff so it works correctly with short_open_tag=Off
    - Fixed bug #14409 : Output of warnings to log file
    - Fixed bug #14520 : Notice: Undefined offset: 1 in /usr/share/php/PHP/CodeSniffer/File.php on line
    - Fixed bug #14637 : Call to processUnknownArguments() misses second parameter $pos
      -- Thanks to Peter Buri for the patch
    - Fixed bug #14889 : Lack of clarity: licence or license
    - Fixed bug #15008 : Nested Parentheses in Control Structure Sniffs
    - Fixed bug #15091 : pre-commit hook attempts to sniff folders
      -- Thanks to Bruce Weirdan for the patch
    - Fixed bug #15124 : AbstractParser.php uses deprecated split() function
      -- Thanks to Sebastian Bergmann for the patch
    - Fixed bug #15188 : PHPCS vs HEREDOC strings
    - Fixed bug #15231 : Notice: Uninitialized string offset: 0 in FileCommentSniff.php on line 555
    - Fixed bug #15336 : Notice: Undefined offset: 2 in /usr/share/php/PHP/CodeSniffer/File.php on line
   </notes>
  </release>
  <release>
   <version>
    <release>1.1.0</release>
    <api>1.1.0</api>
   </version>
   <stability>
    <release>stable</release>
    <api>stable</api>
   </stability>
   <date>2008-07-14</date>
   <license uri="https://github.com/squizlabs/PHP_CodeSniffer/blob/master/licence.txt">BSD License</license>
   <notes>
    - PEAR FileCommentSniff now allows tag orders to be overridden in child classes
      -- Thanks to Jeff Hodsdon for the patch
    - Added Generic DisallowMultipleStatementsSniff to ensure there is only one statement per line
    - Squiz standard now uses DisallowMultipleStatementsSniff
    - Fixed error in Zend ValidVariableNameSniff when checking vars in form: $class->{$var}
    - Fixed bug #14077 : Fatal error: Uncaught PHP_CodeSniffer_Exception: $stackPtr is not a class member
    - Fixed bug #14168 : Global Function -> Static Method and __autoload()
    - Fixed bug #14238 : Line length not checket at last line of a file
    - Fixed bug #14249 : wrong detection of scope_opener
    - Fixed bug #14250 : ArrayDeclarationSniff emit warnings at malformed array
    - Fixed bug #14251 : --extensions option doesn't work
   </notes>
  </release>
  <release>
   <version>
    <release>1.1.0RC3</release>
    <api>1.1.0RC3</api>
   </version>
   <stability>
    <release>beta</release>
    <api>beta</api>
   </stability>
   <date>2008-07-03</date>
   <license uri="https://github.com/squizlabs/PHP_CodeSniffer/blob/master/licence.txt">BSD License</license>
   <notes>
    - PEAR FileCommentSniff now allows tag orders to be overridden in child classes
      -- Thanks to Jeff Hodsdon for the patch
    - Added Generic DisallowMultipleStatementsSniff to ensure there is only one statement per line
    - Squiz standard now uses DisallowMultipleStatementsSniff
    - Fixed error in Zend ValidVariableNameSniff when checking vars in form: $class->{$var}
    - Fixed bug #14077 : Fatal error: Uncaught PHP_CodeSniffer_Exception: $stackPtr is not a class member
    - Fixed bug #14168 : Global Function -> Static Method and __autoload()
    - Fixed bug #14238 : Line length not checket at last line of a file
    - Fixed bug #14249 : wrong detection of scope_opener
    - Fixed bug #14250 : ArrayDeclarationSniff emit warnings at malformed array
    - Fixed bug #14251 : --extensions option doesn't work
   </notes>
  </release>
  <release>
   <version>
    <release>1.1.0RC2</release>
    <api>1.1.0RC2</api>
   </version>
   <stability>
    <release>beta</release>
    <api>beta</api>
   </stability>
   <date>2008-06-13</date>
   <license uri="https://github.com/squizlabs/PHP_CodeSniffer/blob/master/licence.txt">BSD License</license>
   <notes>
    - Permission denied errors now stop script execution but still display current errors (feature request #14076)
    - Added Squiz ValidArrayIndexNameSniff to ensure array indexes do not use camel case
    - Squiz ArrayDeclarationSniff now ensures arrays are not declared with camel case index values
    - PEAR ValidVariableNameSniff now alerts about a possible parse error for member vars inside an interface
    - Fixed bug #13921 : js parsing fails for comments on last line of file
    - Fixed bug #13922 : crash in case of malformed (but tokenized) php file
      -- PEAR and Squiz ClassDeclarationSniff now throw warnings for possible parse errors
      -- Squiz ValidClassNameSniff now throws warning for possible parse errors
      -- Squiz ClosingDeclarationCommentSniff now throws additonal warnings for parse errors
   </notes>
  </release>
  <release>
   <version>
    <release>1.1.0RC1</release>
    <api>1.1.0RC1</api>
   </version>
   <stability>
    <release>beta</release>
    <api>beta</api>
   </stability>
   <date>2008-05-13</date>
   <license uri="https://github.com/squizlabs/PHP_CodeSniffer/blob/master/licence.txt">BSD License</license>
   <notes>
    - Added support for multiple tokenizers so PHP_CodeSniffer can check more than just PHP files
      -- PHP_CodeSniffer now has a JS tokenizer for checking JavaScript files
      -- Sniffs need to be updated to work with additional tokenizers, or new sniffs written for them
   - phpcs now exits with status 2 if the tokenier extension has been disabled (feature request #13269)
   - Added scripts/phpcs-svn-pre-commit that can be used as an SVN pre-commit hook
     -- Also reworked the way the phpcs script works to make it easier to wrap it with other functionality
     -- Thanks to Jack Bates for the contribution
   - Fixed error in phpcs error message when a supplied file does not exist
   - Fixed a cosmetic error in AbstractPatternSniff where the "found" string was missing some content
   - Added sniffs that implement part of the PMD rule catalog to the Generic standard
     -- Thanks to Manuel Pichler for the contribution of all these sniffs.
   - Squiz FunctionCommentThrowTagSniff no longer throws errors for function that only throw variables
   - Generic ScopeIndentSniff now has private member to enforce exact indent matching
   - Replaced Squiz DisallowCountInLoopsSniff with Squiz DisallowSizeFunctionsInLoopsSniff
     -- Thanks to Jan Miczaika for the sniff
   - Squiz BlockCommentSniff now checks inline doc block comments
   - Squiz InlineCommentSniff now checks inline doc block comments
   - Squiz BlockCommentSniff now checks for no blank line before first comment in a function
   - Squiz DocCommentAlignmentSniff now ignores inline doc block comments
   - Squiz ControlStructureSpacingSniff now ensures no blank lines at the start of control structures
   - Squiz ControlStructureSpacingSniff now ensures no blank lines between control structure closing braces
   - Squiz IncrementDecrementUsageSniff now ensures inc/dec ops are bracketed in string concats
   - Squiz IncrementDecrementUsageSniff now ensures inc/dec ops are not used in arithmetic operations
   - Squiz FunctionCommentSniff no longer throws errors if return value is mixed but function returns void somewhere
   - Squiz OperatorBracketSniff no allows function call brackets to count as operator brackets
   - Squiz DoubleQuoteUsageSniff now supports \x \f and \v (feature request #13365)
   - Squiz ComparisonOperatorUsageSniff now supports JS files
   - Squiz ControlSignatureSniff now supports JS files
   - Squiz ForLoopDeclarationSniff now supports JS files
   - Squiz OperatorBracketSniff now supports JS files
   - Squiz InlineControlStructureSniff now supports JS files
   - Generic LowerCaseConstantSniff now supports JS files
   - Generic DisallowTabIndentSniff now supports JS files
   - Generic MultipleStatementAlignmentSniff now supports JS files
   - Added Squiz ObjectMemberCommaSniff to ensure the last member of a JS object is not followed by a comma
   - Added Squiz ConstantCaseSniff to ensure the PHP constants are uppercase and JS lowercase
   - Added Squiz JavaScriptLintSniff to check JS files with JSL
     -- Set path using phpcs --config-set jsl_path /path/to/jsl
   - Added MySource FirebugConsoleSniff to ban the use of "console" for JS variable and function names
   - Added MySource JoinStringsSniff to enforce the use of join() to concatenate JS strings
   - Added MySource AssignThisSniff to ensure this is only assigned to a var called self
   - Added MySource DisallowNewWidgetSniff to ban manual creation of widget objects
   - Removed warning shown in Zend CodeAnalyzerSniff when the ZCA path is not set
   - Fixed error in Squiz ValidVariableNameSniff when checking vars in the form $obj->$var
   - Fixed error in Squiz DisallowMultipleAssignmentsSniff when checking vars in the form $obj->$var
   - Fixed error in Squiz InlineCommentSniff where comments for class constants were seen as inline
   - Fixed error in Squiz BlockCommentSniff where comments for class constants were not ignored
   - Fixed error in Squiz OperatorBracketSniff where negative numbers were ignored during comparisons
   - Fixed error in Squiz FunctionSpacingSniff where functions after member vars reported incorrect spacing
   - Fixed bug #13062 : Interface comments aren't handled in PEAR standard
     -- Thanks to Manuel Pichler for the path
   - Fixed bug #13119 : php minimum requirement need to be fix
   - Fixed bug #13156 : Bug in Squiz_Sniffs_PHP_NonExecutableCodeSniff
   - Fixed bug #13158 : Strange behaviour in AbstractPatternSniff
   - Fixed bug #13169 : Undefined variables
   - Fixed bug #13178 : Catch exception in File.php
   - Fixed bug #13254 : Notices output in checkstyle report causes XML issues
   - Fixed bug #13446 : crash with src of phpMyAdmin
     -- Thanks to Manuel Pichler for the path
   </notes>
  </release>
  <release>
   <version>
    <release>1.1.0a1</release>
    <api>1.1.0a1</api>
   </version>
   <stability>
    <release>alpha</release>
    <api>alpha</api>
   </stability>
   <date>2008-04-21</date>
   <license uri="https://github.com/squizlabs/PHP_CodeSniffer/blob/master/licence.txt">BSD License</license>
   <notes>
    - Fixed error in PEAR ValidClassNameSniff when checking class names with double underscores
    - Moved Squiz InlineControlStructureSniff into Generic standard
    - PEAR standard now throws warnings for inline control structures
    - Squiz OutputBufferingIndentSniff now ignores the indentation of inline HTML
    - MySource IncludeSystemSniff now ignores usage of ZipArchive
    - Removed "function" from error messages for Generic function brace sniffs (feature request #13820)
    - Generic UpperCaseConstantSniff no longer throws errors for delcare(ticks = ...)
      -- Thanks to Josh Snyder for the patch
    - Squiz ClosingDeclarationCommentSniff and AbstractVariableSniff now throw warnings for possible parse errors
    - Fixed bug #13827 : AbstractVariableSniff throws "undefined index"
    - Fixed bug #13846 : Bug in Squiz.NonExecutableCodeSniff
    - Fixed bug #13849 : infinite loop in PHP_CodeSniffer_File::findNext()
   </notes>
  </release>
  <release>
   <version>
    <release>1.0.1</release>
    <api>1.0.1</api>
   </version>
   <stability>
    <release>stable</release>
    <api>stable</api>
   </stability>
   <date>2008-02-04</date>
   <license uri="https://github.com/squizlabs/PHP_CodeSniffer/blob/master/licence.txt">BSD License</license>
   <notes>
    - Squiz ArrayDeclarationSniff now throws error if the array keyword is followed by a space
    - Squiz ArrayDeclarationSniff now throws error for empty multi-line arrays
    - Squiz ArrayDeclarationSniff now throws error for multi-line arrays with a single value
    - Squiz DocCommentAlignmentSniff now checks for a single space before tags inside docblocks
    - Squiz ForbiddenFunctionsSniff now disallows is_null() to force use of (=== NULL) instead
    - Squiz VariableCommentSniff now continues throwing errors after the first one is found
    - Squiz SuperfluousWhitespaceSniff now throws errors for multiple blank lines inside functions
    - MySource IncludedSystemSniff now checks extended class names
    - MySource UnusedSystemSniff now checks extended and implemented class names
    - MySource IncludedSystemSniff now supports includeWidget()
    - MySource UnusedSystemSniff now supports includeWidget()
    - Added PEAR ValidVariableNameSniff to check that only private member vars are prefixed with an underscore
    - Added Squiz DisallowCountInLoopsSniff to check for the use of count() in FOR and WHILE loop conditions
    - Added MySource UnusedSystemSniff to check for included classes that are never used
    - Fixed a problem that caused the parentheses map to sometimes contain incorrect values
    - Fixed bug #12767 : Cant run phpcs from dir with PEAR subdir
    - Fixed bug #12773 : Reserved variables are not detected in strings
      -- Thanks to Wilfried Loche for the patch
    - Fixed bug #12832 : Tab to space conversion does not work
    - Fixed bug #12888 : extra space indentation = Notice: Uninitialized string offset...
    - Fixed bug #12909 : Default generateDocs function does not work under linux
      -- Thanks to Paul Smith for the patch
    - Fixed bug #12957 : PHP 5.3 magic method __callStatic
      -- Thanks to Manuel Pichler for the patch
   </notes>
  </release>
  <release>
   <version>
    <release>1.0.0</release>
    <api>1.0.0</api>
   </version>
   <stability>
    <release>stable</release>
    <api>stable</api>
   </stability>
   <date>2007-12-21</date>
   <license uri="https://github.com/squizlabs/PHP_CodeSniffer/blob/master/licence.txt">BSD License</license>
   <notes>
    - You can now specify the full path to a coding standard on the command line (feature request #11886)
      -- This allows you to use standards that are stored outside of PHP_CodeSniffer's own Standard dir
      -- You can also specify full paths in the CodingStandard.php include and exclude methods
      -- Classes, dirs and files need to be names as if the standard was part of PHP_CodeSniffer
      -- Thanks to Dirk Thomas for the doc generator patch and testing
    - Modified the scope map to keep checking after 3 lines for some tokens (feature request #12561)
      -- Those tokens that must have an opener (like T_CLASS) now keep looking until EOF
      -- Other tokens (like T_FUNCTION) still stop after 3 lines for performance
    - You can now esacpe commas in ignore patterns so they can be matched in file names
      -- Thanks to Carsten Wiedmann for the patch
    - Config data is now cached in a global var so the file system is not hit so often
      -- You can also set config data temporarily for the script if you are using your own external script
      -- Pass TRUE as the third argument to PHP_CodeSniffer::setConfigData()
    - PEAR ClassDeclarationSniff no longer throws errors for multi-line class declarations
    - Squiz ClassDeclarationSniff now ensures there is one blank line after a class closing brace
    - Squiz ClassDeclarationSniff now throws errors for a missing end PHP tag after the end class tag
    - Squiz IncrementDecrementUsageSniff no longer throws errors when -= and += are being used with vars
    - Squiz SwitchDeclarationSniff now throws errors for switch statements that do not contain a case statement
      -- Thanks to Sertan Danis for the patch
    - MySource IncludeSystemSniff no longer throws errors for the Util package
    - Fixed bug #12621 : "space after AS" check is wrong
      -- Thanks to Satoshi Oikawa for the patch
    - Fixed bug #12645 : error message is wrong
      -- Thanks to Renoiv for the patch
    - Fixed bug #12651 : Increment/Decrement Operators Usage at -1
   </notes>
  </release>
  <release>
   <version>
    <release>1.0.0RC3</release>
    <api>1.0.0RC3</api>
   </version>
   <stability>
    <release>beta</release>
    <api>beta</api>
   </stability>
   <date>2007-11-30</date>
   <license uri="https://github.com/squizlabs/PHP_CodeSniffer/blob/master/licence.txt">BSD License</license>
   <notes>
    - Added new command line argument --tab-width that will convert tabs to spaces before testing
      -- This allows you to use the existing sniffs that check for spaces even when you use tabs
      -- Can also be set via a config var: phpcs --config-set tab_width 4
      -- A value of zero (the default) tells PHP_CodeSniffer not to replace tabs with spaces
    - You can now change the default report format from "full" to something else
        -- Run: phpcs --config-set report_format [format]
    - Improved performance by optimising the way the scope map is created during tokenising
    - Added new Squiz DisallowInlineIfSniff to disallow the usage of inline IF statements
    - Fixed incorrect errors being thrown for nested switches in Squiz SwitchDeclarationSniff
    - PEAR FunctionCommentSniff no longer complains about missing comments for @throws tags
    - PEAR FunctionCommentSniff now throws error for missing exception class name for @throws tags
    - PHP_CodeSniffer_File::isReference() now correctly returns for functions that return references
    - Generic LineLengthSniff no longer warns about @version lines with CVS or SVN id tags
    - Generic LineLengthSniff no longer warns about @license lines with long URLs
    - Squiz FunctionCommentThrowTagSniff no longer complains about throwing variables
    - Squiz ComparisonOperatorUsageSniff no longer throws incorrect errors for inline IF statements
    - Squiz DisllowMultipleAssignmentsSniff no longer throws errors for assignments in inline IF statements
    - Fixed bug #12455 : CodeSniffer treats content inside heredoc as PHP code
    - Fixed bug #12471 : Checkstyle report is broken
    - Fixed bug #12476 : PHP4 destructors are reported as error
    - Fixed bug #12513 : Checkstyle XML messages need to be utf8_encode()d
      -- Thanks to Sebastian Bergmann for the patch.
    - Fixed bug #12517 : getNewlineAfter() and dos files
   </notes>
  </release>
  <release>
   <version>
    <release>1.0.0RC2</release>
    <api>1.0.0RC2</api>
   </version>
   <stability>
    <release>beta</release>
    <api>beta</api>
   </stability>
   <date>2007-11-14</date>
   <license uri="https://github.com/squizlabs/PHP_CodeSniffer/blob/master/licence.txt">BSD License</license>
   <notes>
    - Added a new Checkstyle report format
      -- Like the current XML format but modified to look like Checkstyle output
      -- Thanks to Manuel Pichler for helping get the format correct
    - You can now hide warnings by default
        -- Run: phpcs --config-set show_warnings 0
        -- If warnings are hidden by default, use the new -w command line argument to override
    - Added new command line argument --config-delete to delete a config value and revert to the default
    - Improved overall performance by optimising tokenising and next/prev methods (feature request #12421)
      -- Thanks to Christian Weiske for the patch
    - Added FunctionCallSignatureSniff to Squiz standard
    - Added @subpackage support to file and class comment sniffs in PEAR standard (feature request #12382)
      -- Thanks to Carsten Wiedmann for the patch
    - An error is now displayed if you use a PHP version less than 5.1.0 (feature request #12380)
      -- Thanks to Carsten Wiedmann for the patch
    - phpcs now exits with status 2 if it receives invalid input (feature request #12380)
      -- This is distinct from status 1, which indicates errors or warnings were found
    - Added new Squiz LanguageConstructSpacingSniff to throw errors for additional whitespace after echo etc.
    - Removed Squiz ValidInterfaceNameSniff
    - PEAR FunctionCommentSniff no longer complains about unknown tags
    - Fixed incorrect errors about missing function comments in PEAR FunctionCommentSniff
    - Fixed incorrect function docblock detection in Squiz FunctionCommentSniff
    - Fixed incorrect errors for list() in Squiz DisallowMultipleAssignmentsSniff
    - Errors no longer thrown if control structure is followed by a CASE's BREAK in Squiz ControlStructureSpacingSniff
    - Fixed bug #12368 : Autoloader cannot be found due to include_path override
      -- Thanks to Richard Quadling for the patch
    - Fixed bug #12378 : equal sign alignments problem with while()
   </notes>
  </release>
  <release>
   <version>
    <release>1.0.0RC1</release>
    <api>1.0.0RC1</api>
   </version>
   <stability>
    <release>beta</release>
    <api>beta</api>
   </stability>
   <date>2007-11-01</date>
   <license uri="https://github.com/squizlabs/PHP_CodeSniffer/blob/master/licence.txt">BSD License</license>
   <notes>
    - Main phpcs script can now be run from a CVS checkout without installing the package
    - Added a new CSV report format
      -- Header row indicates what position each element is in
      -- Always use the header row to determine positions rather than assuming the format, as it may change
    - XML and CSV report formats now contain information about which column the error occurred at
      -- Useful if you want to highlight the token that caused the error in a custom application
    - Square bracket tokens now have bracket_opener and bracket_closer set
    - Added new Squiz SemicolonSpacingSniff to throw errors if whitespace is found before a semicolon
    - Added new Squiz ArrayBracketSpacingSniff to throw errors if whitespace is found around square brackets
    - Added new Squiz ObjectOperatorSpacingSniff to throw errors if whitespace is found around object operators
    - Added new Squiz DisallowMultipleAssignmentsSniff to throw errors if multiple assignments are on the same line
    - Added new Squiz ScopeKeywordSpacingSniff to throw errors if there is not a single space after a scope modifier
    - Added new Squiz ObjectInstantiationSniff to throw errors if new objects are not assigned to a variable
    - Added new Squiz FunctionDuplicateArgumentSniff to throw errors if argument is declared multiple times in a function
    - Added new Squiz FunctionOpeningBraceSpaceSniff to ensure there are no blank lines after a function open brace
    - Added new Squiz CommentedOutCodeSniff to warn about comments that looks like they are commented out code blocks
    - Added CyclomaticComplexitySniff to Squiz standard
    - Added NestingLevelSniff to Squiz standard
    - Squiz ForbiddenFunctionsSniff now recommends echo() instead of print()
    - Squiz ValidLogicalOperatorsSniff now recommends ^ instead of xor
    - Squiz SwitchDeclarationSniff now contains more checks
      -- A single space is required after the case keyword
      -- No space is allowed before the colon in a case or default statement
      -- All switch statements now require a default case
      -- Default case must contain a break statement
      -- Empty default case must contain a comment describing why the default is ignored
      -- Empty case statements are not allowed
      -- Case and default statements must not be followed by a blank line
      -- Break statements must be followed by a blank line or the closing brace
      -- There must be no blank line before a break statement
    - Squiz standard is now using the PEAR IncludingFileSniff
    - PEAR ClassCommentSniff no longer complains about unknown tags
    - PEAR FileCommentSniff no longer complains about unknown tags
    - PEAR FileCommentSniff now accepts multiple @copyright tags
    - Squiz BlockCommentSniff now checks that comment starts with a capital letter
    - Squiz InlineCommentSniff now has better checking to ensure comment starts with a capital letter
    - Squiz ClassCommentSniff now checks that short and long comments start with a capital letter
    - Squiz FunctionCommentSniff now checks that short, long and param comments start with a capital letter
    - Squiz VariableCommentSniff now checks that short and long comments start with a capital letter
    - Fixed error with multi-token array indexes in Squiz ArrayDeclarationSniff
    - Fixed error with checking shorthand IF statements without a semicolon in Squiz InlineIfDeclarationSniff
    - Fixed error where constants used as defulat values in function declarations were seen as type hints
    - Fixed bug #12316 : PEAR is no longer the default standard
    - Fixed bug #12321 : wrong detection of missing function docblock
   </notes>
  </release>
  <release>
   <version>
    <release>0.9.0</release>
    <api>0.9.0</api>
   </version>
   <stability>
    <release>beta</release>
    <api>beta</api>
   </stability>
   <date>2007-09-24</date>
   <license uri="https://github.com/squizlabs/PHP_CodeSniffer/blob/master/licence.txt">BSD License</license>
   <notes>
    - Added a config system for setting config data across phpcs runs
    - You can now change the default coding standard from PEAR to something else
      -- Run: phpcs --config-set default_standard [standard]
    - Added new Zend coding standard to check code against the Zend Framework standards
      -- The complete standard is not yet implemented
      -- Specify --standard=Zend to use
      -- Thanks to Johann-Peter Hartmann for the contribution of some sniffs
      -- Thanks to Holger Kral for the Code Analyzer sniff
   </notes>
  </release>
  <release>
   <version>
    <release>0.8.0</release>
    <api>0.8.0</api>
   </version>
   <stability>
    <release>beta</release>
    <api>beta</api>
   </stability>
   <date>2007-08-08</date>
   <license uri="https://github.com/squizlabs/PHP_CodeSniffer/blob/master/licence.txt">BSD License</license>
   <notes>
    - Added new XML report format; --report=xml (feature request #11535)
      -- Thanks to Brett Bieber for the patch
    - Added new command line argument --ignore to specify a list of files to skip (feature request #11556)
    - Added PHPCS and MySource coding standards into the core install
    - Scope map no longer gets confused by curly braces that act as string offsets
    - Removed CodeSniffer/SniffException.php as it is no longer used
    - Unit tests can now be run directly from a CVS checkout
    - Made private vars and functions protected in PHP_CodeSniffer class so this package can be overridden
    - Added new Metrics category to Generic coding standard
      -- Contains Cyclomatic Complexity and Nesting Level sniffs
      -- Thanks to Johann-Peter Hartmann for the contribution
    - Added new Generic DisallowTabIndentSniff to throw errors if tabs are used for indentation (feature request #11738)
      -- PEAR and Squiz standards use this new sniff to throw more specific indentation errors
    - Generic MultipleStatementAlignmentSniff has new private var to set a padding size limit (feature request #11555)
    - Generic MultipleStatementAlignmentSniff can now handle assignments that span multiple lines (feature request #11561)
    - Generic LineLengthSniff now has a max line length after which errors are thrown instead of warnings
      -- BC BREAK: Override the protected member var absoluteLineLimit and set it to zero in custom LineLength sniffs
      -- Thanks to Johann-Peter Hartmann for the contribution
    - Comment sniff errors about incorrect tag orders are now more descriptive (feature request #11693)
    - Fixed bug #11473 : Invalid CamelCaps name when numbers used in names
   </notes>
  </release>
  <release>
   <version>
    <release>0.7.0</release>
    <api>0.7.0</api>
   </version>
   <stability>
    <release>beta</release>
    <api>beta</api>
   </stability>
   <date>2007-07-02</date>
   <license uri="https://github.com/squizlabs/PHP_CodeSniffer/blob/master/licence.txt">BSD License</license>
   <notes>
    - BC BREAK: EOL character is now auto-detected and used instead of hard-coded \n
      -- Pattern sniffs must now specify "EOL" instead of "\n" or "\r\n" to use auto-detection
      -- Please use $phpcsFile->eolChar to check for newlines instead of hard-coding "\n" or "\r\n"
      -- Comment parser classes now require you to pass $phpcsFile as an additional argument
    - BC BREAK: Included and excluded sniffs now require .php extension
      -- Please update your coding standard classes and add ".php" to all sniff entries
      -- See CodeSniffer/Standards/PEAR/PEARCodingStandard.php for an example

    - Fixed error where including a directory of sniffs in a coding standard class did not work
    - Coding standard classes can now specify a list of sniffs to exclude as well as include (feature request #11056)
    - Two uppercase characters can now be placed side-by-side in class names in Squiz ValidClassNameSniff
    - SVN tags now allowed in PEAR file doc blocks (feature request #11038)
      -- Thanks to Torsten Roehr for the patch
    - Private methods in commenting sniffs and comment parser are now protected (feature request #11087)
    - Added Generic LineEndingsSniff to check the EOL character of a file
    - PEAR standard now only throws one error per file for incorrect line endings (eg. /r/n)
    - Command line arg -v now shows number of registered sniffs
    - Command line arg -vvv now shows list of registered sniffs
    - Squiz ControlStructureSpacingSniff no longer throws errors if the control structure is at the end of the script
    - Squiz FunctionCommentSniff now throws error for "return void" if function has return statement
    - Squiz FunctionCommentSniff now throws error for functions that return void but specify something else
    - Squiz ValidVariableNameSniff now allows multiple uppercase letters in a row
    - Squiz ForEachLoopDeclarationSniff now throws error for AS keyword not being lowercase
    - Squiz SwitchDeclarationSniff now throws errors for CASE/DEFAULT/BREAK keywords not being lowercase
    - Squiz ArrayDeclarationSniff now handles multi-token array values when checking alignment
    - Squiz standard now enforces a space after cast tokens
    - Generic MultipleStatementAlignmentSniff no longer gets confused by assignments inside FOR conditions
    - Generic MultipleStatementAlignmentSniff no longer gets confused by the use of list()
    - Added Generic SpaceAfterCastSniff to ensure there is a single space after a cast token
    - Added Generic NoSpaceAfterCastSniff to ensure there is no whitespace after a cast token
    - Added PEAR ClassDeclarationSniff to ensure the opening brace of a class is on the line after the keyword
    - Added Squiz ScopeClosingBraceSniff to ensure closing braces are aligned correctly
    - Added Squiz EvalSniff to discourage the use of eval()
    - Added Squiz LowercaseDeclarationSniff to ensure all declaration keywords are lowercase
    - Added Squiz LowercaseClassKeywordsSniff to ensure all class declaration keywords are lowercase
    - Added Squiz LowercaseFunctionKeywordsSniff to ensure all function declaration keywords are lowercase
    - Added Squiz LowercasePHPFunctionsSniff to ensure all calls to inbuilt PHP functions are lowercase
    - Added Squiz CastSpacingSniff to ensure cast statements dont contain whitespace
    - Errors no longer thrown when checking 0 length files with verbosity on
    - Fixed bug #11105 : getIncludedSniffs() not working anymore
      -- Thanks to Blair Robertson for the patch
    - Fixed bug #11120 : Uninitialized string offset in AbstractParser.php on line 200
   </notes>
  </release>
  <release>
   <version>
    <release>0.6.0</release>
    <api>0.6.0</api>
   </version>
   <stability>
    <release>beta</release>
    <api>beta</api>
   </stability>
   <date>2007-05-15</date>
   <license uri="https://github.com/squizlabs/PHP_CodeSniffer/blob/master/licence.txt">BSD License</license>
   <notes>
    - The number of errors and warnings found is now shown for each file while checking the file if verbosity is enabled
    - Now using PHP_EOL instead of hard-coded \n so output looks good on Windows (feature request #10761)
      - Thanks to Carsten Wiedmann for the patch.
    - phpcs now exits with status 0 (no errors) or 1 (errors found) (feature request #10348)
    - Added new -l command line argument to stop recursion into directories (feature request #10979)
    - Fixed variable name error causing incorrect error message in Squiz ValidVariableNameSniff
    - Fixed bug #10757 : Error in ControlSignatureSniff
    - Fixed bugs #10751, #10777 : Sniffer class paths handled incorrectly in Windows
      - Thanks to Carsten Wiedmann for the patch.
    - Fixed bug #10961 : Error "Last parameter comment requires a blank newline after it" thrown
    - Fixed bug #10983 : phpcs outputs notices when checking invalid PHP
    - Fixed bug #10980 : Incorrect warnings for equals sign
   </notes>
  </release>
  <release>
   <version>
    <release>0.5.0</release>
    <api>0.5.0</api>
   </version>
   <stability>
    <release>beta</release>
    <api>beta</api>
   </stability>
   <date>2007-04-17</date>
   <license uri="https://github.com/squizlabs/PHP_CodeSniffer/blob/master/licence.txt">BSD License</license>
   <notes>
    - BC BREAK: Coding standards now require a class to be added so PHP_CodeSniffer can get information from them
      - Please read the end user docs for info about the new class required for all coding standards

    - Coding standards can now include sniffs from other standards, or whole standards, without writing new sniff files
    - PHP_CodeSniffer_File::isReference() now correctly returns for references in function declarations
    - PHP_CodeSniffer_File::isReference() now returns false if you don't pass it a T_BITWISE_AND token
    - PHP_CodeSniffer_File now stores the absolute path to the file so sniffs can check file locations correctly
    - Fixed undefined index error in AbstractVariableSniff for variables inside an interface function definition
    - Added MemberVarSpacingSniff to Squiz standard to enforce one-line spacing between member vars
    - Add FunctionCommentThrowTagSniff to Squiz standard to check that @throws tags are correct
    - Fixed problems caused by references and type hints in Squiz FunctionDeclarationArgumentSpacingSniff
    - Fixed problems with errors not being thrown for some misaligned @param comments in Squiz FunctionCommentSniff
    - Fixed badly spaced comma error being thrown for "extends" class in Squiz ClassDeclarationSniff
    - Errors no longer thrown for class method names in Generic ForbiddenFunctionsSniff
    - Errors no longer thrown for type hints in front of references in Generic UpperCaseConstantNameSniff
    - Errors no longer thrown for correctly indented buffered lines in Squiz ScopeIndexSniff
    - Errors no longer thrown for user-defined functions named as forbidden functions in Generic ForbiddenFunctionsSniff
    - Errors no longer thrown on __autoload functions in PEAR ValidFunctionNameSniff
    - Errors now thrown for __autoload methods in PEAR ValidFunctionNameSniff
    - Errors now thrown if constructors or destructors have @return tags in Squiz FunctionCommentSniff
    - Errors now thrown if @throws tags dont start with a capital and end with a full stop in Squiz FunctionCommentSniff
    - Errors now thrown for invalid @var tag values in Squiz VariableCommentSniff
    - Errors now thrown for missing doc comment in Squiz VariableCommentSniff
    - Errors now thrown for unspaced operators in FOR loop declarations in Squiz OperatorSpacingSniff
    - Errors now thrown for using ob_get_clean/flush functions to end buffers in Squiz OutputBufferingIndentSniff
    - Errors now thrown for all missing member variable comments in Squiz VariableCommentSniff
   </notes>
  </release>
  <release>
   <version>
    <release>0.4.0</release>
    <api>0.4.0</api>
   </version>
   <stability>
    <release>beta</release>
    <api>beta</api>
   </stability>
   <date>2007-02-19</date>
   <license uri="https://github.com/squizlabs/PHP_CodeSniffer/blob/master/licence.txt">BSD License</license>
   <notes>
    - Standard name specified with --standard command line argument is no longer case sensitive
    - Long error and warning messages are now wrapped to 80 characters in the full error report (thanks Endre Czirbesz)
    - Shortened a lot of error and warning messages so they don't take up so much room
    - Squiz FunctionCommentSniff now checks that param comments start with a capital letter and end with a full stop
    - Squiz FunctionSpacingSniff now reports incorrect lines below function on closing brace, not function keyword
    - Squiz FileCommentSniff now checks that there are no blank lines between the open PHP tag and the comment
    - PHP_CodeSniffer_File::isReference() now returns correctly when checking refs on right side of =>
    - Fixed incorrect error with switch closing brace in Squiz SwitchDeclarationSniff
    - Fixed missing error when multiple statements are not aligned correctly with object operators
    - Fixed incorrect errors for some PHP special variables in Squiz ValidVariableNameSniff
    - Fixed incorrect errors for arrays that only contain other arrays in Squiz ArrayDeclarationSniff
    - Fixed bug #9844 : throw new Exception(\n accidently reported as error but it ain't
   </notes>
  </release>
  <release>
   <version>
    <release>0.3.0</release>
    <api>0.3.0</api>
   </version>
   <stability>
    <release>beta</release>
    <api>beta</api>
   </stability>
   <date>2007-01-11</date>
   <license uri="https://github.com/squizlabs/PHP_CodeSniffer/blob/master/licence.txt">BSD License</license>
   <notes>
    - Updated package.xml to version 2
    - Specifying coding standard on command line is now optional, even if you have multiple standards installed
      - PHP_CodeSniffer uses the PEAR coding standard by default if no standard is specified
    - New command line option, --extensions, to specify a comma separated list of file extensions to check
    - Converted all unit tests to PHPUnit 3 format
    - Added new coding standard, Squiz, that can be used as an alternative to PEAR
      - also contains more examples of sniffs
      - some may be moved into the Generic coding standard if required
    - Added MultipleStatementAlignmentSniff to Generic standard
    - Added ScopeIndentSniff to Generic standard
    - Added ForbiddenFunctionsSniff to Generic standard
    - Added FileCommentSniff to PEAR standard
    - Added ClassCommentSniff to PEAR standard
    - Added FunctionCommentSniff to PEAR standard
    - Change MultipleStatementSniff to MultipleStatementAlignmentSniff in PEAR standard
    - Replaced Methods directory with Functions directory in Generic and PEAR standards
      - also renamed some of the sniffs in those directories
    - Updated file, class and method comments for all files
    - Fixed bug #9274 : nested_parenthesis element not set for open and close parenthesis tokens
    - Fixed bug #9411 : too few pattern characters cause incorrect error report
   </notes>
  </release>
  <release>
   <version>
    <release>0.2.1</release>
    <api>0.2.1</api>
   </version>
   <stability>
    <release>alpha</release>
    <api>alpha</api>
   </stability>
   <date>2006-11-09</date>
   <license uri="https://github.com/squizlabs/PHP_CodeSniffer/blob/master/licence.txt">BSD License</license>
   <notes>
    - Fixed bug #9274 : nested_parenthesis element not set for open and close parenthesis tokens
   </notes>
  </release>
  <release>
   <version>
    <release>0.2.0</release>
    <api>0.2.0</api>
   </version>
   <stability>
    <release>alpha</release>
    <api>alpha</api>
   </stability>
   <date>2006-10-13</date>
   <license uri="https://github.com/squizlabs/PHP_CodeSniffer/blob/master/licence.txt">BSD License</license>
   <notes>
    - Added a generic standards package that will contain generic sniffs to be used in specific coding standards
      - thanks to Frederic Poeydomenge for the idea
    - Changed PEAR standard to use generic sniffs where available
    - Added LowerCaseConstantSniff to Generic standard
    - Added UpperCaseConstantSniff to Generic standard
    - Added DisallowShortOpenTagSniff to Generic standard
    - Added LineLengthSniff to Generic standard
    - Added UpperCaseConstantNameSniff to Generic standard
    - Added OpeningMethodBraceBsdAllmanSniff to Generic standard (contrib by Frederic Poeydomenge)
    - Added OpeningMethodBraceKernighanRitchieSniff to Generic standard (contrib by Frederic Poeydomenge)
    - Added framework for core PHP_CodeSniffer unit tests
    - Added unit test for PHP_CodeSniffer:isCamelCaps method
    - ScopeClosingBraceSniff now checks indentation of BREAK statements
    - Added new command line arg (-vv) to show developer debug output
    - Fixed some coding standard errors
    - Fixed bug #8834 : Massive memory consumption
    - Fixed bug #8836 : path case issues in package.xml
    - Fixed bug #8843 : confusion on nested switch()
    - Fixed bug #8841 : comments taken as whitespace
    - Fixed bug #8884 : another problem with nested switch() statements
   </notes>
  </release>
  <release>
   <version>
    <release>0.1.1</release>
    <api>0.1.1</api>
   </version>
   <stability>
    <release>alpha</release>
    <api>alpha</api>
   </stability>
   <date>2006-09-25</date>
   <license uri="https://github.com/squizlabs/PHP_CodeSniffer/blob/master/licence.txt">BSD License</license>
   <notes>
    - Added unit tests for all PEAR sniffs
    - Exception class now extends from PEAR_Exception
    - Fixed summary report so files without errors but with warnings are not shown when warnings are hidden
   </notes>
  </release>
  <release>
   <version>
    <release>0.1.0</release>
    <api>0.1.0</api>
   </version>
   <stability>
    <release>alpha</release>
    <api>alpha</api>
   </stability>
   <date>2006-09-19</date>
   <license uri="https://github.com/squizlabs/PHP_CodeSniffer/blob/master/licence.txt">BSD License</license>
   <notes>
    - Reorganised package contents to conform to PEAR standards
    - Changed version numbering to conform to PEAR standards
    - Removed duplicate require_once() of Exception.php from CodeSniffer.php
   </notes>
  </release>
  <release>
   <version>
    <release>0.0.5</release>
    <api>0.0.5</api>
   </version>
   <stability>
    <release>alpha</release>
    <api>alpha</api>
   </stability>
   <date>2006-09-18</date>
   <license uri="https://github.com/squizlabs/PHP_CodeSniffer/blob/master/licence.txt">BSD License</license>
   <notes>
    - Fixed .bat file for situation where php.ini cannot be found so include_path is not set
   </notes>
  </release>
  <release>
   <version>
    <release>0.0.4</release>
    <api>0.0.4</api>
   </version>
   <stability>
    <release>alpha</release>
    <api>alpha</api>
   </stability>
   <date>2006-08-28</date>
   <license uri="https://github.com/squizlabs/PHP_CodeSniffer/blob/master/licence.txt">BSD License</license>
   <notes>
    - Added .bat file for easier running of PHP_CodeSniffer on Windows
    - Sniff that checks method names now works for PHP4 style code where there is no scope keyword
    - Sniff that checks method names now works for PHP4 style constructors
    - Sniff that checks method names no longer incorrectly reports error with magic methods
    - Sniff that checks method names now reports errors with non-magic methods prefixed with __
    - Sniff that checks for constant names no longer incorrectly reports errors with heredoc strings
    - Sniff that checks for constant names no longer incorrectly reports errors with created objects
    - Sniff that checks indentation no longer incorrectly reports errors with heredoc strings
    - Sniff that checks indentation now correctly reports errors with improperly indented multi-line strings
    - Sniff that checks function declarations now checks for spaces before and after an equals sign for default values
    - Sniff that checks function declarations no longer incorrectly reports errors with multi-line declarations
    - Sniff that checks included code no longer incorrectly reports errors when return value is used conditionally
    - Sniff that checks opening brace of function no longer incorrectly reports errors with multi-line declarations
    - Sniff that checks spacing after commas in function calls no longer reports too many errors for some code
    - Sniff that checks control structure declarations now gives more descriptive error message
   </notes>
  </release>
  <release>
   <version>
    <release>0.0.3</release>
    <api>0.0.3</api>
   </version>
   <stability>
    <release>alpha</release>
    <api>alpha</api>
   </stability>
   <date>2006-08-22</date>
   <license uri="https://github.com/squizlabs/PHP_CodeSniffer/blob/master/licence.txt">BSD License</license>
   <notes>
    - Added sniff to check for invalid class and interface names
    - Added sniff to check for invalid function and method names
    - Added sniff to warn if line is greater than 85 characters
    - Added sniff to check that function calls are in the correct format
    - Fixed error where comments were not allowed on the same line as a control structure declaration
    - Added command line arg to print current version (--version)
   </notes>
  </release>
  <release>
   <version>
    <release>0.0.2</release>
    <api>0.0.2</api>
   </version>
   <stability>
    <release>alpha</release>
    <api>alpha</api>
   </stability>
   <date>2006-07-25</date>
   <license uri="https://github.com/squizlabs/PHP_CodeSniffer/blob/master/licence.txt">BSD License</license>
   <notes>
    - Removed the including of checked files to stop errors caused by parsing them
    - Removed the use of reflection so checked files do not have to be included
    - Memory usage has been greatly reduced
    - Much faster tokenising and checking times
    - Reworked the PEAR coding standard sniffs (much faster now)
    - Fix some bugs with the PEAR scope indentation standard
    - Better checking for installed coding standards
    - Can now accept multiple files and dirs on the command line
    - Added an option to list installed coding standards
    - Added an option to print a summary report (number of errors and warnings shown for each file)
    - Added an option to hide warnings from reports
    - Added an option to print verbose output (so you know what is going on)
    - Reordered command line args to put switches first (although order is not enforced)
    - Switches can now be specified together (eg. php -nv) as well as separately (phpcs -n -v)
   </notes>
  </release>
  <release>
   <version>
    <release>0.0.1</release>
    <api>0.0.1</api>
   </version>
   <stability>
    <release>alpha</release>
    <api>alpha</api>
   </stability>
   <date>2006-07-19</date>
   <license uri="https://github.com/squizlabs/PHP_CodeSniffer/blob/master/licence.txt">BSD License</license>
   <notes>Initial preview release.</notes>
  </release>
 </changelog>
</package><|MERGE_RESOLUTION|>--- conflicted
+++ resolved
@@ -31,12 +31,8 @@
   - PHPCBF is now able to fix Squiz.SelfMemberReference.IncorrectCase errors
     -- Thanks to Nikola Kovacs for the patch
   - Generic.Functions.OpeningFunctionBraceKernighanRitchie.BraceOnNewLine fix no longer leaves blank line after brace (request #1085)
-<<<<<<< HEAD
-=======
   - Generic UpperCaseConstantNameSniff now allows lowercase namespaces in constant definitions
     -- Thanks to Daniel Schniepp for the patch
-  - Fixed bug #1066 : Undefined index: quiet in CLI.php during unit test run with -v command line arg
->>>>>>> 592ded99
  </notes>
  <contents>
   <dir name="/">
