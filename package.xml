<?xml version="1.0" encoding="UTF-8"?>
<package packagerversion="1.4.10" version="2.0" xmlns="http://pear.php.net/dtd/package-2.0" xmlns:tasks="http://pear.php.net/dtd/tasks-1.0" xmlns:xsi="http://www.w3.org/2001/XMLSchema-instance" xsi:schemaLocation="http://pear.php.net/dtd/tasks-1.0
http://pear.php.net/dtd/tasks-1.0.xsd
http://pear.php.net/dtd/package-2.0
http://pear.php.net/dtd/package-2.0.xsd">
 <name>PHP_CodeSniffer</name>
 <channel>pear.php.net</channel>
 <summary>PHP_CodeSniffer tokenizes PHP, JavaScript and CSS files to detect and fix violations of a defined set of coding standards.</summary>
 <description>PHP_CodeSniffer is a set of two PHP scripts; the main phpcs script that tokenizes PHP, JavaScript and CSS files to detect violations of a defined coding standard, and a second phpcbf script to automatically correct coding standard violations. PHP_CodeSniffer is an essential development tool that ensures your code remains clean and consistent.
 </description>
 <lead>
  <name>Greg Sherwood</name>
  <user>squiz</user>
  <email>gsherwood@squiz.net</email>
  <active>yes</active>
 </lead>
 <date>2017-03-02</date>
 <time>09:30:00</time>
 <version>
<<<<<<< HEAD
  <release>3.0.0RC5</release>
  <api>3.0.0RC5</api>
=======
  <release>2.8.2</release>
  <api>2.8.2</api>
>>>>>>> 922097f1
 </version>
 <stability>
  <release>beta</release>
  <api>beta</api>
 </stability>
 <license uri="https://github.com/squizlabs/PHP_CodeSniffer/blob/master/licence.txt">BSD 3-Clause License</license>
 <notes>
<<<<<<< HEAD
  - Added an --ignore-annotations command line argument to ignore all @codingStandards annotations in code comments (request #811)
    -- This allows you to force errors to be shown that would otherwise be ignored by code comments
    -- Also stop files being able to change sniff properties mid way through processing
=======
  - Fixed bug #1373 : Error in tab expansion results in white-space of incorrect size
    -- Thanks to Mark Clements for the patch
>>>>>>> 922097f1
 </notes>
 <contents>
  <dir name="/">
   <file baseinstalldir="PHP/CodeSniffer" name="autoload.php" role="php">
    <tasks:replace from="@test_dir@" to="test_dir" type="pear-config" />
  </file>
   <file baseinstalldir="PHP/CodeSniffer" name="CodeSniffer.conf.dist" role="data" />
   <file baseinstalldir="PHP/CodeSniffer" name="README.md" role="doc" />
   <file baseinstalldir="PHP/CodeSniffer" name="CONTRIBUTING.md" role="doc" />
   <file baseinstalldir="PHP/CodeSniffer" name="licence.txt" role="doc" />
   <dir name="bin">
    <file baseinstalldir="" name="phpcbf" role="script">
     <tasks:replace from="/usr/bin/env php" to="php_bin" type="pear-config" />
    </file>
    <file baseinstalldir="" name="phpcs" role="script">
     <tasks:replace from="/usr/bin/env php" to="php_bin" type="pear-config" />
    </file>
    <file baseinstalldir="" name="phpcs.bat" role="script">
     <tasks:replace from="@php_bin@" to="php_bin" type="pear-config" />
     <tasks:replace from="@bin_dir@" to="bin_dir" type="pear-config" />
    </file>
    <file baseinstalldir="" name="phpcbf.bat" role="script">
     <tasks:replace from="@php_bin@" to="php_bin" type="pear-config" />
     <tasks:replace from="@bin_dir@" to="bin_dir" type="pear-config" />
    </file>
   </dir>
   <dir name="tests">
    <dir name="Core">
     <dir name="File">
      <file baseinstalldir="" name="FindExtendedClassNameTest.inc" role="test" />
      <file baseinstalldir="" name="FindExtendedClassNameTest.php" role="test" />
      <file baseinstalldir="" name="FindImplementedInterfaceNamesTest.inc" role="test" />
      <file baseinstalldir="" name="FindImplementedInterfaceNamesTest.php" role="test" />
      <file baseinstalldir="" name="GetMethodParametersTest.inc" role="test" />
      <file baseinstalldir="" name="GetMethodParametersTest.php" role="test" />
     </dir>
     <file baseinstalldir="" name="AllTests.php" role="test" />
     <file baseinstalldir="" name="ErrorSuppressionTest.php" role="test" />
     <file baseinstalldir="" name="IsCamelCapsTest.php" role="test" />
    </dir>
    <dir name="Standards">
     <file baseinstalldir="" name="AbstractSniffUnitTest.php" role="test" />
     <file baseinstalldir="" name="AllSniffs.php" role="test" />
    </dir>
    <file baseinstalldir="" name="AllTests.php" role="test" />
    <file baseinstalldir="" name="TestSuite.php" role="test" />
   </dir>
   <dir name="src">
    <file baseinstalldir="PHP/CodeSniffer" name="Config.php" role="php">
      <tasks:replace from="@data_dir@" to="data_dir" type="pear-config" />
    </file>
    <file baseinstalldir="PHP/CodeSniffer" name="Fixer.php" role="php" />
    <file baseinstalldir="PHP/CodeSniffer" name="Reporter.php" role="php" />
    <file baseinstalldir="PHP/CodeSniffer" name="Ruleset.php" role="php" />
    <file baseinstalldir="PHP/CodeSniffer" name="Runner.php" role="php" />
    <dir name="Exceptions">
     <file baseinstalldir="PHP/CodeSniffer" name="RuntimeException.php" role="php" />
     <file baseinstalldir="PHP/CodeSniffer" name="TokenizerException.php" role="php" />
    </dir>
    <dir name="Files">
     <file baseinstalldir="PHP/CodeSniffer" name="DummyFile.php" role="php" />
     <file baseinstalldir="PHP/CodeSniffer" name="File.php" role="php" />
     <file baseinstalldir="PHP/CodeSniffer" name="FileList.php" role="php" />
     <file baseinstalldir="PHP/CodeSniffer" name="LocalFile.php" role="php" />
    </dir>
    <dir name="Filters">
     <file baseinstalldir="PHP/CodeSniffer" name="ExactMatch.php" role="php" />
     <file baseinstalldir="PHP/CodeSniffer" name="Filter.php" role="php" />
     <file baseinstalldir="PHP/CodeSniffer" name="GitModified.php" role="php" />
    </dir>
    <dir name="Generators">
     <file baseinstalldir="PHP/CodeSniffer" name="Generator.php" role="php" />
     <file baseinstalldir="PHP/CodeSniffer" name="HTML.php" role="php" />
     <file baseinstalldir="PHP/CodeSniffer" name="Markdown.php" role="php" />
     <file baseinstalldir="PHP/CodeSniffer" name="Text.php" role="php" />
    </dir>
    <dir name="Reports">
     <file baseinstalldir="PHP/CodeSniffer" name="Cbf.php" role="php" />
     <file baseinstalldir="PHP/CodeSniffer" name="Checkstyle.php" role="php" />
     <file baseinstalldir="PHP/CodeSniffer" name="Csv.php" role="php" />
     <file baseinstalldir="PHP/CodeSniffer" name="Diff.php" role="php" />
     <file baseinstalldir="PHP/CodeSniffer" name="Emacs.php" role="php" />
     <file baseinstalldir="PHP/CodeSniffer" name="Full.php" role="php" />
     <file baseinstalldir="PHP/CodeSniffer" name="Gitblame.php" role="php" />
     <file baseinstalldir="PHP/CodeSniffer" name="Hgblame.php" role="php" />
     <file baseinstalldir="PHP/CodeSniffer" name="Info.php" role="php" />
     <file baseinstalldir="PHP/CodeSniffer" name="Json.php" role="php" />
     <file baseinstalldir="PHP/CodeSniffer" name="Junit.php" role="php" />
     <file baseinstalldir="PHP/CodeSniffer" name="Notifysend.php" role="php" />
     <file baseinstalldir="PHP/CodeSniffer" name="Report.php" role="php" />
     <file baseinstalldir="PHP/CodeSniffer" name="Source.php" role="php" />
     <file baseinstalldir="PHP/CodeSniffer" name="Summary.php" role="php" />
     <file baseinstalldir="PHP/CodeSniffer" name="Svnblame.php" role="php" />
     <file baseinstalldir="PHP/CodeSniffer" name="VersionControl.php" role="php" />
     <file baseinstalldir="PHP/CodeSniffer" name="Xml.php" role="php" />
    </dir>
    <dir name="Sniffs">
     <file baseinstalldir="PHP/CodeSniffer" name="AbstractPatternSniff.php" role="php" />
     <file baseinstalldir="PHP/CodeSniffer" name="AbstractScopeSniff.php" role="php" />
     <file baseinstalldir="PHP/CodeSniffer" name="AbstractVariableSniff.php" role="php" />
     <file baseinstalldir="PHP/CodeSniffer" name="Sniff.php" role="php" />
    </dir>
    <dir name="Standards">
     <dir name="Generic">
      <dir name="Docs">
       <dir name="Classes">
        <file baseinstalldir="PHP/CodeSniffer" name="DuplicateClassNameStandard.xml" role="php" />
        <file baseinstalldir="PHP/CodeSniffer" name="OpeningBraceSameLineStandard.xml" role="php" />
       </dir>
       <dir name="Debug">
        <file baseinstalldir="PHP/CodeSniffer" name="CSSLintStandard.xml" role="php" />
        <file baseinstalldir="PHP/CodeSniffer" name="ClosureLinterStandard.xml" role="php" />
        <file baseinstalldir="PHP/CodeSniffer" name="JSHintStandard.xml" role="php" />
       </dir>
       <dir name="Commenting">
        <file baseinstalldir="PHP/CodeSniffer" name="FixmeStandard.xml" role="php" />
        <file baseinstalldir="PHP/CodeSniffer" name="TodoStandard.xml" role="php" />
       </dir>
       <dir name="CodeAnalysis">
        <file baseinstalldir="PHP/CodeSniffer" name="JumbledIncrementerStandard.xml" role="php" />
        <file baseinstalldir="PHP/CodeSniffer" name="UnusedFunctionParameterStandard.xml" role="php" />
       </dir>
       <dir name="ControlStructures">
        <file baseinstalldir="PHP/CodeSniffer" name="InlineControlStructureStandard.xml" role="php" />
       </dir>
       <dir name="CodeAnalysis">
        <file baseinstalldir="PHP/CodeSniffer" name="EmptyStatementStandard.xml" role="php" />
        <file baseinstalldir="PHP/CodeSniffer" name="ForLoopShouldBeWhileLoopStandard.xml" role="php" />
        <file baseinstalldir="PHP/CodeSniffer" name="ForLoopWithTestFunctionCallStandard.xml" role="php" />
        <file baseinstalldir="PHP/CodeSniffer" name="UnconditionalIfStatementStandard.xml" role="php" />
        <file baseinstalldir="PHP/CodeSniffer" name="UnnecessaryFinalModifierStandard.xml" role="php" />
        <file baseinstalldir="PHP/CodeSniffer" name="UselessOverridingMethodStandard.xml" role="php" />
       </dir>
       <dir name="Files">
        <file baseinstalldir="PHP/CodeSniffer" name="ByteOrderMarkStandard.xml" role="php" />
        <file baseinstalldir="PHP/CodeSniffer" name="EndFileNewlineStandard.xml" role="php" />
        <file baseinstalldir="PHP/CodeSniffer" name="EndFileNoNewlineStandard.xml" role="php" />
        <file baseinstalldir="PHP/CodeSniffer" name="InlineHTMLStandard.xml" role="php" />
        <file baseinstalldir="PHP/CodeSniffer" name="LineEndingsStandard.xml" role="php" />
        <file baseinstalldir="PHP/CodeSniffer" name="LineLengthStandard.xml" role="php" />
        <file baseinstalldir="PHP/CodeSniffer" name="LowercasedFilenameStandard.xml" role="php" />
        <file baseinstalldir="PHP/CodeSniffer" name="OneClassPerFileStandard.xml" role="php" />
        <file baseinstalldir="PHP/CodeSniffer" name="OneInterfacePerFileStandard.xml" role="php" />
       </dir>
       <dir name="Formatting">
        <file baseinstalldir="PHP/CodeSniffer" name="DisallowMultipleStatementsStandard.xml" role="php" />
        <file baseinstalldir="PHP/CodeSniffer" name="MultipleStatementAlignmentStandard.xml" role="php" />
        <file baseinstalldir="PHP/CodeSniffer" name="NoSpaceAfterCastStandard.xml" role="php" />
        <file baseinstalldir="PHP/CodeSniffer" name="SpaceAfterCastStandard.xml" role="php" />
       </dir>
       <dir name="Functions">
        <file baseinstalldir="PHP/CodeSniffer" name="CallTimePassByReferenceStandard.xml" role="php" />
        <file baseinstalldir="PHP/CodeSniffer" name="FunctionCallArgumentSpacingStandard.xml" role="php" />
        <file baseinstalldir="PHP/CodeSniffer" name="OpeningFunctionBraceBsdAllmanStandard.xml" role="php" />
        <file baseinstalldir="PHP/CodeSniffer" name="OpeningFunctionBraceKernighanRitchieStandard.xml" role="php" />
       </dir>
       <dir name="Metrics">
        <file baseinstalldir="PHP/CodeSniffer" name="CyclomaticComplexityStandard.xml" role="php" />
        <file baseinstalldir="PHP/CodeSniffer" name="NestingLevelStandard.xml" role="php" />
       </dir>
       <dir name="NamingConventions">
        <file baseinstalldir="PHP/CodeSniffer" name="CamelCapsFunctionNameStandard.xml" role="php" />
        <file baseinstalldir="PHP/CodeSniffer" name="ConstructorNameStandard.xml" role="php" />
        <file baseinstalldir="PHP/CodeSniffer" name="UpperCaseConstantNameStandard.xml" role="php" />
       </dir>
       <dir name="PHP">
        <file baseinstalldir="PHP/CodeSniffer" name="BacktickOperatorStandard.xml" role="php" />
        <file baseinstalldir="PHP/CodeSniffer" name="CharacterBeforePHPOpeningTagStandard.xml" role="php" />
        <file baseinstalldir="PHP/CodeSniffer" name="ClosingPHPTagStandard.xml" role="php" />
        <file baseinstalldir="PHP/CodeSniffer" name="DeprecatedFunctionsStandard.xml" role="php" />
        <file baseinstalldir="PHP/CodeSniffer" name="DisallowAlternativePHPTagsStandard.xml" role="php" />
        <file baseinstalldir="PHP/CodeSniffer" name="DisallowShortOpenTagStandard.xml" role="php" />
        <file baseinstalldir="PHP/CodeSniffer" name="ForbiddenFunctionsStandard.xml" role="php" />
        <file baseinstalldir="PHP/CodeSniffer" name="LowerCaseConstantStandard.xml" role="php" />
        <file baseinstalldir="PHP/CodeSniffer" name="LowerCaseKeywordStandard.xml" role="php" />
        <file baseinstalldir="PHP/CodeSniffer" name="NoSilencedErrorsStandard.xml" role="php" />
        <file baseinstalldir="PHP/CodeSniffer" name="SAPIUsageStandard.xml" role="php" />
        <file baseinstalldir="PHP/CodeSniffer" name="UpperCaseConstantStandard.xml" role="php" />
       </dir>
       <dir name="Strings">
        <file baseinstalldir="PHP/CodeSniffer" name="UnnecessaryStringConcatStandard.xml" role="php" />
       </dir>
       <dir name="VersionControl">
        <file baseinstalldir="PHP/CodeSniffer" name="SubversionPropertiesStandard.xml" role="php" />
       </dir>
       <dir name="WhiteSpace">
        <file baseinstalldir="PHP/CodeSniffer" name="DisallowSpaceIndentStandard.xml" role="php" />
        <file baseinstalldir="PHP/CodeSniffer" name="DisallowTabIndentStandard.xml" role="php" />
        <file baseinstalldir="PHP/CodeSniffer" name="ScopeIndentStandard.xml" role="php" />
       </dir>
      </dir>
      <dir name="Sniffs">
       <dir name="Arrays">
        <file baseinstalldir="PHP/CodeSniffer" name="DisallowLongArraySyntaxSniff.php" role="php" />
        <file baseinstalldir="PHP/CodeSniffer" name="DisallowShortArraySyntaxSniff.php" role="php" />
       </dir>
       <dir name="Classes">
        <file baseinstalldir="PHP/CodeSniffer" name="DuplicateClassNameSniff.php" role="php" />
        <file baseinstalldir="PHP/CodeSniffer" name="OpeningBraceSameLineSniff.php" role="php" />
       </dir>
       <dir name="CodeAnalysis">
        <file baseinstalldir="PHP/CodeSniffer" name="EmptyStatementSniff.php" role="php" />
        <file baseinstalldir="PHP/CodeSniffer" name="ForLoopShouldBeWhileLoopSniff.php" role="php" />
        <file baseinstalldir="PHP/CodeSniffer" name="ForLoopWithTestFunctionCallSniff.php" role="php" />
        <file baseinstalldir="PHP/CodeSniffer" name="JumbledIncrementerSniff.php" role="php" />
        <file baseinstalldir="PHP/CodeSniffer" name="UnconditionalIfStatementSniff.php" role="php" />
        <file baseinstalldir="PHP/CodeSniffer" name="UnnecessaryFinalModifierSniff.php" role="php" />
        <file baseinstalldir="PHP/CodeSniffer" name="UnusedFunctionParameterSniff.php" role="php" />
        <file baseinstalldir="PHP/CodeSniffer" name="UselessOverridingMethodSniff.php" role="php" />
       </dir>
       <dir name="Commenting">
        <file baseinstalldir="PHP/CodeSniffer" name="DocCommentSniff.php" role="php" />
        <file baseinstalldir="PHP/CodeSniffer" name="FixmeSniff.php" role="php" />
        <file baseinstalldir="PHP/CodeSniffer" name="TodoSniff.php" role="php" />
       </dir>
       <dir name="ControlStructures">
        <file baseinstalldir="PHP/CodeSniffer" name="InlineControlStructureSniff.php" role="php" />
       </dir>
       <dir name="Debug">
        <file baseinstalldir="PHP/CodeSniffer" name="ClosureLinterSniff.php" role="php" />
        <file baseinstalldir="PHP/CodeSniffer" name="CSSLintSniff.php" role="php" />
        <file baseinstalldir="PHP/CodeSniffer" name="JSHintSniff.php" role="php" />
       </dir>
       <dir name="Files">
        <file baseinstalldir="PHP/CodeSniffer" name="ByteOrderMarkSniff.php" role="php" />
        <file baseinstalldir="PHP/CodeSniffer" name="EndFileNewlineSniff.php" role="php" />
        <file baseinstalldir="PHP/CodeSniffer" name="EndFileNoNewlineSniff.php" role="php" />
        <file baseinstalldir="PHP/CodeSniffer" name="InlineHTMLSniff.php" role="php" />
        <file baseinstalldir="PHP/CodeSniffer" name="LineEndingsSniff.php" role="php" />
        <file baseinstalldir="PHP/CodeSniffer" name="LineLengthSniff.php" role="php" />
        <file baseinstalldir="PHP/CodeSniffer" name="LowercasedFilenameSniff.php" role="php" />
        <file baseinstalldir="PHP/CodeSniffer" name="OneClassPerFileSniff.php" role="php" />
        <file baseinstalldir="PHP/CodeSniffer" name="OneInterfacePerFileSniff.php" role="php" />
        <file baseinstalldir="PHP/CodeSniffer" name="OneTraitPerFileSniff.php" role="php" />
       </dir>
       <dir name="Formatting">
        <file baseinstalldir="PHP/CodeSniffer" name="DisallowMultipleStatementsSniff.php" role="php" />
        <file baseinstalldir="PHP/CodeSniffer" name="MultipleStatementAlignmentSniff.php" role="php" />
        <file baseinstalldir="PHP/CodeSniffer" name="NoSpaceAfterCastSniff.php" role="php" />
        <file baseinstalldir="PHP/CodeSniffer" name="SpaceAfterCastSniff.php" role="php" />
        <file baseinstalldir="PHP/CodeSniffer" name="SpaceAfterNotSniff.php" role="php" />
       </dir>
       <dir name="Functions">
        <file baseinstalldir="PHP/CodeSniffer" name="CallTimePassByReferenceSniff.php" role="php" />
        <file baseinstalldir="PHP/CodeSniffer" name="FunctionCallArgumentSpacingSniff.php" role="php" />
        <file baseinstalldir="PHP/CodeSniffer" name="OpeningFunctionBraceBsdAllmanSniff.php" role="php" />
        <file baseinstalldir="PHP/CodeSniffer" name="OpeningFunctionBraceKernighanRitchieSniff.php" role="php" />
       </dir>
       <dir name="Metrics">
        <file baseinstalldir="PHP/CodeSniffer" name="CyclomaticComplexitySniff.php" role="php" />
        <file baseinstalldir="PHP/CodeSniffer" name="NestingLevelSniff.php" role="php" />
       </dir>
       <dir name="NamingConventions">
        <file baseinstalldir="PHP/CodeSniffer" name="CamelCapsFunctionNameSniff.php" role="php" />
        <file baseinstalldir="PHP/CodeSniffer" name="ConstructorNameSniff.php" role="php" />
        <file baseinstalldir="PHP/CodeSniffer" name="UpperCaseConstantNameSniff.php" role="php" />
       </dir>
       <dir name="PHP">
        <file baseinstalldir="PHP/CodeSniffer" name="BacktickOperatorSniff.php" role="php" />
        <file baseinstalldir="PHP/CodeSniffer" name="CharacterBeforePHPOpeningTagSniff.php" role="php" />
        <file baseinstalldir="PHP/CodeSniffer" name="ClosingPHPTagSniff.php" role="php" />
        <file baseinstalldir="PHP/CodeSniffer" name="DeprecatedFunctionsSniff.php" role="php" />
        <file baseinstalldir="PHP/CodeSniffer" name="DisallowShortOpenTagSniff.php" role="php" />
        <file baseinstalldir="PHP/CodeSniffer" name="DisallowAlternativePHPTagsSniff.php" role="php" />
        <file baseinstalldir="PHP/CodeSniffer" name="ForbiddenFunctionsSniff.php" role="php" />
        <file baseinstalldir="PHP/CodeSniffer" name="LowerCaseConstantSniff.php" role="php" />
        <file baseinstalldir="PHP/CodeSniffer" name="LowerCaseKeywordSniff.php" role="php" />
        <file baseinstalldir="PHP/CodeSniffer" name="NoSilencedErrorsSniff.php" role="php" />
        <file baseinstalldir="PHP/CodeSniffer" name="SAPIUsageSniff.php" role="php" />
        <file baseinstalldir="PHP/CodeSniffer" name="SyntaxSniff.php" role="php" />
        <file baseinstalldir="PHP/CodeSniffer" name="UpperCaseConstantSniff.php" role="php" />
       </dir>
       <dir name="Strings">
        <file baseinstalldir="PHP/CodeSniffer" name="UnnecessaryStringConcatSniff.php" role="php" />
       </dir>
       <dir name="VersionControl">
        <file baseinstalldir="PHP/CodeSniffer" name="SubversionPropertiesSniff.php" role="php" />
       </dir>
       <dir name="WhiteSpace">
        <file baseinstalldir="PHP/CodeSniffer" name="DisallowSpaceIndentSniff.php" role="php" />
        <file baseinstalldir="PHP/CodeSniffer" name="DisallowTabIndentSniff.php" role="php" />
        <file baseinstalldir="PHP/CodeSniffer" name="ScopeIndentSniff.php" role="php" />
       </dir>
      </dir>
      <dir name="Tests">
       <dir name="Arrays">
        <file baseinstalldir="PHP/CodeSniffer" name="DisallowLongArraySyntaxUnitTest.inc" role="test" />
        <file baseinstalldir="PHP/CodeSniffer" name="DisallowLongArraySyntaxUnitTest.inc.fixed" role="test" />
        <file baseinstalldir="PHP/CodeSniffer" name="DisallowLongArraySyntaxUnitTest.php" role="test" />
        <file baseinstalldir="PHP/CodeSniffer" name="DisallowShortArraySyntaxUnitTest.inc" role="test" />
        <file baseinstalldir="PHP/CodeSniffer" name="DisallowShortArraySyntaxUnitTest.inc.fixed" role="test" />
        <file baseinstalldir="PHP/CodeSniffer" name="DisallowShortArraySyntaxUnitTest.php" role="test" />
       </dir>
       <dir name="Classes">
        <file baseinstalldir="PHP/CodeSniffer" name="DuplicateClassNameUnitTest.1.inc" role="test" />
        <file baseinstalldir="PHP/CodeSniffer" name="DuplicateClassNameUnitTest.2.inc" role="test" />
        <file baseinstalldir="PHP/CodeSniffer" name="DuplicateClassNameUnitTest.3.inc" role="test" />
        <file baseinstalldir="PHP/CodeSniffer" name="DuplicateClassNameUnitTest.4.inc" role="test" />
        <file baseinstalldir="PHP/CodeSniffer" name="DuplicateClassNameUnitTest.5.inc" role="test" />
        <file baseinstalldir="PHP/CodeSniffer" name="DuplicateClassNameUnitTest.6.inc" role="test" />
        <file baseinstalldir="PHP/CodeSniffer" name="DuplicateClassNameUnitTest.php" role="test" />
        <file baseinstalldir="PHP/CodeSniffer" name="OpeningBraceSameLineUnitTest.inc" role="test" />
        <file baseinstalldir="PHP/CodeSniffer" name="OpeningBraceSameLineUnitTest.inc.fixed" role="test" />
        <file baseinstalldir="PHP/CodeSniffer" name="OpeningBraceSameLineUnitTest.php" role="test" />
       </dir>
       <dir name="CodeAnalysis">
        <file baseinstalldir="PHP/CodeSniffer" name="EmptyStatementUnitTest.inc" role="test" />
        <file baseinstalldir="PHP/CodeSniffer" name="EmptyStatementUnitTest.php" role="test" />
        <file baseinstalldir="PHP/CodeSniffer" name="ForLoopShouldBeWhileLoopUnitTest.inc" role="test" />
        <file baseinstalldir="PHP/CodeSniffer" name="ForLoopShouldBeWhileLoopUnitTest.php" role="test" />
        <file baseinstalldir="PHP/CodeSniffer" name="ForLoopWithTestFunctionCallUnitTest.inc" role="test" />
        <file baseinstalldir="PHP/CodeSniffer" name="ForLoopWithTestFunctionCallUnitTest.php" role="test" />
        <file baseinstalldir="PHP/CodeSniffer" name="JumbledIncrementerUnitTest.inc" role="test" />
        <file baseinstalldir="PHP/CodeSniffer" name="JumbledIncrementerUnitTest.php" role="test" />
        <file baseinstalldir="PHP/CodeSniffer" name="UnconditionalIfStatementUnitTest.inc" role="test" />
        <file baseinstalldir="PHP/CodeSniffer" name="UnconditionalIfStatementUnitTest.php" role="test" />
        <file baseinstalldir="PHP/CodeSniffer" name="UnnecessaryFinalModifierUnitTest.inc" role="test" />
        <file baseinstalldir="PHP/CodeSniffer" name="UnnecessaryFinalModifierUnitTest.php" role="test" />
        <file baseinstalldir="PHP/CodeSniffer" name="UnusedFunctionParameterUnitTest.inc" role="test" />
        <file baseinstalldir="PHP/CodeSniffer" name="UnusedFunctionParameterUnitTest.php" role="test" />
        <file baseinstalldir="PHP/CodeSniffer" name="UselessOverridingMethodUnitTest.inc" role="test" />
        <file baseinstalldir="PHP/CodeSniffer" name="UselessOverridingMethodUnitTest.php" role="test" />
       </dir>
       <dir name="Commenting">
        <file baseinstalldir="PHP/CodeSniffer" name="DocCommentUnitTest.inc" role="test" />
        <file baseinstalldir="PHP/CodeSniffer" name="DocCommentUnitTest.js" role="test" />
        <file baseinstalldir="PHP/CodeSniffer" name="DocCommentUnitTest.php" role="test" />
        <file baseinstalldir="PHP/CodeSniffer" name="FixmeUnitTest.inc" role="test" />
        <file baseinstalldir="PHP/CodeSniffer" name="FixmeUnitTest.js" role="test" />
        <file baseinstalldir="PHP/CodeSniffer" name="FixmeUnitTest.php" role="test" />
        <file baseinstalldir="PHP/CodeSniffer" name="TodoUnitTest.inc" role="test" />
        <file baseinstalldir="PHP/CodeSniffer" name="TodoUnitTest.js" role="test" />
        <file baseinstalldir="PHP/CodeSniffer" name="TodoUnitTest.php" role="test" />
       </dir>
       <dir name="ControlStructures">
        <file baseinstalldir="PHP/CodeSniffer" name="InlineControlStructureUnitTest.inc" role="test" />
        <file baseinstalldir="PHP/CodeSniffer" name="InlineControlStructureUnitTest.inc.fixed" role="test" />
        <file baseinstalldir="PHP/CodeSniffer" name="InlineControlStructureUnitTest.js" role="test" />
        <file baseinstalldir="PHP/CodeSniffer" name="InlineControlStructureUnitTest.js.fixed" role="test" />
        <file baseinstalldir="PHP/CodeSniffer" name="InlineControlStructureUnitTest.php" role="test" />
       </dir>
       <dir name="Files">
        <file baseinstalldir="PHP/CodeSniffer" name="ByteOrderMarkUnitTest.inc" role="test" />
        <file baseinstalldir="PHP/CodeSniffer" name="ByteOrderMarkUnitTest.php" role="test" />
        <file baseinstalldir="PHP/CodeSniffer" name="EndFileNewlineUnitTest.1.css" role="test" />
        <file baseinstalldir="PHP/CodeSniffer" name="EndFileNewlineUnitTest.1.js" role="test" />
        <file baseinstalldir="PHP/CodeSniffer" name="EndFileNewlineUnitTest.1.inc" role="test" />
        <file baseinstalldir="PHP/CodeSniffer" name="EndFileNewlineUnitTest.2.css" role="test" />
        <file baseinstalldir="PHP/CodeSniffer" name="EndFileNewlineUnitTest.2.js" role="test" />
        <file baseinstalldir="PHP/CodeSniffer" name="EndFileNewlineUnitTest.2.inc" role="test" />
        <file baseinstalldir="PHP/CodeSniffer" name="EndFileNewlineUnitTest.3.css" role="test" />
        <file baseinstalldir="PHP/CodeSniffer" name="EndFileNewlineUnitTest.3.js" role="test" />
        <file baseinstalldir="PHP/CodeSniffer" name="EndFileNewlineUnitTest.3.inc" role="test" />
        <file baseinstalldir="PHP/CodeSniffer" name="EndFileNewlineUnitTest.4.inc" role="test" />
        <file baseinstalldir="PHP/CodeSniffer" name="EndFileNewlineUnitTest.5.inc" role="test" />
        <file baseinstalldir="PHP/CodeSniffer" name="EndFileNewlineUnitTest.php" role="test" />
        <file baseinstalldir="PHP/CodeSniffer" name="EndFileNoNewlineUnitTest.1.css" role="test" />
        <file baseinstalldir="PHP/CodeSniffer" name="EndFileNoNewlineUnitTest.1.js" role="test" />
        <file baseinstalldir="PHP/CodeSniffer" name="EndFileNoNewlineUnitTest.1.inc" role="test" />
        <file baseinstalldir="PHP/CodeSniffer" name="EndFileNoNewlineUnitTest.2.css" role="test" />
        <file baseinstalldir="PHP/CodeSniffer" name="EndFileNoNewlineUnitTest.2.js" role="test" />
        <file baseinstalldir="PHP/CodeSniffer" name="EndFileNoNewlineUnitTest.2.inc" role="test" />
        <file baseinstalldir="PHP/CodeSniffer" name="EndFileNoNewlineUnitTest.3.css" role="test" />
        <file baseinstalldir="PHP/CodeSniffer" name="EndFileNoNewlineUnitTest.3.js" role="test" />
        <file baseinstalldir="PHP/CodeSniffer" name="EndFileNoNewlineUnitTest.3.inc" role="test" />
        <file baseinstalldir="PHP/CodeSniffer" name="EndFileNoNewlineUnitTest.4.inc" role="test" />
        <file baseinstalldir="PHP/CodeSniffer" name="EndFileNoNewlineUnitTest.5.inc" role="test" />
        <file baseinstalldir="PHP/CodeSniffer" name="EndFileNoNewlineUnitTest.6.inc" role="test" />
        <file baseinstalldir="PHP/CodeSniffer" name="EndFileNoNewlineUnitTest.php" role="test" />
        <file baseinstalldir="PHP/CodeSniffer" name="InlineHTMLUnitTest.1.inc" role="test" />
        <file baseinstalldir="PHP/CodeSniffer" name="InlineHTMLUnitTest.2.inc" role="test" />
        <file baseinstalldir="PHP/CodeSniffer" name="InlineHTMLUnitTest.3.inc" role="test" />
        <file baseinstalldir="PHP/CodeSniffer" name="InlineHTMLUnitTest.4.inc" role="test" />
        <file baseinstalldir="PHP/CodeSniffer" name="InlineHTMLUnitTest.5.inc" role="test" />
        <file baseinstalldir="PHP/CodeSniffer" name="InlineHTMLUnitTest.php" role="test" />
        <file baseinstalldir="PHP/CodeSniffer" name="LineEndingsUnitTest.css" role="test" />
        <file baseinstalldir="PHP/CodeSniffer" name="LineEndingsUnitTest.inc" role="test" />
        <file baseinstalldir="PHP/CodeSniffer" name="LineEndingsUnitTest.inc.fixed" role="test" />
        <file baseinstalldir="PHP/CodeSniffer" name="LineEndingsUnitTest.js" role="test" />
        <file baseinstalldir="PHP/CodeSniffer" name="LineEndingsUnitTest.php" role="test" />
        <file baseinstalldir="PHP/CodeSniffer" name="LineLengthUnitTest.inc" role="test" />
        <file baseinstalldir="PHP/CodeSniffer" name="LineLengthUnitTest.php" role="test" />
        <file baseinstalldir="PHP/CodeSniffer" name="LowercasedFilenameUnitTest.inc" role="test" />
        <file baseinstalldir="PHP/CodeSniffer" name="LowercasedFilenameUnitTest.php" role="test" />
        <file baseinstalldir="PHP/CodeSniffer" name="OneClassPerFileUnitTest.inc" role="test" />
        <file baseinstalldir="PHP/CodeSniffer" name="OneClassPerFileUnitTest.php" role="test" />
        <file baseinstalldir="PHP/CodeSniffer" name="OneInterfacePerFileUnitTest.inc" role="test" />
        <file baseinstalldir="PHP/CodeSniffer" name="OneInterfacePerFileUnitTest.php" role="test" />
        <file baseinstalldir="PHP/CodeSniffer" name="OneTraitPerFileUnitTest.inc" role="test" />
        <file baseinstalldir="PHP/CodeSniffer" name="OneTraitPerFileUnitTest.php" role="test" />
       </dir>
       <dir name="Formatting">
        <file baseinstalldir="PHP/CodeSniffer" name="DisallowMultipleStatementsUnitTest.inc" role="test" />
        <file baseinstalldir="PHP/CodeSniffer" name="DisallowMultipleStatementsUnitTest.php" role="test" />
        <file baseinstalldir="PHP/CodeSniffer" name="MultipleStatementAlignmentUnitTest.inc" role="test" />
        <file baseinstalldir="PHP/CodeSniffer" name="MultipleStatementAlignmentUnitTest.inc.fixed" role="test" />
        <file baseinstalldir="PHP/CodeSniffer" name="MultipleStatementAlignmentUnitTest.js" role="test" />
        <file baseinstalldir="PHP/CodeSniffer" name="MultipleStatementAlignmentUnitTest.js.fixed" role="test" />
        <file baseinstalldir="PHP/CodeSniffer" name="MultipleStatementAlignmentUnitTest.php" role="test" />
        <file baseinstalldir="PHP/CodeSniffer" name="NoSpaceAfterCastUnitTest.inc" role="test" />
        <file baseinstalldir="PHP/CodeSniffer" name="NoSpaceAfterCastUnitTest.inc.fixed" role="test" />
        <file baseinstalldir="PHP/CodeSniffer" name="NoSpaceAfterCastUnitTest.php" role="test" />
        <file baseinstalldir="PHP/CodeSniffer" name="SpaceAfterCastUnitTest.inc" role="test" />
        <file baseinstalldir="PHP/CodeSniffer" name="SpaceAfterCastUnitTest.inc.fixed" role="test" />
        <file baseinstalldir="PHP/CodeSniffer" name="SpaceAfterCastUnitTest.php" role="test" />
        <file baseinstalldir="PHP/CodeSniffer" name="SpaceAfterNotUnitTest.inc" role="test" />
        <file baseinstalldir="PHP/CodeSniffer" name="SpaceAfterNotUnitTest.inc.fixed" role="test" />
        <file baseinstalldir="PHP/CodeSniffer" name="SpaceAfterNotUnitTest.js" role="test" />
        <file baseinstalldir="PHP/CodeSniffer" name="SpaceAfterNotUnitTest.js.fixed" role="test" />
        <file baseinstalldir="PHP/CodeSniffer" name="SpaceAfterNotUnitTest.php" role="test" />
       </dir>
       <dir name="Functions">
        <file baseinstalldir="PHP/CodeSniffer" name="CallTimePassByReferenceUnitTest.inc" role="test" />
        <file baseinstalldir="PHP/CodeSniffer" name="CallTimePassByReferenceUnitTest.php" role="test" />
        <file baseinstalldir="PHP/CodeSniffer" name="FunctionCallArgumentSpacingUnitTest.inc" role="test" />
        <file baseinstalldir="PHP/CodeSniffer" name="FunctionCallArgumentSpacingUnitTest.inc.fixed" role="test" />
        <file baseinstalldir="PHP/CodeSniffer" name="FunctionCallArgumentSpacingUnitTest.php" role="test" />
        <file baseinstalldir="PHP/CodeSniffer" name="OpeningFunctionBraceBsdAllmanUnitTest.inc" role="test" />
        <file baseinstalldir="PHP/CodeSniffer" name="OpeningFunctionBraceBsdAllmanUnitTest.inc.fixed" role="test" />
        <file baseinstalldir="PHP/CodeSniffer" name="OpeningFunctionBraceBsdAllmanUnitTest.php" role="test" />
        <file baseinstalldir="PHP/CodeSniffer" name="OpeningFunctionBraceKernighanRitchieUnitTest.inc" role="test" />
        <file baseinstalldir="PHP/CodeSniffer" name="OpeningFunctionBraceKernighanRitchieUnitTest.inc.fixed" role="test" />
        <file baseinstalldir="PHP/CodeSniffer" name="OpeningFunctionBraceKernighanRitchieUnitTest.php" role="test" />
       </dir>
       <dir name="Metrics">
        <file baseinstalldir="PHP/CodeSniffer" name="CyclomaticComplexityUnitTest.inc" role="test" />
        <file baseinstalldir="PHP/CodeSniffer" name="CyclomaticComplexityUnitTest.php" role="test" />
        <file baseinstalldir="PHP/CodeSniffer" name="NestingLevelUnitTest.inc" role="test" />
        <file baseinstalldir="PHP/CodeSniffer" name="NestingLevelUnitTest.php" role="test" />
       </dir>
       <dir name="NamingConventions">
        <file baseinstalldir="PHP/CodeSniffer" name="CamelCapsFunctionNameUnitTest.inc" role="test" />
        <file baseinstalldir="PHP/CodeSniffer" name="CamelCapsFunctionNameUnitTest.php" role="test" />
        <file baseinstalldir="PHP/CodeSniffer" name="ConstructorNameUnitTest.inc" role="test" />
        <file baseinstalldir="PHP/CodeSniffer" name="ConstructorNameUnitTest.php" role="test" />
        <file baseinstalldir="PHP/CodeSniffer" name="UpperCaseConstantNameUnitTest.inc" role="test" />
        <file baseinstalldir="PHP/CodeSniffer" name="UpperCaseConstantNameUnitTest.php" role="test" />
       </dir>
       <dir name="PHP">
        <file baseinstalldir="PHP/CodeSniffer" name="BacktickOperatorUnitTest.inc" role="test" />
        <file baseinstalldir="PHP/CodeSniffer" name="BacktickOperatorUnitTest.php" role="test" />
        <file baseinstalldir="PHP/CodeSniffer" name="CharacterBeforePHPOpeningTagUnitTest.1.inc" role="test" />
        <file baseinstalldir="PHP/CodeSniffer" name="CharacterBeforePHPOpeningTagUnitTest.2.inc" role="test" />
        <file baseinstalldir="PHP/CodeSniffer" name="CharacterBeforePHPOpeningTagUnitTest.php" role="test" />
        <file baseinstalldir="PHP/CodeSniffer" name="ClosingPHPTagUnitTest.inc" role="test" />
        <file baseinstalldir="PHP/CodeSniffer" name="ClosingPHPTagUnitTest.php" role="test" />
        <file baseinstalldir="PHP/CodeSniffer" name="DisallowAlternativePHPTagsUnitTest.1.inc" role="test" />
        <file baseinstalldir="PHP/CodeSniffer" name="DisallowAlternativePHPTagsUnitTest.1.inc.fixed" role="test" />
        <file baseinstalldir="PHP/CodeSniffer" name="DisallowAlternativePHPTagsUnitTest.2.inc" role="test" />
        <file baseinstalldir="PHP/CodeSniffer" name="DisallowAlternativePHPTagsUnitTest.2.inc.fixed" role="test" />
        <file baseinstalldir="PHP/CodeSniffer" name="DisallowAlternativePHPTagsUnitTest.php" role="test" />
        <file baseinstalldir="PHP/CodeSniffer" name="DisallowShortOpenTagUnitTest.1.inc" role="test" />
        <file baseinstalldir="PHP/CodeSniffer" name="DisallowShortOpenTagUnitTest.1.inc.fixed" role="test" />
        <file baseinstalldir="PHP/CodeSniffer" name="DisallowShortOpenTagUnitTest.2.inc" role="test" />
        <file baseinstalldir="PHP/CodeSniffer" name="DisallowShortOpenTagUnitTest.2.inc.fixed" role="test" />
        <file baseinstalldir="PHP/CodeSniffer" name="DisallowShortOpenTagUnitTest.php" role="test" />
        <file baseinstalldir="PHP/CodeSniffer" name="ForbiddenFunctionsUnitTest.inc" role="test" />
        <file baseinstalldir="PHP/CodeSniffer" name="ForbiddenFunctionsUnitTest.php" role="test" />
        <file baseinstalldir="PHP/CodeSniffer" name="LowerCaseConstantUnitTest.inc" role="test" />
        <file baseinstalldir="PHP/CodeSniffer" name="LowerCaseConstantUnitTest.inc.fixed" role="test" />
        <file baseinstalldir="PHP/CodeSniffer" name="LowerCaseConstantUnitTest.js" role="test" />
        <file baseinstalldir="PHP/CodeSniffer" name="LowerCaseConstantUnitTest.js.fixed" role="test" />
        <file baseinstalldir="PHP/CodeSniffer" name="LowerCaseConstantUnitTest.php" role="test" />
        <file baseinstalldir="PHP/CodeSniffer" name="LowerCaseKeywordUnitTest.inc" role="test" />
        <file baseinstalldir="PHP/CodeSniffer" name="LowerCaseKeywordUnitTest.inc.fixed" role="test" />
        <file baseinstalldir="PHP/CodeSniffer" name="LowerCaseKeywordUnitTest.php" role="test" />
        <file baseinstalldir="PHP/CodeSniffer" name="NoSilencedErrorsUnitTest.inc" role="test" />
        <file baseinstalldir="PHP/CodeSniffer" name="NoSilencedErrorsUnitTest.php" role="test" />
        <file baseinstalldir="PHP/CodeSniffer" name="SAPIUsageUnitTest.inc" role="test" />
        <file baseinstalldir="PHP/CodeSniffer" name="SAPIUsageUnitTest.php" role="test" />
        <file baseinstalldir="PHP/CodeSniffer" name="SyntaxUnitTest.inc" role="test" />
        <file baseinstalldir="PHP/CodeSniffer" name="SyntaxUnitTest.php" role="test" />
        <file baseinstalldir="PHP/CodeSniffer" name="UpperCaseConstantUnitTest.inc" role="test" />
        <file baseinstalldir="PHP/CodeSniffer" name="UpperCaseConstantUnitTest.inc.fixed" role="test" />
        <file baseinstalldir="PHP/CodeSniffer" name="UpperCaseConstantUnitTest.php" role="test" />
       </dir>
       <dir name="Strings">
        <file baseinstalldir="PHP/CodeSniffer" name="UnnecessaryStringConcatUnitTest.inc" role="test" />
        <file baseinstalldir="PHP/CodeSniffer" name="UnnecessaryStringConcatUnitTest.js" role="test" />
        <file baseinstalldir="PHP/CodeSniffer" name="UnnecessaryStringConcatUnitTest.php" role="test" />
       </dir>
       <dir name="WhiteSpace">
        <file baseinstalldir="PHP/CodeSniffer" name="DisallowSpaceIndentUnitTest.css" role="test" />
        <file baseinstalldir="PHP/CodeSniffer" name="DisallowSpaceIndentUnitTest.inc" role="test" />
        <file baseinstalldir="PHP/CodeSniffer" name="DisallowSpaceIndentUnitTest.inc.fixed" role="test" />
        <file baseinstalldir="PHP/CodeSniffer" name="DisallowSpaceIndentUnitTest.js" role="test" />
        <file baseinstalldir="PHP/CodeSniffer" name="DisallowSpaceIndentUnitTest.php" role="test" />
        <file baseinstalldir="PHP/CodeSniffer" name="DisallowTabIndentUnitTest.css" role="test" />
        <file baseinstalldir="PHP/CodeSniffer" name="DisallowTabIndentUnitTest.css.fixed" role="test" />
        <file baseinstalldir="PHP/CodeSniffer" name="DisallowTabIndentUnitTest.inc" role="test" />
        <file baseinstalldir="PHP/CodeSniffer" name="DisallowTabIndentUnitTest.inc.fixed" role="test" />
        <file baseinstalldir="PHP/CodeSniffer" name="DisallowTabIndentUnitTest.js" role="test" />
        <file baseinstalldir="PHP/CodeSniffer" name="DisallowTabIndentUnitTest.js.fixed" role="test" />
        <file baseinstalldir="PHP/CodeSniffer" name="DisallowTabIndentUnitTest.php" role="test" />
        <file baseinstalldir="PHP/CodeSniffer" name="ScopeIndentUnitTest.1.inc" role="test" />
        <file baseinstalldir="PHP/CodeSniffer" name="ScopeIndentUnitTest.1.inc.fixed" role="test" />
        <file baseinstalldir="PHP/CodeSniffer" name="ScopeIndentUnitTest.1.js" role="test" />
        <file baseinstalldir="PHP/CodeSniffer" name="ScopeIndentUnitTest.1.js.fixed" role="test" />
        <file baseinstalldir="PHP/CodeSniffer" name="ScopeIndentUnitTest.2.inc" role="test" />
        <file baseinstalldir="PHP/CodeSniffer" name="ScopeIndentUnitTest.2.inc.fixed" role="test" />
        <file baseinstalldir="PHP/CodeSniffer" name="ScopeIndentUnitTest.3.inc" role="test" />
        <file baseinstalldir="PHP/CodeSniffer" name="ScopeIndentUnitTest.3.inc.fixed" role="test" />
        <file baseinstalldir="PHP/CodeSniffer" name="ScopeIndentUnitTest.php" role="test" />
       </dir>
      </dir>
      <file baseinstalldir="PHP/CodeSniffer" name="ruleset.xml" role="php" />
     </dir>
     <dir name="MySource">
      <dir name="Sniffs">
       <dir name="Channels">
        <file baseinstalldir="PHP/CodeSniffer" name="DisallowSelfActionsSniff.php" role="php" />
        <file baseinstalldir="PHP/CodeSniffer" name="IncludeOwnSystemSniff.php" role="php" />
        <file baseinstalldir="PHP/CodeSniffer" name="IncludeSystemSniff.php" role="php" />
        <file baseinstalldir="PHP/CodeSniffer" name="UnusedSystemSniff.php" role="php" />
       </dir>
       <dir name="Commenting">
        <file baseinstalldir="PHP/CodeSniffer" name="FunctionCommentSniff.php" role="php" />
       </dir>
       <dir name="CSS">
        <file baseinstalldir="PHP/CodeSniffer" name="BrowserSpecificStylesSniff.php" role="php" />
       </dir>
       <dir name="Debug">
        <file baseinstalldir="PHP/CodeSniffer" name="DebugCodeSniff.php" role="php" />
        <file baseinstalldir="PHP/CodeSniffer" name="FirebugConsoleSniff.php" role="php" />
       </dir>
       <dir name="Objects">
        <file baseinstalldir="PHP/CodeSniffer" name="AssignThisSniff.php" role="php" />
        <file baseinstalldir="PHP/CodeSniffer" name="CreateWidgetTypeCallbackSniff.php" role="php" />
        <file baseinstalldir="PHP/CodeSniffer" name="DisallowNewWidgetSniff.php" role="php" />
       </dir>
       <dir name="PHP">
        <file baseinstalldir="PHP/CodeSniffer" name="AjaxNullComparisonSniff.php" role="php" />
        <file baseinstalldir="PHP/CodeSniffer" name="EvalObjectFactorySniff.php" role="php" />
        <file baseinstalldir="PHP/CodeSniffer" name="GetRequestDataSniff.php" role="php" />
        <file baseinstalldir="PHP/CodeSniffer" name="ReturnFunctionValueSniff.php" role="php" />
       </dir>
       <dir name="Strings">
        <file baseinstalldir="PHP/CodeSniffer" name="JoinStringsSniff.php" role="php" />
       </dir>
      </dir>
      <dir name="Tests">
       <dir name="Channels">
        <file baseinstalldir="PHP/CodeSniffer" name="DisallowSelfActionsUnitTest.inc" role="test" />
        <file baseinstalldir="PHP/CodeSniffer" name="DisallowSelfActionsUnitTest.php" role="test" />
        <file baseinstalldir="PHP/CodeSniffer" name="IncludeSystemUnitTest.inc" role="test" />
        <file baseinstalldir="PHP/CodeSniffer" name="IncludeSystemUnitTest.php" role="test" />
        <file baseinstalldir="PHP/CodeSniffer" name="UnusedSystemUnitTest.inc" role="test" />
        <file baseinstalldir="PHP/CodeSniffer" name="UnusedSystemUnitTest.php" role="test" />
       </dir>
       <dir name="Commenting">
        <file baseinstalldir="PHP/CodeSniffer" name="FunctionCommentUnitTest.inc" role="test" />
        <file baseinstalldir="PHP/CodeSniffer" name="FunctionCommentUnitTest.php" role="test" />
       </dir>
       <dir name="CSS">
        <file baseinstalldir="PHP/CodeSniffer" name="BrowserSpecificStylesUnitTest.css" role="test" />
        <file baseinstalldir="PHP/CodeSniffer" name="BrowserSpecificStylesUnitTest.php" role="test" />
       </dir>
       <dir name="Debug">
        <file baseinstalldir="PHP/CodeSniffer" name="DebugCodeUnitTest.inc" role="test" />
        <file baseinstalldir="PHP/CodeSniffer" name="DebugCodeUnitTest.php" role="test" />
        <file baseinstalldir="PHP/CodeSniffer" name="FirebugConsoleUnitTest.js" role="test" />
        <file baseinstalldir="PHP/CodeSniffer" name="FirebugConsoleUnitTest.php" role="test" />
       </dir>
       <dir name="Objects">
        <file baseinstalldir="PHP/CodeSniffer" name="AssignThisUnitTest.js" role="test" />
        <file baseinstalldir="PHP/CodeSniffer" name="AssignThisUnitTest.php" role="test" />
        <file baseinstalldir="PHP/CodeSniffer" name="CreateWidgetTypeCallbackUnitTest.js" role="test" />
        <file baseinstalldir="PHP/CodeSniffer" name="CreateWidgetTypeCallbackUnitTest.php" role="test" />
        <file baseinstalldir="PHP/CodeSniffer" name="DisallowNewWidgetUnitTest.inc" role="test" />
        <file baseinstalldir="PHP/CodeSniffer" name="DisallowNewWidgetUnitTest.php" role="test" />
       </dir>
       <dir name="PHP">
        <file baseinstalldir="PHP/CodeSniffer" name="AjaxNullComparisonUnitTest.inc" role="test" />
        <file baseinstalldir="PHP/CodeSniffer" name="AjaxNullComparisonUnitTest.php" role="test" />
        <file baseinstalldir="PHP/CodeSniffer" name="EvalObjectFactoryUnitTest.inc" role="test" />
        <file baseinstalldir="PHP/CodeSniffer" name="EvalObjectFactoryUnitTest.php" role="test" />
        <file baseinstalldir="PHP/CodeSniffer" name="GetRequestDataUnitTest.inc" role="test" />
        <file baseinstalldir="PHP/CodeSniffer" name="GetRequestDataUnitTest.php" role="test" />
        <file baseinstalldir="PHP/CodeSniffer" name="ReturnFunctionValueUnitTest.inc" role="test" />
        <file baseinstalldir="PHP/CodeSniffer" name="ReturnFunctionValueUnitTest.php" role="test" />
       </dir>
       <dir name="Strings">
        <file baseinstalldir="PHP/CodeSniffer" name="JoinStringsUnitTest.js" role="test" />
        <file baseinstalldir="PHP/CodeSniffer" name="JoinStringsUnitTest.php" role="test" />
       </dir>
      </dir>
      <file baseinstalldir="PHP/CodeSniffer" name="ruleset.xml" role="php" />
     </dir>
     <dir name="PEAR">
      <dir name="Docs">
       <dir name="Classes">
        <file baseinstalldir="PHP/CodeSniffer" name="ClassDeclarationStandard.xml" role="php" />
       </dir>
       <dir name="Commenting">
        <file baseinstalldir="PHP/CodeSniffer" name="ClassCommentStandard.xml" role="php" />
        <file baseinstalldir="PHP/CodeSniffer" name="FileCommentStandard.xml" role="php" />
        <file baseinstalldir="PHP/CodeSniffer" name="FunctionCommentStandard.xml" role="php" />
        <file baseinstalldir="PHP/CodeSniffer" name="InlineCommentStandard.xml" role="php" />
       </dir>
       <dir name="ControlStructures">
        <file baseinstalldir="PHP/CodeSniffer" name="ControlSignatureStandard.xml" role="php" />
        <file baseinstalldir="PHP/CodeSniffer" name="MultiLineConditionStandard.xml" role="php" />
       </dir>
       <dir name="Files">
        <file baseinstalldir="PHP/CodeSniffer" name="IncludingFileStandard.xml" role="php" />
        <file baseinstalldir="PHP/CodeSniffer" name="LineLengthStandard.xml" role="php" />
       </dir>
       <dir name="Formatting">
        <file baseinstalldir="PHP/CodeSniffer" name="MultiLineAssignmentStandard.xml" role="php" />
       </dir>
       <dir name="Functions">
        <file baseinstalldir="PHP/CodeSniffer" name="FunctionCallSignatureStandard.xml" role="php" />
        <file baseinstalldir="PHP/CodeSniffer" name="FunctionDeclarationStandard.xml" role="php" />
        <file baseinstalldir="PHP/CodeSniffer" name="ValidDefaultValueStandard.xml" role="php" />
       </dir>
       <dir name="NamingConventions">
        <file baseinstalldir="PHP/CodeSniffer" name="ValidClassNameStandard.xml" role="php" />
        <file baseinstalldir="PHP/CodeSniffer" name="ValidFunctionNameStandard.xml" role="php" />
        <file baseinstalldir="PHP/CodeSniffer" name="ValidVariableNameStandard.xml" role="php" />
       </dir>
       <dir name="WhiteSpace">
        <file baseinstalldir="PHP/CodeSniffer" name="ScopeClosingBraceStandard.xml" role="php" />
        <file baseinstalldir="PHP/CodeSniffer" name="ScopeIndentStandard.xml" role="php" />
        <file baseinstalldir="PHP/CodeSniffer" name="ObjectOperatorIndentStandard.xml" role="php" />
       </dir>
      </dir>
      <dir name="Sniffs">
       <dir name="Classes">
        <file baseinstalldir="PHP/CodeSniffer" name="ClassDeclarationSniff.php" role="php" />
       </dir>
       <dir name="Commenting">
        <file baseinstalldir="PHP/CodeSniffer" name="ClassCommentSniff.php" role="php" />
        <file baseinstalldir="PHP/CodeSniffer" name="FileCommentSniff.php" role="php" />
        <file baseinstalldir="PHP/CodeSniffer" name="FunctionCommentSniff.php" role="php" />
        <file baseinstalldir="PHP/CodeSniffer" name="InlineCommentSniff.php" role="php" />
       </dir>
       <dir name="ControlStructures">
        <file baseinstalldir="PHP/CodeSniffer" name="ControlSignatureSniff.php" role="php" />
        <file baseinstalldir="PHP/CodeSniffer" name="MultiLineConditionSniff.php" role="php" />
       </dir>
       <dir name="Files">
        <file baseinstalldir="PHP/CodeSniffer" name="IncludingFileSniff.php" role="php" />
       </dir>
       <dir name="Formatting">
        <file baseinstalldir="PHP/CodeSniffer" name="MultiLineAssignmentSniff.php" role="php" />
       </dir>
       <dir name="Functions">
        <file baseinstalldir="PHP/CodeSniffer" name="FunctionCallSignatureSniff.php" role="php" />
        <file baseinstalldir="PHP/CodeSniffer" name="FunctionDeclarationSniff.php" role="php" />
        <file baseinstalldir="PHP/CodeSniffer" name="ValidDefaultValueSniff.php" role="php" />
       </dir>
       <dir name="NamingConventions">
        <file baseinstalldir="PHP/CodeSniffer" name="ValidClassNameSniff.php" role="php" />
        <file baseinstalldir="PHP/CodeSniffer" name="ValidFunctionNameSniff.php" role="php" />
        <file baseinstalldir="PHP/CodeSniffer" name="ValidVariableNameSniff.php" role="php" />
       </dir>
       <dir name="WhiteSpace">
        <file baseinstalldir="PHP/CodeSniffer" name="ObjectOperatorIndentSniff.php" role="php" />
        <file baseinstalldir="PHP/CodeSniffer" name="ScopeClosingBraceSniff.php" role="php" />
        <file baseinstalldir="PHP/CodeSniffer" name="ScopeIndentSniff.php" role="php" />
       </dir>
      </dir>
      <dir name="Tests">
       <dir name="Classes">
        <file baseinstalldir="PHP/CodeSniffer" name="ClassDeclarationUnitTest.inc" role="test" />
        <file baseinstalldir="PHP/CodeSniffer" name="ClassDeclarationUnitTest.php" role="test" />
       </dir>
       <dir name="Commenting">
        <file baseinstalldir="PHP/CodeSniffer" name="ClassCommentUnitTest.inc" role="test" />
        <file baseinstalldir="PHP/CodeSniffer" name="ClassCommentUnitTest.php" role="test" />
        <file baseinstalldir="PHP/CodeSniffer" name="FileCommentUnitTest.inc" role="test" />
        <file baseinstalldir="PHP/CodeSniffer" name="FileCommentUnitTest.php" role="test" />
        <file baseinstalldir="PHP/CodeSniffer" name="FunctionCommentUnitTest.inc" role="test" />
        <file baseinstalldir="PHP/CodeSniffer" name="FunctionCommentUnitTest.inc.fixed" role="test" />
        <file baseinstalldir="PHP/CodeSniffer" name="FunctionCommentUnitTest.php" role="test" />
        <file baseinstalldir="PHP/CodeSniffer" name="InlineCommentUnitTest.inc" role="test" />
        <file baseinstalldir="PHP/CodeSniffer" name="InlineCommentUnitTest.inc.fixed" role="test" />
        <file baseinstalldir="PHP/CodeSniffer" name="InlineCommentUnitTest.php" role="test" />
       </dir>
       <dir name="ControlStructures">
        <file baseinstalldir="PHP/CodeSniffer" name="ControlSignatureUnitTest.inc" role="test" />
        <file baseinstalldir="PHP/CodeSniffer" name="ControlSignatureUnitTest.php" role="test" />
        <file baseinstalldir="PHP/CodeSniffer" name="MultiLineConditionUnitTest.inc" role="test" />
        <file baseinstalldir="PHP/CodeSniffer" name="MultiLineConditionUnitTest.inc.fixed" role="test" />
        <file baseinstalldir="PHP/CodeSniffer" name="MultiLineConditionUnitTest.js" role="test" />
        <file baseinstalldir="PHP/CodeSniffer" name="MultiLineConditionUnitTest.js.fixed" role="test" />
        <file baseinstalldir="PHP/CodeSniffer" name="MultiLineConditionUnitTest.php" role="test" />
       </dir>
       <dir name="Files">
        <file baseinstalldir="PHP/CodeSniffer" name="IncludingFileUnitTest.inc" role="test" />
        <file baseinstalldir="PHP/CodeSniffer" name="IncludingFileUnitTest.inc.fixed" role="test" />
        <file baseinstalldir="PHP/CodeSniffer" name="IncludingFileUnitTest.php" role="test" />
       </dir>
       <dir name="Formatting">
        <file baseinstalldir="PHP/CodeSniffer" name="MultiLineAssignmentUnitTest.inc" role="test" />
        <file baseinstalldir="PHP/CodeSniffer" name="MultiLineAssignmentUnitTest.php" role="test" />
       </dir>
       <dir name="Functions">
        <file baseinstalldir="PHP/CodeSniffer" name="FunctionCallSignatureUnitTest.inc" role="test" />
        <file baseinstalldir="PHP/CodeSniffer" name="FunctionCallSignatureUnitTest.inc.fixed" role="test" />
        <file baseinstalldir="PHP/CodeSniffer" name="FunctionCallSignatureUnitTest.js" role="test" />
        <file baseinstalldir="PHP/CodeSniffer" name="FunctionCallSignatureUnitTest.js.fixed" role="test" />
        <file baseinstalldir="PHP/CodeSniffer" name="FunctionCallSignatureUnitTest.php" role="test" />
        <file baseinstalldir="PHP/CodeSniffer" name="FunctionDeclarationUnitTest.inc" role="test" />
        <file baseinstalldir="PHP/CodeSniffer" name="FunctionDeclarationUnitTest.inc.fixed" role="test" />
        <file baseinstalldir="PHP/CodeSniffer" name="FunctionDeclarationUnitTest.js" role="test" />
        <file baseinstalldir="PHP/CodeSniffer" name="FunctionDeclarationUnitTest.js.fixed" role="test" />
        <file baseinstalldir="PHP/CodeSniffer" name="FunctionDeclarationUnitTest.php" role="test" />
        <file baseinstalldir="PHP/CodeSniffer" name="ValidDefaultValueUnitTest.inc" role="test" />
        <file baseinstalldir="PHP/CodeSniffer" name="ValidDefaultValueUnitTest.php" role="test" />
       </dir>
       <dir name="NamingConventions">
        <file baseinstalldir="PHP/CodeSniffer" name="ValidClassNameUnitTest.inc" role="test" />
        <file baseinstalldir="PHP/CodeSniffer" name="ValidClassNameUnitTest.php" role="test" />
        <file baseinstalldir="PHP/CodeSniffer" name="ValidFunctionNameUnitTest.inc" role="test" />
        <file baseinstalldir="PHP/CodeSniffer" name="ValidFunctionNameUnitTest.php" role="test" />
        <file baseinstalldir="PHP/CodeSniffer" name="ValidVariableNameUnitTest.inc" role="test" />
        <file baseinstalldir="PHP/CodeSniffer" name="ValidVariableNameUnitTest.php" role="test" />
       </dir>
       <dir name="WhiteSpace">
        <file baseinstalldir="PHP/CodeSniffer" name="ObjectOperatorIndentUnitTest.inc" role="test" />
        <file baseinstalldir="PHP/CodeSniffer" name="ObjectOperatorIndentUnitTest.php" role="test" />
        <file baseinstalldir="PHP/CodeSniffer" name="ScopeClosingBraceUnitTest.inc" role="test" />
        <file baseinstalldir="PHP/CodeSniffer" name="ScopeClosingBraceUnitTest.inc.fixed" role="test" />
        <file baseinstalldir="PHP/CodeSniffer" name="ScopeClosingBraceUnitTest.php" role="test" />
        <file baseinstalldir="PHP/CodeSniffer" name="ScopeIndentUnitTest.inc" role="test" />
        <file baseinstalldir="PHP/CodeSniffer" name="ScopeIndentUnitTest.php" role="test" />
       </dir>
      </dir>
      <file baseinstalldir="PHP/CodeSniffer" name="ruleset.xml" role="php" />
     </dir>
     <dir name="PSR1">
      <dir name="Docs">
       <dir name="Classes">
        <file baseinstalldir="PHP/CodeSniffer" name="ClassDeclarationStandard.xml" role="php" />
       </dir>
       <dir name="Files">
        <file baseinstalldir="PHP/CodeSniffer" name="SideEffectsStandard.xml" role="php" />
       </dir>
      </dir>
      <dir name="Sniffs">
       <dir name="Classes">
        <file baseinstalldir="PHP/CodeSniffer" name="ClassDeclarationSniff.php" role="php" />
       </dir>
       <dir name="Files">
        <file baseinstalldir="PHP/CodeSniffer" name="SideEffectsSniff.php" role="php" />
       </dir>
       <dir name="Methods">
        <file baseinstalldir="PHP/CodeSniffer" name="CamelCapsMethodNameSniff.php" role="php" />
       </dir>
      </dir>
      <dir name="Tests">
       <dir name="Classes">
        <file baseinstalldir="PHP/CodeSniffer" name="ClassDeclarationUnitTest.1.inc" role="test" />
        <file baseinstalldir="PHP/CodeSniffer" name="ClassDeclarationUnitTest.2.inc" role="test" />
        <file baseinstalldir="PHP/CodeSniffer" name="ClassDeclarationUnitTest.php" role="test" />
       </dir>
       <dir name="Files">
        <file baseinstalldir="PHP/CodeSniffer" name="SideEffectsUnitTest.1.inc" role="test" />
        <file baseinstalldir="PHP/CodeSniffer" name="SideEffectsUnitTest.2.inc" role="test" />
        <file baseinstalldir="PHP/CodeSniffer" name="SideEffectsUnitTest.3.inc" role="test" />
        <file baseinstalldir="PHP/CodeSniffer" name="SideEffectsUnitTest.4.inc" role="test" />
        <file baseinstalldir="PHP/CodeSniffer" name="SideEffectsUnitTest.5.inc" role="test" />
        <file baseinstalldir="PHP/CodeSniffer" name="SideEffectsUnitTest.6.inc" role="test" />
        <file baseinstalldir="PHP/CodeSniffer" name="SideEffectsUnitTest.7.inc" role="test" />
        <file baseinstalldir="PHP/CodeSniffer" name="SideEffectsUnitTest.php" role="test" />
       </dir>
       <dir name="Methods">
        <file baseinstalldir="PHP/CodeSniffer" name="CamelCapsMethodNameUnitTest.inc" role="test" />
        <file baseinstalldir="PHP/CodeSniffer" name="CamelCapsMethodNameUnitTest.php" role="test" />
       </dir>
      </dir>
      <file baseinstalldir="PHP/CodeSniffer" name="ruleset.xml" role="php" />
     </dir>
     <dir name="PSR2">
      <dir name="Docs">
       <dir name="Classes">
        <file baseinstalldir="PHP/CodeSniffer" name="ClassDeclarationStandard.xml" role="php" />
        <file baseinstalldir="PHP/CodeSniffer" name="PropertyDeclarationStandard.xml" role="php" />
       </dir>
       <dir name="ControlStructures">
        <file baseinstalldir="PHP/CodeSniffer" name="ControlStructureSpacingStandard.xml" role="php" />
        <file baseinstalldir="PHP/CodeSniffer" name="ElseIfDeclarationStandard.xml" role="php" />
        <file baseinstalldir="PHP/CodeSniffer" name="SwitchDeclarationStandard.xml" role="php" />
       </dir>
       <dir name="Files">
        <file baseinstalldir="PHP/CodeSniffer" name="EndFileNewlineStandard.xml" role="php" />
       </dir>
       <dir name="Methods">
        <file baseinstalldir="PHP/CodeSniffer" name="MethodDeclarationStandard.xml" role="php" />
       </dir>
       <dir name="Namespaces">
        <file baseinstalldir="PHP/CodeSniffer" name="NamespaceDeclarationStandard.xml" role="php" />
        <file baseinstalldir="PHP/CodeSniffer" name="UseDeclarationStandard.xml" role="php" />
       </dir>
      </dir>
      <dir name="Sniffs">
       <dir name="Classes">
        <file baseinstalldir="PHP/CodeSniffer" name="ClassDeclarationSniff.php" role="php" />
        <file baseinstalldir="PHP/CodeSniffer" name="PropertyDeclarationSniff.php" role="php" />
       </dir>
       <dir name="ControlStructures">
        <file baseinstalldir="PHP/CodeSniffer" name="ControlStructureSpacingSniff.php" role="php" />
        <file baseinstalldir="PHP/CodeSniffer" name="ElseIfDeclarationSniff.php" role="php" />
        <file baseinstalldir="PHP/CodeSniffer" name="SwitchDeclarationSniff.php" role="php" />
       </dir>
       <dir name="Files">
        <file baseinstalldir="PHP/CodeSniffer" name="ClosingTagSniff.php" role="php" />
        <file baseinstalldir="PHP/CodeSniffer" name="EndFileNewlineSniff.php" role="php" />
       </dir>
       <dir name="Methods">
        <file baseinstalldir="PHP/CodeSniffer" name="FunctionCallSignatureSniff.php" role="php" />
        <file baseinstalldir="PHP/CodeSniffer" name="FunctionClosingBraceSniff.php" role="php" />
        <file baseinstalldir="PHP/CodeSniffer" name="MethodDeclarationSniff.php" role="php" />
       </dir>
       <dir name="Namespaces">
        <file baseinstalldir="PHP/CodeSniffer" name="NamespaceDeclarationSniff.php" role="php" />
        <file baseinstalldir="PHP/CodeSniffer" name="UseDeclarationSniff.php" role="php" />
       </dir>
      </dir>
      <dir name="Tests">
       <dir name="Classes">
        <file baseinstalldir="PHP/CodeSniffer" name="ClassDeclarationUnitTest.inc" role="test" />
        <file baseinstalldir="PHP/CodeSniffer" name="ClassDeclarationUnitTest.inc.fixed" role="test" />
        <file baseinstalldir="PHP/CodeSniffer" name="ClassDeclarationUnitTest.php" role="test" />
        <file baseinstalldir="PHP/CodeSniffer" name="PropertyDeclarationUnitTest.inc" role="test" />
        <file baseinstalldir="PHP/CodeSniffer" name="PropertyDeclarationUnitTest.php" role="test" />
       </dir>
       <dir name="ControlStructures">
        <file baseinstalldir="PHP/CodeSniffer" name="ControlStructureSpacingUnitTest.inc" role="test" />
        <file baseinstalldir="PHP/CodeSniffer" name="ControlStructureSpacingUnitTest.inc.fixed" role="test" />
        <file baseinstalldir="PHP/CodeSniffer" name="ControlStructureSpacingUnitTest.php" role="test" />
        <file baseinstalldir="PHP/CodeSniffer" name="ElseIfDeclarationUnitTest.inc" role="test" />
        <file baseinstalldir="PHP/CodeSniffer" name="ElseIfDeclarationUnitTest.inc.fixed" role="test" />
        <file baseinstalldir="PHP/CodeSniffer" name="ElseIfDeclarationUnitTest.php" role="test" />
        <file baseinstalldir="PHP/CodeSniffer" name="SwitchDeclarationUnitTest.inc" role="test" />
        <file baseinstalldir="PHP/CodeSniffer" name="SwitchDeclarationUnitTest.inc.fixed" role="test" />
        <file baseinstalldir="PHP/CodeSniffer" name="SwitchDeclarationUnitTest.php" role="test" />
       </dir>
       <dir name="Files">
        <file baseinstalldir="PHP/CodeSniffer" name="ClosingTagUnitTest.1.inc" role="test" />
        <file baseinstalldir="PHP/CodeSniffer" name="ClosingTagUnitTest.1.inc.fixed" role="test" />
        <file baseinstalldir="PHP/CodeSniffer" name="ClosingTagUnitTest.2.inc" role="test" />
        <file baseinstalldir="PHP/CodeSniffer" name="ClosingTagUnitTest.3.inc" role="test" />
        <file baseinstalldir="PHP/CodeSniffer" name="ClosingTagUnitTest.4.inc" role="test" />
        <file baseinstalldir="PHP/CodeSniffer" name="ClosingTagUnitTest.4.inc.fixed" role="test" />
        <file baseinstalldir="PHP/CodeSniffer" name="ClosingTagUnitTest.5.inc" role="test" />
        <file baseinstalldir="PHP/CodeSniffer" name="ClosingTagUnitTest.php" role="test" />
        <file baseinstalldir="PHP/CodeSniffer" name="EndFileNewlineUnitTest.1.inc" role="test" />
        <file baseinstalldir="PHP/CodeSniffer" name="EndFileNewlineUnitTest.2.inc" role="test" />
        <file baseinstalldir="PHP/CodeSniffer" name="EndFileNewlineUnitTest.3.inc" role="test" />
        <file baseinstalldir="PHP/CodeSniffer" name="EndFileNewlineUnitTest.4.inc" role="test" />
        <file baseinstalldir="PHP/CodeSniffer" name="EndFileNewlineUnitTest.5.inc" role="test" />
        <file baseinstalldir="PHP/CodeSniffer" name="EndFileNewlineUnitTest.6.inc" role="test" />
        <file baseinstalldir="PHP/CodeSniffer" name="EndFileNewlineUnitTest.7.inc" role="test" />
        <file baseinstalldir="PHP/CodeSniffer" name="EndFileNewlineUnitTest.8.inc" role="test" />
        <file baseinstalldir="PHP/CodeSniffer" name="EndFileNewlineUnitTest.9.inc" role="test" />
        <file baseinstalldir="PHP/CodeSniffer" name="EndFileNewlineUnitTest.10.inc" role="test" />
        <file baseinstalldir="PHP/CodeSniffer" name="EndFileNewlineUnitTest.php" role="test" />
       </dir>
       <dir name="Methods">
        <file baseinstalldir="PHP/CodeSniffer" name="FunctionCallSignatureUnitTest.inc" role="test" />
        <file baseinstalldir="PHP/CodeSniffer" name="FunctionCallSignatureUnitTest.inc.fixed" role="test" />
        <file baseinstalldir="PHP/CodeSniffer" name="FunctionCallSignatureUnitTest.php" role="test" />
        <file baseinstalldir="PHP/CodeSniffer" name="FunctionClosingBraceUnitTest.inc" role="test" />
        <file baseinstalldir="PHP/CodeSniffer" name="FunctionClosingBraceUnitTest.inc.fixed" role="test" />
        <file baseinstalldir="PHP/CodeSniffer" name="FunctionClosingBraceUnitTest.php" role="test" />
        <file baseinstalldir="PHP/CodeSniffer" name="MethodDeclarationUnitTest.inc" role="test" />
        <file baseinstalldir="PHP/CodeSniffer" name="MethodDeclarationUnitTest.inc.fixed" role="test" />
        <file baseinstalldir="PHP/CodeSniffer" name="MethodDeclarationUnitTest.php" role="test" />
       </dir>
       <dir name="Namespaces">
        <file baseinstalldir="PHP/CodeSniffer" name="NamespaceDeclarationUnitTest.inc" role="test" />
        <file baseinstalldir="PHP/CodeSniffer" name="NamespaceDeclarationUnitTest.inc.fixed" role="test" />
        <file baseinstalldir="PHP/CodeSniffer" name="NamespaceDeclarationUnitTest.php" role="test" />
        <file baseinstalldir="PHP/CodeSniffer" name="UseDeclarationUnitTest.1.inc" role="test" />
        <file baseinstalldir="PHP/CodeSniffer" name="UseDeclarationUnitTest.2.inc" role="test" />
        <file baseinstalldir="PHP/CodeSniffer" name="UseDeclarationUnitTest.2.inc.fixed" role="test" />
        <file baseinstalldir="PHP/CodeSniffer" name="UseDeclarationUnitTest.3.inc" role="test" />
        <file baseinstalldir="PHP/CodeSniffer" name="UseDeclarationUnitTest.3.inc.fixed" role="test" />
        <file baseinstalldir="PHP/CodeSniffer" name="UseDeclarationUnitTest.4.inc" role="test" />
        <file baseinstalldir="PHP/CodeSniffer" name="UseDeclarationUnitTest.5.inc" role="test" />
        <file baseinstalldir="PHP/CodeSniffer" name="UseDeclarationUnitTest.5.inc.fixed" role="test" />
        <file baseinstalldir="PHP/CodeSniffer" name="UseDeclarationUnitTest.php" role="test" />
       </dir>
      </dir>
      <file baseinstalldir="PHP/CodeSniffer" name="ruleset.xml" role="php" />
     </dir>
     <dir name="Squiz">
      <dir name="Docs">
       <dir name="Arrays">
        <file baseinstalldir="PHP/CodeSniffer" name="ArrayBracketSpacingStandard.xml" role="php" />
        <file baseinstalldir="PHP/CodeSniffer" name="ArrayDeclarationStandard.xml" role="php" />
       </dir>
       <dir name="Classes">
        <file baseinstalldir="PHP/CodeSniffer" name="LowercaseClassKeywordsStandard.xml" role="php" />
        <file baseinstalldir="PHP/CodeSniffer" name="SelfMemberReferenceStandard.xml" role="php" />
       </dir>
       <dir name="Commenting">
        <file baseinstalldir="PHP/CodeSniffer" name="DocCommentAlignmentStandard.xml" role="php" />
        <file baseinstalldir="PHP/CodeSniffer" name="FunctionCommentThrowTagStandard.xml" role="php" />
       </dir>
       <dir name="ControlStructures">
        <file baseinstalldir="PHP/CodeSniffer" name="ForEachLoopDeclarationStandard.xml" role="php" />
        <file baseinstalldir="PHP/CodeSniffer" name="ForLoopDeclarationStandard.xml" role="php" />
        <file baseinstalldir="PHP/CodeSniffer" name="LowercaseDeclarationStandard.xml" role="php" />
       </dir>
       <dir name="Functions">
        <file baseinstalldir="PHP/CodeSniffer" name="FunctionDuplicateArgumentStandard.xml" role="php" />
        <file baseinstalldir="PHP/CodeSniffer" name="LowercaseFunctionKeywordsStandard.xml" role="php" />
       </dir>
       <dir name="Scope">
        <file baseinstalldir="PHP/CodeSniffer" name="StaticThisUsageStandard.xml" role="php" />
       </dir>
       <dir name="Strings">
        <file baseinstalldir="PHP/CodeSniffer" name="EchoedStringsStandard.xml" role="php" />
       </dir>
       <dir name="WhiteSpace">
        <file baseinstalldir="PHP/CodeSniffer" name="CastSpacingStandard.xml" role="php" />
        <file baseinstalldir="PHP/CodeSniffer" name="FunctionOpeningBraceStandard.xml" role="php" />
        <file baseinstalldir="PHP/CodeSniffer" name="LanguageConstructSpacingStandard.xml" role="php" />
        <file baseinstalldir="PHP/CodeSniffer" name="ObjectOperatorSpacingStandard.xml" role="php" />
        <file baseinstalldir="PHP/CodeSniffer" name="ScopeKeywordSpacingStandard.xml" role="php" />
        <file baseinstalldir="PHP/CodeSniffer" name="SemicolonSpacingStandard.xml" role="php" />
       </dir>
      </dir>
      <dir name="Sniffs">
       <dir name="Arrays">
        <file baseinstalldir="PHP/CodeSniffer" name="ArrayBracketSpacingSniff.php" role="php" />
        <file baseinstalldir="PHP/CodeSniffer" name="ArrayDeclarationSniff.php" role="php" />
       </dir>
       <dir name="Classes">
        <file baseinstalldir="PHP/CodeSniffer" name="ClassDeclarationSniff.php" role="php" />
        <file baseinstalldir="PHP/CodeSniffer" name="ClassFileNameSniff.php" role="php" />
        <file baseinstalldir="PHP/CodeSniffer" name="DuplicatePropertySniff.php" role="php" />
        <file baseinstalldir="PHP/CodeSniffer" name="LowercaseClassKeywordsSniff.php" role="php" />
        <file baseinstalldir="PHP/CodeSniffer" name="SelfMemberReferenceSniff.php" role="php" />
        <file baseinstalldir="PHP/CodeSniffer" name="ValidClassNameSniff.php" role="php" />
       </dir>
       <dir name="Commenting">
        <file baseinstalldir="PHP/CodeSniffer" name="BlockCommentSniff.php" role="php" />
        <file baseinstalldir="PHP/CodeSniffer" name="ClassCommentSniff.php" role="php" />
        <file baseinstalldir="PHP/CodeSniffer" name="ClosingDeclarationCommentSniff.php" role="php" />
        <file baseinstalldir="PHP/CodeSniffer" name="DocCommentAlignmentSniff.php" role="php" />
        <file baseinstalldir="PHP/CodeSniffer" name="EmptyCatchCommentSniff.php" role="php" />
        <file baseinstalldir="PHP/CodeSniffer" name="FileCommentSniff.php" role="php" />
        <file baseinstalldir="PHP/CodeSniffer" name="FunctionCommentThrowTagSniff.php" role="php" />
        <file baseinstalldir="PHP/CodeSniffer" name="FunctionCommentSniff.php" role="php" />
        <file baseinstalldir="PHP/CodeSniffer" name="InlineCommentSniff.php" role="php" />
        <file baseinstalldir="PHP/CodeSniffer" name="LongConditionClosingCommentSniff.php" role="php" />
        <file baseinstalldir="PHP/CodeSniffer" name="PostStatementCommentSniff.php" role="php" />
        <file baseinstalldir="PHP/CodeSniffer" name="VariableCommentSniff.php" role="php" />
       </dir>
       <dir name="ControlStructures">
        <file baseinstalldir="PHP/CodeSniffer" name="ControlSignatureSniff.php" role="php" />
        <file baseinstalldir="PHP/CodeSniffer" name="ElseIfDeclarationSniff.php" role="php" />
        <file baseinstalldir="PHP/CodeSniffer" name="ForEachLoopDeclarationSniff.php" role="php" />
        <file baseinstalldir="PHP/CodeSniffer" name="ForLoopDeclarationSniff.php" role="php" />
        <file baseinstalldir="PHP/CodeSniffer" name="InlineIfDeclarationSniff.php" role="php" />
        <file baseinstalldir="PHP/CodeSniffer" name="LowercaseDeclarationSniff.php" role="php" />
        <file baseinstalldir="PHP/CodeSniffer" name="SwitchDeclarationSniff.php" role="php" />
       </dir>
       <dir name="CSS">
        <file baseinstalldir="PHP/CodeSniffer" name="ClassDefinitionClosingBraceSpaceSniff.php" role="php" />
        <file baseinstalldir="PHP/CodeSniffer" name="ClassDefinitionNameSpacingSniff.php" role="php" />
        <file baseinstalldir="PHP/CodeSniffer" name="ClassDefinitionOpeningBraceSpaceSniff.php" role="php" />
        <file baseinstalldir="PHP/CodeSniffer" name="ColonSpacingSniff.php" role="php" />
        <file baseinstalldir="PHP/CodeSniffer" name="ColourDefinitionSniff.php" role="php" />
        <file baseinstalldir="PHP/CodeSniffer" name="DisallowMultipleStyleDefinitionsSniff.php" role="php" />
        <file baseinstalldir="PHP/CodeSniffer" name="DuplicateClassDefinitionSniff.php" role="php" />
        <file baseinstalldir="PHP/CodeSniffer" name="DuplicateStyleDefinitionSniff.php" role="php" />
        <file baseinstalldir="PHP/CodeSniffer" name="EmptyClassDefinitionSniff.php" role="php" />
        <file baseinstalldir="PHP/CodeSniffer" name="EmptyStyleDefinitionSniff.php" role="php" />
        <file baseinstalldir="PHP/CodeSniffer" name="ForbiddenStylesSniff.php" role="php" />
        <file baseinstalldir="PHP/CodeSniffer" name="IndentationSniff.php" role="php" />
        <file baseinstalldir="PHP/CodeSniffer" name="LowercaseStyleDefinitionSniff.php" role="php" />
        <file baseinstalldir="PHP/CodeSniffer" name="MissingColonSniff.php" role="php" />
        <file baseinstalldir="PHP/CodeSniffer" name="NamedColoursSniff.php" role="php" />
        <file baseinstalldir="PHP/CodeSniffer" name="OpacitySniff.php" role="php" />
        <file baseinstalldir="PHP/CodeSniffer" name="SemicolonSpacingSniff.php" role="php" />
        <file baseinstalldir="PHP/CodeSniffer" name="ShorthandSizeSniff.php" role="php" />
       </dir>
       <dir name="Debug">
        <file baseinstalldir="PHP/CodeSniffer" name="JavaScriptLintSniff.php" role="php" />
        <file baseinstalldir="PHP/CodeSniffer" name="JSLintSniff.php" role="php" />
       </dir>
       <dir name="Files">
        <file baseinstalldir="PHP/CodeSniffer" name="FileExtensionSniff.php" role="php" />
       </dir>
       <dir name="Formatting">
        <file baseinstalldir="PHP/CodeSniffer" name="OperatorBracketSniff.php" role="php" />
       </dir>
       <dir name="Functions">
        <file baseinstalldir="PHP/CodeSniffer" name="FunctionDeclarationArgumentSpacingSniff.php" role="php" />
        <file baseinstalldir="PHP/CodeSniffer" name="FunctionDeclarationSniff.php" role="php" />
        <file baseinstalldir="PHP/CodeSniffer" name="FunctionDuplicateArgumentSniff.php" role="php" />
        <file baseinstalldir="PHP/CodeSniffer" name="GlobalFunctionSniff.php" role="php" />
        <file baseinstalldir="PHP/CodeSniffer" name="LowercaseFunctionKeywordsSniff.php" role="php" />
        <file baseinstalldir="PHP/CodeSniffer" name="MultiLineFunctionDeclarationSniff.php" role="php" />
       </dir>
       <dir name="NamingConventions">
        <file baseinstalldir="PHP/CodeSniffer" name="ValidFunctionNameSniff.php" role="php" />
        <file baseinstalldir="PHP/CodeSniffer" name="ValidVariableNameSniff.php" role="php" />
       </dir>
       <dir name="Objects">
        <file baseinstalldir="PHP/CodeSniffer" name="DisallowObjectStringIndexSniff.php" role="php" />
        <file baseinstalldir="PHP/CodeSniffer" name="ObjectInstantiationSniff.php" role="php" />
        <file baseinstalldir="PHP/CodeSniffer" name="ObjectMemberCommaSniff.php" role="php" />
       </dir>
       <dir name="Operators">
        <file baseinstalldir="PHP/CodeSniffer" name="ComparisonOperatorUsageSniff.php" role="php" />
        <file baseinstalldir="PHP/CodeSniffer" name="IncrementDecrementUsageSniff.php" role="php" />
        <file baseinstalldir="PHP/CodeSniffer" name="ValidLogicalOperatorsSniff.php" role="php" />
       </dir>
       <dir name="PHP">
        <file baseinstalldir="PHP/CodeSniffer" name="CommentedOutCodeSniff.php" role="php" />
        <file baseinstalldir="PHP/CodeSniffer" name="DisallowBooleanStatementSniff.php" role="php" />
        <file baseinstalldir="PHP/CodeSniffer" name="DisallowComparisonAssignmentSniff.php" role="php" />
        <file baseinstalldir="PHP/CodeSniffer" name="DisallowInlineIfSniff.php" role="php" />
        <file baseinstalldir="PHP/CodeSniffer" name="DisallowMultipleAssignmentsSniff.php" role="php" />
        <file baseinstalldir="PHP/CodeSniffer" name="DisallowObEndFlushSniff.php" role="php" />
        <file baseinstalldir="PHP/CodeSniffer" name="DisallowSizeFunctionsInLoopsSniff.php" role="php" />
        <file baseinstalldir="PHP/CodeSniffer" name="DiscouragedFunctionsSniff.php" role="php" />
        <file baseinstalldir="PHP/CodeSniffer" name="EmbeddedPhpSniff.php" role="php" />
        <file baseinstalldir="PHP/CodeSniffer" name="EvalSniff.php" role="php" />
        <file baseinstalldir="PHP/CodeSniffer" name="ForbiddenFunctionsSniff.php" role="php" />
        <file baseinstalldir="PHP/CodeSniffer" name="GlobalKeywordSniff.php" role="php" />
        <file baseinstalldir="PHP/CodeSniffer" name="HeredocSniff.php" role="php" />
        <file baseinstalldir="PHP/CodeSniffer" name="InnerFunctionsSniff.php" role="php" />
        <file baseinstalldir="PHP/CodeSniffer" name="LowercasePHPFunctionsSniff.php" role="php" />
        <file baseinstalldir="PHP/CodeSniffer" name="NonExecutableCodeSniff.php" role="php" />
       </dir>
       <dir name="Scope">
        <file baseinstalldir="PHP/CodeSniffer" name="MemberVarScopeSniff.php" role="php" />
        <file baseinstalldir="PHP/CodeSniffer" name="MethodScopeSniff.php" role="php" />
        <file baseinstalldir="PHP/CodeSniffer" name="StaticThisUsageSniff.php" role="php" />
       </dir>
       <dir name="Strings">
        <file baseinstalldir="PHP/CodeSniffer" name="ConcatenationSpacingSniff.php" role="php" />
        <file baseinstalldir="PHP/CodeSniffer" name="DoubleQuoteUsageSniff.php" role="php" />
        <file baseinstalldir="PHP/CodeSniffer" name="EchoedStringsSniff.php" role="php" />
       </dir>
       <dir name="WhiteSpace">
        <file baseinstalldir="PHP/CodeSniffer" name="CastSpacingSniff.php" role="php" />
        <file baseinstalldir="PHP/CodeSniffer" name="ControlStructureSpacingSniff.php" role="php" />
        <file baseinstalldir="PHP/CodeSniffer" name="FunctionClosingBraceSpaceSniff.php" role="php" />
        <file baseinstalldir="PHP/CodeSniffer" name="FunctionOpeningBraceSpaceSniff.php" role="php" />
        <file baseinstalldir="PHP/CodeSniffer" name="FunctionSpacingSniff.php" role="php" />
        <file baseinstalldir="PHP/CodeSniffer" name="LanguageConstructSpacingSniff.php" role="php" />
        <file baseinstalldir="PHP/CodeSniffer" name="LogicalOperatorSpacingSniff.php" role="php" />
        <file baseinstalldir="PHP/CodeSniffer" name="MemberVarSpacingSniff.php" role="php" />
        <file baseinstalldir="PHP/CodeSniffer" name="ObjectOperatorSpacingSniff.php" role="php" />
        <file baseinstalldir="PHP/CodeSniffer" name="OperatorSpacingSniff.php" role="php" />
        <file baseinstalldir="PHP/CodeSniffer" name="PropertyLabelSpacingSniff.php" role="php" />
        <file baseinstalldir="PHP/CodeSniffer" name="ScopeClosingBraceSniff.php" role="php" />
        <file baseinstalldir="PHP/CodeSniffer" name="ScopeKeywordSpacingSniff.php" role="php" />
        <file baseinstalldir="PHP/CodeSniffer" name="SemicolonSpacingSniff.php" role="php" />
        <file baseinstalldir="PHP/CodeSniffer" name="SuperfluousWhitespaceSniff.php" role="php" />
       </dir>
      </dir>
      <dir name="Tests">
       <dir name="Arrays">
        <file baseinstalldir="PHP/CodeSniffer" name="ArrayBracketSpacingUnitTest.inc" role="test" />
        <file baseinstalldir="PHP/CodeSniffer" name="ArrayBracketSpacingUnitTest.php" role="test" />
        <file baseinstalldir="PHP/CodeSniffer" name="ArrayDeclarationUnitTest.1.inc" role="test" />
        <file baseinstalldir="PHP/CodeSniffer" name="ArrayDeclarationUnitTest.1.inc.fixed" role="test" />
        <file baseinstalldir="PHP/CodeSniffer" name="ArrayDeclarationUnitTest.2.inc" role="test" />
        <file baseinstalldir="PHP/CodeSniffer" name="ArrayDeclarationUnitTest.2.inc.fixed" role="test" />
        <file baseinstalldir="PHP/CodeSniffer" name="ArrayDeclarationUnitTest.php" role="test" />
       </dir>
       <dir name="Classes">
        <file baseinstalldir="PHP/CodeSniffer" name="ClassDeclarationUnitTest.inc" role="test" />
        <file baseinstalldir="PHP/CodeSniffer" name="ClassDeclarationUnitTest.inc.fixed" role="test" />
        <file baseinstalldir="PHP/CodeSniffer" name="ClassDeclarationUnitTest.php" role="test" />
        <file baseinstalldir="PHP/CodeSniffer" name="ClassFileNameUnitTest.inc" role="test" />
        <file baseinstalldir="PHP/CodeSniffer" name="ClassFileNameUnitTest.php" role="test" />
        <file baseinstalldir="PHP/CodeSniffer" name="DuplicatePropertyUnitTest.js" role="test" />
        <file baseinstalldir="PHP/CodeSniffer" name="DuplicatePropertyUnitTest.php" role="test" />
        <file baseinstalldir="PHP/CodeSniffer" name="LowercaseClassKeywordsUnitTest.inc" role="test" />
        <file baseinstalldir="PHP/CodeSniffer" name="LowercaseClassKeywordsUnitTest.php" role="test" />
        <file baseinstalldir="PHP/CodeSniffer" name="SelfMemberReferenceUnitTest.inc" role="test" />
        <file baseinstalldir="PHP/CodeSniffer" name="SelfMemberReferenceUnitTest.inc.fixed" role="test" />
        <file baseinstalldir="PHP/CodeSniffer" name="SelfMemberReferenceUnitTest.php" role="test" />
        <file baseinstalldir="PHP/CodeSniffer" name="ValidClassNameUnitTest.inc" role="test" />
        <file baseinstalldir="PHP/CodeSniffer" name="ValidClassNameUnitTest.php" role="test" />
       </dir>
       <dir name="Commenting">
        <file baseinstalldir="PHP/CodeSniffer" name="BlockCommentUnitTest.inc" role="test" />
        <file baseinstalldir="PHP/CodeSniffer" name="BlockCommentUnitTest.inc.fixed" role="test" />
        <file baseinstalldir="PHP/CodeSniffer" name="BlockCommentUnitTest.php" role="test" />
        <file baseinstalldir="PHP/CodeSniffer" name="ClassCommentUnitTest.inc" role="test" />
        <file baseinstalldir="PHP/CodeSniffer" name="ClassCommentUnitTest.php" role="test" />
        <file baseinstalldir="PHP/CodeSniffer" name="ClosingDeclarationCommentUnitTest.inc" role="test" />
        <file baseinstalldir="PHP/CodeSniffer" name="ClosingDeclarationCommentUnitTest.php" role="test" />
        <file baseinstalldir="PHP/CodeSniffer" name="DocCommentAlignmentUnitTest.inc" role="test" />
        <file baseinstalldir="PHP/CodeSniffer" name="DocCommentAlignmentUnitTest.inc.fixed" role="test" />
        <file baseinstalldir="PHP/CodeSniffer" name="DocCommentAlignmentUnitTest.js" role="test" />
        <file baseinstalldir="PHP/CodeSniffer" name="DocCommentAlignmentUnitTest.js.fixed" role="test" />
        <file baseinstalldir="PHP/CodeSniffer" name="DocCommentAlignmentUnitTest.php" role="test" />
        <file baseinstalldir="PHP/CodeSniffer" name="EmptyCatchCommentUnitTest.inc" role="test" />
        <file baseinstalldir="PHP/CodeSniffer" name="EmptyCatchCommentUnitTest.php" role="test" />
        <file baseinstalldir="PHP/CodeSniffer" name="FileCommentUnitTest.inc" role="test" />
        <file baseinstalldir="PHP/CodeSniffer" name="FileCommentUnitTest.1.inc" role="test" />
        <file baseinstalldir="PHP/CodeSniffer" name="FileCommentUnitTest.js" role="test" />
        <file baseinstalldir="PHP/CodeSniffer" name="FileCommentUnitTest.1.js" role="test" />
        <file baseinstalldir="PHP/CodeSniffer" name="FileCommentUnitTest.php" role="test" />
        <file baseinstalldir="PHP/CodeSniffer" name="FunctionCommentThrowTagUnitTest.inc" role="test" />
        <file baseinstalldir="PHP/CodeSniffer" name="FunctionCommentThrowTagUnitTest.php" role="test" />
        <file baseinstalldir="PHP/CodeSniffer" name="FunctionCommentUnitTest.inc" role="test" />
        <file baseinstalldir="PHP/CodeSniffer" name="FunctionCommentUnitTest.inc.fixed" role="test" />
        <file baseinstalldir="PHP/CodeSniffer" name="FunctionCommentUnitTest.php" role="test" />
        <file baseinstalldir="PHP/CodeSniffer" name="InlineCommentUnitTest.inc" role="test" />
        <file baseinstalldir="PHP/CodeSniffer" name="InlineCommentUnitTest.inc.fixed" role="test" />
        <file baseinstalldir="PHP/CodeSniffer" name="InlineCommentUnitTest.js" role="test" />
        <file baseinstalldir="PHP/CodeSniffer" name="InlineCommentUnitTest.php" role="test" />
        <file baseinstalldir="PHP/CodeSniffer" name="LongConditionClosingCommentUnitTest.inc" role="test" />
        <file baseinstalldir="PHP/CodeSniffer" name="LongConditionClosingCommentUnitTest.inc.fixed" role="test" />
        <file baseinstalldir="PHP/CodeSniffer" name="LongConditionClosingCommentUnitTest.js" role="test" />
        <file baseinstalldir="PHP/CodeSniffer" name="LongConditionClosingCommentUnitTest.php" role="test" />
        <file baseinstalldir="PHP/CodeSniffer" name="PostStatementCommentUnitTest.inc" role="test" />
        <file baseinstalldir="PHP/CodeSniffer" name="PostStatementCommentUnitTest.js" role="test" />
        <file baseinstalldir="PHP/CodeSniffer" name="PostStatementCommentUnitTest.php" role="test" />
        <file baseinstalldir="PHP/CodeSniffer" name="VariableCommentUnitTest.inc" role="test" />
        <file baseinstalldir="PHP/CodeSniffer" name="VariableCommentUnitTest.inc.fixed" role="test" />
        <file baseinstalldir="PHP/CodeSniffer" name="VariableCommentUnitTest.php" role="test" />
       </dir>
       <dir name="ControlStructures">
        <file baseinstalldir="PHP/CodeSniffer" name="ControlSignatureUnitTest.inc" role="test" />
        <file baseinstalldir="PHP/CodeSniffer" name="ControlSignatureUnitTest.inc.fixed" role="test" />
        <file baseinstalldir="PHP/CodeSniffer" name="ControlSignatureUnitTest.js" role="test" />
        <file baseinstalldir="PHP/CodeSniffer" name="ControlSignatureUnitTest.js.fixed" role="test" />
        <file baseinstalldir="PHP/CodeSniffer" name="ControlSignatureUnitTest.php" role="test" />
        <file baseinstalldir="PHP/CodeSniffer" name="ElseIfDeclarationUnitTest.inc" role="test" />
        <file baseinstalldir="PHP/CodeSniffer" name="ElseIfDeclarationUnitTest.php" role="test" />
        <file baseinstalldir="PHP/CodeSniffer" name="ForEachLoopDeclarationUnitTest.inc" role="test" />
        <file baseinstalldir="PHP/CodeSniffer" name="ForEachLoopDeclarationUnitTest.inc.fixed" role="test" />
        <file baseinstalldir="PHP/CodeSniffer" name="ForEachLoopDeclarationUnitTest.php" role="test" />
        <file baseinstalldir="PHP/CodeSniffer" name="ForLoopDeclarationUnitTest.inc" role="test" />
        <file baseinstalldir="PHP/CodeSniffer" name="ForLoopDeclarationUnitTest.js" role="test" />
        <file baseinstalldir="PHP/CodeSniffer" name="ForLoopDeclarationUnitTest.php" role="test" />
        <file baseinstalldir="PHP/CodeSniffer" name="InlineIfDeclarationUnitTest.inc" role="test" />
        <file baseinstalldir="PHP/CodeSniffer" name="InlineIfDeclarationUnitTest.inc.fixed" role="test" />
        <file baseinstalldir="PHP/CodeSniffer" name="InlineIfDeclarationUnitTest.php" role="test" />
        <file baseinstalldir="PHP/CodeSniffer" name="LowercaseDeclarationUnitTest.inc" role="test" />
        <file baseinstalldir="PHP/CodeSniffer" name="LowercaseDeclarationUnitTest.php" role="test" />
        <file baseinstalldir="PHP/CodeSniffer" name="SwitchDeclarationUnitTest.inc" role="test" />
        <file baseinstalldir="PHP/CodeSniffer" name="SwitchDeclarationUnitTest.js" role="test" />
        <file baseinstalldir="PHP/CodeSniffer" name="SwitchDeclarationUnitTest.php" role="test" />
       </dir>
       <dir name="CSS">
        <file baseinstalldir="PHP/CodeSniffer" name="ClassDefinitionClosingBraceSpaceUnitTest.css" role="test" />
        <file baseinstalldir="PHP/CodeSniffer" name="ClassDefinitionClosingBraceSpaceUnitTest.php" role="test" />
        <file baseinstalldir="PHP/CodeSniffer" name="ClassDefinitionNameSpacingUnitTest.css" role="test" />
        <file baseinstalldir="PHP/CodeSniffer" name="ClassDefinitionNameSpacingUnitTest.php" role="test" />
        <file baseinstalldir="PHP/CodeSniffer" name="ClassDefinitionOpeningBraceSpaceUnitTest.css" role="test" />
        <file baseinstalldir="PHP/CodeSniffer" name="ClassDefinitionOpeningBraceSpaceUnitTest.php" role="test" />
        <file baseinstalldir="PHP/CodeSniffer" name="ColonSpacingUnitTest.css" role="test" />
        <file baseinstalldir="PHP/CodeSniffer" name="ColonSpacingUnitTest.php" role="test" />
        <file baseinstalldir="PHP/CodeSniffer" name="ColourDefinitionUnitTest.css" role="test" />
        <file baseinstalldir="PHP/CodeSniffer" name="ColourDefinitionUnitTest.php" role="test" />
        <file baseinstalldir="PHP/CodeSniffer" name="DisallowMultipleStyleDefinitionsUnitTest.css" role="test" />
        <file baseinstalldir="PHP/CodeSniffer" name="DisallowMultipleStyleDefinitionsUnitTest.php" role="test" />
        <file baseinstalldir="PHP/CodeSniffer" name="DuplicateClassDefinitionUnitTest.css" role="test" />
        <file baseinstalldir="PHP/CodeSniffer" name="DuplicateClassDefinitionUnitTest.php" role="test" />
        <file baseinstalldir="PHP/CodeSniffer" name="DuplicateStyleDefinitionUnitTest.css" role="test" />
        <file baseinstalldir="PHP/CodeSniffer" name="DuplicateStyleDefinitionUnitTest.php" role="test" />
        <file baseinstalldir="PHP/CodeSniffer" name="EmptyClassDefinitionUnitTest.css" role="test" />
        <file baseinstalldir="PHP/CodeSniffer" name="EmptyClassDefinitionUnitTest.php" role="test" />
        <file baseinstalldir="PHP/CodeSniffer" name="EmptyStyleDefinitionUnitTest.css" role="test" />
        <file baseinstalldir="PHP/CodeSniffer" name="EmptyStyleDefinitionUnitTest.php" role="test" />
        <file baseinstalldir="PHP/CodeSniffer" name="ForbiddenStylesUnitTest.css" role="test" />
        <file baseinstalldir="PHP/CodeSniffer" name="ForbiddenStylesUnitTest.php" role="test" />
        <file baseinstalldir="PHP/CodeSniffer" name="IndentationUnitTest.css" role="test" />
        <file baseinstalldir="PHP/CodeSniffer" name="IndentationUnitTest.css.fixed" role="test" />
        <file baseinstalldir="PHP/CodeSniffer" name="IndentationUnitTest.php" role="test" />
        <file baseinstalldir="PHP/CodeSniffer" name="LowercaseStyleDefinitionUnitTest.css" role="test" />
        <file baseinstalldir="PHP/CodeSniffer" name="LowercaseStyleDefinitionUnitTest.php" role="test" />
        <file baseinstalldir="PHP/CodeSniffer" name="MissingColonUnitTest.css" role="test" />
        <file baseinstalldir="PHP/CodeSniffer" name="MissingColonUnitTest.php" role="test" />
        <file baseinstalldir="PHP/CodeSniffer" name="NamedColoursUnitTest.css" role="test" />
        <file baseinstalldir="PHP/CodeSniffer" name="NamedColoursUnitTest.php" role="test" />
        <file baseinstalldir="PHP/CodeSniffer" name="OpacityUnitTest.css" role="test" />
        <file baseinstalldir="PHP/CodeSniffer" name="OpacityUnitTest.php" role="test" />
        <file baseinstalldir="PHP/CodeSniffer" name="SemicolonSpacingUnitTest.css" role="test" />
        <file baseinstalldir="PHP/CodeSniffer" name="SemicolonSpacingUnitTest.php" role="test" />
        <file baseinstalldir="PHP/CodeSniffer" name="ShorthandSizeUnitTest.css" role="test" />
        <file baseinstalldir="PHP/CodeSniffer" name="ShorthandSizeUnitTest.php" role="test" />
       </dir>
       <dir name="Debug">
        <file baseinstalldir="PHP/CodeSniffer" name="JavaScriptLintUnitTest.js" role="test" />
        <file baseinstalldir="PHP/CodeSniffer" name="JavaScriptLintUnitTest.php" role="test" />
        <file baseinstalldir="PHP/CodeSniffer" name="JSLintUnitTest.js" role="test" />
        <file baseinstalldir="PHP/CodeSniffer" name="JSLintUnitTest.php" role="test" />
       </dir>
       <dir name="Files">
        <file baseinstalldir="PHP/CodeSniffer" name="FileExtensionUnitTest.1.inc" role="test" />
        <file baseinstalldir="PHP/CodeSniffer" name="FileExtensionUnitTest.2.inc" role="test" />
        <file baseinstalldir="PHP/CodeSniffer" name="FileExtensionUnitTest.3.inc" role="test" />
        <file baseinstalldir="PHP/CodeSniffer" name="FileExtensionUnitTest.4.inc" role="test" />
        <file baseinstalldir="PHP/CodeSniffer" name="FileExtensionUnitTest.php" role="test" />
       </dir>
       <dir name="Formatting">
        <file baseinstalldir="PHP/CodeSniffer" name="OperatorBracketUnitTest.inc" role="test" />
        <file baseinstalldir="PHP/CodeSniffer" name="OperatorBracketUnitTest.inc.fixed" role="test" />
        <file baseinstalldir="PHP/CodeSniffer" name="OperatorBracketUnitTest.js" role="test" />
        <file baseinstalldir="PHP/CodeSniffer" name="OperatorBracketUnitTest.js.fixed" role="test" />
        <file baseinstalldir="PHP/CodeSniffer" name="OperatorBracketUnitTest.php" role="test" />
       </dir>
       <dir name="Functions">
        <file baseinstalldir="PHP/CodeSniffer" name="FunctionDeclarationArgumentSpacingUnitTest.inc" role="test" />
        <file baseinstalldir="PHP/CodeSniffer" name="FunctionDeclarationArgumentSpacingUnitTest.inc.fixed" role="test" />
        <file baseinstalldir="PHP/CodeSniffer" name="FunctionDeclarationArgumentSpacingUnitTest.php" role="test" />
        <file baseinstalldir="PHP/CodeSniffer" name="FunctionDeclarationUnitTest.inc" role="test" />
        <file baseinstalldir="PHP/CodeSniffer" name="FunctionDeclarationUnitTest.php" role="test" />
        <file baseinstalldir="PHP/CodeSniffer" name="FunctionDuplicateArgumentUnitTest.inc" role="test" />
        <file baseinstalldir="PHP/CodeSniffer" name="FunctionDuplicateArgumentUnitTest.php" role="test" />
        <file baseinstalldir="PHP/CodeSniffer" name="GlobalFunctionUnitTest.inc" role="test" />
        <file baseinstalldir="PHP/CodeSniffer" name="GlobalFunctionUnitTest.php" role="test" />
        <file baseinstalldir="PHP/CodeSniffer" name="LowercaseFunctionKeywordsUnitTest.inc" role="test" />
        <file baseinstalldir="PHP/CodeSniffer" name="LowercaseFunctionKeywordsUnitTest.php" role="test" />
        <file baseinstalldir="PHP/CodeSniffer" name="MultiLineFunctionDeclarationUnitTest.inc" role="test" />
        <file baseinstalldir="PHP/CodeSniffer" name="MultiLineFunctionDeclarationUnitTest.js" role="test" />
        <file baseinstalldir="PHP/CodeSniffer" name="MultiLineFunctionDeclarationUnitTest.php" role="test" />
       </dir>
       <dir name="NamingConventions">
        <file baseinstalldir="PHP/CodeSniffer" name="ValidFunctionNameUnitTest.inc" role="test" />
        <file baseinstalldir="PHP/CodeSniffer" name="ValidFunctionNameUnitTest.php" role="test" />
        <file baseinstalldir="PHP/CodeSniffer" name="ValidVariableNameUnitTest.inc" role="test" />
        <file baseinstalldir="PHP/CodeSniffer" name="ValidVariableNameUnitTest.php" role="test" />
       </dir>
       <dir name="Objects">
        <file baseinstalldir="PHP/CodeSniffer" name="DisallowObjectStringIndexUnitTest.js" role="test" />
        <file baseinstalldir="PHP/CodeSniffer" name="DisallowObjectStringIndexUnitTest.php" role="test" />
        <file baseinstalldir="PHP/CodeSniffer" name="ObjectInstantiationUnitTest.inc" role="test" />
        <file baseinstalldir="PHP/CodeSniffer" name="ObjectInstantiationUnitTest.php" role="test" />
        <file baseinstalldir="PHP/CodeSniffer" name="ObjectMemberCommaUnitTest.js" role="test" />
        <file baseinstalldir="PHP/CodeSniffer" name="ObjectMemberCommaUnitTest.php" role="test" />
       </dir>
       <dir name="Operators">
        <file baseinstalldir="PHP/CodeSniffer" name="ComparisonOperatorUsageUnitTest.inc" role="test" />
        <file baseinstalldir="PHP/CodeSniffer" name="ComparisonOperatorUsageUnitTest.js" role="test" />
        <file baseinstalldir="PHP/CodeSniffer" name="ComparisonOperatorUsageUnitTest.php" role="test" />
        <file baseinstalldir="PHP/CodeSniffer" name="IncrementDecrementUsageUnitTest.inc" role="test" />
        <file baseinstalldir="PHP/CodeSniffer" name="IncrementDecrementUsageUnitTest.php" role="test" />
        <file baseinstalldir="PHP/CodeSniffer" name="ValidLogicalOperatorsUnitTest.inc" role="test" />
        <file baseinstalldir="PHP/CodeSniffer" name="ValidLogicalOperatorsUnitTest.php" role="test" />
       </dir>
       <dir name="PHP">
        <file baseinstalldir="PHP/CodeSniffer" name="CommentedOutCodeUnitTest.css" role="test" />
        <file baseinstalldir="PHP/CodeSniffer" name="CommentedOutCodeUnitTest.inc" role="test" />
        <file baseinstalldir="PHP/CodeSniffer" name="CommentedOutCodeUnitTest.php" role="test" />
        <file baseinstalldir="PHP/CodeSniffer" name="DisallowBooleanStatementUnitTest.inc" role="test" />
        <file baseinstalldir="PHP/CodeSniffer" name="DisallowBooleanStatementUnitTest.php" role="test" />
        <file baseinstalldir="PHP/CodeSniffer" name="DisallowComparisonAssignmentUnitTest.inc" role="test" />
        <file baseinstalldir="PHP/CodeSniffer" name="DisallowComparisonAssignmentUnitTest.php" role="test" />
        <file baseinstalldir="PHP/CodeSniffer" name="DisallowInlineIfUnitTest.inc" role="test" />
        <file baseinstalldir="PHP/CodeSniffer" name="DisallowInlineIfUnitTest.js" role="test" />
        <file baseinstalldir="PHP/CodeSniffer" name="DisallowInlineIfUnitTest.php" role="test" />
        <file baseinstalldir="PHP/CodeSniffer" name="DisallowMultipleAssignmentsUnitTest.inc" role="test" />
        <file baseinstalldir="PHP/CodeSniffer" name="DisallowMultipleAssignmentsUnitTest.php" role="test" />
        <file baseinstalldir="PHP/CodeSniffer" name="DisallowObEndFlushUnitTest.inc" role="test" />
        <file baseinstalldir="PHP/CodeSniffer" name="DisallowObEndFlushUnitTest.php" role="test" />
        <file baseinstalldir="PHP/CodeSniffer" name="DisallowSizeFunctionsInLoopsUnitTest.inc" role="test" />
        <file baseinstalldir="PHP/CodeSniffer" name="DisallowSizeFunctionsInLoopsUnitTest.js" role="test" />
        <file baseinstalldir="PHP/CodeSniffer" name="DisallowSizeFunctionsInLoopsUnitTest.php" role="test" />
        <file baseinstalldir="PHP/CodeSniffer" name="DiscouragedFunctionsUnitTest.inc" role="test" />
        <file baseinstalldir="PHP/CodeSniffer" name="DiscouragedFunctionsUnitTest.php" role="test" />
        <file baseinstalldir="PHP/CodeSniffer" name="EmbeddedPhpUnitTest.inc" role="test" />
        <file baseinstalldir="PHP/CodeSniffer" name="EmbeddedPhpUnitTest.inc.fixed" role="test" />
        <file baseinstalldir="PHP/CodeSniffer" name="EmbeddedPhpUnitTest.php" role="test" />
        <file baseinstalldir="PHP/CodeSniffer" name="EvalUnitTest.inc" role="test" />
        <file baseinstalldir="PHP/CodeSniffer" name="EvalUnitTest.php" role="test" />
        <file baseinstalldir="PHP/CodeSniffer" name="ForbiddenFunctionsUnitTest.inc" role="test" />
        <file baseinstalldir="PHP/CodeSniffer" name="ForbiddenFunctionsUnitTest.php" role="test" />
        <file baseinstalldir="PHP/CodeSniffer" name="GlobalKeywordUnitTest.inc" role="test" />
        <file baseinstalldir="PHP/CodeSniffer" name="GlobalKeywordUnitTest.php" role="test" />
        <file baseinstalldir="PHP/CodeSniffer" name="HeredocUnitTest.inc" role="test" />
        <file baseinstalldir="PHP/CodeSniffer" name="HeredocUnitTest.php" role="test" />
        <file baseinstalldir="PHP/CodeSniffer" name="InnerFunctionsUnitTest.inc" role="test" />
        <file baseinstalldir="PHP/CodeSniffer" name="InnerFunctionsUnitTest.php" role="test" />
        <file baseinstalldir="PHP/CodeSniffer" name="LowercasePHPFunctionsUnitTest.inc" role="test" />
        <file baseinstalldir="PHP/CodeSniffer" name="LowercasePHPFunctionsUnitTest.php" role="test" />
        <file baseinstalldir="PHP/CodeSniffer" name="NonExecutableCodeUnitTest.inc" role="test" />
        <file baseinstalldir="PHP/CodeSniffer" name="NonExecutableCodeUnitTest.php" role="test" />
       </dir>
       <dir name="Scope">
        <file baseinstalldir="PHP/CodeSniffer" name="MemberVarScopeUnitTest.inc" role="test" />
        <file baseinstalldir="PHP/CodeSniffer" name="MemberVarScopeUnitTest.php" role="test" />
        <file baseinstalldir="PHP/CodeSniffer" name="MethodScopeUnitTest.inc" role="test" />
        <file baseinstalldir="PHP/CodeSniffer" name="MethodScopeUnitTest.php" role="test" />
        <file baseinstalldir="PHP/CodeSniffer" name="StaticThisUsageUnitTest.inc" role="test" />
        <file baseinstalldir="PHP/CodeSniffer" name="StaticThisUsageUnitTest.php" role="test" />
       </dir>
       <dir name="Strings">
        <file baseinstalldir="PHP/CodeSniffer" name="ConcatenationSpacingUnitTest.inc" role="test" />
        <file baseinstalldir="PHP/CodeSniffer" name="ConcatenationSpacingUnitTest.inc.fixed" role="test" />
        <file baseinstalldir="PHP/CodeSniffer" name="ConcatenationSpacingUnitTest.php" role="test" />
        <file baseinstalldir="PHP/CodeSniffer" name="DoubleQuoteUsageUnitTest.inc" role="test" />
        <file baseinstalldir="PHP/CodeSniffer" name="DoubleQuoteUsageUnitTest.inc.fixed" role="test" />
        <file baseinstalldir="PHP/CodeSniffer" name="DoubleQuoteUsageUnitTest.php" role="test" />
        <file baseinstalldir="PHP/CodeSniffer" name="EchoedStringsUnitTest.inc" role="test" />
        <file baseinstalldir="PHP/CodeSniffer" name="EchoedStringsUnitTest.inc.fixed" role="test" />
        <file baseinstalldir="PHP/CodeSniffer" name="EchoedStringsUnitTest.php" role="test" />
       </dir>
       <dir name="WhiteSpace">
        <file baseinstalldir="PHP/CodeSniffer" name="CastSpacingUnitTest.inc" role="test" />
        <file baseinstalldir="PHP/CodeSniffer" name="CastSpacingUnitTest.php" role="test" />
        <file baseinstalldir="PHP/CodeSniffer" name="ControlStructureSpacingUnitTest.inc" role="test" />
        <file baseinstalldir="PHP/CodeSniffer" name="ControlStructureSpacingUnitTest.js" role="test" />
        <file baseinstalldir="PHP/CodeSniffer" name="ControlStructureSpacingUnitTest.php" role="test" />
        <file baseinstalldir="PHP/CodeSniffer" name="FunctionClosingBraceSpaceUnitTest.inc" role="test" />
        <file baseinstalldir="PHP/CodeSniffer" name="FunctionClosingBraceSpaceUnitTest.inc.fixed" role="test" />
        <file baseinstalldir="PHP/CodeSniffer" name="FunctionClosingBraceSpaceUnitTest.js" role="test" />
        <file baseinstalldir="PHP/CodeSniffer" name="FunctionClosingBraceSpaceUnitTest.js.fixed" role="test" />
        <file baseinstalldir="PHP/CodeSniffer" name="FunctionClosingBraceSpaceUnitTest.php" role="test" />
        <file baseinstalldir="PHP/CodeSniffer" name="FunctionOpeningBraceSpaceUnitTest.inc" role="test" />
        <file baseinstalldir="PHP/CodeSniffer" name="FunctionOpeningBraceSpaceUnitTest.js" role="test" />
        <file baseinstalldir="PHP/CodeSniffer" name="FunctionOpeningBraceSpaceUnitTest.php" role="test" />
        <file baseinstalldir="PHP/CodeSniffer" name="FunctionSpacingUnitTest.inc" role="test" />
        <file baseinstalldir="PHP/CodeSniffer" name="FunctionSpacingUnitTest.inc.fixed" role="test" />
        <file baseinstalldir="PHP/CodeSniffer" name="FunctionSpacingUnitTest.php" role="test" />
        <file baseinstalldir="PHP/CodeSniffer" name="LanguageConstructSpacingUnitTest.inc" role="test" />
        <file baseinstalldir="PHP/CodeSniffer" name="LanguageConstructSpacingUnitTest.inc.fixed" role="test" />
        <file baseinstalldir="PHP/CodeSniffer" name="LanguageConstructSpacingUnitTest.php" role="test" />
        <file baseinstalldir="PHP/CodeSniffer" name="LogicalOperatorSpacingUnitTest.inc" role="test" />
        <file baseinstalldir="PHP/CodeSniffer" name="LogicalOperatorSpacingUnitTest.js" role="test" />
        <file baseinstalldir="PHP/CodeSniffer" name="LogicalOperatorSpacingUnitTest.php" role="test" />
        <file baseinstalldir="PHP/CodeSniffer" name="MemberVarSpacingUnitTest.inc" role="test" />
        <file baseinstalldir="PHP/CodeSniffer" name="MemberVarSpacingUnitTest.inc.fixed" role="test" />
        <file baseinstalldir="PHP/CodeSniffer" name="MemberVarSpacingUnitTest.php" role="test" />
        <file baseinstalldir="PHP/CodeSniffer" name="ObjectOperatorSpacingUnitTest.inc" role="test" />
        <file baseinstalldir="PHP/CodeSniffer" name="ObjectOperatorSpacingUnitTest.php" role="test" />
        <file baseinstalldir="PHP/CodeSniffer" name="OperatorSpacingUnitTest.inc" role="test" />
        <file baseinstalldir="PHP/CodeSniffer" name="OperatorSpacingUnitTest.inc.fixed" role="test" />
        <file baseinstalldir="PHP/CodeSniffer" name="OperatorSpacingUnitTest.js" role="test" />
        <file baseinstalldir="PHP/CodeSniffer" name="OperatorSpacingUnitTest.js.fixed" role="test" />
        <file baseinstalldir="PHP/CodeSniffer" name="OperatorSpacingUnitTest.php" role="test" />
        <file baseinstalldir="PHP/CodeSniffer" name="PropertyLabelSpacingUnitTest.js" role="test" />
        <file baseinstalldir="PHP/CodeSniffer" name="PropertyLabelSpacingUnitTest.js.fixed" role="test" />
        <file baseinstalldir="PHP/CodeSniffer" name="PropertyLabelSpacingUnitTest.php" role="test" />
        <file baseinstalldir="PHP/CodeSniffer" name="ScopeClosingBraceUnitTest.inc" role="test" />
        <file baseinstalldir="PHP/CodeSniffer" name="ScopeClosingBraceUnitTest.php" role="test" />
        <file baseinstalldir="PHP/CodeSniffer" name="ScopeKeywordSpacingUnitTest.inc" role="test" />
        <file baseinstalldir="PHP/CodeSniffer" name="ScopeKeywordSpacingUnitTest.php" role="test" />
        <file baseinstalldir="PHP/CodeSniffer" name="SemicolonSpacingUnitTest.inc" role="test" />
        <file baseinstalldir="PHP/CodeSniffer" name="SemicolonSpacingUnitTest.inc.fixed" role="test" />
        <file baseinstalldir="PHP/CodeSniffer" name="SemicolonSpacingUnitTest.js" role="test" />
        <file baseinstalldir="PHP/CodeSniffer" name="SemicolonSpacingUnitTest.js.fixed" role="test" />
        <file baseinstalldir="PHP/CodeSniffer" name="SemicolonSpacingUnitTest.php" role="test" />
        <file baseinstalldir="PHP/CodeSniffer" name="SuperfluousWhitespaceUnitTest.1.css" role="test" />
        <file baseinstalldir="PHP/CodeSniffer" name="SuperfluousWhitespaceUnitTest.1.css.fixed" role="test" />
        <file baseinstalldir="PHP/CodeSniffer" name="SuperfluousWhitespaceUnitTest.1.js" role="test" />
        <file baseinstalldir="PHP/CodeSniffer" name="SuperfluousWhitespaceUnitTest.1.js.fixed" role="test" />
        <file baseinstalldir="PHP/CodeSniffer" name="SuperfluousWhitespaceUnitTest.2.css" role="test" />
        <file baseinstalldir="PHP/CodeSniffer" name="SuperfluousWhitespaceUnitTest.2.css.fixed" role="test" />
        <file baseinstalldir="PHP/CodeSniffer" name="SuperfluousWhitespaceUnitTest.2.js" role="test" />
        <file baseinstalldir="PHP/CodeSniffer" name="SuperfluousWhitespaceUnitTest.2.js.fixed" role="test" />
        <file baseinstalldir="PHP/CodeSniffer" name="SuperfluousWhitespaceUnitTest.3.css" role="test" />
        <file baseinstalldir="PHP/CodeSniffer" name="SuperfluousWhitespaceUnitTest.3.css.fixed" role="test" />
        <file baseinstalldir="PHP/CodeSniffer" name="SuperfluousWhitespaceUnitTest.3.js" role="test" />
        <file baseinstalldir="PHP/CodeSniffer" name="SuperfluousWhitespaceUnitTest.3.js.fixed" role="test" />
        <file baseinstalldir="PHP/CodeSniffer" name="SuperfluousWhitespaceUnitTest.inc" role="test" />
        <file baseinstalldir="PHP/CodeSniffer" name="SuperfluousWhitespaceUnitTest.inc.fixed" role="test" />
        <file baseinstalldir="PHP/CodeSniffer" name="SuperfluousWhitespaceUnitTest.php" role="test" />
       </dir>
      </dir>
      <file baseinstalldir="PHP/CodeSniffer" name="ruleset.xml" role="php" />
     </dir>
     <dir name="Zend">
      <dir name="Docs">
       <dir name="Debug">
        <file baseinstalldir="PHP/CodeSniffer" name="CodeAnalyzerStandard.xml" role="php" />
       </dir>
       <dir name="Files">
        <file baseinstalldir="PHP/CodeSniffer" name="ClosingTagStandard.xml" role="php" />
       </dir>
       <dir name="NamingConventions">
        <file baseinstalldir="PHP/CodeSniffer" name="ValidVariableNameStandard.xml" role="php" />
       </dir>
      </dir>
      <dir name="Sniffs">
       <dir name="Debug">
        <file baseinstalldir="PHP/CodeSniffer" name="CodeAnalyzerSniff.php" role="php" />
       </dir>
       <dir name="Files">
        <file baseinstalldir="PHP/CodeSniffer" name="ClosingTagSniff.php" role="php" />
       </dir>
       <dir name="NamingConventions">
        <file baseinstalldir="PHP/CodeSniffer" name="ValidVariableNameSniff.php" role="php" />
       </dir>
      </dir>
      <dir name="Tests">
       <dir name="Debug">
        <file baseinstalldir="PHP/CodeSniffer" name="CodeAnalyzerUnitTest.inc" role="test" />
        <file baseinstalldir="PHP/CodeSniffer" name="CodeAnalyzerUnitTest.php" role="test" />
       </dir>
       <dir name="Files">
        <file baseinstalldir="PHP/CodeSniffer" name="ClosingTagUnitTest.1.inc" role="test" />
        <file baseinstalldir="PHP/CodeSniffer" name="ClosingTagUnitTest.2.inc" role="test" />
        <file baseinstalldir="PHP/CodeSniffer" name="ClosingTagUnitTest.php" role="test" />
       </dir>
       <dir name="NamingConventions">
        <file baseinstalldir="PHP/CodeSniffer" name="ValidVariableNameUnitTest.inc" role="test" />
        <file baseinstalldir="PHP/CodeSniffer" name="ValidVariableNameUnitTest.php" role="test" />
       </dir>
      </dir>
      <file baseinstalldir="PHP/CodeSniffer" name="ruleset.xml" role="php" />
     </dir>
    </dir>
    <dir name="Tokenizers">
     <file baseinstalldir="PHP/CodeSniffer" name="Comment.php" role="php" />
     <file baseinstalldir="PHP/CodeSniffer" name="CSS.php" role="php" />
     <file baseinstalldir="PHP/CodeSniffer" name="JS.php" role="php" />
     <file baseinstalldir="PHP/CodeSniffer" name="PHP.php" role="php" />
     <file baseinstalldir="PHP/CodeSniffer" name="Tokenizer.php" role="php" />
    </dir>
    <dir name="Util">
     <file baseinstalldir="PHP/CodeSniffer" name="Cache.php" role="php" />
     <file baseinstalldir="PHP/CodeSniffer" name="Common.php" role="php" />
     <file baseinstalldir="PHP/CodeSniffer" name="Standards.php" role="php" />
     <file baseinstalldir="PHP/CodeSniffer" name="Timing.php" role="php" />
     <file baseinstalldir="PHP/CodeSniffer" name="Tokens.php" role="php" />
    </dir>
   </dir>
  </dir>
 </contents>
 <dependencies>
  <required>
   <php>
    <min>5.4.0</min>
   </php>
   <pearinstaller>
    <min>1.4.0b1</min>
   </pearinstaller>
   <extension>
    <name>tokenizer</name>
   </extension>
   <extension>
    <name>xmlwriter</name>
   </extension>
   <extension>
    <name>simplexml</name>
   </extension>
  </required>
 </dependencies>
 <phprelease>
  <installconditions>
   <os>
    <name>windows</name>
   </os>
  </installconditions>
  <filelist>
   <install as="phpcs" name="bin/phpcs" />
   <install as="phpcbf" name="bin/phpcbf" />
   <install as="phpcs.bat" name="bin/phpcs.bat" />
   <install as="phpcbf.bat" name="bin/phpcbf.bat" />
   <install as="README" name="README.md" />
   <install as="CONTRIBUTING" name="CONTRIBUTING.md" />
   <install as="LICENCE" name="licence.txt" />
   <install as="AllTests.php" name="tests/AllTests.php" />
   <install as="TestSuite.php" name="tests/TestSuite.php" />
   <install as="CodeSniffer/Core/AllTests.php" name="tests/Core/AllTests.php" />
   <install as="CodeSniffer/Core/IsCamelCapsTest.php" name="tests/Core/IsCamelCapsTest.php" />
   <install as="CodeSniffer/Core/ErrorSuppressionTest.php" name="tests/Core/ErrorSuppressionTest.php" />
   <install as="CodeSniffer/Core/File/FindExtendedClassNameTest.php" name="tests/Core/File/FindExtendedClassNameTest.php" />
   <install as="CodeSniffer/Core/File/FindExtendedClassNameTest.inc" name="tests/Core/File/FindExtendedClassNameTest.inc" />
   <install as="CodeSniffer/Core/File/FindImplementedInterfaceNamesTest.php" name="tests/Core/File/FindImplementedInterfaceNamesTest.php" />
   <install as="CodeSniffer/Core/File/FindImplementedInterfaceNamesTest.inc" name="tests/Core/File/FindImplementedInterfaceNamesTest.inc" />
   <install as="CodeSniffer/Core/File/GetMethodParametersTest.php" name="tests/Core/File/GetMethodParametersTest.php" />
   <install as="CodeSniffer/Core/File/GetMethodParametersTest.inc" name="tests/Core/File/GetMethodParametersTest.inc" />
   <install as="CodeSniffer/Standards/AllSniffs.php" name="tests/Standards/AllSniffs.php" />
   <install as="CodeSniffer/Standards/AbstractSniffUnitTest.php" name="tests/Standards/AbstractSniffUnitTest.php" />
  </filelist>
 </phprelease>
 <phprelease>
  <filelist>
   <install as="phpcs" name="bin/phpcs" />
   <install as="phpcbf" name="bin/phpcbf" />
   <install as="README" name="README.md" />
   <install as="CONTRIBUTING" name="CONTRIBUTING.md" />
   <install as="LICENCE" name="licence.txt" />
   <install as="AllTests.php" name="tests/AllTests.php" />
   <install as="TestSuite.php" name="tests/TestSuite.php" />
   <install as="CodeSniffer/Core/AllTests.php" name="tests/Core/AllTests.php" />
   <install as="CodeSniffer/Core/IsCamelCapsTest.php" name="tests/Core/IsCamelCapsTest.php" />
   <install as="CodeSniffer/Core/ErrorSuppressionTest.php" name="tests/Core/ErrorSuppressionTest.php" />
   <install as="CodeSniffer/Core/File/FindExtendedClassNameTest.php" name="tests/Core/File/FindExtendedClassNameTest.php" />
   <install as="CodeSniffer/Core/File/FindExtendedClassNameTest.inc" name="tests/Core/File/FindExtendedClassNameTest.inc" />
   <install as="CodeSniffer/Core/File/FindImplementedInterfaceNamesTest.php" name="tests/Core/File/FindImplementedInterfaceNamesTest.php" />
   <install as="CodeSniffer/Core/File/FindImplementedInterfaceNamesTest.inc" name="tests/Core/File/FindImplementedInterfaceNamesTest.inc" />
   <install as="CodeSniffer/Core/File/GetMethodParametersTest.php" name="tests/Core/File/GetMethodParametersTest.php" />
   <install as="CodeSniffer/Core/File/GetMethodParametersTest.inc" name="tests/Core/File/GetMethodParametersTest.inc" />
   <install as="CodeSniffer/Standards/AllSniffs.php" name="tests/Standards/AllSniffs.php" />
   <install as="CodeSniffer/Standards/AbstractSniffUnitTest.php" name="tests/Standards/AbstractSniffUnitTest.php" />
   <ignore name="bin/phpcs.bat" />
   <ignore name="bin/phpcbf.bat" />
  </filelist>
 </phprelease>
 <changelog>
  <release>
   <version>
    <release>3.0.0RC4</release>
    <api>3.0.0RC4</api>
   </version>
   <stability>
    <release>beta</release>
    <api>beta</api>
   </stability>
   <date>2017-03-02</date>
   <license uri="https://github.com/squizlabs/PHP_CodeSniffer/blob/master/licence.txt">BSD License</license>
   <notes>
    - This release contains a fix for a security advisory related to the improper handling of shell commands
      -- Uses of shell_exec() and exec() were not escaping filenames and configuration settings in most cases
      -- A properly crafted filename or configuration option would allow for arbitrary code execution when using some features
      -- All users are encouraged to upgrade to this version, especially if you are checking 3rd-party code
         --- e.g., you run PHPCS over libraries that you did not write
         --- e.g., you provide a web service that runs PHPCS over user-uploaded files or 3rd-party repositories
         --- e.g., you allow external tool paths to be set by user-defined values
      -- If you are unable to upgrade but you check 3rd-party code, ensure you are not using the following features:
         --- The diff report
         --- The notify-send report
         --- The Generic.PHP.Syntax sniff
         --- The Generic.Debug.CSSLint sniff
         --- The Generic.Debug.ClosureLinter sniff
         --- The Generic.Debug.JSHint sniff
         --- The Squiz.Debug.JSLint sniff
         --- The Squiz.Debug.JavaScriptLint sniff
         --- The Zend.Debug.CodeAnalyzer sniff
      -- Thanks to Klaus Purer for the report
  
    - The indent property of PEAR.Classes.ClassDeclaration has been removed
      -- Instead of calculating the indent of the brace, it just ensures the brace is aligned with the class keyword
      -- Other sniffs can be used to ensure the class itself is indented correctly
    - Invalid exclude rules inside a ruleset.xml file are now ignored instead of potentially causing out of memory errors
      -- Using the -vv command line argument now also shows the invalid exclude rule as XML
    - Includes all changes from the 2.8.1 release
    - Fixed bug #1333 : The new autoloader breaks some frameworks with custom autoloaders
    - Fixed bug #1334 : Undefined offset when explaining standard with custom sniffs
    </notes>
  </release>
  <release>
   <version>
    <release>3.0.0RC3</release>
    <api>3.0.0RC3</api>
   </version>
   <stability>
    <release>beta</release>
    <api>beta</api>
   </stability>
   <date>2017-02-02</date>
   <license uri="https://github.com/squizlabs/PHP_CodeSniffer/blob/master/licence.txt">BSD License</license>
   <notes>
    - Added support for ES6 class declarations
      -- Previously, these class were tokenized as JS objects but are now tokenzied as normal T_CLASS structures
    - Added support for ES6 method declarations, where the "function" keyword is not used
      -- Previously, these methods were tokenized as JS objects (fixes bug #1251)
      -- The name of the ES6 method is now assigned the T_FUNCTION keyword and treated like a normal function
      -- Custom sniffs that support JS and listen for T_FUNCTION tokens can't assume the token represents the word   "function"
      -- Check the contents of the token first, or use $phpcsFile->getDeclarationName($stackPtr) if you just want its name
      -- There is no change for custom sniffs that only check PHP code
    - PHPCBF exit codes have been changed so they are now more useful (request #1270)
      -- Exit code 0 is now used to indicate that no fixable errors were found, and so nothing was fixed
      -- Exit code 1 is now used to indicate that all fixable errors were fixed correctly
      -- Exit code 2 is now used to indicate that PHPCBF failed to fix some of the fixable errors it found
      -- Exit code 3 is now used for general script execution errors
    - Added PEAR.Commenting.FileComment.ParamCommentAlignment to check alignment of multi-line param comments
    - Includes all changes from the 2.8.0 release
    - Fixed an issue where excluding a file using a @codingStandardsIgnoreFile comment would produce errors
      -- For PHPCS, it would show empty files being processed
      -- For PHPCBF, it would produce a PHP error
    - Fixed bug #1233 : Can't set config data inside ruleset.xml file
    - Fixed bug #1241 : CodeSniffer.conf not working with 3.x PHAR file
    </notes>
  </release>
  <release>
   <version>
    <release>3.0.0RC2</release>
    <api>3.0.0RC2</api>
   </version>
   <stability>
    <release>beta</release>
    <api>beta</api>
   </stability>
   <date>2016-11-30</date>
   <license uri="https://github.com/squizlabs/PHP_CodeSniffer/blob/master/licence.txt">BSD License</license>
   <notes>
    - Fixed an undefined var name error that could be produced while running PHPCBF
    - Made the Runner class easier to use with wrapper scripts
    - Full usage information is no longer printed when a usage error is encountered (request #1186)
      -- Makes it a lot easier to find and read the error message that was printed
    - Includes all changes from the 2.7.1 release
    - Fixed bug #1167 : 3.0.0RC1 PHAR does not work with PEAR standard
    - Fixed bug #1208 : Excluding files doesn't work when using STDIN with a filename specified
    </notes>
  </release>
  <release>
   <version>
    <release>3.0.0RC1</release>
    <api>3.0.0RC1</api>
   </version>
   <stability>
    <release>beta</release>
    <api>beta</api>
   </stability>
   <date>2016-09-02</date>
   <license uri="https://github.com/squizlabs/PHP_CodeSniffer/blob/master/licence.txt">BSD License</license>
   <notes>
    - Progress output now shows E and W in green when a file has fixable errors or warnings
      -- Only supported if colors are enabled
    - PHPCBF no longer produces verbose output by default (request #699)
      -- Use the -v command line argument to show verbose fixing output
      -- Use the -q command line argument to disable verbose information if enabled by default
    - PHPBF now prints a summary report after fixing files
      -- Report shows files that were fixed, how many errors were fixed, and how many remain
    - PHPCBF now supports the -p command line argument to print progress information
      -- Prints a green F for files where fixes occurred
      -- Prints a red E for files that could not be fixed due to an error
      -- Use the -q command line argument to disable progress information if enabled by default
    - Running unit tests using --verbose no longer throws errors
    - Fixed shell error appearing on some systems when trying to find executable paths
    - Includes all changes from the 2.7.0 release
    </notes>
  </release>
  <release>
   <version>
    <release>3.0.0a1</release>
    <api>3.0.0a1</api>
   </version>
   <stability>
    <release>alpha</release>
    <api>alpha</api>
   </stability>
   <date>2016-07-20</date>
   <license uri="https://github.com/squizlabs/PHP_CodeSniffer/blob/master/licence.txt">BSD License</license>
   <notes>
    - Min PHP version increased from 5.1.2 to 5.4.0
    - Added optional caching of results between runs (request #530)
      -- Enable the cache by using the --cache command line argument
      -- If you want the cache file written somewhere specific, use --cache=/path/to/cacheFile
      -- Use the command "phpcs --config-set cache true" to turn caching on by default
      -- Use the --no-cache command line argument to disable caching if it is being turned on automatically
    - Add support for checking file in parallel (request #421)
      -- Tell PHPCS how many files to check at once using the --parallel command line argument
      -- To check 100 files at once, using --parallel=100
      -- To disable parallel checking if it is being turned on automatically, use --parallel=1
      -- Requires PHP to be compiled with the PCNTL package
    - The default encoding has been changed from iso-8859-1 to utf-8 (request #760)
      -- The --encoding command line argument still works, but you no longer have to set it to process files as utf-8
      -- If encoding is being set to utf-8 in a ruleset or on the CLI, it can be safely removed
      -- If the iconv PHP extension is not installed, standard non-multibyte aware functions will be used
    - Added a new "code" report type to show a code snippet for each error (request #419)
      -- The line containing the error is printed, along with 2 lines above and below it to show context
      -- The location of the errors is underlined in the code snippet if you also use --colors
      -- Use --report=code to generate this report
    - Added support for custom filtering of the file list
      -- Developers can write their own filter classes to perform custom filtering of the list before the run starts
      -- Use the command line arg --filter=/path/to/filter.php to specify a filter to use
      -- Extend \PHP_CodeSniffer\Filters\Filter to also support the core PHPCS extension and path filtering
      -- Extend \PHP_CodeSniffer\Filters\ExactMatch to get the core filtering and the ability to use blacklists and whitelists
      -- The included \PHP_CodeSniffer\Filters\GitModified filter is a good example of an ExactMatch filter
    - Added support for only checking files that have been locally modified or added in a git repo
      -- Use --filter=gitmodified to check these files
      -- You still need to give PHPCS a list of files or directories in which to check
    - Added automatic discovery of executable paths (request #571)
      -- Thanks to Sergey Morozov for the patch
    - You must now pass "-" on the command line to have PHPCS wait for STDIN
      -- E.g., phpcs --standard=PSR2 -
      -- You can still pipe content via STDIN as normal as PHPCS will see this and process it
      -- But without the "-", PHPCS will throw an error if no content or files are passed to it
    - All PHP errors generated by sniffs are caught, re-thrown as exceptions, and reported in the standard error reports
      -- This should stop bugs inside sniffs causing infinite loops
      -- Also stops invalid reports being produced as errors don't print to the screen directly
    - Sniff codes are no longer optional
      -- If a sniff throws and error or a warning, it must specify an internal code for that message
    - The installed_paths config setting can now point directly to a standard
      -- Previously, it had to always point to the directory in which the standard lives
    - Multiple reports can now be specified using the --report command line argument
      -- Report types are separated by commas
      -- E.g., --report=full,summary,info
      -- Previously, you had to use one argument for each report such as --report=full --report=summary --report=info
    - You can now set the severity, message type, and exclude patterns for and entire sniff, category, or standard
      -- Previously, this was only available for a single message
    - You can now include a single sniff code in a ruleset instead of having to include an entire sniff
      -- Including a sniff code will automatically exclude all other messages from that sniff
      -- If the sniff is already included by an imported standard, set the sniff severity to 0 and include the specific message you want
    - PHPCBF no longer uses patch
      -- Files are now always overwritten
      -- The --no-patch option has been removed
    - Added a --basepath option to strip a directory from the front of file paths in output (request #470)
      -- The basepath is absolute or relative to the current directory
      -- E.g., to output paths relative to current dir in reports, use --basepath=.
    - Ignore rules are now checked when using STDIN (request #733)
    - Added an include-pattern tag to rulesets to include a sniff for specific files and folders only (request #656)
      -- This is the exact opposite of the exclude-pattern tag
      -- This option is only usable within sniffs, not globally like exclude-patterns are
    - Added a new -m option to stop error messages from being recorded, which saves a lot of memory
      -- PHPCBF always uses this setting to reduce memory as it never outputs error messages
      -- Setting the $recordErrors member var inside custom report classes is no longer supported (use -m instead)
    - Exit code 2 is now used to indicate fixable errors were found (request #930)
      -- Exit code 3 is now used for general script execution errors
      -- Exit code 1 is used to indicate that coding standard errors were found, but none are fixable
      -- Exit code 0 is unchanged and continues to mean no coding standard errors found
    - The included PHPCS standard has been removed
      -- All rules are now found inside the phpcs.xml.dist file
      -- Running "phpcs" without any arguments from a git clone will use this ruleset
    - The included SVN pre-commit hook has been removed
      -- Hooks for version control systems will no longer be maintained within the PHPCS project
    </notes>
  </release>
  <release>
   <version>
    <release>2.8.1</release>
    <api>2.8.1</api>
   </version>
   <stability>
    <release>stable</release>
    <api>stable</api>
   </stability>
   <date>2017-03-02</date>
   <license uri="https://github.com/squizlabs/PHP_CodeSniffer/blob/master/licence.txt">BSD License</license>
   <notes>
    - This release contains a fix for a security advisory related to the improper handling of shell commands
      -- Uses of shell_exec() and exec() were not escaping filenames and configuration settings in most cases
      -- A properly crafted filename or configuration option would allow for arbitrary code execution when using some features
      -- All users are encouraged to upgrade to this version, especially if you are checking 3rd-party code
         --- e.g., you run PHPCS over libraries that you did not write
         --- e.g., you provide a web service that runs PHPCS over user-uploaded files or 3rd-party repositories
         --- e.g., you allow external tool paths to be set by user-defined values
      -- If you are unable to upgrade but you check 3rd-party code, ensure you are not using the following features:
         --- The diff report
         --- The notify-send report
         --- The Generic.PHP.Syntax sniff
         --- The Generic.Debug.CSSLint sniff
         --- The Generic.Debug.ClosureLinter sniff
         --- The Generic.Debug.JSHint sniff
         --- The Squiz.Debug.JSLint sniff
         --- The Squiz.Debug.JavaScriptLint sniff
         --- The Zend.Debug.CodeAnalyzer sniff
      -- Thanks to Klaus Purer for the report
  
  
    - The PHP-supplied T_COALESCE_EQUAL token has been replicated for PHP versions before 7.2
    - PEAR.Functions.FunctionDeclaration now reports an error for blank lines found inside a function declaration
    - PEAR.Functions.FunctionDeclaration no longer reports indent errors for blank lines in a function declaration
    - Squiz.Functions.MultiLineFunctionDeclaration no longer reports errors for blank lines in a function declaration
      -- It would previously report that only one argument is allowed per line
    - Squiz.Commenting.FunctionComment now corrects multi-line param comment padding more accurately
    - Squiz.Commenting.FunctionComment now properly fixes pipe-separated param types
    - Squiz.Commenting.FunctionComment now works correctly when function return types also contain a comment
      -- Thanks to Juliette Reinders Folmer for the patch
    - Squiz.ControlStructures.InlineIfDeclaration now supports the elvis operator
      -- As this is not a real PHP operator, it enforces no spaces between ? and : when the THEN statement is empty
    - Squiz.ControlStructures.InlineIfDeclaration is now able to fix the spacing errors it reports
    - Fixed bug #1340 : STDIN file contents not being populated in some cases
      -- Thanks to David Biňovec for the patch
    - Fixed bug #1344 : PEAR.Functions.FunctionCallSignatureSniff throws error for blank comment lines
    - Fixed bug #1347 : PSR2.Methods.FunctionCallSignature strips some comments during fixing
      -- Thanks to Algirdas Gurevicius for the patch
    - Fixed bug #1349 : Squiz.Strings.DoubleQuoteUsage.NotRequired message is badly formatted when string contains a CR newline char
      -- Thanks to Algirdas Gurevicius for the patch
    - Fixed bug #1350 : Invalid Squiz.Formatting.OperatorBracket error when using namespaces
    - Fixed bug #1369 : Empty line in multi-line function declaration cause infinite loop
    </notes>
  </release>
  <release>
   <version>
    <release>2.8.0</release>
    <api>2.8.0</api>
   </version>
   <stability>
    <release>stable</release>
    <api>stable</api>
   </stability>
   <date>2017-02-02</date>
   <license uri="https://github.com/squizlabs/PHP_CodeSniffer/blob/master/licence.txt">BSD License</license>
   <notes>
    - The Internal.NoCodeFound error is no longer generated for content sourced from STDIN
      -- This should stop some Git hooks generating errors because PHPCS is trying to process the refs passed on STDIN
    - Squiz.Commenting.DocCommentAlignment now checks comments on class properties defined using the VAR keyword
      -- Thanks to Klaus Purer for the patch
    - The getMethodParameters() method now recognises "self" as a valid type hint
      -- The return array now contains a new "content" index containing the raw content of the param definition
      -- Thanks to Juliette Reinders Folmer for the patch
    - The getMethodParameters() method now supports nullable types
      -- The return array now contains a new "nullable_type" index set to true or false for each method param
      -- Thanks to Juliette Reinders Folmer for the patch
    - The getMethodParameters() method now supports closures
      -- Thanks to Juliette Reinders Folmer for the patch
    - Added more guard code for JS files with syntax errors (request #1271 and request #1272)
    - Added more guard code for CSS files with syntax errors (request #1304)
    - PEAR.Commenting.FunctionComment fixers now correctly handle multi-line param comments
    - AbstractVariableSniff now supports anonymous classes
      -- Thanks to Juliette Reinders Folmer for the patch
    - Generic.NamingConventions.ConstructorName and PEAR.NamingConventions.ValidVariable now support anonymous classes
    - Generic.NamingConventions.CamelCapsFunctionName and PEAR.NamingConventions.ValidFunctionName now support anonymous   classes
      -- Thanks to Juliette Reinders Folmer for the patch
    - Generic.CodeAnalysis.UnusedFunctionParameter and PEAR.Functions.ValidDefaultValue now support closures
      -- Thanks to Juliette Reinders Folmer for the patch
    - PEAR.NamingConventions.ValidClassName and Squiz.Classes.ValidClassName now support traits
      -- Thanks to Juliette Reinders Folmer for the patch
    - Generic.Functions.FunctionCallArgumentSpacing now supports closures other PHP-provided functions
      -- Thanks to Algirdas Gurevicius for the patch
    - Fixed an error where a nullable type character was detected as an inline then token
      -- A new T_NULLABLE token has been added to represent the ? nullable type character
      -- Thanks to Jaroslav Hanslík for the patch
    - Squiz.WhiteSpace.SemicolonSpacing no longer removes comments while fixing the placement of semicolons
      -- Thanks to Algirdas Gurevicius for the patch
    - Fixed bug #1230 : JS tokeniser incorrectly tokenises bitwise shifts as comparison
      -- Thanks to Ryan McCue for the patch
    - Fixed bug #1237 : Uninitialized string offset in PHP Tokenizer on PHP 5.2
    - Fixed bug #1239 : Warning when static method name is 'default'
    - Fixed bug #1240 : False positive for function names starting with triple underscore
      -- Thanks to Juliette Reinders Folmer for the patch
    - Fixed bug #1245 : SELF is not recognised as T_SELF token in: return new self
    - Fixed bug #1246 : A mix of USE statements with and without braces can cause the tokenizer to mismatch brace tokens
      -- Thanks to Michał Bundyra for the patch
    - Fixed bug #1249 : GitBlame report requires a .git directory
    - Fixed bug #1252 : Squiz.Strings.ConcatenationSpacing fix creates syntax error when joining a number to a string
    - Fixed bug #1253 : Generic.ControlStructures.InlineControlStructure fix creates syntax error fixing if-try/catch
    - Fixed bug #1255 : Inconsistent indentation check results when ELSE on new line
    - Fixed bug #1257 : Double dash in CSS class name can lead to "Named colours are forbidden" false positives
    - Fixed bug #1260 : Syntax errors not being shown when error_prepend_string is set
      -- Thanks to Juliette Reinders Folmer for the patch
    - Fixed bug #1264 : Array return type hint is sometimes detected as T_ARRAY_HINT instead of T_RETURN_TYPE
      -- Thanks to Jaroslav Hanslík for the patch
    - Fixed bug #1265 : ES6 arrow function raises unexpected operator spacing errors
    - Fixed bug #1267 : Fixer incorrectly handles filepaths with repeated dir names
      -- Thanks to Sergey Ovchinnikov for the patch
    - Fixed bug #1276 : Commenting.FunctionComment.InvalidReturnVoid conditional issue with anonymous classes
    - Fixed bug #1277 : Squiz.PHP.DisallowMultipleAssignments.Found error when var assignment is on the same line as an   open tag
    - Fixed bug #1284 : Squiz.Arrays.ArrayBracketSpacing.SpaceBeforeBracket false positive match for short list syntax
    </notes>
  </release>
  <release>
   <version>
    <release>2.7.1</release>
    <api>2.7.1</api>
   </version>
   <stability>
    <release>stable</release>
    <api>stable</api>
   </stability>
   <date>2016-11-30</date>
   <license uri="https://github.com/squizlabs/PHP_CodeSniffer/blob/master/licence.txt">BSD License</license>
   <notes>
    - Squiz.ControlStructures.ControlSignature.SpaceAfterCloseParenthesis fix now removes unnecessary whitespace
    - Squiz.Formatting.OperatorBracket no longer errors for negative array indexes used within a function call
    - Squiz.PHP.EmbeddedPhp no longer expects a semicolon after statements that are only opening a scope
    - Fixed a problem where the content of T_DOC_COMMENT_CLOSE_TAG tokens could sometimes be (boolean) false
    - Developers of custom standards with custom test runners can now have their standards ignored by the built-in test runner
      -- Set the value of an environment variable called PHPCS_IGNORE_TESTS with a comma separated list of your standard names
      -- Thanks to Juliette Reinders Folmer for the patch
    - The unit test runner now loads the test sniff outside of the standard's ruleset so that exclude rules do not get applied
      -- This may have caused problems when testing custom sniffs inside custom standards
      -- Also makes the unit tests runs a little faster
    - The SVN pre-commit hook now works correctly when installed via composer
      -- Thanks to Sergey for the patch
    - Fixed bug #1135 : PEAR.ControlStructures.MultiLineCondition.CloseBracketNewLine not detected if preceded by multiline function   call
    - Fixed bug #1138 : PEAR.ControlStructures.MultiLineCondition.Alignment not detected if closing brace is first token on line
    - Fixed bug #1141 : Sniffs that check EOF newlines don't detect newlines properly when the last token is a doc block
    - Fixed bug #1150 : Squiz.Strings.EchoedStrings does not properly fix bracketed statements
    - Fixed bug #1156 : Generic.Formatting.DisallowMultipleStatements errors when multiple short echo tags are used on the same line
      -- Thanks to Nikola Kovacs for the patch
    - Fixed bug #1161 : Absolute report path is treated like a relative path if it also exists within the current directory
    - Fixed bug #1170 : Javascript regular expression literal not recognized after comparison operator
    - Fixed bug #1180 : Class constant named FUNCTION is incorrectly tokenized
    - Fixed bug #1181 : Squiz.Operators.IncrementDecrementUsage.NoBrackets false positive when incrementing properties
      -- Thanks to Jürgen Henge-Ernst for the patch
    - Fixed bug #1188 : Generic.WhiteSpace.ScopeIndent issues with inline HTML and multi-line function signatures
    - Fixed bug #1190 : phpcbf on if/else with trailing comment generates erroneous code
    - Fixed bug #1191 : Javascript sniffer fails with function called "Function"
    - Fixed bug #1203 : Inconsistent behavior of PHP_CodeSniffer_File::findEndOfStatement
    - Fixed bug #1218 : CASE conditions using class constants named NAMESPACE/INTERFACE/TRAIT etc are incorrectly tokenized
    - Fixed bug #1221 : Indented function call with multiple closure arguments can cause scope indent error
    - Fixed bug #1224 : PHPCBF fails to fix code with heredoc/nowdoc as first argument to a function
    </notes>
  </release>
  <release>
   <version>
    <release>2.7.0</release>
    <api>2.7.0</api>
   </version>
   <stability>
    <release>stable</release>
    <api>stable</api>
   </stability>
   <date>2016-09-02</date>
   <license uri="https://github.com/squizlabs/PHP_CodeSniffer/blob/master/licence.txt">BSD License</license>
   <notes>
    - Added --file-list command line argument to allow a list of files and directories to be specified in an external file
      -- Useful is you have a generated list of files to check that would be too long for the command line
      -- File and directory paths are listed one per line
      -- Usage is: phpcs --file-list=/path/to/file-list ...
      -- Thanks to Blotzu for the patch
    - Values set using @codingStandardsChangeSetting comments can now contain spaces
    - Sniff unit tests can now specify a list of test files instead of letting the runner pick them (request #1078)
      -- Useful if a sniff needs to exclude files based on the environment, or is checking filenames
      -- Override the new getTestFiles() method to specify your own list of test files
    - Generic.Functions.OpeningFunctionBraceKernighanRitchie now ignores spacing for function return types
      -- The sniff code Generic.Functions.OpeningFunctionBraceKernighanRitchie.SpaceAfterBracket has been removed
      -- Replaced by Generic.Functions.OpeningFunctionBraceKernighanRitchie.SpaceBeforeBrace
      -- The new error message is slightly clearer as it indicates that a single space is needed before the brace
    - Squiz.Commenting.LongConditionClosingComment now allows for the length of a code block to be configured
      -- Set the lineLimit property (default is 20) in your ruleset.xml file to set the code block length
      -- When the code block length is reached, the sniff will enforce a closing comment after the closing brace
      -- Thanks to Juliette Reinders Folmer for the patch
    - Squiz.Commenting.LongConditionClosingComment now allows for the end comment format to be configured
      -- Set the commentFormat property (default is "//end %s") in your ruleset.xml file to set the format
      -- The placeholder %s will be replaced with the type of condition opener, e.g., "//end foreach"
      -- Thanks to Juliette Reinders Folmer for the patch
    - Generic.PHPForbiddenFunctions now allows forbidden functions to have mixed case
      -- Previously, it would only do a strtolower comparison
      -- Error message now shows what case was found in the code and what the correct case should be
      -- Thanks to Juliette Reinders Folmer for the patch
    - Added Generic.Classes.OpeningBraceSameLine to ensure opening brace of class/interface/trait is on the same line as the declaration
      -- Thanks to Juliette Reinders Folmer for the patch
    - Added Generic.PHP.BacktickOperator to ban the use of the backtick operator for running shell commands
      -- Thanks to Juliette Reinders Folmer for the patch
    - Added Generic.PHP.DisallowAlternativePHPTags to ban the use of alternate PHP tags
      -- Thanks to Juliette Reinders Folmer for the patch
    - Squiz.WhiteSpace.LanguageConstructSpacing no longer checks for spaces if parenthesis are being used (request #1062)
      -- Makes this sniff more compatibile with those that check parenthesis spacing of function calls
    - Squiz.WhiteSpace.ObjectOperatorSpacing now has a setting to ignore newline characters around object operators
      -- Default remains FALSE, so newlines are not allowed
      -- Override the "ignoreNewlines" setting in a ruleset.xml file to change
      -- Thanks to Alex Howansky for the patch
    - Squiz.Scope.MethodScope now sniffs traits as well as classes and interfaces
      -- Thanks to Jesse Donat for the patch
    - PHPCBF is now able to fix Squiz.SelfMemberReference.IncorrectCase errors
      -- Thanks to Nikola Kovacs for the patch
    - PHPCBF is now able to fix Squiz.Commenting.VariableComment.IncorrectVarType
      -- Thanks to Walt Sorensen for the patch
    - PHPCBF is now able to fix Generic.PHP.DisallowShortOpenTag
      -- Thanks to Juliette Reinders Folmer for the patch
    - Improved the formatting of the end brace when auto fixing InlineControlStructure errors (request #1121)
    - Generic.Functions.OpeningFunctionBraceKernighanRitchie.BraceOnNewLine fix no longer leaves blank line after brace (request #1085)
    - Generic UpperCaseConstantNameSniff now allows lowercase namespaces in constant definitions
      -- Thanks to Daniel Schniepp for the patch
    - Squiz DoubleQuoteUsageSniff is now more tolerant of syntax errors caused by mismatched string tokens
    - A few sniffs that produce errors based on the current PHP version can now be told to run using a specific PHP version
      -- Set the php_version config var using --config-set, --runtime-set, or in a ruleset to specify a specific PHP version
      -- The format of the PHP version is the same as the PHP_VERSION_ID constant (e.g., 50403 for version 5.4.3)
      -- Supported sniffs are Generic.PHP.DisallowAlternativePHPTags, PSR1.Classes.ClassDeclaration, Squiz.Commenting.FunctionComment
      -- Thanks to Finlay Beaton for the patch
    - Fixed bug #985  : Duplicate class definition detection generates false-positives in media queries
      -- Thanks to Raphael Horber for the patch
    - Fixed bug #1014 : Squiz VariableCommentSniff doesn't always detect a missing comment
    - Fixed bug #1066 : Undefined index: quiet in CLI.php during unit test run with -v command line arg
    - Fixed bug #1072 : Squiz.SelfMemberReference.NotUsed not detected if leading namespace separator is used
    - Fixed bug #1089 : Rulesets cannot be loaded if the path contains urlencoded characters
    - Fixed bug #1091 : PEAR and Squiz FunctionComment sniffs throw errors for some invalid @param line formats
    - Fixed bug #1092 : PEAR.Functions.ValidDefaultValue should not flag type hinted methods with a NULL default argument
    - Fixed bug #1095 : Generic LineEndings sniff replaces tabs with spaces with --tab-width is set
    - Fixed bug #1096 : Squiz FunctionDeclarationArgumentSpacing gives incorrect error/fix when variadic operator is followed by a space
    - Fixed bug #1099 : Group use declarations are incorrectly fixed by the PSR2 standard
      -- Thanks to Jason McCreary for the patch
    - Fixed bug #1101 : Incorrect indent errors when breaking out of PHP inside an IF statement
    - Fixed bug #1102 : Squiz.Formatting.OperatorBracket.MissingBrackets faulty bracketing fix
    - Fixed bug #1109 : Wrong scope indent reported in anonymous class
    - Fixed bug #1112 : File docblock not recognized when require_once follows it
    - Fixed bug #1120 : InlineControlStructureSniff does not handle auto-fixing for control structures that make function calls
    - Fixed bug #1124 : Squiz.Operators.ComparisonOperatorUsage does not detect bracketed conditions for inline IF statements
      -- Thanks to Raphael Horber for the patch
    </notes>
  </release>
  <release>
   <version>
    <release>2.6.2</release>
    <api>2.6.2</api>
   </version>
   <stability>
    <release>stable</release>
    <api>stable</api>
   </stability>
   <date>2016-07-14</date>
   <license uri="https://github.com/squizlabs/PHP_CodeSniffer/blob/master/licence.txt">BSD License</license>
   <notes>
    - Added a new --exclude CLI argument to exclude a list of sniffs from checking and fixing (request #904)
      -- Accepts the same sniff codes as the --sniffs command line argument, but provides the opposite functionality
    - Added a new -q command line argument to disable progress and verbose information from being printed (request #969)
      -- Useful if a coding standard hard-codes progess or verbose output but you want PHPCS to be quiet
      -- Use the command "phpcs --config-set quiet true" to turn quiet mode on by default
    - Generic LineLength sniff no longer errors for comments that cannot be broken out onto a new line (request #766)
      -- A typical case is a comment that contains a very long URL
      -- The comment is ignored if putting the URL on a indented new comment line would be longer than the allowed length
    - Settings extensions in a ruleset no longer causes PHP notices during unit testing
      -- Thanks to Klaus Purer for the patch
    - Version control reports now show which errors are fixable if you are showing sources
    - Added a new sniff to enforce a single space after a NOT operator (request #1051)
      -- Include in a ruleset using the code Generic.Formatting.SpaceAfterNot
    - The Squiz.Commenting.BlockComment sniff now supports tabs for indenting comment lines (request #1056)
    - Fixed bug #790 : Incorrect missing @throws error in methods that use closures
    - Fixed bug #908 : PSR2 standard is not checking that closing brace is on line following the body
    - Fixed bug #945 : Incorrect indent behavior using deep-nested function and arrays
    - Fixed bug #961 : Two anonymous functions passed as function/method arguments cause indentation false positive
    - Fixed bug #1005 : Using global composer vendor autoload breaks PHP lowercase built-in function sniff
      -- Thanks to Michael Butler for the patch
    - Fixed bug #1007 : Squiz Unreachable code detection is not working properly with a closure inside a case
    - Fixed bug #1023 : PSR2.Classes.ClassDeclaration fails if class extends base class and "implements" is on trailing line
    - Fixed bug #1026 : Arrays in comma delimited class properties cause ScopeIndent to increase indent
    - Fixed bug #1028 : Squiz ArrayDeclaration incorrectly fixes multi-line array where end bracket is not on a new line
    - Fixed bug #1034 : Squiz FunctionDeclarationArgumentSpacing gives incorrect error when first arg is a variadic
    - Fixed bug #1036 : Adjacent assignments aligned analysis statement wrong
    - Fixed bug #1049 : Version control reports can show notices when the report width is very small
    - Fixed bug #21050 : PEAR MultiLineCondition sniff suppresses errors on last condition line
    </notes>
  </release>
  <release>
   <version>
    <release>2.6.1</release>
    <api>2.6.1</api>
   </version>
   <stability>
    <release>stable</release>
    <api>stable</api>
   </stability>
   <date>2016-05-31</date>
   <license uri="https://github.com/squizlabs/PHP_CodeSniffer/blob/master/licence.txt">BSD License</license>
   <notes>
    - The PHP-supplied T_COALESCE token has been replicated for PHP versions before 7.0
    - Function return types of self, parent and callable are now tokenized as T_RETURN_TYPE
      -- Thanks to Jaroslav Hanslík for the patch
    - The default_standard config setting now allows multiple standards to be listed, like on the command line
      -- Thanks to Michael Mayer for the patch
    - Installations done via composer now only include the composer autoloader for PHP 5.3.2+ (request #942)
    - Added a rollbackChangeset() method to the Fixer class to purposely rollback the active changeset
    - Fixed bug #940 : Auto-fixing issue encountered with inconsistent use of braces
    - Fixed bug #943 : Squiz.PHP.InnerFunctions.NotAllowed reported in anonymous classes
    - Fixed bug #944 : PHP warning when running the latest phar
    - Fixed bug #951 : InlineIfDeclaration: invalid error produced with UTF-8 string
    - Fixed bug #957 : Operator spacing sniff errors when plus is used as part of a number
      -- Thanks to Klaus Purer for the patch
    - Fixed bug #959 : Call-time pass-by-reference false positive if there is a square bracket before the ampersand
      -- Thanks to Konstantin Leboev for the patch
    - Fixed bug #962 : Null coalescing operator (??) not detected as a token
      -- Thanks to Joel Posti for the patch
    - Fixed bug #973 : Anonymous class declaration and PSR1.Files.SideEffects.FoundWithSymbols
    - Fixed bug #974 : Error when file ends with "function"
    - Fixed bug #979 : Anonymous function with return type hint is not refactored as expected
    - Fixed bug #983 : Squiz.WhiteSpace.MemberVarSpacing.AfterComment fails to fix error when comment is not a docblock
    - Fixed bug #1010 : Squiz NonExectuableCode sniff does not detect boolean OR
      -- Thanks to Derek Henderson for the patch
    - Fixed bug #1015 : The Squiz.Commenting.FunctionComment sniff doesn't allow description in @return tag
      -- Thanks to Alexander Obuhovich for the patch
    - Fixed bug #1022 : Duplicate spaces after opening bracket error with PSR2 standard
    - Fixed bug #1025 : Syntax error in JS file can cause undefined index for parenthesis_closer
    </notes>
  </release>
  <release>
   <version>
    <release>2.6.0</release>
    <api>2.6.0</api>
   </version>
   <stability>
    <release>stable</release>
    <api>stable</api>
   </stability>
   <date>2016-04-04</date>
   <license uri="https://github.com/squizlabs/PHP_CodeSniffer/blob/master/licence.txt">BSD License</license>
   <notes>
    - Paths used when setting CLI arguments inside ruleset.xml files are now relative to the ruleset location (request #847)
      -- This change only applies to paths within ARG tags, used to set CLI arguments
      -- Previously, the paths were relative to the directory PHPCS was being run from
      -- Absolute paths are still allowed and work the same way they always have
      -- This change allows ruleset.xml files to be more portable
    - Content passed via STDIN will now be processed even if files are specified on the command line or in a ruleset
    - When passing content via STDIN, you can now specify the file path to use on the command line (request #934)
      -- This allows sniffs that check file paths to work correctly
      -- This is the same functionality provided by the phpcs_input_file line, except it is available on the command line
    - Files processed with custom tokenizers will no longer be skipped if they appear minified (request #877)
      -- If the custom tokenizer wants minified files skipped, it can set a $skipMinified member var to TRUE
      -- See the included JS and CSS tokenizers for an example
    - Config vars set in ruleset.xml files are now processed earlier, allowing them to be used during sniff registration
      -- Among other things, this allows the installed_paths config var to be set in ruleset.xml files
      -- Thanks to Pieter Frenssen for the patch
    - Improved detection of regular expressions in the JS tokenizer
    - Generic PHP Syntax sniff now uses PHP_BINARY (if available) to determine the path to PHP if no other path is available
      -- You can still manually set php_path to use a specific binary for testing
      -- Thanks to Andrew Berry for the patch
    - The PHP-supplied T_POW_EQUAL token has been replicated for PHP versions before 5.6
    - Added support for PHP7 use group declarations (request #878)
      -- New tokens T_OPEN_USE_GROUP and T_CLOSE_USE_GROUP are assigned to the open and close curly braces
    - Generic ScopeIndent sniff now reports errors for every line that needs the indent changed (request #903)
      -- Previously, it ignored lines that were indented correctly in the context of their block
      -- This change produces more technically accurate error messages, but is much more verbose
    - The PSR2 and Squiz standards now allow multi-line default values in function declarations (request #542)
      -- Previously, these would automatically make the function a multi-line declaration
    - Squiz InlineCommentSniff now allows docblocks on require(_once) and include(_once) statements
      -- Thanks to Gary Jones for the patch
    - Squiz and PEAR Class and File sniffs no longer assume the first comment in a file is always a file comment
      -- phpDocumentor assigns the comment to the file only if it is not followed by a structural element
      -- These sniffs now follow this same rule
    - Squiz ClassCommentSniff no longer checks for blank lines before class comments
      -- Removes the error Squiz.Commenting.ClassComment.SpaceBefore
    - Renamed Squiz.CSS.Opacity.SpacingAfterPoint to Squiz.CSS.Opacity.DecimalPrecision
      -- Please update your ruleset if you are referencing this error code directly
    - Fixed PHP tokenizer problem that caused an infinite loop when checking a comment with specific content
    - Generic Disallow Space and Tab indent sniffs now detect and fix indents inside embedded HTML chunks (request #882)
    - Squiz CSS IndentationSniff no longer assumes the class opening brace is at the end of a line
    - Squiz FunctionCommentThrowTagSniff now ignores non-docblock comments
    - Squiz ComparisonOperatorUsageSniff now allows conditions like while(true)
    - PEAR FunctionCallSignatureSniff (and the Squiz and PSR2 sniffs that use it) now correctly check the first argument
      -- Further fix for bug #698
    - Fixed bug #791 : codingStandardsChangeSetting settings not working with namespaces
    - Fixed bug #872 : Incorrect detection of blank lines between CSS class names
    - Fixed bug #879 : Generic InlineControlStructureSniff can create parse error when case/if/elseif/else have mixed brace and braceless definitions
    - Fixed bug #883 : PSR2 is not checking for blank lines at the start and end of control structures
    - Fixed bug #884 : Incorrect indentation notice for anonymous classes
    - Fixed bug #887 : Using curly braces for a shared CASE/DEFAULT statement can generate an error in PSR2 SwitchDeclaration
    - Fixed bug #889 : Closure inside catch/else/elseif causes indentation error
    - Fixed bug #890 : Function call inside returned short array value can cause indentation error inside CASE statements
    - Fixed bug #897 : Generic.Functions.CallTimePassByReference.NotAllowed false positive when short array syntax
    - Fixed bug #900 : Squiz.Functions.FunctionDeclarationArgumentSpacing bug when no space between type hint and argument
    - Fixed bug #902 : T_OR_EQUAL and T_POW_EQUAL are not seen as assignment tokens
    - Fixed bug #910 : Unrecognized "extends" and indentation on anonymous classes
    - Fixed bug #915 : JS Tokenizer generates errors when processing some decimals
    - Fixed bug #928 : Endless loop when sniffing a PHP file with a git merge conflict inside a function
    - Fixed bug #937 : Shebang can cause PSR1 SideEffects warning
      -- Thanks to Clay Loveless for the patch
    - Fixed bug #938 : CallTimePassByReferenceSniff ignores functions with return value
    </notes>
  </release>
  <release>
   <version>
    <release>2.5.1</release>
    <api>2.5.1</api>
   </version>
   <stability>
    <release>stable</release>
    <api>stable</api>
   </stability>
   <date>2016-01-20</date>
   <license uri="https://github.com/squizlabs/PHP_CodeSniffer/blob/master/licence.txt">BSD License</license>
   <notes>
    - The PHP-supplied T_SPACESHIP token has been replicated for PHP versions before 7.0
    - T_SPACESHIP is now correctly identified as an operator
      -- Thanks to Alexander Obuhovich for the patch
    - Generic LowerCaseKeyword now ensures array type hints are lowercase as well
      -- Thanks to Mathieu Rochette for the patch
    - Squiz ComparisonOperatorUsageSniff no longer hangs on JS FOR loops that don't use semicolons
    - PHP_CodesSniffer now includes the composer autoload.php file, if there is one
      -- Thanks to Klaus Purer for the patch
    - Added error Squiz.Commenting.FunctionComment.ScalarTypeHintMissing for PHP7 only (request #858)
      -- These errors were previously reported as Squiz.Commenting.FunctionComment.TypeHintMissing on PHP7
      -- Disable this error message in a ruleset.xml file if your code needs to run on both PHP5 and PHP7
    - The PHP 5.6 __debugInfo magic method no longer produces naming convention errors
      -- Thanks to Michael Nowack for the patch
    - PEAR and Squiz FunctionComment sniffs now support variadic functions (request #841)
    - Fixed bug #622 : Wrong detection of Squiz.CSS.DuplicateStyleDefinition with media queries
    - Fixed bug #752 : The missing exception error is reported in first found DocBlock
    - Fixed bug #794 : PSR2 MultiLineFunctionDeclaration forbids comments after opening parenthesis of a multiline call
    - Fixed bug #820 : PEAR/PSR2 FunctionCallSignature sniffs suggest wrong indent when there are multiple arguments on a line
    - Fixed bug #822 : Ruleset hard-coded file paths are not used if not running from the same directory as the ruleset
    - Fixed bug #825 : FunctionCallArgumentSpacing sniff complains about more than one space before comment in multi-line function call
    - Fixed bug #828 : Null classname is tokenized as T_NULL instead of T_STRING
    - Fixed bug #829 : Short array argument not fixed correctly when multiple function arguments are on the same line
    - Fixed bug #831 : PHPCS freezes in an infinite loop under Windows if no standard is passed
    - Fixed bug #832 : Tokenizer does not support context sensitive parsing
      -- Thanks to Jaroslav Hanslík for the patch
    - Fixed bug #835 : PEAR.Functions.FunctionCallSignature broken when closure uses return types
    - Fixed bug #838 : CSS indentation fixer changes color codes
      -- Thanks to Klaus Purer for the patch
    - Fixed bug #839 : "__()" method is marked as not camel caps
      -- Thanks to Tim Bezhashvyly for the patch
    - Fixed bug #852 : Generic.Commenting.DocComment not finding errors when long description is omitted
    - Fixed bug #854 : Return typehints in interfaces are not reported as T_RETURN_TYPE
      -- Thanks to Jaroslav Hanslík for the patch
    - Fixed bug #855 : Capital letter detection for multibyte strings doesn't work correctly
    - Fixed bug #857 : PSR2.ControlStructure.SwitchDeclaration shouldn't check indent of curly brace closers
    - Fixed bug #859 : Switch statement indention issue when returning function call with closure
    - Fixed bug #861 : Single-line arrays and function calls can generate incorrect indentation errors
    - Fixed bug #867 : Squiz.Strings.DoubleQuoteUsage broken for some escape codes
      -- Thanks to Jack Blower for the help with the fix
    - Fixed bug #21005 : Incorrect indent detection when multiple properties are initialized to arrays
    - Fixed bug #21010 : Incorrect missing colon detection in CSS when first style is not on new line
    - Fixed bug #21011 : Incorrect error message text when newline found after opening brace
    </notes>
  </release>
  <release>
   <version>
    <release>2.5.0</release>
    <api>2.5.0</api>
   </version>
   <stability>
    <release>stable</release>
    <api>stable</api>
   </stability>
   <date>2015-12-11</date>
   <license uri="https://github.com/squizlabs/PHP_CodeSniffer/blob/master/licence.txt">BSD License</license>
   <notes>
    - PHPCS will now look for a phpcs.xml file in parent directories as well as the current directory (request #626)
    - PHPCS will now use a phpcs.xml file even if files are specified on the command line
      -- This file is still only used if no standard is specified on the command line
    - Added support for a phpcs.xml.dist file (request #583)
      -- If both a phpcs.xml and phpcs.xml.dist file are present, the phpcs.xml file will be used
    - Added support for setting PHP ini values in ruleset.xml files (request #560)
      -- Setting the value of the new ini tags to name="memory_limit" value="32M" is the same as -d memory_limit=32M
    - Added support for one or more bootstrap files to be run before processing begins
      -- Use the --bootstrap=file,file,file command line argument to include bootstrap files
      -- Useful if you want to override some of the high-level settings of PHPCS or PHPCBF
      -- Thanks to John Maguire for the patch
    - Added additional verbose output for CSS tokenizing
    - Squiz ComparisonOperatorUsageSniff now checks FOR, WHILE and DO-WHILE statements
      -- Thanks to Arnout Boks for the patch
    - Fixed bug #660 : Syntax checks can fail on Windows with PHP5.6
    - Fixed bug #784 : $this->trait is seen as a T_TRAIT token
    - Fixed bug #786 : Switch indent issue with short array notation
    - Fixed bug #787 : SpacingAfterDefaultBreak confused by multi-line statements
    - Fixed bug #797 : Parsing CSS url() value breaks further parsing
    - Fixed bug #805 : Squiz.Commenting.FunctionComment.InvalidTypeHint on Scalar types on PHP7
    - Fixed bug #807 : Cannot fix line endings when open PHP tag is not on the first line
    - Fixed bug #808 : JS tokeniser incorrectly setting some function and class names to control structure tokens
    - Fixed bug #809 : PHPCBF can break a require_once statement with a space before the open parenthesis
    - Fixed bug #813 : PEAR FunctionCallSignature checks wrong indent when first token on line is part of a multi-line string
    </notes>
  </release>
  <release>
   <version>
    <release>2.4.0</release>
    <api>2.4.0</api>
   </version>
   <stability>
    <release>stable</release>
    <api>stable</api>
   </stability>
   <date>2015-11-24</date>
   <license uri="https://github.com/squizlabs/PHP_CodeSniffer/blob/master/licence.txt">BSD License</license>
   <notes>
    - Added support for PHP 7 anonymous classes
      -- Anonymous classes are now tokenized as T_ANON_CLASS and ignored by normal class sniffs
    - Added support for PHP 7 function return type declarations
      -- Return types are now tokenized as T_RETURN_TYPE
    - Fixed tokenizing of the XOR operator, which was incorrectly identified as a power operator (bug #765)
      -- The T_POWER token has been removed and replaced by the T_BITWISE_XOR token
      -- The PHP-supplied T_POW token has been replicated for PHP versions before 5.6
    - Traits are now tokenized in PHP versions before 5.4 to make testing easier
    - Improved regular expression detection in JS files
    - PEAR FunctionCallSignatureSniff now properly detects indents in more mixed HTML/PHP code blocks
    - Full report now properly indents lines when newlines are found inside error messages
    - Generating documentation without specifying a standard now uses the default standard instead
      -- Thanks to Ken Guest for the patch
    - Generic InlineControlStructureSniff now supports braceless do/while loops in JS
      -- Thanks to Pieter Frenssen for the patch
    - Added more guard code for function declarations with syntax errors
      -- Thanks to Yun Young-jin for the patch
    - Added more guard code for foreach declarations with syntax errors
      -- Thanks to Johan de Ruijter for the patch
    - Added more guard code for class declarations with syntax errors
    - Squiz ArrayDeclarationSniff now has guard code for arrays with syntax errors
    - Generic InlineControlStructureSniff now correctly fixes ELSEIF statements
    - Fixed bug #601 : Expected type hint int[]; found array in Squiz FunctionCommentSniff
      -- Thanks to Scato Eggen for the patch
    - Fixed bug #625 : Consider working around T_HASHBANG in HHVM 3.5.x and 3.6.x
      -- Thanks to Kunal Mehta for the patch
    - Fixed bug #692 : Comment tokenizer can break when using mbstring function overloading
    - Fixed bug #694 : Long sniff codes can cause PHP warnings in source report when showing error codes
    - Fixed bug #698 : PSR2.Methods.FunctionCallSignature.Indent forces exact indent of ternary operator parameters
    - Fixed bug #704 : ScopeIndent can fail when an opening parenthesis is on a line by itself
    - Fixed bug #707 : Squiz MethodScopeSniff doesn't handle nested functions
    - Fixed bug #709 : Squiz.Sniffs.Whitespace.ScopeClosingBraceSniff marking indented endif in mixed inline HTML blocks
    - Fixed bug #711 : Sniffing from STDIN shows Generic.Files.LowercasedFilename.NotFound error
    - Fixed bug #714 : Fixes suppression of errors using docblocks
      -- Thanks to Andrzej Karmazyn for the patch
    - Fixed bug #716 : JSON report is invalid when messages contain newlines or tabs
      -- Thanks to Pieter Frenssen for the patch
    - Fixed bug #723 : ScopeIndent can fail when multiple array closers are on the same line
    - Fixed bug #730 : ScopeIndent can fail when a short array opening square bracket is on a line by itself
    - Fixed bug #732 : PHP Notice if @package name is made up of all invalid characters
      -- Adds new error code PEAR.Commenting.FileComment.InvalidPackageValue
    - Fixed bug #748 : Auto fix for Squiz.Commenting.BlockComment.WrongEnd is incorrect
      -- Thanks to J.D. Grimes for the patch
    - Fixed bug #753 : PSR2 standard shouldn't require space after USE block when next code is a closing tag
    - Fixed bug #768 : PEAR FunctionCallSignature sniff forbids comments after opening parenthesis of a multiline call
    - Fixed bug #769 : Incorrect detection of variable reference operator when used with short array syntax
      -- Thanks to Klaus Purer for the patch
    - Fixed bug #772 : Syntax error when using PHPCBF on alternative style foreach loops
    - Fixed bug #773 : Syntax error when stripping trailing PHP close tag and previous statement has no semicolon
    - Fixed bug #778 : PHPCBF creates invalid PHP for inline FOREACH containing multiple control structures
    - Fixed bug #781 : Incorrect checking for PHP7 return types on multi-line function declartions
    - Fixed bug #782 : Conditional function declarations cause fixing conflicts in Squiz standard
      -- Squiz.ControlStructures.ControlSignature no longer enforces a single newline after open brace
      -- Squiz.WhiteSpace.ControlStructureSpacing can be used to checl spacing at the start/end of control structures
    </notes>
  </release>
  <release>
   <version>
    <release>2.3.4</release>
    <api>2.3.4</api>
   </version>
   <stability>
    <release>stable</release>
    <api>stable</api>
   </stability>
   <date>2015-09-09</date>
   <license uri="https://github.com/squizlabs/PHP_CodeSniffer/blob/master/licence.txt">BSD License</license>
   <notes>
    - JSON report format now includes the fixable status for each error message and the total number of fixable errors
    - Added more guard code for function declarations with syntax errors
    - Added tokenizer support for the PHP declare construct
      -- Thanks to Andy Blyler for the patch
    - Generic UnnecessaryStringConcatSniff can now allow strings concatenated over multiple lines
      -- Set the allowMultiline property to TRUE (default is FALSE) in your ruleset.xml file to enable this
      -- By default, concat used only for getting around line length limits still generates an error
      -- Thanks to Stefan Lenselink for the contribution
    - Invalid byte sequences no longer throw iconv_strlen() errors (request #639)
      -- Thanks to Willem Stuursma for the patch
    - Generic TodoSniff and FixmeSniff are now better at processing strings with invalid characters
    - PEAR FunctionCallSignatureSniff now ignores indentation of inline HTML content
    - Squiz ControlSignatureSniff now supports control structures with only inline HTML content
    - Fixed bug #636 : Some class names cause CSS tokenizer to hang
    - Fixed bug #638 : VCS blame reports output error content from the blame commands for files not under VC
    - Fixed bug #642 : Method params incorrectly detected when default value uses short array syntax
      -- Thanks to Josh Davis for the patch
    - Fixed bug #644 : PEAR ScopeClosingBrace sniff does not work with mixed HTML/PHP
    - Fixed bug #645 : FunctionSignature and ScopeIndent sniffs don't detect indents correctly when PHP open tag is not on a line by itself
    - Fixed bug #648 : Namespace not tokenized correctly when followed by multiple use statements
    - Fixed bug #654 : Comments affect indent check for BSDAllman brace style
    - Fixed bug #658 : Squiz.Functions.FunctionDeclarationSpacing error for multi-line declarations with required spaces greater than zero
      -- Thanks to J.D. Grimes for the patch
    - Fixed bug #663 : No space after class name generates: Class name "" is not in camel caps format
    - Fixed bug #667 : Scope indent check can go into infinite loop due to some parse errors
    - Fixed bug #670 : Endless loop in PSR1 SideEffects sniffer if no semicolon after last statement
      -- Thanks to Thomas Jarosch for the patch
    - Fixed bug #672 : Call-time pass-by-reference false positive
    - Fixed bug #683 : Comments are incorrectly reported by PSR2.ControlStructures.SwitchDeclaration sniff
    - Fixed bug #687 : ScopeIndent does not check indent correctly for method prefixes like public and abstract
    - Fixed bug #689 : False error on some comments after class closing brace
    </notes>
  </release>
  <release>
   <version>
    <release>2.3.3</release>
    <api>2.3.3</api>
   </version>
   <stability>
    <release>stable</release>
    <api>stable</api>
   </stability>
   <date>2015-06-24</date>
   <license uri="https://github.com/squizlabs/PHP_CodeSniffer/blob/master/licence.txt">BSD License</license>
   <notes>
    - Improved the performance of the CSS tokenizer, especially on very large CSS files (thousands of lines)
      -- Thanks to Klaus Purer for the patch
    - Defined tokens for lower PHP versions are now phpcs-specific strings instead of ints
      -- Stops conflict with other projects, like PHP_CodeCoverage
    - Added more guard code for syntax errors to various sniffs
    - Improved support for older HHVM versions
      -- Thanks to Kunal Mehta for the patch
    - Squiz ValidLogicalOperatorsSniff now ignores XOR as type casting is different when using the ^ operator (request #567)
    - Squiz CommentedOutCodeSniff is now better at ignoring URLs inside comments
    - Squiz ControlSignatureSniff is now better at checking embedded PHP code
    - Squiz ScopeClosingBraceSniff is now better at checking embedded PHP code
    - Fixed bug #584 : Squiz.Arrays.ArrayDeclaration sniff gives incorrect NoComma error for multiline string values
    - Fixed bug #589 : PEAR.Functions.FunctionCallSignature sniff not checking all function calls
    - Fixed bug #592 : USE statement tokenising can sometimes result in mismatched scopes
    - Fixed bug #594 : Tokenizer issue on closure that returns by reference
    - Fixed bug #595 : Colons in CSS selectors within media queries throw false positives
      -- Thanks to Klaus Purer for the patch
    - Fixed bug #598 : PHPCBF can break function/use closure brace placement
    - Fixed bug #603 : Squiz ControlSignatureSniff hard-codes opener type while fixing
    - Fixed bug #605 : Auto report-width specified in ruleset.xml ignored
    - Fixed bug #611 : Invalid numeric literal on CSS files under PHP7
    - Fixed bug #612 : Multi-file diff generating incorrectly if files do not end with EOL char
    - Fixed bug #615 : Squiz OperatorBracketSniff incorrectly reports and fixes operations using self::
    - Fixed bug #616 : Squiz DisallowComparisonAssignmentSniff inconsistent errors with inline IF statements
    - Fixed bug #617 : Space after switch keyword in PSR-2 is not being enforced
    - Fixed bug #621 : PSR2 SwitchDeclaration sniff doesn't detect, or correctly fix, case body on same line as statement
    </notes>
  </release>
  <release>
   <version>
    <release>2.3.2</release>
    <api>2.3.2</api>
   </version>
   <stability>
    <release>stable</release>
    <api>stable</api>
   </stability>
   <date>2015-04-29</date>
   <license uri="https://github.com/squizlabs/PHP_CodeSniffer/blob/master/licence.txt">BSD License</license>
   <notes>
    - The error message for PSR2.ControlStructures.SwitchDeclaration.WrongOpenercase is now clearer (request #579)
    - Fixed bug #545 : Long list of CASE statements can cause tokenizer to reach a depth limit
    - Fixed bug #565 : Squiz.WhiteSpace.OperatorSpacing reports negative number in short array
      -- Thanks to Vašek Purchart for the patch
      -- Same fix also applied to Squiz.Formatting.OperatorBracket
    - Fixed bug #569 : Generic ScopeIndentSniff throws PHP notices in JS files
    - Fixed bug #570 : Phar class fatals in PHP less than 5.3
    </notes>
  </release>
  <release>
   <version>
    <release>2.3.1</release>
    <api>2.3.1</api>
   </version>
   <stability>
    <release>stable</release>
    <api>stable</api>
   </stability>
   <date>2015-04-23</date>
   <license uri="https://github.com/squizlabs/PHP_CodeSniffer/blob/master/licence.txt">BSD License</license>
   <notes>
    - PHPCS can now exit with 0 even if errors are found
      -- Set the ignore_errors_on_exit config variable to 1 to set this behaviour
      -- Use with the ignore_warnings_on_exit config variable to never return a non-zero exit code
    - Added Generic DisallowLongArraySyntaxSniff to enforce the use of the PHP short array syntax (request #483)
      -- Thanks to Xaver Loppenstedt for helping with tests
    - Added Generic DisallowShortArraySyntaxSniff to ban the use of the PHP short array syntax (request #483)
      -- Thanks to Xaver Loppenstedt for helping with tests
    - Generic ScopeIndentSniff no longer does exact checking for content inside parenthesis (request #528)
      -- Only applies to custom coding standards that set the "exact" flag to TRUE
    - Squiz ConcatenationSpacingSniff now has a setting to ignore newline characters around operators (request #511)
        -- Default remains FALSE, so newlines are not allowed
        -- Override the "ignoreNewlines" setting in a ruleset.xml file to change
    - Squiz InlineCommentSniff no longer checks the last char of a comment if the first char is not a letter (request #505)
    - The Squiz standard has increased the max padding for statement alignment from 12 to 20
    - Fixed bug #479 : Yielded values are not recognised as returned values in Squiz FunctionComment sniff
    - Fixed bug #512 : Endless loop whilst parsing mixture of control structure styles
    - Fixed bug #515 : Spaces in JS block incorrectly flagged as indentation error
    - Fixed bug #523 : Generic ScopeIndent errors for IF in FINALLY
    - Fixed bug #527 : Closure inside IF statement is not tokenized correctly
    - Fixed bug #529 : Squiz.Strings.EchoedStrings gives false positive when echo'ing using an inline condition
    - Fixed bug #537 : Using --config-set is breaking phpcs.phar
    - Fixed bug #543 : SWITCH with closure in condition generates inline control structure error
    - Fixed bug #551 : Multiple catch blocks not checked in Squiz.ControlStructures.ControlSignature sniff
    - Fixed bug #554 : ScopeIndentSniff causes errors when encountering an unmatched parenthesis
    - Fixed bug #558 : PHPCBF adds brace for ELSE IF split over multiple lines
    - Fixed bug #564 : Generic MultipleStatementAlignment sniff reports incorrect errors for multiple assignments on a single line
    </notes>
  </release>
  <release>
   <version>
    <release>2.3.0</release>
    <api>2.3.0</api>
   </version>
   <stability>
    <release>stable</release>
    <api>stable</api>
   </stability>
   <date>2015-03-04</date>
   <license uri="https://github.com/squizlabs/PHP_CodeSniffer/blob/master/licence.txt">BSD License</license>
   <notes>
    - The existence of the main config file is now cached to reduce is_file() calls when it doesn't exist (request #486)
    - Abstract classes inside the Sniffs directory are now ignored even if they are named [Name]Sniff.php (request #476)
      -- Thanks to David Vernet for the patch
    - PEAR and Squiz FileComment sniffs no longer have @ in their error codes
      -- e.g., PEAR.Commenting.FileComment.Duplicate@categoryTag becomes PEAR.Commenting.FileComment.DuplicateCategoryTag
      -- e.g., Squiz.Commenting.FileComment.Missing@categoryTag becomes Squiz.Commenting.FileComment.MissingCategoryTag
    - PEAR MultiLineConditionSniff now allows comment lines inside multi-line IF statement conditions
      -- Thanks to Klaus Purer for the patch
    - Generic ForbiddenFunctionsSniff now supports setting null replacements in ruleset files (request #263)
    - Generic opening function brace sniffs now support checking of closures
      -- Set the checkClosures property to TRUE (default is FALSE) in your ruleset.xml file to enable this
      -- Can also set the checkFunctions property to FALSE (default is TRUE) in your ruleset.xml file to only check closures
      -- Affects OpeningFunctionBraceBsdAllmanSniff and OpeningFunctionBraceKernighanRitchieSniff
    - Generic OpeningFunctionBraceKernighanRitchieSniff can now fix all the errors it finds
    - Generic OpeningFunctionBraceKernighanRitchieSniff now allows empty functions with braces next to each other
    - Generic OpeningFunctionBraceBsdAllmanSniff now allows empty functions with braces next to each other
    - Improved auto report width for the "full" report
    - Improved conflict detection during auto fixing
    - Generic ScopeIndentSniff is no longer confused by empty closures
    - Squiz ControlSignatureSniff now always ignores comments (fixes bug #490)
      -- Include the Squiz.Commenting.PostStatementComment sniff in your ruleset.xml to ban these comments again
    - Squiz OperatorSpacingSniff no longer throws errors for code in the form ($foo || -1 === $bar)
    - Fixed errors tokenizing T_ELSEIF tokens on HHVM 3.5
    - Squiz ArrayDeclarationSniff is no longer tricked by comments after array values
    - PEAR IncludingFileSniff no longer produces invalid code when removing parenthesis from require/include statements
    - Fixed bug #415 : The @codingStandardsIgnoreStart has no effect during fixing
    - Fixed bug #432 : Properties of custom sniffs cannot be configured
    - Fixed bug #453 : PSR2 standard does not allow closing tag for mixed PHP/HTML files
    - Fixed bug #457 : FunctionCallSignature sniffs do not support here/nowdoc syntax and can cause syntax error when fixing
    - Fixed bug #466 : PropertyLabelSpacing JS fixer issue when there is no space after colon
    - Fixed bug #473 : Writing a report for an empty folder to existing file includes the existing contents
    - Fixed bug #485 : PHP notice in Squiz.Commenting.FunctionComment when checking malformed @throws comment
    - Fixed bug #491 : Generic InlineControlStructureSniff can correct with missing semicolon
      -- Thanks to Jesse Donat for the patch
    - Fixed bug #492 : Use statements don't increase the scope indent
    - Fixed bug #493 : PSR1_Sniffs_Methods_CamelCapsMethodNameSniff false positives for some magic method detection
      -- Thanks to Andreas Möller for the patch
    - Fixed bug #496 : Closures in PSR2 are not checked for a space after the function keyword
    - Fixed bug #497 : Generic InlineControlStructureSniff does not support alternative SWITCH syntax
    - Fixed bug #500 : Functions not supported as values in Squiz ArrayDeclaration sniff
    - Fixed bug #501 : ScopeClosingBrace and ScopeIndent conflict with closures used as array values
      -- Generic ScopeIndentSniff may now report fewer errors for closures, but perform the same fixes
    - Fixed bug #502 : PSR1 SideEffectsSniff sees declare() statements as side effects
    </notes>
  </release>
  <release>
   <version>
    <release>2.2.0</release>
    <api>2.2.0</api>
   </version>
   <stability>
    <release>stable</release>
    <api>stable</api>
   </stability>
   <date>2015-01-22</date>
   <license uri="https://github.com/squizlabs/PHP_CodeSniffer/blob/master/licence.txt">BSD License</license>
   <notes>
    - Added (hopefully) tastefully used colors to report and progress output for the phpcs command
      -- Use the --colors command line argument to use colors in output
      -- Use the command "phpcs --config-set colors true" to turn colors on by default
      -- Use the --no-colors command line argument to turn colors off when the config value is set
    - Added support for using the full terminal width for report output
      -- Use the --report-width=auto command line argument to auto-size the reports
      -- Use the command "phpcs --config-set report_width auto" to use auto-sizing by default
    - Reports will now size to fit inside the report width setting instead of always using padding to fill the space
    - If no files or standards are specified, PHPCS will now look for a phpcs.xml file in the current directory
      -- This file has the same format as a standard ruleset.xml file
      -- The phpcs.xml file should specify (at least) files to process and a standard/sniffs to use
      -- Useful for running the phpcs and phpcbf commands without any arguments at the top of a repository
    - Default file paths can now be specified in a ruleset.xml file using the "file" tag
      -- File paths are only processed if no files were specified on the command line
    - Extensions specified on the CLI are now merged with those set in ruleset.xml files
      -- Previously, the ruleset.xml file setting replaced the CLI setting completely
    - Squiz coding standard now requires lowercase PHP constants (true, false and null)
      -- Removed Squiz.NamingConventions.ConstantCase sniff as the rule is now consistent across PHP and JS files
    - Squiz FunctionOpeningBraceSpaceSniff no longer does additional checks for JS functions
      -- PHP and JS functions and closures are now treated the same way
    - Squiz MultiLineFunctionDeclarationSniff now supports JS files
    - Interactive mode no longer breaks if you also specify a report type on the command line
    - PEAR InlineCommentSniff now fixes the Perl-style comments that it finds (request #375)
    - PSR2 standard no longer fixes the placement of docblock open tags as comments are excluded from this standard
    - PSR2 standard now sets a default tab width of 4 spaces
    - Generic DocCommentSniff now only disallows lowercase letters at the start of a long/short comment (request #377)
      -- All non-letter characters are now allowed, including markdown special characters and numbers
    - Generic DisallowMultipleStatementsSniff now allows multiple open/close tags on the same line (request #423)
    - Generic CharacterBeforePHPOpeningTagSniff now only checks the first PHP tag it finds (request #423)
    - Generic CharacterBeforePHPOpeningTagSniff now allows a shebang line at the start of the file (request #20481)
    - Generic InlineHTMLUnitTest now allows a shebang line at the start of the file (request #20481)
    - PEAR ObjectOperatorIndentSniff now only checks object operators at the start of a line
    - PEAR FileComment and ClassComment sniffs no longer have @ in their error codes
      -- E.g., PEAR.Commenting.FileComment.Missing@categoryTag becomes PEAR.Commenting.FileComment.MissingCategoryTag
      -- Thanks to Grzegorz Rygielski for the patch
    - Squiz ControlStructureSpacingSniff no longer enforces a blank line before CATCH statements
    - Squiz FunctionCommentSniff now fixes the return type in the @return tag (request #392)
    - Squiz BlockCommentSniff now only disallows lowercase letters at the start of the comment
    - Squiz InlineCommentSniff now only disallows lowercase letters at the start of the comment
    - Squiz OperatorSpacingSniff now has a setting to ignore newline characters around operators (request #348)
      -- Default remains FALSE, so newlines are not allowed
      -- Override the "ignoreNewlines" setting in a ruleset.xml file to change
    - PSR2 ControlStructureSpacingSniff now checks for, and fixes, newlines after the opening parenthesis
    - Added a markdown document generator (--generator=markdown to use)
      -- Thanks to Stefano Kowalke for the contribution
    - Fixed bug #379 : Squiz.Arrays.ArrayDeclaration.NoCommaAfterLast incorrectly detects comments
    - Fixed bug #382 : JS tokenizer incorrect for inline conditionally created immediately invoked anon function
    - Fixed bug #383 : Squiz.Arrays.ArrayDeclaration.ValueNoNewline incorrectly detects nested arrays
    - Fixed bug #386 : Undefined offset in Squiz.FunctionComment sniff when param has no comment
    - Fixed bug #390 : Indentation of non-control structures isn't adjusted when containing structure is fixed
    - Fixed bug #400 : InlineControlStructureSniff fails to fix when statement has no semicolon
    - Fixed bug #401 : PHPCBF no-patch option shows an error when there are no fixable violations in a file
    - Fixed bug #405 : The "Squiz.WhiteSpace.FunctionSpacing" sniff removes class "}" during fixing
    - Fixed bug #407 : PEAR.ControlStructures.MultiLineCondition doesn't account for comments at the end of lines
    - Fixed bug #410 : The "Squiz.WhiteSpace.MemberVarSpacing" not respecting "var"
    - Fixed bug #411 : Generic.WhiteSpace.ScopeIndent.Incorrect - false positive with multiple arrays in argument list
    - Fixed bug #412 : PSR2 multi-line detection doesn't work for inline IF and string concats
    - Fixed bug #414 : Squiz.WhiteSpace.MemberVarSpacing - inconsistent checking of member vars with comment
    - Fixed bug #433 : Wrong detection of Squiz.Arrays.ArrayDeclaration.KeyNotAligned when key contains space
    - Fixed bug #434 : False positive for spacing around "=>" in inline array within foreach
    - Fixed bug #452 : Ruleset exclude-pattern for specific sniff code ignored when using CLI --ignore option
    - Fixed bug #20482 : Scope indent sniff can get into infinite loop when processing a parse error
    </notes>
  </release>
  <release>
   <version>
    <release>2.1.0</release>
    <api>2.1.0</api>
   </version>
   <stability>
    <release>stable</release>
    <api>stable</api>
   </stability>
   <date>2014-12-18</date>
   <license uri="https://github.com/squizlabs/PHP_CodeSniffer/blob/master/licence.txt">BSD License</license>
   <notes>
    - Time and memory output is now shown if progress information is also shown (request #335)
    - A tilde can now be used to reference a user's home directory in a path to a standard (request #353)
    - Added PHP_CodeSniffer_File::findStartOfStatement() to find the first non-whitespace token in a statement
      -- Possible alternative for code using PHP_CodeSniffer_File::findPrevious() with the local flag set
    - Added PHP_CodeSniffer_File::findEndOfStatement() to find the last non-whitespace token in a statement
      -- Possible alternative for code using PHP_CodeSniffer_File::findNext() with the local flag set
    - Generic opening function brace sniffs now ensure the opening brace is the last content on the line
      -- Affects OpeningFunctionBraceBsdAllmanSniff and OpeningFunctionBraceKernighanRitchieSniff
      -- Also enforced in PEAR FunctionDeclarationSniff and Squiz MultiLineFunctionDeclarationSniff
    - Generic DisallowTabIndentSniff now replaces tabs everywhere it finds them, except in strings and here/now docs
    - Generic EmptyStatementSniff error codes now contain the type of empty statement detected (request #314)
      -- All messages generated by this sniff are now errors (empty CATCH was previously a warning)
      -- Message code Generic.CodeAnalysis.EmptyStatement.NotAllowed has been removed
      -- Message code Generic.CodeAnalysis.EmptyStatement.NotAllowedWarning has been removed
      -- New message codes have the format Generic.CodeAnalysis.EmptyStatement.Detected[TYPE]
      -- Example code is Generic.CodeAnalysis.EmptyStatement.DetectedCATCH
      -- You can now use a custom ruleset to change messages to warnings and to exclude them
    - PEAR and Squiz FunctionCommentSniffs no longer ban @return tags for constructors and destructors
      -- Removed message PEAR.Commenting.FunctionComment.ReturnNotRequired
      -- Removed message Squiz.Commenting.FunctionComment.ReturnNotRequired
      -- Change initiated by request #324 and request #369
    - Squiz EmptyStatementSniff has been removed
      -- Squiz standard now includes Generic EmptyStatementSniff and turns off the empty CATCH error
    - Squiz ControlSignatureSniff fixes now retain comments between the closing parenthesis and open brace
    - Squiz SuperfluousWhitespaceSniff now checks for extra blank lines inside closures
      -- Thanks to Sertan Danis for the patch
    - Squiz ArrayDeclarationSniff now skips function calls while checking multi-line arrays
    - Fixed bug #337 : False positive with anonymous functions in Generic_Sniffs_WhiteSpace_ScopeIndentSniff
    - Fixed bug #339 : reformatting brace location can result in broken code
    - Fixed bug #342 : Nested ternary operators not tokenized correctly
    - Fixed bug #345 : Javascript regex not tokenized when inside array
    - Fixed bug #346 : PHP path can't be determined in some cases in "phpcs.bat" (on Windows XP)
    - Fixed bug #358 : False positives for Generic_Sniffs_WhiteSpace_ScopeIndentSniff
    - Fixed bug #361 : Sniff-specific exclude patterns don't work for Windows
    - Fixed bug #364 : Don't interpret "use function" as declaration
    - Fixed bug #366 : phpcbf with PSR2 errors on control structure alternative syntax
    - Fixed bug #367 : Nested Anonymous Functions Causing False Negative
    - Fixed bug #371 : Shorthand binary cast causes tokenizer errors
      -- New token T_BINARY_CAST added for the b"string" cast format (the 'b' is the T_BINARY_CAST token)
    - Fixed bug #372 : phpcbf parse problem, wrong brace placement for inline IF
    - Fixed bug #373 : Double quote usage fix removing too many double quotes
    - Fixed bug #20196 : 1.5.2 breaks scope_closer position
    </notes>
  </release>
  <release>
   <version>
    <release>2.0.0</release>
    <api>2.0.0</api>
   </version>
   <stability>
    <release>stable</release>
    <api>stable</api>
   </stability>
   <date>2014-12-05</date>
   <license uri="https://github.com/squizlabs/PHP_CodeSniffer/blob/master/licence.txt">BSD License</license>
   <notes>
    - JS tokenizer now sets functions as T_CLOSUREs if the function is anonymous
    - JS tokenizer now sets all objects to T_OBJECT
      -- Object end braces are set to a new token T_CLOSE_OBJECT
      -- T_OBJECT tokens no longer act like scopes; i.e., they have no condition/opener/closer
      -- T_PROPERTY tokens no longer act like scopes; i.e., they have no condition/opener/closer
      -- T_OBJECT tokens have a bracket_closer instead, which can be used to find the ending
      -- T_CLOSE_OBJECT tokens have a bracket_opener
    - Improved regular expression detection in the JS tokenizer
    - You can now get PHP_CodeSniffer to ignore a single line by putting @codingStandardsIgnoreLine in a comment
      -- When the comment is found, the comment line and the following line will be ignored
      -- Thanks to Andy Bulford for the contribution
    - PHPCBF now prints output when it is changing into directories
    - Improved conflict detection during auto fixing
    - The -vvv command line argument will now output the current file content for each loop during fixing
    - Generic ScopeIndentSniff now checks that open/close PHP tags are aligned to the correct column
    - PEAR FunctionCallSignatureSniff now checks indent of closing parenthesis even if it is not on a line by itself
    - PEAR FunctionCallSignatureSniff now supports JS files
    - PEAR MultiLineConditionSniff now supports JS files
    - Squiz DocCommentAlignmentSniff now supports JS files
    - Fixed a problem correcting the closing brace line in Squiz ArrayDeclarationSniff
    - Fixed a problem auto-fixing the Squiz.WhiteSpace.FunctionClosingBraceSpace.SpacingBeforeNestedClose error
    - Squiz EmbeddedPhpSniff no longer reports incorrect alignment of tags when they are not on new lines
    - Squiz EmbeddedPhpSniff now aligns open tags correctly when moving them onto a new line
    - Improved fixing of arrays with multiple values in Squiz ArrayDeclarationSniff
    - Improved detection of function comments in Squiz FunctionCommentSpacingSniff
    - Improved fixing of lines after cases statements in Squiz SwitchDeclarationSniff
    - Fixed bug #311 : Suppression of function prototype breaks checking of lines within function
    - Fixed bug #320 : Code sniffer identation issue
    - Fixed bug #333 : Nested ternary operators causing problems
    </notes>
  </release>
  <release>
   <version>
    <release>2.0.0RC4</release>
    <api>2.0.0RC4</api>
   </version>
   <stability>
    <release>beta</release>
    <api>beta</api>
   </stability>
   <date>2014-11-07</date>
   <license uri="https://github.com/squizlabs/PHP_CodeSniffer/blob/master/licence.txt">BSD License</license>
   <notes>
    - JS tokenizer now detects xor statements correctly
    - Improved detection of properties and objects in the JS tokenizer
    - Generic ScopeIndentSniff can now fix indents using tabs instead of spaces
      -- Set the tabIndent property to TRUE in your ruleset.xml file to enable this
      -- It is important to also set a tab-width setting, either in the ruleset or on the command line, for accuracy
    - Generic ScopeIndentSniff now checks and auto-fixes JS files
    - Generic DisallowSpaceIndentSniff is now able to replace space indents with tab indents during fixing
    - Support for phpcs-only and phpcbf-only attributes has been added to all ruleset.xml elements
      -- Allows parts of the ruleset to only apply when using a specific tool
      -- Useful for doing things like excluding indent fixes but still reporting indent errors
    - Unit tests can now set command line arguments during a test run
      -- Override getCliValues() and pass an array of CLI arguments for each file being tested
    - File-wide sniff properties can now be set using T_INLINE_HTML content during unit test runs
      -- Sniffs that start checking at the open tag can only, normally, have properties set using a ruleset
    - Generic ConstructorNameSniff no longer errors for PHP4 style constructors when __construct() is present
      -- Thanks to Thibaud Fabre for the patch
    - Generic DocCommentSniff now checks that the end comment tag is on a new line
    - Generic MultipleStatementAlignmentSniff no longer skips assignments for closures
    - Squiz DocCommentAlignment sniff now has better checking for single line doc block
    - Running unit tests with the -v CLI argument no longer generates PHP errors
    - Fixed bug #295 : ScopeIndentSniff hangs when processing nested closures
    - Fixed bug #298 : False positive in ScopeIndentSniff when anonymous functions are used with method chaining
    - Fixed bug #302 : Fixing code in Squiz InlineComment sniff can remove some comment text
    - Fixed bug #303 : Open and close tag on same line can cause a PHP notice checking scope indent
    - Fixed bug #306 : File containing only a namespace declaration raises undefined index notice
    - Fixed bug #307 : Conditional breaks in case statements get incorrect indentions
    - Fixed bug #308 : Squiz InlineIfDeclarationSniff fails on ternary operators inside closure
    - Fixed bug #310 : Variadics not recognized by tokenizer
    </notes>
  </release>
  <release>
   <version>
    <release>2.0.0RC3</release>
    <api>2.0.0RC3</api>
   </version>
   <stability>
    <release>beta</release>
    <api>beta</api>
   </stability>
   <date>2014-10-16</date>
   <license uri="https://github.com/squizlabs/PHP_CodeSniffer/blob/master/licence.txt">BSD License</license>
   <notes>
    - Improved default output for PHPCBF and removed the options to print verbose and progress output
    - If a .fixed file is supplied for a unit test file, the auto fixes will be checked against it during testing
      -- See Generic ScopeIndentUnitTest.inc and ScopeIndentUnitTest.inc.fixed for an example
    - Fixer token replacement methods now return TRUE if the change was accepted and FALSE if rejected
    - The --config-show command now pretty-prints the config values
      -- Thanks to Ken Guest for the patch
    - Setting and removing config values now catches exceptions if the config file is not writable
      -- Thanks to Ken Guest for the patch
    - Setting and removing config values now prints a message to confirm the action and show old values
    - Generic ScopeIndentSniff has been completely rewritten to improve fixing and embedded PHP detection
    - Generic DisallowTabIndent and DisallowSpaceIndent sniffs now detect indents at the start of block comments
    - Generic DisallowTabIndent and DisallowSpaceIndent sniffs now detect indents inside multi-line strings
    - Generic DisallowTabIndentSniff now replaces tabs inside doc block comments
    - Squiz ControlStructureSpacingSniff error codes have been corrected; they were reversed
    - Squiz EmbeddedPhpSniff now checks open and close tag indents and fixes some errors
    - Squiz FileCommentSniff no longer throws incorrect blank line before comment errors in JS files
    - Squiz ClassDeclarationSniff now has better checking for blank lines after a closing brace
    - Removed error Squiz.Classes.ClassDeclaration.NoNewlineAfterCloseBrace (request #285)
      -- Already handled by Squiz.Classes.ClassDeclaration.CloseBraceSameLine
    - Fixed bug #280 : The --config-show option generates error when there is no config file
    </notes>
  </release>
  <release>
   <version>
    <release>2.0.0RC2</release>
    <api>2.0.0RC2</api>
   </version>
   <stability>
    <release>beta</release>
    <api>beta</api>
   </stability>
   <date>2014-09-26</date>
   <license uri="https://github.com/squizlabs/PHP_CodeSniffer/blob/master/licence.txt">BSD License</license>
   <notes>
    - Minified JS and CSS files are now detected and skipped (fixes bug #252 and bug #19899)
      -- A warning will be added to the file so it can be found in the report and ignored in the future
    - Fixed incorrect length of JS object operator tokens
    - PHP tokenizer no longer converts class/function names to special tokens types
      -- Class/function names such as parent and true would become special tokens such as T_PARENT and T_TRUE
    - PHPCS can now exit with 0 if only warnings were found (request #262)
      -- Set the ignore_warnings_on_exit config variable to 1 to set this behaviour
      -- Default remains at exiting with 0 only if no errors and no warnings were found
      -- Also changes return value of PHP_CodeSniffer_Reporting::printReport()
    - Rulesets can now set associative array properties
      -- property name="[property]" type="array" value="foo=>bar,baz=>qux"
    - Generic ForbiddenFunctionsSniff now has a public property called forbiddenFunctions (request #263)
      -- Override the property in a ruleset.xml file to define forbidden functions and their replacements
      -- A replacement of NULL indicates that no replacement is available
      -- e.g., value="delete=>unset,print=>echo,create_function=>null"
      -- Custom sniffs overriding this one will need to change the visibility of their member var
    - Improved closure support in Generic ScopeIndentSniff
    - Improved indented PHP tag support in Generic ScopeIndentSniff
    - Improved fixing of mixed line indents in Generic ScopeIndentSniff
    - Added conflict detection to the file fixer
      -- If 2 sniffs look to be conflicting, one change will be ignored to allow a fix to occur
    - Generic CamelCapsFunctionNameSniff now ignores a single leading underscore
      -- Thanks to Alex Slobodiskiy for the patch
    - Standards can now be located within hidden directories (further fix for bug #20323)
      -- Thanks to Klaus Purer for the patch
    - Sniff ignore patterns now replace Win dir separators like file ignore patterns already did
    - Exclude patterns now use backtick delimiters, allowing all special characters to work correctly again
      -- Thanks to Jeremy Edgell for the patch
    - Errors converted to warnings in a ruleset (and vice versa) now retain their fixable status
      -- Thanks to Alexander Obuhovich for the patch
    - Squiz ConcatenationSpacingSniff now has a setting to specify how many spaces there should around concat operators
      -- Default remains at 0
      -- Override the "spacing" setting in a ruleset.xml file to change
    - Added auto-fixes for Squiz InlineCommentSniff
    - Generic DocCommentSniff now correctly fixes additional blank lines at the end of a comment
    - Squiz OperatorBracketSniff now correctly fixes operations that include arrays
    - Zend ClosingTagSniff fix now correctly leaves closing tags when followed by HTML
    - Added Generic SyntaxSniff to check for syntax errors in PHP files
      -- Thanks to Blaine Schmeisser for the contribution
    - Added Generic OneTraitPerFileSniff to check that only one trait is defined in each file
      -- Thanks to Alexander Obuhovich for the contribution
    - Squiz DiscouragedFunctionsSniff now warns about var_dump()
    - PEAR ValidFunctionNameSniff no longer throws an error for _()
    - Squiz and PEAR FunctionCommentSniffs now support _()
    - Generic DisallowTabIndentSniff now checks for, and fixes, mixed indents again
    - Generic UpperCaseConstantSniff and LowerCaseConstantSniff now ignore function names
    - Fixed bug #243 : Missing DocBlock not detected
    - Fixed bug #248 : FunctionCommentSniff expects ampersand on param name
    - Fixed bug #265 : False positives with type hints in ForbiddenFunctionsSniff
    - Fixed bug #20373 : Inline comment sniff tab handling way
    - Fixed bug #20377 : Error when trying to execute phpcs with report=json
    - Fixed bug #20378 : Report appended to existing file if no errors found in run
    - Fixed bug #20381 : Invalid "Comment closer must be on a new line"
      -- Thanks to Brad Kent for the patch
    - Fixed bug #20402 : SVN pre-commit hook fails due to unknown argument error
    </notes>
  </release>
  <release>
   <version>
    <release>2.0.0RC1</release>
    <api>2.0.0RC1</api>
   </version>
   <stability>
    <release>beta</release>
    <api>beta</api>
   </stability>
   <date>2014-08-06</date>
   <license uri="https://github.com/squizlabs/PHP_CodeSniffer/blob/master/licence.txt">BSD License</license>
   <notes>
    - PHPCBF will now fix incorrect newline characters in a file
    - PHPCBF now exists cleanly when there are no errors to fix
    - Added phpcbf.bat file for Windows
    - Verbose option no longer errors when using a phar file with a space in the path
    - Fixed a reporting error when using HHVM
      -- Thanks to Martins Sipenko for the patch
    - addFixableError() and addFixableWarning() now only return true if the fixer is enabled
      -- Saves checking ($phpcsFile->fixer->enabled === true) before every fix
    - Added addErrorOnLine() and addWarningOnLine() to add a non-fixable violation to a line at column 1
      -- Useful if you are generating errors using an external tool or parser and only know line numbers
      -- Thanks to Ondřej Mirtes for the patch
    - CSS tokenizer now identifies embedded PHP code using the new T_EMBEDDED_PHP token type
      -- The entire string of PHP is contained in a single token
    - PHP tokenizer contains better detection of short array syntax
    - Unit test runner now also test any standards installed under the installed_paths config var
    - Exclude patterns now use {} delimiters, allowing the | special character to work correctly again
    - The filtering component of the --extensions argument is now ignored again when passing filenames
      -- Can still be used to specify a custom tokenizer for each extension when passing filenames
      -- If no tokenizer is specified, default values will be used for common file extensions
    - Diff report now produces relative paths on Windows, where possible (further fix for bug #20234)
    - If a token's content has been modified by the tab-width setting, it will now have an orig_content in the tokens array
    - Generic DisallowSpaceIndent and DisallowTabIndent sniffs now check original indent content even when tab-width is set
      -- Previously, setting --tab-width would force both to check the indent as spaces
    - Fixed a problem where PHPCBF could replace tabs with too many spaces when changing indents
    - Fixed a problem that could occur with line numbers when using HHVM to check files with Windows newline characters
    - Removed use of sys_get_temp_dir() as this is not supported by the min PHP version
    - Squiz ArrayDeclarationSniff now supports short array syntax
    - Squiz ControlSignatureSniff no longer uses the Abstract Pattern sniff
      -- If you are extending this sniff, you'll need to rewrite your code
      -- The rewrite allows this sniff to fix all control structure formatting issues it finds
    - The installed_paths config var now accepts relative paths
      -- The paths are relative to the PHP_CodeSniffer install directory
      -- Thanks to Weston Ruter for the patch
    - Generic ScopeIndentSniff now accounts for different open tag indents
    - PEAR FunctionDeclarationSniff now ignores short arrays when checking indent
      -- Thanks to Daniel Tschinder for the patch
    - PSR2 FunctionCallSignatureSniff now treats multi-line strings as a single-line argument, like arrays and closures
      -- Thanks to Dawid Nowak for the patch
    - PSR2 UseDeclarationSniff now checks for a single space after the USE keyword
    - Generic ForbiddenFunctionsSniff now detects calls to functions in the global namespace
      -- Thanks to Ole Martin Handeland for the patch
    - Generic LowerCaseConstantSniff and UpperCaseConstantSniff now ignore namespaces beginning with TRUE/FALSE/NULL
      -- Thanks to Renan Gonçalves for the patch
    - Squiz InlineCommentSniff no longer requires a blank line after post-statement comments (request #20299)
    - Squiz SelfMemberReferenceSniff now works correctly with namespaces
    - Squiz FunctionCommentSniff is now more relaxed when checking namespaced type hints
    - Tab characters are now encoded in abstract pattern errors messages
      -- Thanks to Blaine Schmeisser for the patch
    - Invalid sniff codes passed to --sniffs now show a friendly error message (request #20313)
    - Generic LineLengthSniff now shows a warning if the iconv module is disabled (request #20314)
    - Source report no longer shows errors if category or sniff names ends in an uppercase error
      -- Thanks to Jonathan Marcil for the patch
    - Fixed bug #20261 : phpcbf has an endless fixing loop
    - Fixed bug #20268 : Incorrect documentation titles in PEAR documentation
    - Fixed bug #20296 : new array notion in function comma check fails
    - Fixed bug #20297 : phar does not work when renamed it to phpcs
    - Fixed bug #20307 : PHP_CodeSniffer_Standards_AbstractVariableSniff analyze traits
    - Fixed bug #20308 : Squiz.ValidVariableNameSniff - wrong variable usage
    - Fixed bug #20309 : Use "member variable" term in sniff "processMemberVar" method
    - Fixed bug #20310 : PSR2 does not check for space after function name
    - Fixed bug #20322 : Display rules set to type=error even when suppressing warnings
    - Fixed bug #20323 : PHPCS tries to load sniffs from hidden directories
    - Fixed bug #20346 : Fixer endless loop with Squiz.CSS sniffs
    - Fixed bug #20355 : No sniffs are registered with PHAR on Windows
    </notes>
  </release>
  <release>
   <version>
    <release>2.0.0a2</release>
    <api>2.0.0a2</api>
   </version>
   <stability>
    <release>alpha</release>
    <api>alpha</api>
   </stability>
   <date>2014-05-01</date>
   <license uri="https://github.com/squizlabs/PHP_CodeSniffer/blob/master/licence.txt">BSD License</license>
   <notes>
    - Added report type --report=info to show information about the checked code to make building a standard easier
      -- Checks a number of things, such as what line length you use, and spacing are brackets, but not everything
      -- Still highly experimental
    - Generic LineLengthSniff now shows warnings for long lines referring to licence and VCS information
      -- It previously ignored these lines, but at the expense of performance
    - Generic DisallowTabIndent and DisallowSpaceIndent sniffs no longer error when detecting mixed indent types
      -- Only the first type of indent found on a line (space or indent) is considered
    - Lots of little performance improvements that can add up to a substantial saving over large code bases
      -- Added a "length" array index to tokens so you don't need to call strlen() of them, or deal with encoding
      -- Can now use isset() to find tokens inside the PHP_CodeSniffer_Tokens static vars instead of in_array()
    - Custom reports can now specify a $recordErrors member var; this previously only worked for built-in reports
      -- When set to FALSE, error messages will not be recorded and only totals will be returned
      -- This can save significant memory while processing a large code base
    - Removed dependence on PHP_Timer
    - PHP tokenizer now supports DEFAULT statements opened with a T_SEMICOLON
    - The Squiz and PHPCS standards have increased the max padding for statement alignment from 8 to 12
    - Squiz EchoedStringsSniff now supports statments without a semicolon, such as PHP embedded in HTML
    - Squiz DoubleQuoteUsageSniff now properly replaces escaped double quotes when fixing a doubled quoted string
    - Improved detection of nested IF statements that use the alternate IF/ENDIF syntax
    - PSR1 CamelCapsMethodNameSniff now ignores magic methods
      -- Thanks to Eser Ozvataf for the patch
    - PSR1 SideEffectsSniff now ignores methods named define()
    - PSR1 and PEAR ClassDeclarationSniffs now support traits (request #20208)
    - PSR2 ControlStructureSpacingSniff now allows newlines before/after parentheses
      -- Thanks to Maurus Cuelenaere for the patch
    - PSR2 ControlStructureSpacingSniff now checks TRY and CATCH statements
    - Squiz SuperfluousWhitespaceSniff now detects whitespace at the end of block comment lines
      -- Thanks to Klaus Purer for the patch
    - Squiz LowercasePHPFunctionsSniff no longer reports errors for namespaced functions
      -- Thanks to Max Galbusera for the patch
    - Squiz SwitchDeclarationSniff now allows exit() as a breaking statement for case/default
    - Squiz ValidVariableNameSniff and Zend ValidVariableNameSniff now ignore additional PHP reserved vars
      -- Thanks to Mikuláš Dítě and Adrian Crepaz for the patch
    - Sniff code Squiz.WhiteSpace.MemberVarSpacing.After changed to Squiz.WhiteSpace.MemberVarSpacing.Incorrect (request #20241)
    - Fixed bug #20200 : Invalid JSON produced with specific error message
    - Fixed bug #20204 : Ruleset exclude checks are case sensitive
    - Fixed bug #20213 : Invalid error, Inline IF must be declared on single line
    - Fixed bug #20225 : array_merge() that takes more than one line generates error
    - Fixed bug #20230 : Squiz ControlStructureSpacing sniff assumes specific condition formatting
    - Fixed bug #20234 : phpcbf patch command absolute paths
    - Fixed bug #20240 : Squiz block comment sniff fails when newline present
    - Fixed bug #20247 : The Squiz.WhiteSpace.ControlStructureSpacing sniff and do-while
      -- Thanks to Alexander Obuhovich for the patch
    - Fixed bug #20248 : The Squiz_Sniffs_WhiteSpace_ControlStructureSpacingSniff sniff and empty scope
    - Fixed bug #20252 : Unitialized string offset when package name starts with underscore
    </notes>
  </release>
  <release>
   <version>
    <release>2.0.0a1</release>
    <api>2.0.0a1</api>
   </version>
   <stability>
    <release>alpha</release>
    <api>alpha</api>
   </stability>
   <date>2014-02-05</date>
   <license uri="https://github.com/squizlabs/PHP_CodeSniffer/blob/master/licence.txt">BSD License</license>
   <notes>
    - Added the phpcbf script to automatically fix many errors found by the phpcs script
    - Added report type --report=diff to show suggested changes to fix coding standard violations
    - The --report argument now allows for custom reports to be used
      -- Use the full path to your custom report class as the report name
    - The --extensions argument is now respected when passing filenames; not just with directories
    - The --extensions argument now allows you to specify the tokenizer for each extension
      -- e.g., --extensions=module/php,es/js
    - Command line arguments can now be set in ruleset files
      -- e.g., arg name="report" value="summary" (print summary report; same as --report=summary)
      -- e.g., arg value="sp" (print source and progress information; same as -sp)
      -- The -vvv, --sniffs, --standard and -l command line arguments cannot be set in this way
    - Sniff process() methods can not optionally return a token to ignore up to
      -- If returned, the sniff will not be executed again until the passed token is reached in the file
      -- Useful if you are looking for tokens like T_OPEN_TAG but only want to process the first one
    - Removed the comment parser classes and replaced it with a simple comment tokenier
      -- T_DOC_COMMENT tokens are now tokenized into T_DOC_COMMENT_* tokens so they can be used more easily
      -- This change requires a significant rewrite of sniffs that use the comment parser
      -- This change requires minor changes to sniffs that listen for T_DOC_COMMENT tokens directly
    - Added Generic DocCommentSniff to check generic doc block formatting
      -- Removed doc block formatting checks from PEAR ClassCommentSniff
      -- Removed doc block formatting checks from PEAR FileCommentSniff
      -- Removed doc block formatting checks from PEAR FunctionCommentSniff
      -- Removed doc block formatting checks from Squiz ClassCommentSniff
      -- Removed doc block formatting checks from Squiz FileCommentSniff
      -- Removed doc block formatting checks from Squiz FunctionCommentSniff
      -- Removed doc block formatting checks from Squiz VariableCommentSniff
    - Squiz DocCommentAlignmentSniff has had its error codes changed
      -- NoSpaceBeforeTag becomes NoSpaceAfterStar
      -- SpaceBeforeTag becomes SpaceAfterStar
      -- SpaceBeforeAsterisk becomes SpaceBeforeStar
    - Generic MultipleStatementAlignment now aligns assignments within a block so they fit within their max padding setting
      -- The sniff previously requested the padding as 1 space if max padding was exceeded
      -- It now aligns the assignment with surrounding assignments if it can
      -- Removed property ignoreMultiline as multi-line assignments are now handled correctly and should not be ignored
    - Squiz FunctionClosingBraceSpaceSniff now requires a blank line before the brace in all cases except function args
    - Added error Squiz.Commenting.ClassComment.SpacingAfter to ensure there are no blank lines after a class comment
    - Added error Squiz.WhiteSpace.MemberVarSpacing.AfterComment to ensure there are no blank lines after a member var comment
      -- Fixes have also been corrected to not strip the member var comment or indent under some circumstances
      -- Thanks to Mark Scherer for help with this fix
    - Added error Squiz.Commenting.FunctionCommentThrowTag.Missing to ensure a throw is documented
    - Removed error Squiz.Commenting.FunctionCommentThrowTag.WrongType
    - Content passed via STDIN can now specify the filename to use so that sniffs can run the correct filename checks
      -- Ensure the first line of the content is: phpcs_input_file: /path/to/file
    - Squiz coding standard now enforces no closing PHP tag at the end of a pure PHP file
    - Squiz coding standard now enforces a single newline character at the end of the file
    - Squiz ClassDeclarationSniff no longer checks for a PHP ending tag after a class definition
    - Squiz ControlStructureSpacingSniff now checks TRY and CATCH statements as well
    - Removed MySource ChannelExceptionSniff
    </notes>
  </release>
  <release>
   <version>
    <release>1.5.6</release>
    <api>1.5.6</api>
   </version>
   <stability>
    <release>stable</release>
    <api>stable</api>
   </stability>
   <date>2014-12-05</date>
   <license uri="https://github.com/squizlabs/PHP_CodeSniffer/blob/master/licence.txt">BSD License</license>
   <notes>
    - JS tokenizer now detects xor statements correctly
    - The --config-show command now pretty-prints the config values
      -- Thanks to Ken Guest for the patch
    - Setting and removing config values now catches exceptions if the config file is not writable
      -- Thanks to Ken Guest for the patch
    - Setting and removing config values now prints a message to confirm the action and show old values
    - You can now get PHP_CodeSniffer to ignore a single line by putting @codingStandardsIgnoreLine in a comment
      -- When the comment is found, the comment line and the following line will be ignored
      -- Thanks to Andy Bulford for the contribution
    - Generic ConstructorNameSniff no longer errors for PHP4 style constructors when __construct() is present
      -- Thanks to Thibaud Fabre for the patch
    - Fixed bug #280 : The --config-show option generates error when there is no config file
    - Fixed bug #306 : File containing only a namespace declaration raises undefined index notice
    - Fixed bug #308 : Squiz InlineIfDeclarationSniff fails on ternary operators inside closure
    - Fixed bug #310 : Variadics not recognized by tokenizer
    - Fixed bug #311 : Suppression of function prototype breaks checking of lines within function
   </notes>
  </release>
  <release>
   <version>
    <release>1.5.5</release>
    <api>1.5.5</api>
   </version>
   <stability>
    <release>stable</release>
    <api>stable</api>
   </stability>
   <date>2014-09-25</date>
   <license uri="https://github.com/squizlabs/PHP_CodeSniffer/blob/master/licence.txt">BSD License</license>
   <notes>
    - PHP tokenizer no longer converts class/function names to special tokens types
      -- Class/function names such as parent and true would become special tokens such as T_PARENT and T_TRUE
    - Improved closure support in Generic ScopeIndentSniff
    - Improved indented PHP tag support in Generic ScopeIndentSniff
    - Generic CamelCapsFunctionNameSniff now ignores a single leading underscore
      -- Thanks to Alex Slobodiskiy for the patch
    - Standards can now be located within hidden directories (further fix for bug #20323)
      -- Thanks to Klaus Purer for the patch
    - Added Generic SyntaxSniff to check for syntax errors in PHP files
      -- Thanks to Blaine Schmeisser for the contribution
    - Squiz DiscouragedFunctionsSniff now warns about var_dump()
    - PEAR ValidFunctionNameSniff no longer throws an error for _()
    - Squiz and PEAR FunctionCommentSnif now support _()
    - Generic UpperCaseConstantSniff and LowerCaseConstantSniff now ignore function names
    - Fixed bug #248 : FunctionCommentSniff expects ampersand on param name
    - Fixed bug #265 : False positives with type hints in ForbiddenFunctionsSniff
    - Fixed bug #20373 : Inline comment sniff tab handling way
    - Fixed bug #20378 : Report appended to existing file if no errors found in run
    - Fixed bug #20381 : Invalid "Comment closer must be on a new line"
      -- Thanks to Brad Kent for the patch
    - Fixed bug #20386 : Squiz.Commenting.ClassComment.SpacingBefore thrown if first block comment
   </notes>
  </release>
  <release>
   <version>
    <release>1.5.4</release>
    <api>1.5.4</api>
   </version>
   <stability>
    <release>stable</release>
    <api>stable</api>
   </stability>
   <date>2014-08-06</date>
   <license uri="https://github.com/squizlabs/PHP_CodeSniffer/blob/master/licence.txt">BSD License</license>
   <notes>
    - Removed use of sys_get_temp_dir() as this is not supported by the min PHP version
    - The installed_paths config var now accepts relative paths
      -- The paths are relative to the PHP_CodeSniffer install directory
      -- Thanks to Weston Ruter for the patch
    - Generic ScopeIndentSniff now accounts for different open tag indents
    - PEAR FunctionDeclarationSniff now ignores short arrays when checking indent
      -- Thanks to Daniel Tschinder for the patch
    - PSR2 FunctionCallSignatureSniff now treats multi-line strings as a single-line argument, like arrays and closures
      -- Thanks to Dawid Nowak for the patch
    - Generic ForbiddenFunctionsSniff now detects calls to functions in the global namespace
      -- Thanks to Ole Martin Handeland for the patch
    - Generic LowerCaseConstantSniff and UpperCaseConstantSniff now ignore namespaces beginning with TRUE/FALSE/NULL
      -- Thanks to Renan Gonçalves for the patch
    - Squiz InlineCommentSniff no longer requires a blank line after post-statement comments (request #20299)
    - Squiz SelfMemberReferenceSniff now works correctly with namespaces
    - Tab characters are now encoded in abstract pattern errors messages
      -- Thanks to Blaine Schmeisser for the patch
    - Invalid sniff codes passed to --sniffs now show a friendly error message (request #20313)
    - Generic LineLengthSniff now shows a warning if the iconv module is disabled (request #20314)
    - Source report no longer shows errors if category or sniff names ends in an uppercase error
      -- Thanks to Jonathan Marcil for the patch
    - Fixed bug #20268 : Incorrect documentation titles in PEAR documentation
    - Fixed bug #20296 : new array notion in function comma check fails
    - Fixed bug #20307 : PHP_CodeSniffer_Standards_AbstractVariableSniff analyze traits
    - Fixed bug #20308 : Squiz.ValidVariableNameSniff - wrong variable usage
    - Fixed bug #20309 : Use "member variable" term in sniff "processMemberVar" method
    - Fixed bug #20310 : PSR2 does not check for space after function name
    - Fixed bug #20322 : Display rules set to type=error even when suppressing warnings
    - Fixed bug #20323 : PHPCS tries to load sniffs from hidden directories
   </notes>
  </release>
  <release>
   <version>
    <release>1.5.3</release>
    <api>1.5.3</api>
   </version>
   <stability>
    <release>stable</release>
    <api>stable</api>
   </stability>
   <date>2014-05-01</date>
   <license uri="https://github.com/squizlabs/PHP_CodeSniffer/blob/master/licence.txt">BSD License</license>
   <notes>
    - Improved detection of nested IF statements that use the alternate IF/ENDIF syntax
    - PHP tokenizer now supports DEFAULT statements opened with a T_SEMICOLON
    - PSR1 CamelCapsMethodNameSniff now ignores magic methods
      -- Thanks to Eser Ozvataf for the patch
    - PSR1 SideEffectsSniff now ignores methods named define()
    - PSR1 and PEAR ClassDeclarationSniffs now support traits (request #20208)
    - PSR2 ControlStructureSpacingSniff now allows newlines before/after parentheses
      -- Thanks to Maurus Cuelenaere for the patch
    - Squiz LowercasePHPFunctionsSniff no longer reports errors for namespaced functions
      -- Thanks to Max Galbusera for the patch
    - Squiz SwitchDeclarationSniff now allows exit() as a breaking statement for case/default
    - Squiz ValidVariableNameSniff and Zend ValidVariableNameSniff now ignore additional PHP reserved vars
      -- Thanks to Mikuláš Dítě and Adrian Crepaz for the patch
    - Sniff code Squiz.WhiteSpace.MemberVarSpacing.After changed to Squiz.WhiteSpace.MemberVarSpacing.Incorrect (request #20241)
    - Fixed bug #20200 : Invalid JSON produced with specific error message
    - Fixed bug #20204 : Ruleset exclude checks are case sensitive
    - Fixed bug #20213 : Invalid error, Inline IF must be declared on single line
    - Fixed bug #20225 : array_merge() that takes more than one line generates error
    - Fixed bug #20230 : Squiz ControlStructureSpacing sniff assumes specific condition formatting
    - Fixed bug #20240 : Squiz block comment sniff fails when newline present
    - Fixed bug #20247 : The Squiz.WhiteSpace.ControlStructureSpacing sniff and do-while
      -- Thanks to Alexander Obuhovich for the patch
    - Fixed bug #20248 : The Squiz_Sniffs_WhiteSpace_ControlStructureSpacingSniff sniff and empty scope
    - Fixed bug #20252 : Unitialized string offset when package name starts with underscore
   </notes>
  </release>
  <release>
   <version>
    <release>1.5.2</release>
    <api>1.5.2</api>
   </version>
   <stability>
    <release>stable</release>
    <api>stable</api>
   </stability>
   <date>2014-02-05</date>
   <license uri="https://github.com/squizlabs/PHP_CodeSniffer/blob/master/licence.txt">BSD License</license>
   <notes>
    - Improved support for the PHP 5.5. classname::class syntax
      -- PSR2 SwitchDeclarationSniff no longer throws errors when this syntax is used in CASE conditions
    - Improved support for negative checks of instanceOf in Squiz ComparisonOperatorUsageSniff
      -- Thanks to Martin Winkel for the patch
    - Generic FunctionCallArgumentSpacingSniff now longer complains about space before comma when using here/nowdocs
      -- Thanks to Richard van Velzen for the patch
    - Generic LowerCaseConstantSniff and UpperCaseConstantSniff now ignore class constants
      -- Thanks to Kristopher Wilson for the patch
    - PEAR FunctionCallSignatureSniff now has settings to specify how many spaces should appear before/after parentheses
      -- Override the 'requiredSpacesAfterOpen' and 'requiredSpacesBeforeClose' settings in a ruleset.xml file to change
      -- Default remains at 0 for both
      -- Thanks to Astinus Eberhard for the patch
    - PSR2 ControlStructureSpacingSniff now has settings to specify how many spaces should appear before/after parentheses
      -- Override the 'requiredSpacesAfterOpen' and 'requiredSpacesBeforeClose' settings in a ruleset.xml file to change
      -- Default remains at 0 for both
      -- Thanks to Astinus Eberhard for the patch
    - Squiz ForEachLoopDeclarationSniff now has settings to specify how many spaces should appear before/after parentheses
      -- Override the 'requiredSpacesAfterOpen' and 'requiredSpacesBeforeClose' settings in a ruleset.xml file to change
      -- Default remains at 0 for both
      -- Thanks to Astinus Eberhard for the patch
    - Squiz ForLoopDeclarationSniff now has settings to specify how many spaces should appear before/after parentheses
      -- Override the 'requiredSpacesAfterOpen' and 'requiredSpacesBeforeClose' settings in a ruleset.xml file to change
      -- Default remains at 0 for both
      -- Thanks to Astinus Eberhard for the patch
    - Squiz FunctionDeclarationArgumentSpacingSniff now has settings to specify how many spaces should appear before/after parentheses
      -- Override the 'requiredSpacesAfterOpen' and 'requiredSpacesBeforeClose' settings in a ruleset.xml file to change
      -- Default remains at 0 for both
      -- Thanks to Astinus Eberhard for the patch
    - Removed UnusedFunctionParameter, CyclomaticComplexity and NestingLevel from the Squiz standard
    - Generic FixmeSniff and TodoSniff now work correctly with accented characters
    - Fixed bug #20145 : Custom ruleset preferences directory over installed standard
    - Fixed bug #20147 : phpcs-svn-pre-commit - no more default error report
    - Fixed bug #20151 : Problem handling "if(): ... else: ... endif;" syntax
    - Fixed bug #20190 : Invalid regex in Squiz_Sniffs_WhiteSpace_SuperfluousWhitespaceSniff
   </notes>
  </release>
  <release>
   <version>
    <release>1.5.1</release>
    <api>1.5.1</api>
   </version>
   <stability>
    <release>stable</release>
    <api>stable</api>
   </stability>
   <date>2013-12-12</date>
   <license uri="https://github.com/squizlabs/PHP_CodeSniffer/blob/master/licence.txt">BSD License</license>
   <notes>
    - Config values can now be set at runtime using the command line argument [--runtime-set key value]
      -- Runtime values are the same as config values, but are not written to the main config file
      -- Thanks to Wim Godden for the patch
    - Config values can now be set in ruleset files
      -- e.g., config name="zend_ca_path" value="/path/to/ZendCodeAnalyzer"
      -- Can not be used to set config values that override command line values, such as show_warnings
      -- Thanks to Jonathan Marcil for helping with the patch
    - Added a new installed_paths config value to allow for the setting of directories that contain standards
      -- By default, standards have to be installed into the CodeSniffer/Standards directory to be considered installed
      -- New config value allows a list of paths to be set in addition to this internal path
      -- Installed standards appear when using the -i arg, and can be referenced in rulesets using only their name
      -- Set paths by running: phpcs --config-set installed_paths /path/one,/path/two,...
    - PSR2 ClassDeclarationSniff now allows a list of extended interfaces to be split across multiple lines
    - Squiz DoubleQuoteUsageSniff now allows \b in double quoted strings
    - Generic ForbiddenFunctionsSniff now ignores object creation
      -- This is a further fix for bug #20100 : incorrect Function mysql() has been deprecated report
    - Fixed bug #20136 : Squiz_Sniffs_WhiteSpace_ScopeKeywordSpacingSniff and Traits
    - Fixed bug #20138 : Protected property underscore and camel caps issue (in trait with Zend)
      -- Thanks to Gaetan Rousseau for the patch
    - Fixed bug #20139 : No report file generated on success
   </notes>
  </release>
  <release>
   <version>
    <release>1.5.0</release>
    <api>1.5.0</api>
   </version>
   <stability>
    <release>stable</release>
    <api>stable</api>
   </stability>
   <date>2013-11-28</date>
   <license uri="https://github.com/squizlabs/PHP_CodeSniffer/blob/master/licence.txt">BSD License</license>
   <notes>
    - Doc generation is now working again for installed standards
      -- Includes a fix for limiting the docs to specific sniffs
    - Generic ScopeIndentSniff now allows for ignored tokens to be set via ruleset.xml files
      -- E.g., to ignore comments, override a property using:
      -- name="ignoreIndentationTokens" type="array" value="T_COMMENT,T_DOC_COMMENT"
    - PSR2 standard now ignores comments when checking indentation rules
    - Generic UpperCaseConstantNameSniff no longer reports errors where constants are used (request #20090)
      -- It still reports errors where constants are defined
    - Individual messages can now be excluded in ruleset.xml files using the exclude tag (request #20091)
      -- Setting message severity to 0 continues to be supported
    - Squiz OperatorSpacingSniff no longer throws errors for the ?: short ternary operator
      -- Thanks to Antoine Musso for the patch
    - Comment parser now supports non-English characters when splitting comment lines into words
      -- Thanks to Nik Sun for the patch
    - Exit statements are now recognised as valid closers for CASE and DEFAULT blocks
      -- Thanks to Maksim Kochkin for the patch
    - PHP_CodeSniffer_CLI::process() can now be passed an incomplete array of CLI values
      -- Missing values will be set to the CLI defaults
      -- Thanks to Maksim Kochkin for the patch
    - Fixed bug #20093 : Bug with ternary operator token
    - Fixed bug #20097 : CLI.php throws error in php 5.2
    - Fixed bug #20100 : incorrect Function mysql() has been deprecated report
    - Fixed bug #20119 : PHP warning: invalid argument to str_repeat() in SVN blame report with -s
    - Fixed bug #20123 : PSR2 complains about an empty second statement in for-loop
    - Fixed bug #20131 : PHP errors in svnblame report, if there are files not under version control
    - Fixed bug #20133 : Allow "HG: hg_id" as value for @version tag
   </notes>
  </release>
  <release>
   <version>
    <release>1.5.0RC4</release>
    <api>1.5.0RC4</api>
   </version>
   <stability>
    <release>beta</release>
    <api>beta</api>
   </stability>
   <date>2013-09-26</date>
   <license uri="https://github.com/squizlabs/PHP_CodeSniffer/blob/master/licence.txt">BSD License</license>
   <notes>
    - You can now restrict violations to individual sniff codes using the --sniffs command line argument
     -- Previously, this only restricted violations to an entire sniff and not individual messages
     -- If you have scripts calling PHP_CodeSniffer::process() or creating PHP_CodeSniffer_File objects, you must update your code
     -- The array of restrictions passed to PHP_CodeSniffer::process() must now be an array of sniff codes instead of class names
     -- The PHP_CodeSniffer_File::__construct() method now requires an array of restrictions to be passed
    - Doc generation is now working again
    - Progress information now shows the percentage complete at the end of each line
    - Added report type --report=junit to show the error list in a JUnit compatible format
      -- Thanks to Oleg Lobach for the contribution
    - Added support for the PHP 5.4 callable type hint
    - Fixed problem where some file content could be ignored when checking STDIN
    - Version information is now printed when installed via composer or run from a Git clone (request #20050)
    - Added Squiz DisallowBooleanStatementSniff to ban boolean operators outside of control structure conditions
    - The CSS tokenizer is now more reliable when encountering 'list' and 'break' strings
    - Coding standard ignore comments can now appear instead doc blocks as well as inline comments
      -- Thanks to Stuart Langley for the patch
    - Generic LineLengthSniff now ignores SVN URL and Head URL comments
      -- Thanks to Karl DeBisschop for the patch
    - PEAR MultiLineConditionSniff now has a setting to specify how many spaces code should be indented
      -- Default remains at 4; override the 'indent' setting in a ruleset.xml file to change
      -- Thanks to Szabolcs Sulik for the patch
    - PEAR MultiLineAssignmentSniff now has a setting to specify how many spaces code should be indented
      -- Default remains at 4; override the 'indent' setting in a ruleset.xml file to change
      -- Thanks to Szabolcs Sulik for the patch
    - PEAR FunctionDeclarationSniff now has a setting to specify how many spaces code should be indented
      -- Default remains at 4; override the 'indent' setting in a ruleset.xml file to change
      -- Thanks to Szabolcs Sulik for the patch
    - Squiz SwitchDeclarationSniff now has a setting to specify how many spaces code should be indented
      -- Default remains at 4; override the 'indent' setting in a ruleset.xml file to change
      -- Thanks to Szabolcs Sulik for the patch
    - Squiz CSS IndentationSniff now has a setting to specify how many spaces code should be indented
      -- Default remains at 4; override the 'indent' setting in a ruleset.xml file to change
      -- Thanks to Hugo Fonseca for the patch
    - Squiz and MySource File and Function comment sniffs now allow all tags and don't require a particular licence
    - Squiz standard now allows lines to be 120 characters long before warning; up from 85
    - Squiz LowercaseStyleDefinitionSniff no longer throws errors for class names in nested style definitions
    - Squiz ClassFileNameSniff no longer throws errors when checking STDIN
    - Squiz CSS sniffs no longer generate errors for IE filters
    - Squiz CSS IndentationSniff no longer sees comments as blank lines
    - Squiz LogicalOperatorSpacingSniff now ignores whitespace at the end of a line
    - Squiz.Scope.MethodScope.Missing error message now mentions 'visibility' instead of 'scope modifier'
      -- Thanks to Renat Akhmedyanov for the patch
    - Added support for the PSR2 multi-line arguments errata
    - The PSR2 standard no longer throws errors for additional spacing after a type hint
    - PSR UseDeclarationSniff no longer throws errors for USE statements inside TRAITs
    - Fixed cases where code was incorrectly assigned the T_GOTO_LABEL token when used in a complex CASE condition
    - Fixed bug #20026 : Check for multi-line arrays that should be single-line is slightly wrong
      -- Adds new error message for single-line arrays that end with a comma
    - Fixed bug #20029 : ForbiddenFunction sniff incorrectly recognizes methods in USE clauses
    - Fixed bug #20043 : Mis-interpretation of Foo::class
    - Fixed bug #20044 : PSR1 camelCase check does not ignore leading underscores
    - Fixed bug #20045 : Errors about indentation for closures with multi-line 'use' in functions
    - Fixed bug #20051 : Undefined index: scope_opener / scope_closer
      -- Thanks to Anthon Pang for the patch
   </notes>
  </release>
  <release>
   <version>
    <release>1.5.0RC3</release>
    <api>1.5.0RC3</api>
   </version>
   <stability>
    <release>beta</release>
    <api>beta</api>
   </stability>
   <date>2013-07-25</date>
   <license uri="https://github.com/squizlabs/PHP_CodeSniffer/blob/master/licence.txt">BSD License</license>
   <notes>
    - Added report type --report=json to show the error list and total counts for all checked files
      -- Thanks to Jeffrey Fisher for the contribution
    - PHP_CodeSniffer::isCamelCaps now allows for acronyms at the start of a string if the strict flag is FALSE
      -- acronyms are defined as at least 2 uppercase characters in a row
      -- e.g., the following is now valid camel caps with strict set to FALSE: XMLParser
    - The PHP tokenizer now tokenizes goto labels as T_GOTO_LABEL instead of T_STRING followed by T_COLON
    - The JS tokenizer now has support for the T_THROW token
    - Symlinked directories inside CodeSniffer/Standards and in ruleset.xml files are now supported
      -- Only available since PHP 5.2.11 and 5.3.1
      -- Thanks to Maik Penz for the patch
    - The JS tokenizer now correctly identifies T_INLINE_ELSE tokens instead of leaving them as T_COLON
      -- Thanks to Arnout Boks for the patch
    - Explaining a standard (phpcs -e) that uses namespaces now works correctly
    - Restricting a check to specific sniffs (phpcs --sniffs=...) now works correctly with namespaced sniffs
      -- Thanks to Maik Penz for the patch
    - Docs added for the entire Generic standard, and many sniffs from other standards are now documented as well
      -- Thanks to Spencer Rinehart for the contribution
    - Clearer error message for when the sniff class name does not match the directory structure
    - Generated HTML docs now correctly show the open PHP tag in code comparison blocks
    - Added Generic InlineHTMLSniff to ensure a file only contains PHP code
    - Added Squiz ShorthandSizeSniff to check that CSS sizes are using shorthand notation only when 1 or 2 values are used
    - Added Squiz ForbiddenStylesSniff to ban the use of some deprecated browser-specific styles
    - Added Squiz NamedColoursSniff to ban the use of colour names
    - PSR2 standard no longer enforces no whitespace between the closing parenthesis of a function call and the semicolon
    - PSR2 ClassDeclarationSniff now ignores empty classes when checking the end brace position
    - PSR2 SwitchDeclarationSniff no longer reports errors for empty lines between CASE statements
    - PEAR ObjectOperatorIndentSniff now has a setting to specify how many spaces code should be indented
      -- Default remains at 4; override the indent setting in a ruleset.xml file to change
      -- Thanks to Andrey Mindubaev for the patch
    - Squiz FileExtensionSniff now supports traits
      -- Thanks to Lucas Green for the patch
    - Squiz ArrayDeclarationSniff no longer reports errors for no comma at the end of a line that contains a function call
    - Squiz SwitchDeclarationSniff now supports T_CONTINUE and T_THROW as valid case/default breaking statements
    - Squiz CommentedOutCodeSniff is now better at ignoring commented out HTML, XML and regular expressions
    - Squiz DisallowComparisonAssignmentSniff no longer throws errors for the third expression in a FOR statement
    - Squiz ColourDefinitionSniff no longer throws errors for some CSS class names
    - Squiz ControlStructureSpacingSniff now supports all types of CASE/DEFAULT breaking statements
    - Generic CallTimePassByReferenceSniff now reports errors for functions called using a variable
      -- Thanks to Maik Penz for the patch
    - Generic ConstructorNameSniff no longer throws a notice for abstract constructors inside abstract classes
      -- Thanks to Spencer Rinehart for the patch
    - Squiz ComparisonOperatorUsageSniff now checks inside elseif statements
      -- Thanks to Arnout Boks for the patch
    - Squiz OperatorSpacingSniff now reports errors for no spacing around inline then and else tokens
      -- Thanks to Arnout Boks for the patch
    - Fixed bug #19811 : Comments not ignored in all cases in AbstractPatternSniff
      -- Thanks to Erik Wiffin for the patch
    - Fixed bug #19892 : ELSE with no braces causes incorrect SWITCH break statement indentation error
    - Fixed bug #19897 : Indenting warnings in templates not consistent
    - Fixed bug #19908 : PEAR MultiLineCondition Does Not Apply elseif
    - Fixed bug #19930 : option --report-file generate an empty file
    - Fixed bug #19935 : notify-send reports do not vanish in gnome-shell
      -- Thanks to Christian Weiske for the patch
    - Fixed bug #19944 : docblock squiz sniff "return void" trips over return in lambda function
    - Fixed bug #19953 : PSR2 - Spaces before interface name for abstract class
    - Fixed bug #19956 : phpcs warns for Type Hint missing Resource
    - Fixed bug #19957 : Does not understand trait method aliasing
    - Fixed bug #19968 : Permission denied on excluded directory
    - Fixed bug #19969 : Sniffs with namespace not recognized in reports
    - Fixed bug #19997 : Class names incorrectly detected as constants
   </notes>
  </release>
  <release>
   <version>
    <release>1.5.0RC2</release>
    <api>1.5.0RC2</api>
   </version>
   <stability>
    <release>beta</release>
    <api>beta</api>
   </stability>
   <date>2013-04-04</date>
   <license uri="https://github.com/squizlabs/PHP_CodeSniffer/blob/master/licence.txt">BSD License</license>
   <notes>
    - Ruleset processing has been rewritten to be more predictable
      -- Provides much better support for relative paths inside ruleset files
      -- May mean that sniffs that were previously ignored are now being included when importing external rulesets
      -- Ruleset processing output can be seen by using the -vv command line argument
      -- Internal sniff registering functions have all changed, so please review custom scripts
    - You can now pass multiple coding standards on the command line, comma separated (request #19144)
      -- Works with built-in or custom standards and rulesets, or a mix of both
    - You can now exclude directories or whole standards in a ruleset XML file (request #19731)
      -- e.g., exclude "Generic.Commenting" or just "Generic"
      -- You can also pass in a path to a directory instead, if you know it
    - Added Generic LowerCaseKeywordSniff to ensure all PHP keywords are defined in lowercase
      -- The PSR2 and Squiz standards now use this sniff
    - Added Generic SAPIUsageSniff to ensure the PHP_SAPI constant is used instead of php_sapi_name() (request #19863)
    - Squiz FunctionSpacingSniff now has a setting to specify how many lines there should between functions (request #19843)
      -- Default remains at 2
      -- Override the "spacing" setting in a ruleset.xml file to change
    - Squiz LowercasePHPFunctionSniff no longer throws errors for the limited set of PHP keywords it was checking
      -- Add a rule for Generic.PHP.LowerCaseKeyword to your ruleset to replicate this functionality
    - Added support for the PHP 5.4 T_CALLABLE token so it can be used in lower PHP versions
    - Generic EndFileNoNewlineSniff now supports checking of CSS and JS files
    - PSR2 SwitchDeclarationSniff now has a setting to specify how many spaces code should be indented
      -- Default remains at 4; override the indent setting in a ruleset.xml file to change
      -- Thanks to Asher Snyder for the patch
    - Generic ScopeIndentSniff now has a setting to specify a list of tokens that should be ignored
      -- The first token on the line is checked and the whole line is ignored if the token is in the array
      -- Thanks to Eloy Lafuente for the patch
    - Squiz LowercaseClassKeywordsSniff now checks for the TRAIT keyword
      -- Thanks to Anthon Pang for the patch
    - If you create your own PHP_CodeSniffer object, PHPCS will no longer exit when an unknown argument is found
      -- This allows you to create wrapper scripts for PHPCS more easily
    - PSR2 MethodDeclarationSniff no longer generates a notice for methods named "_"
      -- Thanks to Bart S for the patch
    - Squiz BlockCommentSniff no longer reports that a blank line between a scope closer and block comment is invalid
    - Generic DuplicateClassNameSniff no longer reports an invalid error if multiple PHP open tags exist in a file
    - Generic DuplicateClassNameSniff no longer reports duplicate errors if multiple PHP open tags exist in a file
    - Fixed bug #19819 : Freeze with syntax error in use statement
    - Fixed bug #19820 : Wrong message level in Generic_Sniffs_CodeAnalysis_EmptyStatementSniff
    - Fixed bug #19859 : CodeSniffer::setIgnorePatterns API changed
    - Fixed bug #19871 : findExtendedClassName doesn't return FQCN on namespaced classes
    - Fixed bug #19879 : bitwise and operator interpreted as reference by value
   </notes>
  </release>
  <release>
   <version>
    <release>1.5.0RC1</release>
    <api>1.5.0RC1</api>
   </version>
   <stability>
    <release>beta</release>
    <api>beta</api>
   </stability>
   <date>2013-02-08</date>
   <license uri="https://github.com/squizlabs/PHP_CodeSniffer/blob/master/licence.txt">BSD License</license>
   <notes>
    - Reports have been completely rewritten to consume far less memory
      -- Each report is incrementally written to the file system during a run and then printed out when the run ends
      -- There is no longer a need to keep the list of errors and warnings in memory during a run
    - Multi-file sniff support has been removed because they are too memory intensive
      -- If you have a custom multi-file sniff, you can convert it into a standard sniff quite easily
      -- See CodeSniffer/Standards/Generic/Sniffs/Classes/DuplicateClassNameSniff.php for an example
    </notes>
  </release>
  <release>
   <version>
    <release>1.4.8</release>
    <api>1.4.8</api>
   </version>
   <stability>
    <release>stable</release>
    <api>stable</api>
   </stability>
   <date>2013-11-26</date>
   <license uri="https://github.com/squizlabs/PHP_CodeSniffer/blob/master/licence.txt">BSD License</license>
   <notes>
    - Generic ScopeIndentSniff now allows for ignored tokens to be set via ruleset.xml files
      -- E.g., to ignore comments, override a property using:
      -- name="ignoreIndentationTokens" type="array" value="T_COMMENT,T_DOC_COMMENT"
    - PSR2 standard now ignores comments when checking indentation rules
    - Squiz OperatorSpacingSniff no longer throws errors for the ?: short ternary operator
      -- Thanks to Antoine Musso for the patch
    - Comment parser now supports non-English characters when splitting comment lines into words
      -- Thanks to Nik Sun for the patch
    - Exit statements are now recognised as valid closers for CASE and DEFAULT blocks
      -- Thanks to Maksim Kochkin for the patch
    - PHP_CodeSniffer_CLI::process() can now be passed an incomplete array of CLI values
      -- Missing values will be set to the CLI defaults
      -- Thanks to Maksim Kochkin for the patch
    - Fixed bug #20097 : CLI.php throws error in php 5.2
    - Fixed bug #20100 : incorrect Function mysql() has been deprecated report
    - Fixed bug #20119 : PHP warning: invalid argument to str_repeat() in SVN blame report with -s
    - Fixed bug #20123 : PSR2 complains about an empty second statement in for-loop
    - Fixed bug #20131 : PHP errors in svnblame report, if there are files not under version control
    - Fixed bug #20133 : Allow "HG: hg_id" as value for @version tag
   </notes>
  </release>
  <release>
   <version>
    <release>1.4.7</release>
    <api>1.4.7</api>
   </version>
   <stability>
    <release>stable</release>
    <api>stable</api>
   </stability>
   <date>2013-09-26</date>
   <license uri="https://github.com/squizlabs/PHP_CodeSniffer/blob/master/licence.txt">BSD License</license>
   <notes>
    - Added report type --report=junit to show the error list in a JUnit compatible format
      -- Thanks to Oleg Lobach for the contribution
    - Added support for the PHP 5.4 callable type hint
    - Fixed problem where some file content could be ignored when checking STDIN
    - Version information is now printed when installed via composer or run from a Git clone (request #20050)
    - The CSS tokenizer is now more reliable when encountering 'list' and 'break' strings
    - Coding standard ignore comments can now appear instead doc blocks as well as inline comments
      -- Thanks to Stuart Langley for the patch
    - Generic LineLengthSniff now ignores SVN URL and Head URL comments
      -- Thanks to Karl DeBisschop for the patch
    - PEAR MultiLineConditionSniff now has a setting to specify how many spaces code should be indented
      -- Default remains at 4; override the 'indent' setting in a ruleset.xml file to change
      -- Thanks to Szabolcs Sulik for the patch
    - PEAR MultiLineAssignmentSniff now has a setting to specify how many spaces code should be indented
      -- Default remains at 4; override the 'indent' setting in a ruleset.xml file to change
      -- Thanks to Szabolcs Sulik for the patch
    - PEAR FunctionDeclarationSniff now has a setting to specify how many spaces code should be indented
      -- Default remains at 4; override the 'indent' setting in a ruleset.xml file to change
      -- Thanks to Szabolcs Sulik for the patch
    - Squiz SwitchDeclarationSniff now has a setting to specify how many spaces code should be indented
      -- Default remains at 4; override the 'indent' setting in a ruleset.xml file to change
      -- Thanks to Szabolcs Sulik for the patch
    - Squiz CSS IndentationSniff now has a setting to specify how many spaces code should be indented
      -- Default remains at 4; override the 'indent' setting in a ruleset.xml file to change
      -- Thanks to Hugo Fonseca for the patch
    - Squiz and MySource File and Function comment sniffs now allow all tags and don't require a particular licence
    - Squiz LowercaseStyleDefinitionSniff no longer throws errors for class names in nested style definitions
    - Squiz ClassFileNameSniff no longer throws errors when checking STDIN
    - Squiz CSS sniffs no longer generate errors for IE filters
    - Squiz CSS IndentationSniff no longer sees comments as blank lines
    - Squiz LogicalOperatorSpacingSniff now ignores whitespace at the end of a line
    - Squiz.Scope.MethodScope.Missing error message now mentions 'visibility' instead of 'scope modifier'
      -- Thanks to Renat Akhmedyanov for the patch
    - Added support for the PSR2 multi-line arguments errata
    - The PSR2 standard no longer throws errors for additional spacing after a type hint
    - PSR UseDeclarationSniff no longer throws errors for USE statements inside TRAITs
    - Fixed bug #20026 : Check for multi-line arrays that should be single-line is slightly wrong
      -- Adds new error message for single-line arrays that end with a comma
    - Fixed bug #20029 : ForbiddenFunction sniff incorrectly recognizes methods in USE clauses
    - Fixed bug #20043 : Mis-interpretation of Foo::class
    - Fixed bug #20044 : PSR1 camelCase check does not ignore leading underscores
    - Fixed bug #20045 : Errors about indentation for closures with multi-line 'use' in functions
   </notes>
  </release>
  <release>
   <version>
    <release>1.4.6</release>
    <api>1.4.6</api>
   </version>
   <stability>
    <release>stable</release>
    <api>stable</api>
   </stability>
   <date>2013-07-25</date>
   <license uri="https://github.com/squizlabs/PHP_CodeSniffer/blob/master/licence.txt">BSD License</license>
   <notes>
    - Added report type --report=json to show the error list and total counts for all checked files
      -- Thanks to Jeffrey Fisher for the contribution
    - The JS tokenizer now has support for the T_THROW token
    - Symlinked directories inside CodeSniffer/Standards and in ruleset.xml files are now supported
      -- Only available since PHP 5.2.11 and 5.3.1
      -- Thanks to Maik Penz for the patch
    - The JS tokenizer now correctly identifies T_INLINE_ELSE tokens instead of leaving them as T_COLON
      -- Thanks to Arnout Boks for the patch
    - Explaining a standard (phpcs -e) that uses namespaces now works correctly
    - Restricting a check to specific sniffs (phpcs --sniffs=...) now works correctly with namespaced sniffs
      -- Thanks to Maik Penz for the patch
    - Docs added for the entire Generic standard, and many sniffs from other standards are now documented as well
      -- Thanks to Spencer Rinehart for the contribution
    - Clearer error message for when the sniff class name does not match the directory structure
    - Generated HTML docs now correctly show the open PHP tag in code comparison blocks
    - Added Generic InlineHTMLSniff to ensure a file only contains PHP code
    - Added Squiz ShorthandSizeSniff to check that CSS sizes are using shorthand notation only when 1 or 2 values are used
    - Added Squiz ForbiddenStylesSniff to ban the use of some deprecated browser-specific styles
    - Added Squiz NamedColoursSniff to ban the use of colour names
    - PSR2 standard no longer enforces no whitespace between the closing parenthesis of a function call and the semicolon
    - PSR2 ClassDeclarationSniff now ignores empty classes when checking the end brace position
    - PSR2 SwitchDeclarationSniff no longer reports errors for empty lines between CASE statements
    - PEAR ObjectOperatorIndentSniff now has a setting to specify how many spaces code should be indented
      -- Default remains at 4; override the indent setting in a ruleset.xml file to change
      -- Thanks to Andrey Mindubaev for the patch
    - Squiz FileExtensionSniff now supports traits
      -- Thanks to Lucas Green for the patch
    - Squiz ArrayDeclarationSniff no longer reports errors for no comma at the end of a line that contains a function call
    - Squiz SwitchDeclarationSniff now supports T_CONTINUE and T_THROW as valid case/default breaking statements
    - Squiz CommentedOutCodeSniff is now better at ignoring commented out HTML, XML and regular expressions
    - Squiz DisallowComparisonAssignmentSniff no longer throws errors for the third expression in a FOR statement
    - Squiz ColourDefinitionSniff no longer throws errors for some CSS class names
    - Squiz ControlStructureSpacingSniff now supports all types of CASE/DEFAULT breaking statements
    - Generic CallTimePassByReferenceSniff now reports errors for functions called using a variable
      -- Thanks to Maik Penz for the patch
    - Generic ConstructorNameSniff no longer throws a notice for abstract constructors inside abstract classes
      -- Thanks to Spencer Rinehart for the patch
    - Squiz ComparisonOperatorUsageSniff now checks inside elseif statements
      -- Thanks to Arnout Boks for the patch
    - Squiz OperatorSpacingSniff now reports errors for no spacing around inline then and else tokens
      -- Thanks to Arnout Boks for the patch
    - Fixed bug #19811 : Comments not ignored in all cases in AbstractPatternSniff
      -- Thanks to Erik Wiffin for the patch
    - Fixed bug #19892 : ELSE with no braces causes incorrect SWITCH break statement indentation error
    - Fixed bug #19897 : Indenting warnings in templates not consistent
    - Fixed bug #19908 : PEAR MultiLineCondition Does Not Apply elseif
    - Fixed bug #19913 : Running phpcs in interactive mode causes warnings
      -- Thanks to Harald Franndorfer for the patch
    - Fixed bug #19935 : notify-send reports do not vanish in gnome-shell
      -- Thanks to Christian Weiske for the patch
    - Fixed bug #19944 : docblock squiz sniff "return void" trips over return in lambda function
    - Fixed bug #19953 : PSR2 - Spaces before interface name for abstract class
    - Fixed bug #19956 : phpcs warns for Type Hint missing Resource
    - Fixed bug #19957 : Does not understand trait method aliasing
    - Fixed bug #19968 : Permission denied on excluded directory
    - Fixed bug #19969 : Sniffs with namespace not recognized in reports
    - Fixed bug #19997 : Class names incorrectly detected as constants
   </notes>
  </release>
  <release>
   <version>
    <release>1.4.5</release>
    <api>1.4.5</api>
   </version>
   <stability>
    <release>stable</release>
    <api>stable</api>
   </stability>
   <date>2013-04-04</date>
   <license uri="https://github.com/squizlabs/PHP_CodeSniffer/blob/master/licence.txt">BSD License</license>
   <notes>
    - Added Generic LowerCaseKeywordSniff to ensure all PHP keywords are defined in lowercase
      -- The PSR2 and Squiz standards now use this sniff
    - Added Generic SAPIUsageSniff to ensure the PHP_SAPI constant is used instead of php_sapi_name() (request #19863)
    - Squiz FunctionSpacingSniff now has a setting to specify how many lines there should between functions (request #19843)
      -- Default remains at 2
      -- Override the "spacing" setting in a ruleset.xml file to change
    - Squiz LowercasePHPFunctionSniff no longer throws errors for the limited set of PHP keywords it was checking
      -- Add a rule for Generic.PHP.LowerCaseKeyword to your ruleset to replicate this functionality
    - Added support for the PHP 5.4 T_CALLABLE token so it can be used in lower PHP versions
    - Generic EndFileNoNewlineSniff now supports checking of CSS and JS files
    - PSR2 SwitchDeclarationSniff now has a setting to specify how many spaces code should be indented
      -- Default remains at 4; override the indent setting in a ruleset.xml file to change
      -- Thanks to Asher Snyder for the patch
    - Generic ScopeIndentSniff now has a setting to specify a list of tokens that should be ignored
      -- The first token on the line is checked and the whole line is ignored if the token is in the array
      -- Thanks to Eloy Lafuente for the patch
    - Squiz LowercaseClassKeywordsSniff now checks for the TRAIT keyword
      -- Thanks to Anthon Pang for the patch
    - If you create your own PHP_CodeSniffer object, PHPCS will no longer exit when an unknown argument is found
      -- This allows you to create wrapper scripts for PHPCS more easily
    - PSR2 MethodDeclarationSniff no longer generates a notice for methods named "_"
      -- Thanks to Bart S for the patch
    - Squiz BlockCommentSniff no longer reports that a blank line between a scope closer and block comment is invalid
    - Generic DuplicateClassNameSniff no longer reports an invalid error if multiple PHP open tags exist in a file
    - Generic DuplicateClassNameSniff no longer reports duplicate errors if multiple PHP open tags exist in a file
    - Fixed bug #19819 : Freeze with syntax error in use statement
    - Fixed bug #19820 : Wrong message level in Generic_Sniffs_CodeAnalysis_EmptyStatementSniff
    - Fixed bug #19859 : CodeSniffer::setIgnorePatterns API changed
    - Fixed bug #19871 : findExtendedClassName doesn't return FQCN on namespaced classes
    - Fixed bug #19879 : bitwise and operator interpreted as reference by value
   </notes>
  </release>
  <release>
   <version>
    <release>1.4.4</release>
    <api>1.4.4</api>
   </version>
   <stability>
    <release>stable</release>
    <api>stable</api>
   </stability>
   <date>2013-02-07</date>
   <license uri="https://github.com/squizlabs/PHP_CodeSniffer/blob/master/licence.txt">BSD License</license>
   <notes>
    - Ignored lines no longer cause the summary report to show incorrect error and warning counts
      -- Thanks to Bert Van Hauwaert for the patch
    - Added Generic CSSLintSniff to run CSSLint over a CSS file and report warnings
      -- Set full command to run CSSLint using phpcs --config-set csslint_path /path/to/csslint
      -- Thanks to Roman Levishchenko for the contribution
    - Added PSR2 ControlStructureSpacingSniff to ensure there are no spaces before and after parenthesis in control structures
      -- Fixes bug #19732 : PSR2: some control structures errors not reported
    - Squiz commenting sniffs now support non-English characters when checking for capital letters
      -- Thanks to Roman Levishchenko for the patch
    - Generic EndFileNewlineSniff now supports JS and CSS files
      -- Thanks to Denis Ryabkov for the patch
    - PSR1 SideEffectsSniff no longer reports constant declarations as side effects
    - Notifysend report now supports notify-send versions before 0.7.3
      -- Thanks to Ken Guest for the patch
    - PEAR and Squiz FunctionCommentSniffs no longer report errors for misaligned argument comments when they are blank
      -- Thanks to Thomas Peterson for the patch
    - Squiz FunctionDeclarationArgumentSpacingSniff now works correctly for equalsSpacing values greater than 0
      -- Thanks to Klaus Purer for the patch
    - Squiz SuperfluousWhitespaceSniff no longer throws errors for CSS files with no newline at the end
    - Squiz SuperfluousWhitespaceSniff now allows a single newline at the end of JS and CSS files
    - Fixed bug #19755 : Token of T_CLASS type has no scope_opener and scope_closer keys
    - Fixed bug #19759 : Squiz.PHP.NonExecutableCode fails for return function()...
    - Fixed bug #19763 : Use statements for traits not recognised correctly for PSR2 code style
    - Fixed bug #19764 : Instead of for traits throws uppercase constant name errors
    - Fixed bug #19772 : PSR2_Sniffs_Namespaces_UseDeclarationSniff does not properly recognize last use
    - Fixed bug #19775 : False positive in NonExecutableCode sniff when not using curly braces
    - Fixed bug #19782 : Invalid found size functions in loop when using object operator
    - Fixed bug #19799 : config folder is not created automatically
    - Fixed bug #19804 : JS Tokenizer wrong /**/ parsing
   </notes>
  </release>
  <release>
   <version>
    <release>1.4.3</release>
    <api>1.4.3</api>
   </version>
   <stability>
    <release>stable</release>
    <api>stable</api>
   </stability>
   <date>2012-12-04</date>
   <license uri="https://github.com/squizlabs/PHP_CodeSniffer/blob/master/licence.txt">BSD License</license>
   <notes>
    - Added support for the PHP 5.5 T_FINALLY token to detect try/catch/finally statements
    - Added empty CodeSniffer.conf to enable config settings for Composer installs
    - Added Generic EndFileNoNewlineSniff to ensure there is no newline at the end of a file
    - Autoloader can now load PSR-0 compliant classes
      -- Thanks to Maik Penz for the patch
    - Squiz NonExecutableCodeSniff no longer throws error for multi-line RETURNs inside CASE statements
      -- Thanks to Marc Ypes for the patch
    - Squiz OperatorSpacingSniff no longer reports errors for negative numbers inside inline THEN statements
      -- Thanks to Klaus Purer for the patch
    - Squiz OperatorSpacingSniff no longer reports errors for the assignment of operations involving negative numbers
    - Squiz SelfMemberReferenceSniff can no longer get into an infinite loop when checking a static call with a namespace
      -- Thanks to Andy Grunwald for the patch
    - Fixed bug #19699 : Generic.Files.LineLength giving false positives when tab-width is used
    - Fixed bug #19726 : Wrong number of spaces expected after instanceof static
  - Fixed bug #19727 : PSR2: no error reported when using } elseif {
   </notes>
  </release>
  <release>
   <version>
    <release>1.4.2</release>
    <api>1.4.2</api>
   </version>
   <stability>
    <release>stable</release>
    <api>stable</api>
   </stability>
   <date>2012-11-09</date>
   <license uri="https://github.com/squizlabs/PHP_CodeSniffer/blob/master/licence.txt">BSD License</license>
   <notes>
    - PHP_CodeSniffer can now be installed using Composer
      -- Require squizlabs/php_codesniffer in your composer.json file
      -- Thanks to Rob Bast, Stephen Rees-Carter, Stefano Kowalke and Ivan Habunek for help with this
    - Squiz BlockCommentSniff and InlineCommentSniff no longer report errors for trait block comments
    - Squiz SelfMemberReferenceSniff now supports namespaces
      -- Thanks to Andy Grunwald for the patch
    - Squiz FileCommentSniff now uses tag names inside the error codes for many messages
      -- This allows you to exclude specific missing, out of order etc., tags
    - Squiz SuperfluousWhitespaceSniff now has an option to ignore blank lines
      -- This will stop errors being reported for lines that contain only whitespace
      -- Set the ignoreBlankLines property to TRUE in your ruleset.xml file to enable this
    - PSR2 no longer reports errors for whitespace at the end of blank lines
    - Fixed gitblame report not working on Windows
      -- Thanks to Rogerio Prado de Jesus
    - Fixed an incorrect error in Squiz OperatorSpacingSniff for default values inside a closure definition
    - Fixed bug #19691 : SubversionPropertiesSniff fails to find missing properties
      -- Thanks to Kevin Winahradsky for the patch
    - Fixed bug #19692 : DisallowMultipleAssignments is triggered by a closure
    - Fixed bug #19693 : exclude-patterns no longer work on specific messages
    - Fixed bug #19694 : Squiz.PHP.LowercasePHPFunctions incorrectly matches return by ref functions
   </notes>
  </release>
  <release>
   <version>
    <release>1.4.1</release>
    <api>1.4.1</api>
   </version>
   <stability>
    <release>stable</release>
    <api>stable</api>
   </stability>
   <date>2012-11-02</date>
   <license uri="https://github.com/squizlabs/PHP_CodeSniffer/blob/master/licence.txt">BSD License</license>
   <notes>
    - All ignore patterns have been reverted to being checked against the absolute path of a file
      -- Patterns can be specified to be relative in a rulset.xml file, but nowhere else
      -- e.g., [exclude-pattern type="relative"]^tests/*[/exclude-pattern] (with angle brackets, not square brackets)
    - Added support for PHP tokenizing of T_INLINE_ELSE colons, so this token type is now available
      -- Custom sniffs that rely on looking for T_COLON tokens inside inline if statements must be changed to use the new token
      -- Fixes bug #19666 : PSR1.Files.SideEffects throws a notice Undefined index: scope_closer
    - Messages can now be changed from errors to warnings (and vice versa) inside ruleset.xml files
      -- As you would with "message" and "severity", specify a "type" tag under a "rule" tag and set the value to "error" or "warning"
    - PHP_CodeSniffer will now generate a warning on files that it detects have mixed line endings
      -- This warning has the code Internal.LineEndings.Mixed and can be overriden in a ruleset.xml file
      -- Thanks to Vit Brunner for help with this
    - Sniffs inside PHP 5.3 namespaces are now supported, along with the existing underscore-style emulated namespaces
      -- For example: namespace MyStandard\Sniffs\Arrays; class ArrayDeclarationSniff implements \PHP_CodeSniffer_Sniff { ...
      -- Thanks to Till Klampaeckel for the patch
    - Generic DuplicateClassNameSniff is no longer a multi-file sniff, so it won't max out your memory
      -- Multi-file sniff support should be considered deprecated as standard sniffs can now do the same thing
    - Added Generic DisallowSpaceIndent to check that files are indented using tabs
    - Added Generic OneClassPerFileSniff to check that only one class is defined in each file
      -- Thanks to Andy Grunwald for the contribution
    - Added Generic OneInterfacePerFileSniff to check that only one interface is defined in each file
      -- Thanks to Andy Grunwald for the contribution
    - Added Generic LowercasedFilenameSniff to check that filenames are lowercase
      -- Thanks to Andy Grunwald for the contribution
    - Added Generic ClosingPHPTagSniff to check that each open PHP tag has a corresponding close tag
      -- Thanks to Andy Grunwald for the contribution
    - Added Generic CharacterBeforePHPOpeningTagSniff to check that the open PHP tag is the first content in a file
      -- Thanks to Andy Grunwald for the contribution
    - Fixed incorrect errors in Squiz OperatorBracketSniff and OperatorSpacingSniff for negative numbers in CASE statements
      -- Thanks to Arnout Boks for the patch
    - Generic CamelCapsFunctionNameSniff no longer enforces exact case matching for PHP magic methods
    - Generic CamelCapsFunctionNameSniff no longer throws errors for overridden SOAPClient methods prefixed with double underscores
      -- Thanks to Dorian Villet for the patch
    - PEAR ValidFunctionNameSniff now supports traits
    - PSR1 ClassDeclarationSniff no longer throws an error for non-namespaced code if PHP version is less than 5.3.0
    - Fixed bug #19616 : Nested switches cause false error in PSR2
    - Fixed bug #19629 : PSR2 error for inline comments on multi-line argument lists
    - Fixed bug #19644 : Alternative syntax, e.g. if/endif triggers Inline Control Structure error
    - Fixed bug #19655 : Closures reporting as multi-line when they are not
    - Fixed bug #19675 : Improper indent of nested anonymous function bodies in a call
    - Fixed bug #19685 : PSR2 catch-22 with empty third statement in for loop
    - Fixed bug #19687 : Anonymous functions inside arrays marked as indented incorrectly in PSR2
   </notes>
  </release>
  <release>
   <version>
    <release>1.4.0</release>
    <api>1.4.0</api>
   </version>
   <stability>
    <release>stable</release>
    <api>stable</api>
   </stability>
   <date>2012-09-26</date>
   <license uri="https://github.com/squizlabs/PHP_CodeSniffer/blob/master/licence.txt">BSD License</license>
   <notes>
    - Added PSR1 and PSR2 coding standards that can be used to check your code against these guidelines
    - PHP 5.4 short array syntax is now detected and tokens are assigned to the open and close characters
      -- New tokens are T_OPEN_SHORT_ARRAY and T_CLOSE_SHORT_ARRAY as PHP does not define its own
    - Added the ability to explain a coding standard by listing the sniffs that it includes
      -- The sniff list includes all imported and native sniffs
      -- Explain a standard by using the -e and --standard=[standard] command line arguments
      -- E.g., phpcs -e --standard=Squiz
      -- Thanks to Ben Selby for the idea
    - Added report to show results using notify-send
      -- Use --report=notifysend to generate the report
      -- Thanks to Christian Weiske for the contribution
    - The JS tokenizer now recognises RETURN as a valid closer for CASE and DEFAULT inside switch statements
    - AbstractPatternSniff now sets the ignoreComments option using a public var rather than through the constructor
      -- This allows the setting to be overwritten in ruleset.xml files
      -- Old method remains for backwards compatibility
    - Generic LowerCaseConstantSniff and UpperCaseConstantSniff no longer report errors on classes named True, False or Null
    - PEAR ValidFunctionNameSniff no longer enforces exact case matching for PHP magic methods
    - Squiz SwitchDeclarationSniff now allows RETURN statements to close a CASE or DEFAULT statement
    - Squiz BlockCommentSniff now correctly reports an error for blank lines before blocks at the start of a control structure
    - Fixed a PHP notice generated when loading custom array settings from a rulset.xml file
    - Fixed bug #17908 : CodeSniffer does not recognise optional @params
      -- Thanks to Pete Walker for the patch
    - Fixed bug #19538 : Function indentation code sniffer checks inside short arrays
    - Fixed bug #19565 : Non-Executable Code Sniff Broken for Case Statements with both return and break
    - Fixed bug #19612 : Invalid @package suggestion
   </notes>
  </release>
  <release>
   <version>
    <release>1.3.6</release>
    <api>1.3.6</api>
   </version>
   <stability>
    <release>stable</release>
    <api>stable</api>
   </stability>
   <date>2012-08-08</date>
   <license uri="https://github.com/squizlabs/PHP_CodeSniffer/blob/master/licence.txt">BSD License</license>
   <notes>
    - Memory usage has been dramatically reduced when using the summary report
      -- Reduced memory is only available when displaying a single summary report to the screen
      -- PHP_CodeSniffer will not generate any messages in this case, storing only error counts instead
      -- Impact is most notable with very high error and warning counts
    - Significantly improved the performance of Squiz NonExecutableCodeSniff
    - Ignore patterns now check the relative path of a file based on the dir being checked
      -- Allows ignore patterns to become more generic as the path to the code is no longer included when checking
      -- Thanks to Kristof Coomans for the patch
    - Sniff settings can now be changed by specifying a special comment format inside a file
      -- e.g., // @codingStandardsChangeSetting PEAR.Functions.FunctionCallSignature allowMultipleArguments false
      -- If you change a setting, don't forget to change it back
    - Added Generic EndFileNewlineSniff to ensure PHP files end with a newline character
    - PEAR FunctionCallSignatureSniff now includes a setting to force one argument per line in multi-line calls
      -- Set allowMultipleArguments to false
    - Squiz standard now enforces one argument per line in multi-line function calls
    - Squiz FunctionDeclarationArgumentSpacingSniff now supports closures
    - Squiz OperatorSpacingSniff no longer throws an error for negative values inside an inline THEN statement
      -- Thanks to Klaus Purer for the patch
    - Squiz FunctionCommentSniff now throws an error for not closing a comment with */
      -- Thanks to Klaus Purer for the patch
    - Summary report no longer shows two lines of PHP_Timer output when showing sources
    - Fixed undefined variable error in PEAR FunctionCallSignatureSniff for lines with no indent
    - Fixed bug #19502 : Generic.Files.LineEndingsSniff fails if no new-lines in file
    - Fixed bug #19508 : switch+return: Closing brace indented incorrectly
    - Fixed bug #19532 : The PSR-2 standard don't recognize Null in class names
    - Fixed bug #19546 : Error thrown for __call() method in traits
   </notes>
  </release>
  <release>
   <version>
    <release>1.3.5</release>
    <api>1.3.5</api>
   </version>
   <stability>
    <release>stable</release>
    <api>stable</api>
   </stability>
   <date>2012-07-12</date>
   <license uri="https://github.com/squizlabs/PHP_CodeSniffer/blob/master/licence.txt">BSD License</license>
   <notes>
    - Added Generic CamelCapsFunctionNameSniff to just check if function and method names use camel caps
      -- Does not allow underscore prefixes for private/protected methods
      -- Defaults to strict checking, where two uppercase characters can not be next to each other
      -- Strict checking can be disabled in a ruleset.xml file
    - Squiz FunctionDeclarationArgumentSpacing now has a setting to specify how many spaces should surround equals signs
      -- Default remains at 0
      -- Override the equalsSpacing setting in a ruleset.xml file to change
    - Squiz ClassDeclarationSniff now throws errors for > 1 space before extends/implements class name with ns seperator
    - Squiz standard now warns about deprecated functions using Generic DeprecatedFunctionsSniff
    - PEAR FunctionDeclarationSniff now reports an error for multiple spaces after the FUNCTION keyword and around USE
    - PEAR FunctionDeclarationSniff now supports closures
    - Squiz MultiLineFunctionDeclarationSniff now supports closures
    - Exclude rules written for Unix systems will now work correctly on Windows
      -- Thanks to Walter Tamboer for the patch
    - The PHP tokenizer now recognises T_RETURN as a valid closer for T_CASE and T_DEFAULT inside switch statements
    - Fixed duplicate message codes in Generic OpeningFunctionBraceKernighanRitchieSniff
    - Fixed bug #18651 : PHPunit Test cases for custom standards are not working on Windows
    - Fixed bug #19416 : Shorthand arrays cause bracket spacing errors
    - Fixed bug #19421 : phpcs doesn't recognize ${x} as equivalent to $x
    - Fixed bug #19428 : PHPCS Report "hgblame" doesn't support windows paths
      -- Thanks to Justin Rovang for the patch
    - Fixed bug #19448 : Problem with detecting remote standards
    - Fixed bug #19463 : Anonymous functions incorrectly being flagged by NonExecutableCodeSniff
    - Fixed bug #19469 : PHP_CodeSniffer_File::getMemberProperties() sets wrong scope
    - Fixed bug #19471 : phpcs on Windows, when using Zend standard, doesn't catch problems
      -- Thanks to Ivan Habunek for the patch
    - Fixed bug #19478 : Incorrect indent detection in PEAR standard
      -- Thanks to Shane Auckland for the patch
    - Fixed bug #19483 : Blame Reports fail with space in directory name
   </notes>
  </release>
  <release>
   <version>
    <release>1.3.4</release>
    <api>1.3.4</api>
   </version>
   <stability>
    <release>stable</release>
    <api>stable</api>
   </stability>
   <date>2012-05-17</date>
   <license uri="https://github.com/squizlabs/PHP_CodeSniffer/blob/master/licence.txt">BSD License</license>
   <notes>
    - Added missing package.xml entries for new Generic FixmeSniff
      -- Thanks to Jaroslav Hanslík for the patch
    - Expected indents for PEAR ScopeClosingBraceSniff and FunctionCallSignatureSniff can now be set in ruleset files
      -- Both sniffs use a variable called "indent"
      -- Thanks to Thomas Despoix for the patch
    - Standards designed to be installed in the PHPCS Standards dir will now work outside this dir as well
      -- In particular, allows the Drupal CS to work without needing to symlink it into the PHPCS install
      -- Thanks to Peter Philipp for the patch
    - Rule references for standards, directories and specific sniffs can now be relative in ruleset.xml files
      -- For example: ref="../MyStandard/Sniffs/Commenting/DisallowHashCommentsSniff.php"
    - Symlinked standards now work correctly, allowing aliasing of installed standards (request #19417)
      -- Thanks to Tom Klingenberg for the patch
    - Squiz ObjectInstantiationSniff now allows objects to be returned without assinging them to a variable
    - Added Squiz.Commenting.FileComment.MissingShort error message for file comments that only contains tags
      -- Also stops undefined index errors being generated for these comments
    - Debug option -vv now shows tokenizer status for CSS files
    - Added support for new gjslint error formats
      -- Thanks to Meck for the patch
    - Generic ScopeIndentSniff now allows comment indents to not be exact even if the exact flag is set
      -- The start of the comment is still checked for exact indentation as normal
    - Fixed an issue in AbstractPatternSniff where comments were not being ignored in some cases
    - Fixed an issue in Zend ClosingTagSniff where the closing tag was not always being detected correctly
      -- Thanks to Jonathan Robson for the patch
    - Fixed an issue in Generic FunctionCallArgumentSpacingSniff where closures could cause incorrect errors
    - Fixed an issue in Generic UpperCaseConstantNameSniff where errors were incorrectly reported on goto statements
      -- Thanks to Tom Klingenberg for the patch
    - PEAR FileCommentSniff and ClassCommentSniff now support author emails with a single character in the local part
      -- E.g., a@me.com
      -- Thanks to Denis Shapkin for the patch
    - Fixed bug #19290 : Generic indent sniffer fails for anonymous functions
    - Fixed bug #19324 : Setting show_warnings configuration option does not work
    - Fixed bug #19354 : Not recognizing references passed to method
    - Fixed bug #19361 : CSS tokenzier generates errors when PHP embedded in CSS file
    - Fixed bug #19374 : HEREDOC/NOWDOC Indentation problems
    - Fixed bug #19381 : traits and indetations in traits are not handled properly
    - Fixed bug #19394 : Notice in NonExecutableCodeSniff
    - Fixed bug #19402 : Syntax error when executing phpcs on Windows with parens in PHP path
      -- Thanks to Tom Klingenberg for the patch
    - Fixed bug #19411 : magic method error on __construct()
      -- The fix required a rewrite of AbstractScopeSniff, so please test any sniffs that extend this class
    - Fixed bug #19412 : Incorrect error about assigning objects to variables when inside inline IF
    - Fixed bug #19413 : php_cs thinks I haven't used a parameter when I have
    - Fixed bug #19414 : php_cs seems to not track variables correctly in heredocs
   </notes>
  </release>
  <release>
   <version>
    <release>1.3.3</release>
    <api>1.3.3</api>
   </version>
   <stability>
    <release>stable</release>
    <api>stable</api>
   </stability>
   <date>2012-02-17</date>
   <license uri="https://github.com/squizlabs/PHP_CodeSniffer/blob/master/licence.txt">BSD License</license>
   <notes>
    - Added new Generic FixmeSniff that shows error messages for all FIXME comments left in your code
      -- Thanks to Sam Graham for the contribution
    - The maxPercentage setting in the Squiz CommentedOutCodeSniff can now be overriden in a rulset.xml file
      -- Thanks to Volker Dusch for the patch
    - The Checkstyle and XML reports now use XMLWriter
      -- Only change in output is that empty file tags are no longer produced for files with no violations
      -- Thanks to Sebastian Bergmann for the patch
    - Added PHP_CodeSniffer_Tokens::$bracketTokens to give sniff writers fast access to open and close bracket tokens
    - Fixed an issue in AbstractPatternSniff where EOL tokens were not being correctly checked in some cases
    - PHP_CodeSniffer_File::getTokensAsString() now detects incorrect length value (request #19313)
    - Fixed bug #19114 : CodeSniffer checks extension even for single file
    - Fixed bug #19171 : Show sniff codes option is ignored by some report types
      -- Thanks to Dominic Scheirlinck for the patch
    - Fixed bug #19188 : Lots of PHP Notices when analyzing the Symfony framework
      -- First issue was list-style.. lines in CSS files not properly adjusting open/close bracket positions
      -- Second issue was notices caused by bug #19137
    - Fixed bug #19208 : UpperCaseConstantName reports class members
      -- Was also a problem with LowerCaseConstantName as well
    - Fixed bug #19256 : T_DOC_COMMENT in CSS files breaks ClassDefinitionNameSpacingSniff
      -- Thanks to Klaus Purer for the patch
    - Fixed bug #19264 : Squiz.PHP.NonExecutableCode does not handle RETURN in CASE without BREAK
    - Fixed bug #19270 : DuplicateClassName does not handle namespaces correctly
    - Fixed bug #19283 : CSS @media rules cause false positives
      -- Thanks to Klaus Purer for the patch
   </notes>
  </release>
  <release>
   <version>
    <release>1.3.2</release>
    <api>1.3.2</api>
   </version>
   <stability>
    <release>stable</release>
    <api>stable</api>
   </stability>
   <date>2011-12-01</date>
   <license uri="https://github.com/squizlabs/PHP_CodeSniffer/blob/master/licence.txt">BSD License</license>
   <notes>
    - Added Generic JSHintSniff to run jshint.js over a JS file and report warnings
      -- Set jshint path using phpcs --config-set jshint_path /path/to/jshint-rhino.js
      -- Set rhino path using phpcs --config-set rhino_path /path/to/rhino
      -- Thanks to Alexander Weiß for the contribution
    - Nowdocs are now tokenized using PHP_CodeSniffer specific T_NOWDOC tokens for easier identification
    - Generic UpperCaseConstantNameSniff no longer throws errors for namespaces
      -- Thanks to Jaroslav Hanslík for the patch
    - Squiz NonExecutableCodeSniff now detects code after thrown exceptions
      -- Thanks to Jaroslav Hanslík for the patch
    - Squiz OperatorSpacingSniff now ignores references
      -- Thanks to Jaroslav Hanslík for the patch
    - Squiz FunctionCommentSniff now reports a missing function comment if it finds a standard code comment instead
    - Squiz FunctionCommentThrownTagSniff no longer reports errors if it can't find a function comment
    - Fixed unit tests not running under Windows
      -- Thanks to Jaroslav Hanslík for the patch
    - Fixed bug #18964 : "$stackPtr must be of type T_VARIABLE" on heredocs and nowdocs
    - Fixed bug #18973 : phpcs is looking for variables in a nowdoc
    - Fixed bug #18974 : Blank line causes "Multi-line function call not indented correctly"
      -- Adds new error message to ban empty lines in multi-line function calls
    - Fixed bug #18975 : "Closing parenthesis must be on a line by itself" also causes indentation error
   </notes>
  </release>
  <release>
   <version>
    <release>1.3.1</release>
    <api>1.3.1</api>
   </version>
   <stability>
    <release>stable</release>
    <api>stable</api>
   </stability>
   <date>2011-11-03</date>
   <license uri="https://github.com/squizlabs/PHP_CodeSniffer/blob/master/licence.txt">BSD License</license>
   <notes>
    - All report file command line arguments now work with relative paths (request #17240)
    - The extensions command line argument now supports multi-part file extensions (request #17227)
    - Added report type --report=hgblame to show number of errors/warnings committed by authors in a Mercurial repository
      -- Has the same functionality as the svnblame report
      -- Thanks to Ben Selby for the patch
    - Added T_BACKTICK token type to make detection of backticks easier (request #18799)
    - Added pattern matching support to Generic ForbiddenFunctionsSniff
        -- If you are extending it and overriding register() or addError() you will need to review your sniff
    - Namespaces are now recognised as scope openers, although they do not require braces (request #18043)
    - Added new ByteOrderMarkSniff to Generic standard (request #18194)
      -- Throws an error if a byte order mark is found in any PHP file
      -- Thanks to Piotr Karas for the contribution
    - PHP_Timer output is no longer included in reports when being written to a file (request #18252)
      -- Also now shown for all report types if nothing is being printed to the screen
    - Generic DeprecatedFunctionSniff now reports functions as deprecated and not simply forbidden (request #18288)
    - PHPCS now accepts file contents from STDIN (request #18447)
      -- Example usage: cat temp.php | phpcs [options]  -OR-  phpcs [options] &lt; temp.php
      -- Not every sniff will work correctly due to the lack of a valid file path
    - PHP_CodeSniffer_Exception no longer extends PEAR_Exception (request #18483)
      -- PEAR_Exception added a requirement that PEAR had to be installed
      -- PHP_CodeSniffer is not used as a library, so unlikely to have any impact
    - PEAR FileCommentSniff now allows GIT IDs in the version tag (request #14874)
    - AbstractVariableSniff now supports heredocs
      -- Also includes some variable detection fixes
      -- Thanks to Sam Graham for the patch
    - Squiz FileCommentSniff now enforces rule that package names cannot start with the word Squiz
    - MySource AssignThisSniff now allows "this" to be assigned to the private var _self
    - Fixed issue in Squiz FileCommentSniff where suggested package name was the same as the incorrect package name
    - Fixed some issues with Squiz ArrayDeclarationSniff when using function calls in array values
    - Fixed doc generation so it actually works again
      -- Also now works when being run from an SVN checkout as well as when installed as a PEAR package
      -- Should fix bug #18949 : Call to private method from static
    - PEAR ClassDeclaration sniff now supports indentation checks when using the alternate namespace syntax
      -- PEAR.Classes.ClassDeclaration.SpaceBeforeBrace message now contains 2 variables instead of 1
      -- Sniff allows overriding of the default indent level, which is set to 4
      -- Fixes bug #18933 : Alternative namespace declaration syntax confuses scope sniffs
    - Fixed bug #18465 : "self::" does not work in lambda functions
      -- Also corrects conversion of T_FUNCTION tokens to T_CLOSURE, which was not fixing token condition arrays
    - Fixed bug #18543 : CSS Tokenizer deletes too many #
    - Fixed bug #18624 : @throws namespace problem
      -- Thanks to Gavin Davies for the patch
    - Fixed bug #18628 : Generic.Files.LineLength gives incorrect results with Windows line-endings
    - Fixed bug #18633 : CSS Tokenizer doesn't replace T_LIST tokens inside some styles
    - Fixed bug #18657 : anonymous functions wrongly indented
    - Fixed bug #18670 : UpperCaseConstantNameSniff fails on dynamic retrieval of class constant
    - Fixed bug #18709 : Code sniffer sniffs file if even if it's in --ignore
      -- Thanks to Artem Lopata for the patch
    - Fixed bug #18762 : Incorrect handling of define and constant in UpperCaseConstantNameSniff
      -- Thanks to Thomas Baker for the patch
    - Fixed bug #18769 : CSS Tokenizer doesn't replace T_BREAK tokens inside some styles
    - Fixed bug #18835 : Unreachable errors of inline returns of closure functions
      -- Thanks to Patrick Schmidt for the patch
    - Fixed bug #18839 : Fix miscount of warnings in AbstractSniffUnitTest.php
      -- Thanks to Sam Graham for the patch
    - Fixed bug #18844 : Generic_Sniffs_CodeAnalysis_UnusedFunctionParameterSniff with empty body
      -- Thanks to Dmitri Medvedev for the patch
    - Fixed bug #18847 : Running Squiz_Sniffs_Classes_ClassDeclarationSniff results in PHP notice
    - Fixed bug #18868 : jslint+rhino: errors/warnings not detected
      -- Thanks to Christian Weiske for the patch
    - Fixed bug #18879 : phpcs-svn-pre-commit requires escapeshellarg
      -- Thanks to Bjorn Katuin for the patch
    - Fixed bug #18951 : weird behaviour with closures and multi-line use () params
   </notes>
  </release>
  <release>
   <version>
    <release>1.3.0</release>
    <api>1.3.0</api>
   </version>
   <stability>
    <release>stable</release>
    <api>stable</api>
   </stability>
   <date>2011-03-17</date>
   <license uri="https://github.com/squizlabs/PHP_CodeSniffer/blob/master/licence.txt">BSD License</license>
   <notes>
    - Add a new token T_CLOSURE that replaces T_FUNCTION if the function keyword is anonymous
    - Many Squiz sniffs no longer report errors when checking closures; they are now ignored
    - Fixed some error messages in PEAR MultiLineConditionSniff that were not using placeholders for message data
    - AbstractVariableSniff now correctly finds variable names wrapped with curly braces inside double quoted strings
    - PEAR FunctionDeclarationSniff now ignores arrays in argument default values when checking multi-line declarations
    - Fixed bug #18200 : Using custom named ruleset file as standard no longer works
    - Fixed bug #18196 : PEAR MultiLineCondition.SpaceBeforeOpenBrace not consistent with newline chars
    - Fixed bug #18204 : FunctionCommentThrowTag picks wrong exception type when throwing function call
    - Fixed bug #18222 : Add __invoke method to PEAR standard
    - Fixed bug #18235 : Invalid error generation in Squiz.Commenting.FunctionCommentThrowTag
    - Fixed bug #18250 : --standard with relative path skips Standards' "implicit" sniffs
    - Fixed bug #18274 : Multi-line IF and function call indent rules conflict
    - Fixed bug #18282 : Squiz doesn't handle final keyword before function comments
      -- Thanks to Dave Perrett for the patch
    - Fixed bug #18336 : Function isUnderscoreName gives php notices
   </notes>
  </release>
  <release>
   <version>
    <release>1.3.0RC2</release>
    <api>1.3.0RC2</api>
   </version>
   <stability>
    <release>beta</release>
    <api>beta</api>
   </stability>
   <date>2011-01-14</date>
   <license uri="https://github.com/squizlabs/PHP_CodeSniffer/blob/master/licence.txt">BSD License</license>
   <notes>
    - You can now print multiple reports for each run and print each to the screen or a file (request #12434)
      -- Format is --report-[report][=file] (e.g., --report-xml=out.xml)
      -- Printing to screen is done by leaving [file] empty (e.g., --report-xml)
      -- Multiple reports can be specified in this way (e.g., --report-summary --report-xml=out.xml)
      -- The standard --report and --report-file command line arguments are unchanged
    - Added -d command line argument to set php.ini settings while running (request #17244)
      -- Usage is: phpcs -d memory_limit=32M -d ...
      -- Thanks to Ben Selby for the patch
    - Added -p command line argument to show progress during a run
      -- Dot means pass, E means errors found, W means only warnings found and S means skipped file
      -- Particularly good for runs where you are checking more than 100 files
      -- Enable by default with --config-set show_progress 1
      -- Will not print anything if you are already printing verbose output
      -- This has caused a big change in the way PHP_CodeSniffer processes files (API changes around processing)
    - You can now add exclude rules for individual sniffs or error messages (request #17903)
      -- Only available when using a ruleset.xml file to specify rules
      -- Uses the same exclude-pattern tags as normal but allows them inside rule tags
    - Using the -vvv option will now print a list of sniffs executed for each file and how long they took to process
    - Added Generic ClosureLinterSniff to run Google's gjslint over your JS files
    - The XML and CSV reports now include the severity of the error (request #18165)
      -- The Severity column in the CSV report has been renamed to Type, and a new Severity column added for this
    - Fixed issue with Squiz FunctionCommentSniff reporting incorrect type hint when default value uses namespace
      -- Thanks to Anti Veeranna for the patch
    - Generic FileLengthSniff now uses iconv_strlen to check line length if an encoding is specified (request #14237)
    - Generic UnnecessaryStringConcatSniff now allows strings to be combined to form a PHP open or close tag
    - Squiz SwitchDeclarationSniff no longer reports indentation errors for BREAK statements inside IF conditions
    - Interactive mode now always prints the full error report (ignores command line)
    - Improved regular expression detection in JavaScript files
      -- Added new T_TYPEOF token that can be used to target the typeof JS operator
      -- Fixes bug #17611 : Regular expression tokens not recognised
    - Squiz ScopeIndentSniff removed
      -- Squiz standard no longer requires additional indents between ob_* methods
      -- Also removed Squiz OutputBufferingIndentSniff that was checking the same thing
    - PHP_CodeSniffer_File::getMemberProperties() performance improved significantly
      -- Improves performance of Squiz ValidVariableNameSniff significantly
    - Squiz OperatorSpacingSniff performance improved significantly
    - Squiz NonExecutableCodeSniff performance improved significantly
      -- Will throw duplicate errors in some cases now, but these should be rare
    - MySource IncludeSystemSniff performance improved significantly
    - MySource JoinStringsSniff no longer reports an error when using join() on a named JS array
    - Warnings are now reported for each file when they cannot be opened instead of stopping the script
      -- Hide warnings with the -n command line argument
      -- Can override the warnings using the code Internal.DetectLineEndings
    - Fixed bug #17693 : issue with pre-commit hook script with filenames that start with v
    - Fixed bug #17860 : isReference function fails with references in array
      -- Thanks to Lincoln Maskey for the patch
    - Fixed bug #17902 : Cannot run tests when tests are symlinked into tests dir
      -- Thanks to Matt Button for the patch
    - Fixed bug #17928 : Improve error message for Generic_Sniffs_PHP_UpperCaseConstantSniff
      -- Thanks to Stefano Kowalke for the patch
    - Fixed bug #18039 : JS Tokenizer crash when ] is last character in file
    - Fixed bug #18047 : Incorrect handling of namespace aliases as constants
      -- Thanks to Dmitri Medvedev for the patch
    - Fixed bug #18072 : Impossible to exclude path from processing when symlinked
    - Fixed bug #18073 : Squiz.PHP.NonExecutableCode fault
    - Fixed bug #18117 : PEAR coding standard: Method constructor not sniffed as a function
    - Fixed bug #18135 : Generic FunctionCallArgumentSpacingSniff reports function declaration errors
    - Fixed bug #18140 : Generic scope indent in exact mode: strange expected/found values for switch
    - Fixed bug #18145 : Sniffs are not loaded for custom ruleset file
      -- Thanks to Scott McCammon for the patch
    - Fixed bug #18152 : While and do-while with AbstractPatternSniff
    - Fixed bug #18191 : Squiz.PHP.LowercasePHPFunctions does not work with new Date()
    - Fixed bug #18193 : CodeSniffer doesn't reconize CR (\r) line endings
   </notes>
  </release>
  <release>
   <version>
    <release>1.3.0RC1</release>
    <api>1.3.0RC1</api>
   </version>
   <stability>
    <release>beta</release>
    <api>beta</api>
   </stability>
   <date>2010-09-03</date>
   <license uri="https://github.com/squizlabs/PHP_CodeSniffer/blob/master/licence.txt">BSD License</license>
   <notes>
    - Added exclude pattern support to ruleset.xml file so you can specify ignore patterns in a standard (request #17683)
      -- Use new exclude-pattern tags to include the ignore rules into your ruleset.xml file
      -- See CodeSniffer/Standards/PHPCS/ruleset.xml for an example
    - Added new --encoding command line argument to specify the encoding of the files being checked
      -- When set to utf-8, stops the XML-based reports from double-encoding
      -- When set to something else, helps the XML-based reports encode to utf-8
      -- Default value is iso-8859-1 but can be changed with --config-set encoding [value]
    - The report is no longer printed to screen when using the --report-file command line option (request #17467)
      -- If you want to print it to screen as well, use the -v command line argument
    - The SVN and GIT blame reports now also show percentage of reported errors per author (request #17606)
      -- Thanks to Ben Selby for the patch
    - Updated the SVN pre-commit hook to work with the new severity levels feature
    - Generic SubversionPropertiesSniff now allows properties to have NULL values (request #17682)
      -- A null value indicates that the property should exist but the value should not be checked
    - Generic UpperCaseConstantName Sniff now longer complains about the PHPUnit_MAIN_METHOD constant (request #17798)
    - Squiz FileComment sniff now checks JS files as well as PHP files
    - Squiz FunctionCommentSniff now supports namespaces in type hints
    - Fixed a problem in Squiz OutputBufferingIndentSniff where block comments were reported as not indented
    - Fixed bug #17092 : Problems with utf8_encode and htmlspecialchars with non-ascii chars
      -- Use the new --encoding=utf-8 command line argument if your files are utf-8 encoded
    - Fixed bug #17629 : PHP_CodeSniffer_Tokens::$booleanOperators missing T_LOGICAL_XOR
      -- Thanks to Matthew Turland for the patch
    - Fixed bug #17699 : Fatal error generating code coverage with PHPUnit 5.3.0RC1
    - Fixed bug #17718 : Namespace 'use' statement: used global class name is recognized as constant
    - Fixed bug #17734 : Generic SubversionPropertiesSniff complains on non SVN files
    - Fixed bug #17742 : EmbeddedPhpSniff reacts negatively to file without closing php tag
    - Fixed bug #17823 : Notice: Please no longer include PHPUnit/Framework.php
   </notes>
  </release>
  <release>
   <version>
    <release>1.3.0a1</release>
    <api>1.3.0a1</api>
   </version>
   <stability>
    <release>alpha</release>
    <api>alpha</api>
   </stability>
   <date>2010-07-15</date>
   <license uri="https://github.com/squizlabs/PHP_CodeSniffer/blob/master/licence.txt">BSD License</license>
   <notes>
    - All CodingStandard.php files have been replaced by ruleset.xml files
      -- Custom standards will need to be converted over to this new format to continue working
    - You can specify a path to your own custom ruleset.xml file by using the --standard command line arg
      -- e.g., phpcs --standard=/path/to/my/ruleset.xml
    - Added a new report type --report=gitblame to show how many errors and warnings were committed by each author
      -- Has the same functionality as the svnblame report
      -- Thanks to Ben Selby for the patch
    - A new token type T_DOLLAR has been added to allow you to sniff for variable variables (feature request #17095)
      -- Thanks to Ian Young for the patch
    - JS tokenizer now supports T_POWER (^) and T_MOD_EQUAL (%=) tokens (feature request #17441)
    - If you have PHP_Timer installed, you'll now get a time/memory summary at the end of a script run
      -- Only happens when printing reports that are designed to be read on the command line
    - Added Generic DeprecatedFunctionsSniff to warn about the use of deprecated functions (feature request #16694)
      -- Thanks to Sebastian Bergmann for the patch
    - Added Squiz LogicalOperatorSniff to ensure that logical operators are surrounded by single spaces
    - Added MySource ChannelExceptionSniff to ensure action files only throw ChannelException
    - Added new method getClassProperties() for sniffs to use to determine if a class is abstract and/or final
      -- Thanks to Christian Kaps for the patch
    - Generic UpperCaseConstantSniff no longer throws errors about namespaces
      -- Thanks to Christian Kaps for the patch
    - Squiz OperatorBracketSniff now correctly checks value assignmnets in arrays
    - Squiz LongConditionClosingCommentSniff now requires a comment for long CASE statements that use curly braces
    - Squiz LongConditionClosingCommentSniff now requires an exact comment match on the brace
    - MySource IncludeSystemSniff now ignores DOMDocument usage
    - MySource IncludeSystemSniff no longer requires inclusion of systems that are being implemented
    - Removed found and expected messages from Squiz ConcatenationSpacingSniff because they were messy and not helpful
    - Fixed a problem where Generic CodeAnalysisSniff could show warnings if checking multi-line strings
    - Fixed error messages in Squiz ArrayDeclarationSniff reporting incorrect number of found and expected spaces
    - Fixed bug #17048 : False positive in Squiz_WhiteSpace_ScopeKeywordSpacingSniff
    - Fixed bug #17054 : phpcs more strict than PEAR CS regarding function parameter spacing
    - Fixed bug #17096 : Notice: Undefined index: scope_condition in ScopeClosingBraceSniff.php
      -- Moved PEAR.Functions.FunctionCallArgumentSpacing to Generic.Functions.FunctionCallArgumentSpacing
    - Fixed bug #17144 : Deprecated: Function eregi() is deprecated
    - Fixed bug #17236 : PHP Warning due to token_get_all() in DoubleQuoteUsageSniff
    - Fixed bug #17243 : Alternate Switch Syntax causes endless loop of Notices in SwitchDeclaration
    - Fixed bug #17313 : Bug with switch case struture
    - Fixed bug #17331 : Possible parse error: interfaces may not include member vars
    - Fixed bug #17337 : CSS tokenizer fails on quotes urls
    - Fixed bug #17420 : Uncaught exception when comment before function brace
    - Fixed bug #17503 : closures formatting is not supported
   </notes>
  </release>
  <release>
   <version>
    <release>1.2.2</release>
    <api>1.2.2</api>
   </version>
   <stability>
    <release>stable</release>
    <api>stable</api>
   </stability>
   <date>2010-01-27</date>
   <license uri="https://github.com/squizlabs/PHP_CodeSniffer/blob/master/licence.txt">BSD License</license>
   <notes>
    - The core PHP_CodeSniffer_File methods now understand the concept of closures (feature request #16866)
      -- Thanks to Christian Kaps for the sample code
    - Sniffs can now specify violation codes for each error and warning they add
      -- Future versions will allow you to override messages and severities using these codes
      -- Specifying a code is optional, but will be required if you wish to support overriding
    - All reports have been broken into separate classes
      -- Command line usage and report output remains the same
      -- Thanks to Gabriele Santini for the patch
    - Added an interactive mode that can be enabled using the -a command line argument
      -- Scans files and stops when it finds a file with errors
      -- Waits for user input to recheck the file (hopefully you fixed the errors) or skip the file
      -- Useful for very large code bases where full rechecks take a while
    - The reports now show the correct number of errors and warnings found
    - The isCamelCaps method now allows numbers in class names
    - The JS tokenizer now correctly identifies boolean and bitwise AND and OR tokens
    - The JS tokenzier now correctly identifies regular expressions used in conditions
    - PEAR ValidFunctionNameSniff now ignores closures
    - Squiz standard now uses the PEAR setting of 85 chars for LineLengthSniff
    - Squiz ControlStructureSpacingSniff now ensure there are no spaces around parentheses
    - Squiz LongConditionClosingCommentSniff now checks for comments at the end of try/catch statements
    - Squiz LongConditionClosingCommentSniff now checks validity of comments for short structures if they exist
    - Squiz IncrementDecrementUsageSniff now has better checking to ensure it only looks at simple variable assignments
    - Squiz PostStatementCommentSniff no longer throws errors for end function comments
    - Squiz InlineCommentSniff no longer throws errors for end function comments
    - Squiz OperatorBracketSniff now allows simple arithmetic operations in SWITCH conditions
    - Squiz ValidFunctionNameSniff now ignores closures
    - Squiz MethodScopeSniff now ignores closures
    - Squiz ClosingDeclarationCommentSniff now ignores closures
    - Squiz GlobalFunctionSniff now ignores closures
    - Squiz DisallowComparisonAssignmentSniff now ignores the assigning of arrays
    - Squiz DisallowObjectStringIndexSniff now allows indexes that contain dots and reserved words
    - Squiz standard now throws nesting level and cyclomatic complexity errors at much higher levels
    - Squiz CommentedOutCodeSniff now ignores common comment framing chacacters
    - Squiz ClassCommentSniff now ensures the open comment tag is the only content on the first line
    - Squiz FileCommentSniff now ensures the open comment tag is the only content on the first line
    - Squiz FunctionCommentSniff now ensures the open comment tag is the only content on the first line
    - Squiz VariableCommentSniff now ensures the open comment tag is the only content on the first line
    - Squiz NonExecutableCodeSniff now warns about empty return statements that are not required
    - Removed ForbiddenStylesSniff from Squiz standard
      -- It is now in in the MySource standard as BrowserSpecificStylesSniff
      -- New BrowserSpecificStylesSniff ignores files with browser-specific suffixes
    - MySource IncludeSystemSniff no longer throws errors when extending the Exception class
    - MySource IncludeSystemSniff no longer throws errors for the abstract widget class
    - MySource IncludeSystemSniff and UnusedSystemSniff now allow includes inside IF statements
    - MySource IncludeSystemSniff no longer throws errors for included widgets inside methods
    - MySource GetRequestDataSniff now throws errors for using $_FILES
    - MySource CreateWidgetTypeCallbackSniff now allows return statements in nested functions
    - MySource DisallowSelfActionsSniff now ignores abstract classes
    - Fixed a problem with the SVN pre-commit hook for PHP versions without vertical whitespace regex support
    - Fixed bug #16740 : False positives for heredoc strings and unused parameter sniff
    - Fixed bug #16794 : ValidLogicalOperatorsSniff doesn't report operators not in lowercase
    - Fixed bug #16804 : Report filename is shortened too much
    - Fixed bug #16821 : Bug in Squiz_Sniffs_WhiteSpace_OperatorSpacingSniff
      -- Thanks to Jaroslav Hanslík for the patch
    - Fixed bug #16836 : Notice raised when using semicolon to open case
    - Fixed bug #16855 : Generic standard sniffs incorrectly for define() method
    - Fixed bug #16865 : Two bugs in Squiz_Sniffs_WhiteSpace_OperatorSpacingSniff
      -- Thanks to Jaroslav Hanslík for the patch
    - Fixed bug #16902 : Inline If Declaration bug
    - Fixed bug #16960 : False positive for late static binding in Squiz/ScopeKeywordSpacingSniff
      -- Thanks to Jakub Tománek for the patch
    - Fixed bug #16976 : The phpcs attempts to process symbolic links that don't resolve to files
    - Fixed bug #17017 : Including one file in the files sniffed alters errors reported for another file
   </notes>
  </release>
  <release>
   <version>
    <release>1.2.1</release>
    <api>1.2.1</api>
   </version>
   <stability>
    <release>stable</release>
    <api>stable</api>
   </stability>
   <date>2009-11-17</date>
   <license uri="https://github.com/squizlabs/PHP_CodeSniffer/blob/master/licence.txt">BSD License</license>
   <notes>
    - Added a new report type --report=svnblame to show how many errors and warnings were committed by each author
      -- Also shows the percentage of their code that are errors and warnings
      -- Requires you to have the SVN command in your path
      -- Make sure SVN is storing usernames and passwords (if required) or you will need to enter them for each file
      -- You can also use the -s command line argument to see the different types of errors authors are committing
      -- You can use the -v command line argument to see all authors, even if they have no errors or warnings
    - Added a new command line argument --report-width to allow you to set the column width of screen reports
      -- Reports wont accept values less than 70 or else they get too small
      -- Can also be set via a config var: phpcs --config-set report_width 100
    - You can now get PHP_CodeSniffer to ignore a whole file by adding @codingStandardsIgnoreFile in the content
      -- If you put it in the first two lines the file wont even be tokenized, so it will be much quicker
    - Reports now print their file lists in alphabetical order
    - PEAR FunctionDeclarationSniff now reports error for incorrect closing bracket placement in multi-line definitions
    - Added Generic CallTimePassByRefenceSniff to prohibit the passing of variables into functions by reference
      -- Thanks to Florian Grandel for the contribution
    - Added Squiz DisallowComparisonAssignmentSniff to ban the assignment of comparison values to a variable
    - Added Squiz DuplicateStyleDefinitionSniff to check for duplicate CSS styles in a single class block
    - Squiz ArrayDeclarationSniff no longer checks the case of array indexes because that is not its job
    - Squiz PostStatementCommentSniff now allows end comments for class member functions
    - Squiz InlineCommentSniff now supports the checking of JS files
    - MySource CreateWidgetTypeCallbackSniff now allows the callback to be passed to another function
    - MySource CreateWidgetTypeCallbackSniff now correctly ignores callbacks used inside conditions
    - Generic MultipleStatementAlignmentSniff now enforces a single space before equals sign if max padding is reached
    - Fixed a problem in the JS tokenizer where regular expressions containing \// were not converted correctly
    - Fixed a problem tokenizing CSS files where multiple ID targets on a line would look like comments
    - Fixed a problem tokenizing CSS files where class names containing a colon looked like style definitions
    - Fixed a problem tokenizing CSS files when style statements had empty url() calls
    - Fixed a problem tokenizing CSS colours with the letter E in first half of the code
    - Squiz ColonSpacingSniff now ensures it is only checking style definitions in CSS files and not class names
    - Squiz DisallowComparisonAssignmentSniff no longer reports errors when assigning the return value of a function
    - CSS tokenizer now correctly supports multi-line comments
    - When only the case of var names differ for function comments, the error now indicates the case is different
    - Fixed an issue with Generic UnnecessaryStringConcatSniff where it incorrectly suggested removing a concat
    - Fixed bug #16530 : ScopeIndentSniff reports false positive
    - Fixed bug #16533 : Duplicate errors and warnings
    - Fixed bug #16563 : Check file extensions problem in phpcs-svn-pre-commit
      -- Thanks to Kaijung Chen for the patch
    - Fixed bug #16592 : Object operator indentation incorrect when first operator is on a new line
    - Fixed bug #16641 : Notice output
    - Fixed bug #16682 : Squiz_Sniffs_Strings_DoubleQuoteUsageSniff reports string "\0" as invalid
    - Fixed bug #16683 : Typing error in PHP_CodeSniffer_CommentParser_AbstractParser
    - Fixed bug #16684 : Bug in Squiz_Sniffs_PHP_NonExecutableCodeSniff
    - Fixed bug #16692 : Spaces in paths in Squiz_Sniffs_Debug_JavaScriptLintSniff
      -- Thanks to Jaroslav Hanslík for the patch
    - Fixed bug #16696 : Spelling error in MultiLineConditionSniff
    - Fixed bug #16697 : MultiLineConditionSniff incorrect result with inline IF
    - Fixed bug #16698 : Notice in JavaScript Tokenizer
    - Fixed bug #16736 : Multi-files sniffs aren't processed when FILE is a single directory
      -- Thanks to Alexey Shein for the patch
    - Fixed bug #16792 : Bug in Generic_Sniffs_PHP_ForbiddenFunctionsSniff
   </notes>
  </release>
  <release>
   <version>
    <release>1.2.0</release>
    <api>1.2.0</api>
   </version>
   <stability>
    <release>stable</release>
    <api>stable</api>
   </stability>
   <date>2009-08-17</date>
   <license uri="https://github.com/squizlabs/PHP_CodeSniffer/blob/master/licence.txt">BSD License</license>
   <notes>
    - Installed standards are now favoured over custom standards when using the cmd line arg with relative paths
    - Unit tests now use a lot less memory while running
    - Squiz standard now uses Generic EmptyStatementSniff but throws errors instead of warnings
    - Squiz standard now uses Generic UnusedFunctionParameterSniff
    - Removed unused ValidArrayIndexNameSniff from the Squiz standard
    - Fixed bug #16424 : SubversionPropertiesSniff print PHP Warning
    - Fixed bug #16450 : Constant PHP_CODESNIFFER_VERBOSITY already defined (unit tests)
    - Fixed bug #16453 : function declaration long line splitted error
    - Fixed bug #16482 : phpcs-svn-pre-commit ignores extensions parameter
   </notes>
  </release>
  <release>
   <version>
    <release>1.2.0RC3</release>
    <api>1.2.0RC3</api>
   </version>
   <stability>
    <release>beta</release>
    <api>beta</api>
   </stability>
   <date>2009-07-07</date>
   <license uri="https://github.com/squizlabs/PHP_CodeSniffer/blob/master/licence.txt">BSD License</license>
   <notes>
    - You can now use @codingStandardsIgnoreStart and @...End comments to suppress messages (feature request #14002)
    - A warning is now included for files without any code when short_open_tag is set to Off (feature request #12952)
    - You can now use relative paths to your custom standards with the --standard cmd line arg (feature request #14967)
    - You can now override magic methods and functions in PEAR ValidFunctionNameSniff (feature request #15830)
    - MySource IncludeSystemSniff now recognises widget action classes
    - MySource IncludeSystemSniff now knows about unit test classes and changes rules accordingly
   </notes>
  </release>
  <release>
   <version>
    <release>1.2.0RC2</release>
    <api>1.2.0RC2</api>
   </version>
   <stability>
    <release>beta</release>
    <api>beta</api>
   </stability>
   <date>2009-05-25</date>
   <license uri="https://github.com/squizlabs/PHP_CodeSniffer/blob/master/licence.txt">BSD License</license>
   <notes>
    - Test suite can now be run using the full path to AllTests.php (feature request #16179)
    - Fixed bug #15980 : PHP_CodeSniffer change php current directory
      -- Thanks to Dolly Aswin Harahap for the patch
    - Fixed bug #16001 : Notice triggered
    - Fixed bug #16054 : phpcs-svn-pre-commit not showing any errors
    - Fixed bug #16071 : Fatal error: Uncaught PHP_CodeSniffer_Exception
    - Fixed bug #16170 : Undefined Offset -1 in MultiLineConditionSniff.php on line 68
    - Fixed bug #16175 : Bug in Squiz-IncrementDecrementUsageSniff
   </notes>
  </release>
  <release>
   <version>
    <release>1.2.0RC1</release>
    <api>1.2.0RC1</api>
   </version>
   <stability>
    <release>beta</release>
    <api>beta</api>
   </stability>
   <date>2009-03-09</date>
   <license uri="https://github.com/squizlabs/PHP_CodeSniffer/blob/master/licence.txt">BSD License</license>
   <notes>
    - Reports that are output to a file now include a trailing newline at the end of the file
    - Fixed sniff names not shown in -vvv token processing output
    - Added Generic SubversionPropertiesSniff to check that specific svn props are set for files
      -- Thanks to Jack Bates for the contribution
    - The PHP version check can now be overridden in classes that extend PEAR FileCommentSniff
      -- Thanks to Helgi Þormar Þorbjörnsson for the suggestion
    - Added Generic ConstructorNameSniff to check for PHP4 constructor name usage
      -- Thanks to Leif Wickland for the contribution
    - Squiz standard now supports multi-line function and condition sniffs from PEAR standard
    - Squiz standard now uses Generic ConstructorNameSniff
    - Added MySource GetRequestDataSniff to ensure REQUEST, GET and POST are not accessed directly
    - Squiz OperatorBracketSniff now allows square brackets in simple unbracketed operations
    - Fixed the incorrect tokenizing of multi-line block comments in CSS files
    - Fixed bug #15383 : Uncaught PHP_CodeSniffer_Exception
    - Fixed bug #15408 : An unexpected exception has been caught: Undefined offset: 2
    - Fixed bug #15519 : Uncaught PHP_CodeSniffer_Exception
    - Fixed bug #15624 : Pre-commit hook fails with PHP errors
    - Fixed bug #15661 : Uncaught PHP_CodeSniffer_Exception
    - Fixed bug #15722 : "declare(encoding = 'utf-8');" leads to "Missing file doc comment"
    - Fixed bug #15910 : Object operator indention not calculated correctly
   </notes>
  </release>
  <release>
   <version>
    <release>1.2.0a1</release>
    <api>1.2.0a1</api>
   </version>
   <stability>
    <release>alpha</release>
    <api>alpha</api>
   </stability>
   <date>2008-12-18</date>
   <license uri="https://github.com/squizlabs/PHP_CodeSniffer/blob/master/licence.txt">BSD License</license>
   <notes>
    - PHP_CodeSniffer now has a CSS tokenizer for checking CSS files
    - Added support for a new multi-file sniff that sniffs all processed files at once
    - Added new output format --report=emacs to output errors using the emacs standard compile output format
      -- Thanks to Len Trigg for the contribution
    - Reports can now be written to a file using the --report-file command line argument (feature request #14953)
      -- The report is also written to screen when using this argument
    - The CheckStyle, CSV and XML reports now include a source for each error and warning (feature request #13242)
      -- A new report type --report=source can be used to show you the most common errors in your files
    - Added new command line argument -s to show error sources in all reports
    - Added new command line argument --sniffs to specify a list of sniffs to restrict checking to
      -- Uses the sniff source codes that are optionally displayed in reports
    - Changed the max width of error lines from 80 to 79 chars to stop blank lines in the default windows cmd window
    - PHP_CodeSniffer now has a token for an asperand (@ symbol) so sniffs can listen for them
      -- Thanks to Andy Brockhurst for the patch
    - Added Generic DuplicateClassNameSniff that will warn if the same class name is used in multiple files
      -- Not currently used by any standard; more of a multi-file sniff sample than anything useful
    - Added Generic NoSilencedErrorsSniff that warns if PHP errors are being silenced using the @ symbol
      -- Thanks to Andy Brockhurst for the contribution
    - Added Generic UnnecessaryStringConcatSniff that checks for two strings being concatenated
    - Added PEAR FunctionDeclarationSniff to enforce the new multi-line function declaration PEAR standard
    - Added PEAR MultiLineAssignmentSniff to enforce the correct indentation of multi-line assignments
    - Added PEAR MultiLineConditionSniff to enforce the new multi-line condition PEAR standard
    - Added PEAR ObjectOperatorIndentSniff to enforce the new chained function call PEAR standard
    - Added MySource DisallowSelfActionSniff to ban the use of self::method() calls in Action classes
    - Added MySource DebugCodeSniff to ban the use of Debug::method() calls
    - Added MySource CreateWidgetTypeCallback sniff to check callback usage in widget type create methods
    - Added Squiz DisallowObjectStringIndexSniff that forces object dot notation in JavaScript files
      -- Thanks to Sertan Danis for the contribution
    - Added Squiz DiscouragedFunctionsSniff to warn when using debug functions
    - Added Squiz PropertyLabelSniff to check whitespace around colons in JS property and label declarations
    - Added Squiz DuplicatePropertySniff to check for duplicate property names in JS classes
    - Added Squiz ColonSpacingSniff to check for spacing around colons in CSS style definitions
    - Added Squiz SemicolonSpacingSniff to check for spacing around semicolons in CSS style definitions
    - Added Squiz IdentationSniff to check for correct indentation of CSS files
    - Added Squiz ColourDefinitionSniff to check that CSS colours are defined in uppercase and using shorthand
    - Added Squiz EmptyStyleDefinitionSniff to check for CSS style definitions without content
    - Added Squiz EmptyClassDefinitionSniff to check for CSS class definitions without content
    - Added Squiz ClassDefinitionOpeningBraceSpaceSniff to check for spaces around opening brace of CSS class definitions
    - Added Squiz ClassDefinitionClosingBraceSpaceSniff to check for a single blank line after CSS class definitions
    - Added Squiz ClassDefinitionNameSpacingSniff to check for a blank lines inside CSS class definition names
    - Added Squiz DisallowMultipleStyleDefinitionsSniff to check for multiple style definitions on a single line
    - Added Squiz DuplicateClassDefinitionSniff to check for duplicate CSS class blocks that can be merged
    - Added Squiz ForbiddenStylesSniff to check for usage of browser specific styles
    - Added Squiz OpacitySniff to check for incorrect opacity values in CSS
    - Added Squiz LowercaseStyleDefinitionSniff to check for styles that are not defined in lowercase
    - Added Squiz MissingColonSniff to check for style definitions where the colon has been forgotten
    - Added Squiz MultiLineFunctionDeclarationSniff to check that multi-line declarations contain one param per line
    - Added Squiz JSLintSniff to check for JS errors using the jslint.js script through Rhino
      -- Set jslint path using phpcs --config-set jslint_path /path/to/jslint.js
      -- Set rhino path using phpcs --config-set rhino_path /path/to/rhino
    - Added Generic TodoSniff that warns about comments that contain the word TODO
    - Removed MultipleStatementAlignmentSniff from the PEAR standard as alignment is now optional
    - Generic ForbiddenFunctionsSniff now has protected member var to specify if it should use errors or warnings
    - Generic MultipleStatementAlignmentSniff now has correct error message if assignment is on a new line
    - Generic MultipleStatementAlignmentSniff now has protected member var to allow it to ignore multi-line assignments
    - Generic LineEndingsSniff now supports checking of JS files
    - Generic LineEndingsSniff now supports checking of CSS files
    - Generic DisallowTabIndentSniff now supports checking of CSS files
    - Squiz DoubleQuoteUsageSniff now bans the use of variables in double quoted strings in favour of concatenation
    - Squiz SuperfluousWhitespaceSniff now supports checking of JS files
    - Squiz SuperfluousWhitespaceSniff now supports checking of CSS files
    - Squiz DisallowInlineIfSniff now supports checking of JS files
    - Squiz SemicolonSpacingSniff now supports checking of JS files
    - Squiz PostStatementCommentSniff now supports checking of JS files
    - Squiz FunctionOpeningBraceSpacingSniff now supports checking of JS files
    - Squiz FunctionClosingBraceSpacingSniff now supports checking of JS files
      -- Empty JS functions must have their opening and closing braces next to each other
    - Squiz ControlStructureSpacingSniff now supports checking of JS files
    - Squiz LongConditionClosingCommentSniff now supports checking of JS files
    - Squiz OperatorSpacingSniff now supports checking of JS files
    - Squiz SwitchDeclarationSniff now supports checking of JS files
    - Squiz CommentedOutCodeSniff now supports checking of CSS files
    - Squiz DisallowSizeFunctionsInLoopsSniff now supports checking of JS files for the use of object.length
    - Squiz DisallowSizeFunctionsInLoopsSniff no longer complains about size functions outside of the FOR condition
    - Squiz ControlStructureSpacingSniff now bans blank lines at the end of a control structure
    - Squiz ForLoopDeclarationSniff no longer throws errors for JS FOR loops without semicolons
    - Squiz MultipleStatementAlignmentSniff no longer throws errors if a statement would take more than 8 spaces to align
    - Squiz standard now uses Genric TodoSniff
    - Squiz standard now uses Genric UnnecessaryStringConcatSniff
    - Squiz standard now uses PEAR MultiLineAssignmentSniff
    - Squiz standard now uses PEAR MultiLineConditionSniff
    - Zend standard now uses OpeningFunctionBraceBsdAllmanSniff (feature request #14647)
    - MySource JoinStringsSniff now bans the use of inline array joins and suggests the + operator
    - Fixed incorrect errors that can be generated from abstract scope sniffs when moving to a new file
    - Core tokenizer now matches orphaned curly braces in the same way as square brackets
    - Whitespace tokens at the end of JS files are now added to the token stack
    - JavaScript tokenizer now identifies properties and labels as new token types
    - JavaScript tokenizer now identifies object definitions as a new token type and matches curly braces for them
    - JavaScript tokenizer now identifies DIV_EQUAL and MUL_EQUAL tokens
    - Improved regular expression detection in the JavaScript tokenizer
    - Improve AbstractPatternSniff support so it can listen for any token type, not just weighted tokens
    - Fixed Squiz DoubleQuoteUsageSniff so it works correctly with short_open_tag=Off
    - Fixed bug #14409 : Output of warnings to log file
    - Fixed bug #14520 : Notice: Undefined offset: 1 in /usr/share/php/PHP/CodeSniffer/File.php on line
    - Fixed bug #14637 : Call to processUnknownArguments() misses second parameter $pos
      -- Thanks to Peter Buri for the patch
    - Fixed bug #14889 : Lack of clarity: licence or license
    - Fixed bug #15008 : Nested Parentheses in Control Structure Sniffs
    - Fixed bug #15091 : pre-commit hook attempts to sniff folders
      -- Thanks to Bruce Weirdan for the patch
    - Fixed bug #15124 : AbstractParser.php uses deprecated split() function
      -- Thanks to Sebastian Bergmann for the patch
    - Fixed bug #15188 : PHPCS vs HEREDOC strings
    - Fixed bug #15231 : Notice: Uninitialized string offset: 0 in FileCommentSniff.php on line 555
    - Fixed bug #15336 : Notice: Undefined offset: 2 in /usr/share/php/PHP/CodeSniffer/File.php on line
   </notes>
  </release>
  <release>
   <version>
    <release>1.1.0</release>
    <api>1.1.0</api>
   </version>
   <stability>
    <release>stable</release>
    <api>stable</api>
   </stability>
   <date>2008-07-14</date>
   <license uri="https://github.com/squizlabs/PHP_CodeSniffer/blob/master/licence.txt">BSD License</license>
   <notes>
    - PEAR FileCommentSniff now allows tag orders to be overridden in child classes
      -- Thanks to Jeff Hodsdon for the patch
    - Added Generic DisallowMultipleStatementsSniff to ensure there is only one statement per line
    - Squiz standard now uses DisallowMultipleStatementsSniff
    - Fixed error in Zend ValidVariableNameSniff when checking vars in form: $class->{$var}
    - Fixed bug #14077 : Fatal error: Uncaught PHP_CodeSniffer_Exception: $stackPtr is not a class member
    - Fixed bug #14168 : Global Function -> Static Method and __autoload()
    - Fixed bug #14238 : Line length not checket at last line of a file
    - Fixed bug #14249 : wrong detection of scope_opener
    - Fixed bug #14250 : ArrayDeclarationSniff emit warnings at malformed array
    - Fixed bug #14251 : --extensions option doesn't work
   </notes>
  </release>
  <release>
   <version>
    <release>1.1.0RC3</release>
    <api>1.1.0RC3</api>
   </version>
   <stability>
    <release>beta</release>
    <api>beta</api>
   </stability>
   <date>2008-07-03</date>
   <license uri="https://github.com/squizlabs/PHP_CodeSniffer/blob/master/licence.txt">BSD License</license>
   <notes>
    - PEAR FileCommentSniff now allows tag orders to be overridden in child classes
      -- Thanks to Jeff Hodsdon for the patch
    - Added Generic DisallowMultipleStatementsSniff to ensure there is only one statement per line
    - Squiz standard now uses DisallowMultipleStatementsSniff
    - Fixed error in Zend ValidVariableNameSniff when checking vars in form: $class->{$var}
    - Fixed bug #14077 : Fatal error: Uncaught PHP_CodeSniffer_Exception: $stackPtr is not a class member
    - Fixed bug #14168 : Global Function -> Static Method and __autoload()
    - Fixed bug #14238 : Line length not checket at last line of a file
    - Fixed bug #14249 : wrong detection of scope_opener
    - Fixed bug #14250 : ArrayDeclarationSniff emit warnings at malformed array
    - Fixed bug #14251 : --extensions option doesn't work
   </notes>
  </release>
  <release>
   <version>
    <release>1.1.0RC2</release>
    <api>1.1.0RC2</api>
   </version>
   <stability>
    <release>beta</release>
    <api>beta</api>
   </stability>
   <date>2008-06-13</date>
   <license uri="https://github.com/squizlabs/PHP_CodeSniffer/blob/master/licence.txt">BSD License</license>
   <notes>
    - Permission denied errors now stop script execution but still display current errors (feature request #14076)
    - Added Squiz ValidArrayIndexNameSniff to ensure array indexes do not use camel case
    - Squiz ArrayDeclarationSniff now ensures arrays are not declared with camel case index values
    - PEAR ValidVariableNameSniff now alerts about a possible parse error for member vars inside an interface
    - Fixed bug #13921 : js parsing fails for comments on last line of file
    - Fixed bug #13922 : crash in case of malformed (but tokenized) php file
      -- PEAR and Squiz ClassDeclarationSniff now throw warnings for possible parse errors
      -- Squiz ValidClassNameSniff now throws warning for possible parse errors
      -- Squiz ClosingDeclarationCommentSniff now throws additonal warnings for parse errors
   </notes>
  </release>
  <release>
   <version>
    <release>1.1.0RC1</release>
    <api>1.1.0RC1</api>
   </version>
   <stability>
    <release>beta</release>
    <api>beta</api>
   </stability>
   <date>2008-05-13</date>
   <license uri="https://github.com/squizlabs/PHP_CodeSniffer/blob/master/licence.txt">BSD License</license>
   <notes>
    - Added support for multiple tokenizers so PHP_CodeSniffer can check more than just PHP files
      -- PHP_CodeSniffer now has a JS tokenizer for checking JavaScript files
      -- Sniffs need to be updated to work with additional tokenizers, or new sniffs written for them
   - phpcs now exits with status 2 if the tokenier extension has been disabled (feature request #13269)
   - Added scripts/phpcs-svn-pre-commit that can be used as an SVN pre-commit hook
     -- Also reworked the way the phpcs script works to make it easier to wrap it with other functionality
     -- Thanks to Jack Bates for the contribution
   - Fixed error in phpcs error message when a supplied file does not exist
   - Fixed a cosmetic error in AbstractPatternSniff where the "found" string was missing some content
   - Added sniffs that implement part of the PMD rule catalog to the Generic standard
     -- Thanks to Manuel Pichler for the contribution of all these sniffs.
   - Squiz FunctionCommentThrowTagSniff no longer throws errors for function that only throw variables
   - Generic ScopeIndentSniff now has private member to enforce exact indent matching
   - Replaced Squiz DisallowCountInLoopsSniff with Squiz DisallowSizeFunctionsInLoopsSniff
     -- Thanks to Jan Miczaika for the sniff
   - Squiz BlockCommentSniff now checks inline doc block comments
   - Squiz InlineCommentSniff now checks inline doc block comments
   - Squiz BlockCommentSniff now checks for no blank line before first comment in a function
   - Squiz DocCommentAlignmentSniff now ignores inline doc block comments
   - Squiz ControlStructureSpacingSniff now ensures no blank lines at the start of control structures
   - Squiz ControlStructureSpacingSniff now ensures no blank lines between control structure closing braces
   - Squiz IncrementDecrementUsageSniff now ensures inc/dec ops are bracketed in string concats
   - Squiz IncrementDecrementUsageSniff now ensures inc/dec ops are not used in arithmetic operations
   - Squiz FunctionCommentSniff no longer throws errors if return value is mixed but function returns void somewhere
   - Squiz OperatorBracketSniff no allows function call brackets to count as operator brackets
   - Squiz DoubleQuoteUsageSniff now supports \x \f and \v (feature request #13365)
   - Squiz ComparisonOperatorUsageSniff now supports JS files
   - Squiz ControlSignatureSniff now supports JS files
   - Squiz ForLoopDeclarationSniff now supports JS files
   - Squiz OperatorBracketSniff now supports JS files
   - Squiz InlineControlStructureSniff now supports JS files
   - Generic LowerCaseConstantSniff now supports JS files
   - Generic DisallowTabIndentSniff now supports JS files
   - Generic MultipleStatementAlignmentSniff now supports JS files
   - Added Squiz ObjectMemberCommaSniff to ensure the last member of a JS object is not followed by a comma
   - Added Squiz ConstantCaseSniff to ensure the PHP constants are uppercase and JS lowercase
   - Added Squiz JavaScriptLintSniff to check JS files with JSL
     -- Set path using phpcs --config-set jsl_path /path/to/jsl
   - Added MySource FirebugConsoleSniff to ban the use of "console" for JS variable and function names
   - Added MySource JoinStringsSniff to enforce the use of join() to concatenate JS strings
   - Added MySource AssignThisSniff to ensure this is only assigned to a var called self
   - Added MySource DisallowNewWidgetSniff to ban manual creation of widget objects
   - Removed warning shown in Zend CodeAnalyzerSniff when the ZCA path is not set
   - Fixed error in Squiz ValidVariableNameSniff when checking vars in the form $obj->$var
   - Fixed error in Squiz DisallowMultipleAssignmentsSniff when checking vars in the form $obj->$var
   - Fixed error in Squiz InlineCommentSniff where comments for class constants were seen as inline
   - Fixed error in Squiz BlockCommentSniff where comments for class constants were not ignored
   - Fixed error in Squiz OperatorBracketSniff where negative numbers were ignored during comparisons
   - Fixed error in Squiz FunctionSpacingSniff where functions after member vars reported incorrect spacing
   - Fixed bug #13062 : Interface comments aren't handled in PEAR standard
     -- Thanks to Manuel Pichler for the path
   - Fixed bug #13119 : php minimum requirement need to be fix
   - Fixed bug #13156 : Bug in Squiz_Sniffs_PHP_NonExecutableCodeSniff
   - Fixed bug #13158 : Strange behaviour in AbstractPatternSniff
   - Fixed bug #13169 : Undefined variables
   - Fixed bug #13178 : Catch exception in File.php
   - Fixed bug #13254 : Notices output in checkstyle report causes XML issues
   - Fixed bug #13446 : crash with src of phpMyAdmin
     -- Thanks to Manuel Pichler for the path
   </notes>
  </release>
  <release>
   <version>
    <release>1.1.0a1</release>
    <api>1.1.0a1</api>
   </version>
   <stability>
    <release>alpha</release>
    <api>alpha</api>
   </stability>
   <date>2008-04-21</date>
   <license uri="https://github.com/squizlabs/PHP_CodeSniffer/blob/master/licence.txt">BSD License</license>
   <notes>
    - Fixed error in PEAR ValidClassNameSniff when checking class names with double underscores
    - Moved Squiz InlineControlStructureSniff into Generic standard
    - PEAR standard now throws warnings for inline control structures
    - Squiz OutputBufferingIndentSniff now ignores the indentation of inline HTML
    - MySource IncludeSystemSniff now ignores usage of ZipArchive
    - Removed "function" from error messages for Generic function brace sniffs (feature request #13820)
    - Generic UpperCaseConstantSniff no longer throws errors for delcare(ticks = ...)
      -- Thanks to Josh Snyder for the patch
    - Squiz ClosingDeclarationCommentSniff and AbstractVariableSniff now throw warnings for possible parse errors
    - Fixed bug #13827 : AbstractVariableSniff throws "undefined index"
    - Fixed bug #13846 : Bug in Squiz.NonExecutableCodeSniff
    - Fixed bug #13849 : infinite loop in PHP_CodeSniffer_File::findNext()
   </notes>
  </release>
  <release>
   <version>
    <release>1.0.1</release>
    <api>1.0.1</api>
   </version>
   <stability>
    <release>stable</release>
    <api>stable</api>
   </stability>
   <date>2008-02-04</date>
   <license uri="https://github.com/squizlabs/PHP_CodeSniffer/blob/master/licence.txt">BSD License</license>
   <notes>
    - Squiz ArrayDeclarationSniff now throws error if the array keyword is followed by a space
    - Squiz ArrayDeclarationSniff now throws error for empty multi-line arrays
    - Squiz ArrayDeclarationSniff now throws error for multi-line arrays with a single value
    - Squiz DocCommentAlignmentSniff now checks for a single space before tags inside docblocks
    - Squiz ForbiddenFunctionsSniff now disallows is_null() to force use of (=== NULL) instead
    - Squiz VariableCommentSniff now continues throwing errors after the first one is found
    - Squiz SuperfluousWhitespaceSniff now throws errors for multiple blank lines inside functions
    - MySource IncludedSystemSniff now checks extended class names
    - MySource UnusedSystemSniff now checks extended and implemented class names
    - MySource IncludedSystemSniff now supports includeWidget()
    - MySource UnusedSystemSniff now supports includeWidget()
    - Added PEAR ValidVariableNameSniff to check that only private member vars are prefixed with an underscore
    - Added Squiz DisallowCountInLoopsSniff to check for the use of count() in FOR and WHILE loop conditions
    - Added MySource UnusedSystemSniff to check for included classes that are never used
    - Fixed a problem that caused the parentheses map to sometimes contain incorrect values
    - Fixed bug #12767 : Cant run phpcs from dir with PEAR subdir
    - Fixed bug #12773 : Reserved variables are not detected in strings
      -- Thanks to Wilfried Loche for the patch
    - Fixed bug #12832 : Tab to space conversion does not work
    - Fixed bug #12888 : extra space indentation = Notice: Uninitialized string offset...
    - Fixed bug #12909 : Default generateDocs function does not work under linux
      -- Thanks to Paul Smith for the patch
    - Fixed bug #12957 : PHP 5.3 magic method __callStatic
      -- Thanks to Manuel Pichler for the patch
   </notes>
  </release>
  <release>
   <version>
    <release>1.0.0</release>
    <api>1.0.0</api>
   </version>
   <stability>
    <release>stable</release>
    <api>stable</api>
   </stability>
   <date>2007-12-21</date>
   <license uri="https://github.com/squizlabs/PHP_CodeSniffer/blob/master/licence.txt">BSD License</license>
   <notes>
    - You can now specify the full path to a coding standard on the command line (feature request #11886)
      -- This allows you to use standards that are stored outside of PHP_CodeSniffer's own Standard dir
      -- You can also specify full paths in the CodingStandard.php include and exclude methods
      -- Classes, dirs and files need to be names as if the standard was part of PHP_CodeSniffer
      -- Thanks to Dirk Thomas for the doc generator patch and testing
    - Modified the scope map to keep checking after 3 lines for some tokens (feature request #12561)
      -- Those tokens that must have an opener (like T_CLASS) now keep looking until EOF
      -- Other tokens (like T_FUNCTION) still stop after 3 lines for performance
    - You can now esacpe commas in ignore patterns so they can be matched in file names
      -- Thanks to Carsten Wiedmann for the patch
    - Config data is now cached in a global var so the file system is not hit so often
      -- You can also set config data temporarily for the script if you are using your own external script
      -- Pass TRUE as the third argument to PHP_CodeSniffer::setConfigData()
    - PEAR ClassDeclarationSniff no longer throws errors for multi-line class declarations
    - Squiz ClassDeclarationSniff now ensures there is one blank line after a class closing brace
    - Squiz ClassDeclarationSniff now throws errors for a missing end PHP tag after the end class tag
    - Squiz IncrementDecrementUsageSniff no longer throws errors when -= and += are being used with vars
    - Squiz SwitchDeclarationSniff now throws errors for switch statements that do not contain a case statement
      -- Thanks to Sertan Danis for the patch
    - MySource IncludeSystemSniff no longer throws errors for the Util package
    - Fixed bug #12621 : "space after AS" check is wrong
      -- Thanks to Satoshi Oikawa for the patch
    - Fixed bug #12645 : error message is wrong
      -- Thanks to Renoiv for the patch
    - Fixed bug #12651 : Increment/Decrement Operators Usage at -1
   </notes>
  </release>
  <release>
   <version>
    <release>1.0.0RC3</release>
    <api>1.0.0RC3</api>
   </version>
   <stability>
    <release>beta</release>
    <api>beta</api>
   </stability>
   <date>2007-11-30</date>
   <license uri="https://github.com/squizlabs/PHP_CodeSniffer/blob/master/licence.txt">BSD License</license>
   <notes>
    - Added new command line argument --tab-width that will convert tabs to spaces before testing
      -- This allows you to use the existing sniffs that check for spaces even when you use tabs
      -- Can also be set via a config var: phpcs --config-set tab_width 4
      -- A value of zero (the default) tells PHP_CodeSniffer not to replace tabs with spaces
    - You can now change the default report format from "full" to something else
        -- Run: phpcs --config-set report_format [format]
    - Improved performance by optimising the way the scope map is created during tokenising
    - Added new Squiz DisallowInlineIfSniff to disallow the usage of inline IF statements
    - Fixed incorrect errors being thrown for nested switches in Squiz SwitchDeclarationSniff
    - PEAR FunctionCommentSniff no longer complains about missing comments for @throws tags
    - PEAR FunctionCommentSniff now throws error for missing exception class name for @throws tags
    - PHP_CodeSniffer_File::isReference() now correctly returns for functions that return references
    - Generic LineLengthSniff no longer warns about @version lines with CVS or SVN id tags
    - Generic LineLengthSniff no longer warns about @license lines with long URLs
    - Squiz FunctionCommentThrowTagSniff no longer complains about throwing variables
    - Squiz ComparisonOperatorUsageSniff no longer throws incorrect errors for inline IF statements
    - Squiz DisllowMultipleAssignmentsSniff no longer throws errors for assignments in inline IF statements
    - Fixed bug #12455 : CodeSniffer treats content inside heredoc as PHP code
    - Fixed bug #12471 : Checkstyle report is broken
    - Fixed bug #12476 : PHP4 destructors are reported as error
    - Fixed bug #12513 : Checkstyle XML messages need to be utf8_encode()d
      -- Thanks to Sebastian Bergmann for the patch.
    - Fixed bug #12517 : getNewlineAfter() and dos files
   </notes>
  </release>
  <release>
   <version>
    <release>1.0.0RC2</release>
    <api>1.0.0RC2</api>
   </version>
   <stability>
    <release>beta</release>
    <api>beta</api>
   </stability>
   <date>2007-11-14</date>
   <license uri="https://github.com/squizlabs/PHP_CodeSniffer/blob/master/licence.txt">BSD License</license>
   <notes>
    - Added a new Checkstyle report format
      -- Like the current XML format but modified to look like Checkstyle output
      -- Thanks to Manuel Pichler for helping get the format correct
    - You can now hide warnings by default
        -- Run: phpcs --config-set show_warnings 0
        -- If warnings are hidden by default, use the new -w command line argument to override
    - Added new command line argument --config-delete to delete a config value and revert to the default
    - Improved overall performance by optimising tokenising and next/prev methods (feature request #12421)
      -- Thanks to Christian Weiske for the patch
    - Added FunctionCallSignatureSniff to Squiz standard
    - Added @subpackage support to file and class comment sniffs in PEAR standard (feature request #12382)
      -- Thanks to Carsten Wiedmann for the patch
    - An error is now displayed if you use a PHP version less than 5.1.0 (feature request #12380)
      -- Thanks to Carsten Wiedmann for the patch
    - phpcs now exits with status 2 if it receives invalid input (feature request #12380)
      -- This is distinct from status 1, which indicates errors or warnings were found
    - Added new Squiz LanguageConstructSpacingSniff to throw errors for additional whitespace after echo etc.
    - Removed Squiz ValidInterfaceNameSniff
    - PEAR FunctionCommentSniff no longer complains about unknown tags
    - Fixed incorrect errors about missing function comments in PEAR FunctionCommentSniff
    - Fixed incorrect function docblock detection in Squiz FunctionCommentSniff
    - Fixed incorrect errors for list() in Squiz DisallowMultipleAssignmentsSniff
    - Errors no longer thrown if control structure is followed by a CASE's BREAK in Squiz ControlStructureSpacingSniff
    - Fixed bug #12368 : Autoloader cannot be found due to include_path override
      -- Thanks to Richard Quadling for the patch
    - Fixed bug #12378 : equal sign alignments problem with while()
   </notes>
  </release>
  <release>
   <version>
    <release>1.0.0RC1</release>
    <api>1.0.0RC1</api>
   </version>
   <stability>
    <release>beta</release>
    <api>beta</api>
   </stability>
   <date>2007-11-01</date>
   <license uri="https://github.com/squizlabs/PHP_CodeSniffer/blob/master/licence.txt">BSD License</license>
   <notes>
    - Main phpcs script can now be run from a CVS checkout without installing the package
    - Added a new CSV report format
      -- Header row indicates what position each element is in
      -- Always use the header row to determine positions rather than assuming the format, as it may change
    - XML and CSV report formats now contain information about which column the error occurred at
      -- Useful if you want to highlight the token that caused the error in a custom application
    - Square bracket tokens now have bracket_opener and bracket_closer set
    - Added new Squiz SemicolonSpacingSniff to throw errors if whitespace is found before a semicolon
    - Added new Squiz ArrayBracketSpacingSniff to throw errors if whitespace is found around square brackets
    - Added new Squiz ObjectOperatorSpacingSniff to throw errors if whitespace is found around object operators
    - Added new Squiz DisallowMultipleAssignmentsSniff to throw errors if multiple assignments are on the same line
    - Added new Squiz ScopeKeywordSpacingSniff to throw errors if there is not a single space after a scope modifier
    - Added new Squiz ObjectInstantiationSniff to throw errors if new objects are not assigned to a variable
    - Added new Squiz FunctionDuplicateArgumentSniff to throw errors if argument is declared multiple times in a function
    - Added new Squiz FunctionOpeningBraceSpaceSniff to ensure there are no blank lines after a function open brace
    - Added new Squiz CommentedOutCodeSniff to warn about comments that looks like they are commented out code blocks
    - Added CyclomaticComplexitySniff to Squiz standard
    - Added NestingLevelSniff to Squiz standard
    - Squiz ForbiddenFunctionsSniff now recommends echo() instead of print()
    - Squiz ValidLogicalOperatorsSniff now recommends ^ instead of xor
    - Squiz SwitchDeclarationSniff now contains more checks
      -- A single space is required after the case keyword
      -- No space is allowed before the colon in a case or default statement
      -- All switch statements now require a default case
      -- Default case must contain a break statement
      -- Empty default case must contain a comment describing why the default is ignored
      -- Empty case statements are not allowed
      -- Case and default statements must not be followed by a blank line
      -- Break statements must be followed by a blank line or the closing brace
      -- There must be no blank line before a break statement
    - Squiz standard is now using the PEAR IncludingFileSniff
    - PEAR ClassCommentSniff no longer complains about unknown tags
    - PEAR FileCommentSniff no longer complains about unknown tags
    - PEAR FileCommentSniff now accepts multiple @copyright tags
    - Squiz BlockCommentSniff now checks that comment starts with a capital letter
    - Squiz InlineCommentSniff now has better checking to ensure comment starts with a capital letter
    - Squiz ClassCommentSniff now checks that short and long comments start with a capital letter
    - Squiz FunctionCommentSniff now checks that short, long and param comments start with a capital letter
    - Squiz VariableCommentSniff now checks that short and long comments start with a capital letter
    - Fixed error with multi-token array indexes in Squiz ArrayDeclarationSniff
    - Fixed error with checking shorthand IF statements without a semicolon in Squiz InlineIfDeclarationSniff
    - Fixed error where constants used as defulat values in function declarations were seen as type hints
    - Fixed bug #12316 : PEAR is no longer the default standard
    - Fixed bug #12321 : wrong detection of missing function docblock
   </notes>
  </release>
  <release>
   <version>
    <release>0.9.0</release>
    <api>0.9.0</api>
   </version>
   <stability>
    <release>beta</release>
    <api>beta</api>
   </stability>
   <date>2007-09-24</date>
   <license uri="https://github.com/squizlabs/PHP_CodeSniffer/blob/master/licence.txt">BSD License</license>
   <notes>
    - Added a config system for setting config data across phpcs runs
    - You can now change the default coding standard from PEAR to something else
      -- Run: phpcs --config-set default_standard [standard]
    - Added new Zend coding standard to check code against the Zend Framework standards
      -- The complete standard is not yet implemented
      -- Specify --standard=Zend to use
      -- Thanks to Johann-Peter Hartmann for the contribution of some sniffs
      -- Thanks to Holger Kral for the Code Analyzer sniff
   </notes>
  </release>
  <release>
   <version>
    <release>0.8.0</release>
    <api>0.8.0</api>
   </version>
   <stability>
    <release>beta</release>
    <api>beta</api>
   </stability>
   <date>2007-08-08</date>
   <license uri="https://github.com/squizlabs/PHP_CodeSniffer/blob/master/licence.txt">BSD License</license>
   <notes>
    - Added new XML report format; --report=xml (feature request #11535)
      -- Thanks to Brett Bieber for the patch
    - Added new command line argument --ignore to specify a list of files to skip (feature request #11556)
    - Added PHPCS and MySource coding standards into the core install
    - Scope map no longer gets confused by curly braces that act as string offsets
    - Removed CodeSniffer/SniffException.php as it is no longer used
    - Unit tests can now be run directly from a CVS checkout
    - Made private vars and functions protected in PHP_CodeSniffer class so this package can be overridden
    - Added new Metrics category to Generic coding standard
      -- Contains Cyclomatic Complexity and Nesting Level sniffs
      -- Thanks to Johann-Peter Hartmann for the contribution
    - Added new Generic DisallowTabIndentSniff to throw errors if tabs are used for indentation (feature request #11738)
      -- PEAR and Squiz standards use this new sniff to throw more specific indentation errors
    - Generic MultipleStatementAlignmentSniff has new private var to set a padding size limit (feature request #11555)
    - Generic MultipleStatementAlignmentSniff can now handle assignments that span multiple lines (feature request #11561)
    - Generic LineLengthSniff now has a max line length after which errors are thrown instead of warnings
      -- BC BREAK: Override the protected member var absoluteLineLimit and set it to zero in custom LineLength sniffs
      -- Thanks to Johann-Peter Hartmann for the contribution
    - Comment sniff errors about incorrect tag orders are now more descriptive (feature request #11693)
    - Fixed bug #11473 : Invalid CamelCaps name when numbers used in names
   </notes>
  </release>
  <release>
   <version>
    <release>0.7.0</release>
    <api>0.7.0</api>
   </version>
   <stability>
    <release>beta</release>
    <api>beta</api>
   </stability>
   <date>2007-07-02</date>
   <license uri="https://github.com/squizlabs/PHP_CodeSniffer/blob/master/licence.txt">BSD License</license>
   <notes>
    - BC BREAK: EOL character is now auto-detected and used instead of hard-coded \n
      -- Pattern sniffs must now specify "EOL" instead of "\n" or "\r\n" to use auto-detection
      -- Please use $phpcsFile->eolChar to check for newlines instead of hard-coding "\n" or "\r\n"
      -- Comment parser classes now require you to pass $phpcsFile as an additional argument
    - BC BREAK: Included and excluded sniffs now require .php extension
      -- Please update your coding standard classes and add ".php" to all sniff entries
      -- See CodeSniffer/Standards/PEAR/PEARCodingStandard.php for an example

    - Fixed error where including a directory of sniffs in a coding standard class did not work
    - Coding standard classes can now specify a list of sniffs to exclude as well as include (feature request #11056)
    - Two uppercase characters can now be placed side-by-side in class names in Squiz ValidClassNameSniff
    - SVN tags now allowed in PEAR file doc blocks (feature request #11038)
      -- Thanks to Torsten Roehr for the patch
    - Private methods in commenting sniffs and comment parser are now protected (feature request #11087)
    - Added Generic LineEndingsSniff to check the EOL character of a file
    - PEAR standard now only throws one error per file for incorrect line endings (eg. /r/n)
    - Command line arg -v now shows number of registered sniffs
    - Command line arg -vvv now shows list of registered sniffs
    - Squiz ControlStructureSpacingSniff no longer throws errors if the control structure is at the end of the script
    - Squiz FunctionCommentSniff now throws error for "return void" if function has return statement
    - Squiz FunctionCommentSniff now throws error for functions that return void but specify something else
    - Squiz ValidVariableNameSniff now allows multiple uppercase letters in a row
    - Squiz ForEachLoopDeclarationSniff now throws error for AS keyword not being lowercase
    - Squiz SwitchDeclarationSniff now throws errors for CASE/DEFAULT/BREAK keywords not being lowercase
    - Squiz ArrayDeclarationSniff now handles multi-token array values when checking alignment
    - Squiz standard now enforces a space after cast tokens
    - Generic MultipleStatementAlignmentSniff no longer gets confused by assignments inside FOR conditions
    - Generic MultipleStatementAlignmentSniff no longer gets confused by the use of list()
    - Added Generic SpaceAfterCastSniff to ensure there is a single space after a cast token
    - Added Generic NoSpaceAfterCastSniff to ensure there is no whitespace after a cast token
    - Added PEAR ClassDeclarationSniff to ensure the opening brace of a class is on the line after the keyword
    - Added Squiz ScopeClosingBraceSniff to ensure closing braces are aligned correctly
    - Added Squiz EvalSniff to discourage the use of eval()
    - Added Squiz LowercaseDeclarationSniff to ensure all declaration keywords are lowercase
    - Added Squiz LowercaseClassKeywordsSniff to ensure all class declaration keywords are lowercase
    - Added Squiz LowercaseFunctionKeywordsSniff to ensure all function declaration keywords are lowercase
    - Added Squiz LowercasePHPFunctionsSniff to ensure all calls to inbuilt PHP functions are lowercase
    - Added Squiz CastSpacingSniff to ensure cast statements dont contain whitespace
    - Errors no longer thrown when checking 0 length files with verbosity on
    - Fixed bug #11105 : getIncludedSniffs() not working anymore
      -- Thanks to Blair Robertson for the patch
    - Fixed bug #11120 : Uninitialized string offset in AbstractParser.php on line 200
   </notes>
  </release>
  <release>
   <version>
    <release>0.6.0</release>
    <api>0.6.0</api>
   </version>
   <stability>
    <release>beta</release>
    <api>beta</api>
   </stability>
   <date>2007-05-15</date>
   <license uri="https://github.com/squizlabs/PHP_CodeSniffer/blob/master/licence.txt">BSD License</license>
   <notes>
    - The number of errors and warnings found is now shown for each file while checking the file if verbosity is enabled
    - Now using PHP_EOL instead of hard-coded \n so output looks good on Windows (feature request #10761)
      - Thanks to Carsten Wiedmann for the patch.
    - phpcs now exits with status 0 (no errors) or 1 (errors found) (feature request #10348)
    - Added new -l command line argument to stop recursion into directories (feature request #10979)
    - Fixed variable name error causing incorrect error message in Squiz ValidVariableNameSniff
    - Fixed bug #10757 : Error in ControlSignatureSniff
    - Fixed bugs #10751, #10777 : Sniffer class paths handled incorrectly in Windows
      - Thanks to Carsten Wiedmann for the patch.
    - Fixed bug #10961 : Error "Last parameter comment requires a blank newline after it" thrown
    - Fixed bug #10983 : phpcs outputs notices when checking invalid PHP
    - Fixed bug #10980 : Incorrect warnings for equals sign
   </notes>
  </release>
  <release>
   <version>
    <release>0.5.0</release>
    <api>0.5.0</api>
   </version>
   <stability>
    <release>beta</release>
    <api>beta</api>
   </stability>
   <date>2007-04-17</date>
   <license uri="https://github.com/squizlabs/PHP_CodeSniffer/blob/master/licence.txt">BSD License</license>
   <notes>
    - BC BREAK: Coding standards now require a class to be added so PHP_CodeSniffer can get information from them
      - Please read the end user docs for info about the new class required for all coding standards

    - Coding standards can now include sniffs from other standards, or whole standards, without writing new sniff files
    - PHP_CodeSniffer_File::isReference() now correctly returns for references in function declarations
    - PHP_CodeSniffer_File::isReference() now returns false if you don't pass it a T_BITWISE_AND token
    - PHP_CodeSniffer_File now stores the absolute path to the file so sniffs can check file locations correctly
    - Fixed undefined index error in AbstractVariableSniff for variables inside an interface function definition
    - Added MemberVarSpacingSniff to Squiz standard to enforce one-line spacing between member vars
    - Add FunctionCommentThrowTagSniff to Squiz standard to check that @throws tags are correct
    - Fixed problems caused by references and type hints in Squiz FunctionDeclarationArgumentSpacingSniff
    - Fixed problems with errors not being thrown for some misaligned @param comments in Squiz FunctionCommentSniff
    - Fixed badly spaced comma error being thrown for "extends" class in Squiz ClassDeclarationSniff
    - Errors no longer thrown for class method names in Generic ForbiddenFunctionsSniff
    - Errors no longer thrown for type hints in front of references in Generic UpperCaseConstantNameSniff
    - Errors no longer thrown for correctly indented buffered lines in Squiz ScopeIndexSniff
    - Errors no longer thrown for user-defined functions named as forbidden functions in Generic ForbiddenFunctionsSniff
    - Errors no longer thrown on __autoload functions in PEAR ValidFunctionNameSniff
    - Errors now thrown for __autoload methods in PEAR ValidFunctionNameSniff
    - Errors now thrown if constructors or destructors have @return tags in Squiz FunctionCommentSniff
    - Errors now thrown if @throws tags dont start with a capital and end with a full stop in Squiz FunctionCommentSniff
    - Errors now thrown for invalid @var tag values in Squiz VariableCommentSniff
    - Errors now thrown for missing doc comment in Squiz VariableCommentSniff
    - Errors now thrown for unspaced operators in FOR loop declarations in Squiz OperatorSpacingSniff
    - Errors now thrown for using ob_get_clean/flush functions to end buffers in Squiz OutputBufferingIndentSniff
    - Errors now thrown for all missing member variable comments in Squiz VariableCommentSniff
   </notes>
  </release>
  <release>
   <version>
    <release>0.4.0</release>
    <api>0.4.0</api>
   </version>
   <stability>
    <release>beta</release>
    <api>beta</api>
   </stability>
   <date>2007-02-19</date>
   <license uri="https://github.com/squizlabs/PHP_CodeSniffer/blob/master/licence.txt">BSD License</license>
   <notes>
    - Standard name specified with --standard command line argument is no longer case sensitive
    - Long error and warning messages are now wrapped to 80 characters in the full error report (thanks Endre Czirbesz)
    - Shortened a lot of error and warning messages so they don't take up so much room
    - Squiz FunctionCommentSniff now checks that param comments start with a capital letter and end with a full stop
    - Squiz FunctionSpacingSniff now reports incorrect lines below function on closing brace, not function keyword
    - Squiz FileCommentSniff now checks that there are no blank lines between the open PHP tag and the comment
    - PHP_CodeSniffer_File::isReference() now returns correctly when checking refs on right side of =>
    - Fixed incorrect error with switch closing brace in Squiz SwitchDeclarationSniff
    - Fixed missing error when multiple statements are not aligned correctly with object operators
    - Fixed incorrect errors for some PHP special variables in Squiz ValidVariableNameSniff
    - Fixed incorrect errors for arrays that only contain other arrays in Squiz ArrayDeclarationSniff
    - Fixed bug #9844 : throw new Exception(\n accidently reported as error but it ain't
   </notes>
  </release>
  <release>
   <version>
    <release>0.3.0</release>
    <api>0.3.0</api>
   </version>
   <stability>
    <release>beta</release>
    <api>beta</api>
   </stability>
   <date>2007-01-11</date>
   <license uri="https://github.com/squizlabs/PHP_CodeSniffer/blob/master/licence.txt">BSD License</license>
   <notes>
    - Updated package.xml to version 2
    - Specifying coding standard on command line is now optional, even if you have multiple standards installed
      - PHP_CodeSniffer uses the PEAR coding standard by default if no standard is specified
    - New command line option, --extensions, to specify a comma separated list of file extensions to check
    - Converted all unit tests to PHPUnit 3 format
    - Added new coding standard, Squiz, that can be used as an alternative to PEAR
      - also contains more examples of sniffs
      - some may be moved into the Generic coding standard if required
    - Added MultipleStatementAlignmentSniff to Generic standard
    - Added ScopeIndentSniff to Generic standard
    - Added ForbiddenFunctionsSniff to Generic standard
    - Added FileCommentSniff to PEAR standard
    - Added ClassCommentSniff to PEAR standard
    - Added FunctionCommentSniff to PEAR standard
    - Change MultipleStatementSniff to MultipleStatementAlignmentSniff in PEAR standard
    - Replaced Methods directory with Functions directory in Generic and PEAR standards
      - also renamed some of the sniffs in those directories
    - Updated file, class and method comments for all files
    - Fixed bug #9274 : nested_parenthesis element not set for open and close parenthesis tokens
    - Fixed bug #9411 : too few pattern characters cause incorrect error report
   </notes>
  </release>
  <release>
   <version>
    <release>0.2.1</release>
    <api>0.2.1</api>
   </version>
   <stability>
    <release>alpha</release>
    <api>alpha</api>
   </stability>
   <date>2006-11-09</date>
   <license uri="https://github.com/squizlabs/PHP_CodeSniffer/blob/master/licence.txt">BSD License</license>
   <notes>
    - Fixed bug #9274 : nested_parenthesis element not set for open and close parenthesis tokens
   </notes>
  </release>
  <release>
   <version>
    <release>0.2.0</release>
    <api>0.2.0</api>
   </version>
   <stability>
    <release>alpha</release>
    <api>alpha</api>
   </stability>
   <date>2006-10-13</date>
   <license uri="https://github.com/squizlabs/PHP_CodeSniffer/blob/master/licence.txt">BSD License</license>
   <notes>
    - Added a generic standards package that will contain generic sniffs to be used in specific coding standards
      - thanks to Frederic Poeydomenge for the idea
    - Changed PEAR standard to use generic sniffs where available
    - Added LowerCaseConstantSniff to Generic standard
    - Added UpperCaseConstantSniff to Generic standard
    - Added DisallowShortOpenTagSniff to Generic standard
    - Added LineLengthSniff to Generic standard
    - Added UpperCaseConstantNameSniff to Generic standard
    - Added OpeningMethodBraceBsdAllmanSniff to Generic standard (contrib by Frederic Poeydomenge)
    - Added OpeningMethodBraceKernighanRitchieSniff to Generic standard (contrib by Frederic Poeydomenge)
    - Added framework for core PHP_CodeSniffer unit tests
    - Added unit test for PHP_CodeSniffer:isCamelCaps method
    - ScopeClosingBraceSniff now checks indentation of BREAK statements
    - Added new command line arg (-vv) to show developer debug output
    - Fixed some coding standard errors
    - Fixed bug #8834 : Massive memory consumption
    - Fixed bug #8836 : path case issues in package.xml
    - Fixed bug #8843 : confusion on nested switch()
    - Fixed bug #8841 : comments taken as whitespace
    - Fixed bug #8884 : another problem with nested switch() statements
   </notes>
  </release>
  <release>
   <version>
    <release>0.1.1</release>
    <api>0.1.1</api>
   </version>
   <stability>
    <release>alpha</release>
    <api>alpha</api>
   </stability>
   <date>2006-09-25</date>
   <license uri="https://github.com/squizlabs/PHP_CodeSniffer/blob/master/licence.txt">BSD License</license>
   <notes>
    - Added unit tests for all PEAR sniffs
    - Exception class now extends from PEAR_Exception
    - Fixed summary report so files without errors but with warnings are not shown when warnings are hidden
   </notes>
  </release>
  <release>
   <version>
    <release>0.1.0</release>
    <api>0.1.0</api>
   </version>
   <stability>
    <release>alpha</release>
    <api>alpha</api>
   </stability>
   <date>2006-09-19</date>
   <license uri="https://github.com/squizlabs/PHP_CodeSniffer/blob/master/licence.txt">BSD License</license>
   <notes>
    - Reorganised package contents to conform to PEAR standards
    - Changed version numbering to conform to PEAR standards
    - Removed duplicate require_once() of Exception.php from CodeSniffer.php
   </notes>
  </release>
  <release>
   <version>
    <release>0.0.5</release>
    <api>0.0.5</api>
   </version>
   <stability>
    <release>alpha</release>
    <api>alpha</api>
   </stability>
   <date>2006-09-18</date>
   <license uri="https://github.com/squizlabs/PHP_CodeSniffer/blob/master/licence.txt">BSD License</license>
   <notes>
    - Fixed .bat file for situation where php.ini cannot be found so include_path is not set
   </notes>
  </release>
  <release>
   <version>
    <release>0.0.4</release>
    <api>0.0.4</api>
   </version>
   <stability>
    <release>alpha</release>
    <api>alpha</api>
   </stability>
   <date>2006-08-28</date>
   <license uri="https://github.com/squizlabs/PHP_CodeSniffer/blob/master/licence.txt">BSD License</license>
   <notes>
    - Added .bat file for easier running of PHP_CodeSniffer on Windows
    - Sniff that checks method names now works for PHP4 style code where there is no scope keyword
    - Sniff that checks method names now works for PHP4 style constructors
    - Sniff that checks method names no longer incorrectly reports error with magic methods
    - Sniff that checks method names now reports errors with non-magic methods prefixed with __
    - Sniff that checks for constant names no longer incorrectly reports errors with heredoc strings
    - Sniff that checks for constant names no longer incorrectly reports errors with created objects
    - Sniff that checks indentation no longer incorrectly reports errors with heredoc strings
    - Sniff that checks indentation now correctly reports errors with improperly indented multi-line strings
    - Sniff that checks function declarations now checks for spaces before and after an equals sign for default values
    - Sniff that checks function declarations no longer incorrectly reports errors with multi-line declarations
    - Sniff that checks included code no longer incorrectly reports errors when return value is used conditionally
    - Sniff that checks opening brace of function no longer incorrectly reports errors with multi-line declarations
    - Sniff that checks spacing after commas in function calls no longer reports too many errors for some code
    - Sniff that checks control structure declarations now gives more descriptive error message
   </notes>
  </release>
  <release>
   <version>
    <release>0.0.3</release>
    <api>0.0.3</api>
   </version>
   <stability>
    <release>alpha</release>
    <api>alpha</api>
   </stability>
   <date>2006-08-22</date>
   <license uri="https://github.com/squizlabs/PHP_CodeSniffer/blob/master/licence.txt">BSD License</license>
   <notes>
    - Added sniff to check for invalid class and interface names
    - Added sniff to check for invalid function and method names
    - Added sniff to warn if line is greater than 85 characters
    - Added sniff to check that function calls are in the correct format
    - Fixed error where comments were not allowed on the same line as a control structure declaration
    - Added command line arg to print current version (--version)
   </notes>
  </release>
  <release>
   <version>
    <release>0.0.2</release>
    <api>0.0.2</api>
   </version>
   <stability>
    <release>alpha</release>
    <api>alpha</api>
   </stability>
   <date>2006-07-25</date>
   <license uri="https://github.com/squizlabs/PHP_CodeSniffer/blob/master/licence.txt">BSD License</license>
   <notes>
    - Removed the including of checked files to stop errors caused by parsing them
    - Removed the use of reflection so checked files do not have to be included
    - Memory usage has been greatly reduced
    - Much faster tokenising and checking times
    - Reworked the PEAR coding standard sniffs (much faster now)
    - Fix some bugs with the PEAR scope indentation standard
    - Better checking for installed coding standards
    - Can now accept multiple files and dirs on the command line
    - Added an option to list installed coding standards
    - Added an option to print a summary report (number of errors and warnings shown for each file)
    - Added an option to hide warnings from reports
    - Added an option to print verbose output (so you know what is going on)
    - Reordered command line args to put switches first (although order is not enforced)
    - Switches can now be specified together (eg. php -nv) as well as separately (phpcs -n -v)
   </notes>
  </release>
  <release>
   <version>
    <release>0.0.1</release>
    <api>0.0.1</api>
   </version>
   <stability>
    <release>alpha</release>
    <api>alpha</api>
   </stability>
   <date>2006-07-19</date>
   <license uri="https://github.com/squizlabs/PHP_CodeSniffer/blob/master/licence.txt">BSD License</license>
   <notes>Initial preview release.</notes>
  </release>
 </changelog>
</package><|MERGE_RESOLUTION|>--- conflicted
+++ resolved
@@ -17,13 +17,8 @@
  <date>2017-03-02</date>
  <time>09:30:00</time>
  <version>
-<<<<<<< HEAD
   <release>3.0.0RC5</release>
   <api>3.0.0RC5</api>
-=======
-  <release>2.8.2</release>
-  <api>2.8.2</api>
->>>>>>> 922097f1
  </version>
  <stability>
   <release>beta</release>
@@ -31,14 +26,10 @@
  </stability>
  <license uri="https://github.com/squizlabs/PHP_CodeSniffer/blob/master/licence.txt">BSD 3-Clause License</license>
  <notes>
-<<<<<<< HEAD
   - Added an --ignore-annotations command line argument to ignore all @codingStandards annotations in code comments (request #811)
     -- This allows you to force errors to be shown that would otherwise be ignored by code comments
     -- Also stop files being able to change sniff properties mid way through processing
-=======
-  - Fixed bug #1373 : Error in tab expansion results in white-space of incorrect size
-    -- Thanks to Mark Clements for the patch
->>>>>>> 922097f1
+  - Includes all changes from the 2.8.2 release
  </notes>
  <contents>
   <dir name="/">
