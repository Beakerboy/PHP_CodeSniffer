<?xml version="1.0" encoding="UTF-8"?>
<package packagerversion="1.4.10" version="2.0" xmlns="http://pear.php.net/dtd/package-2.0" xmlns:tasks="http://pear.php.net/dtd/tasks-1.0" xmlns:xsi="http://www.w3.org/2001/XMLSchema-instance" xsi:schemaLocation="http://pear.php.net/dtd/tasks-1.0
http://pear.php.net/dtd/tasks-1.0.xsd
http://pear.php.net/dtd/package-2.0
http://pear.php.net/dtd/package-2.0.xsd">
 <name>PHP_CodeSniffer</name>
 <channel>pear.php.net</channel>
 <summary>PHP_CodeSniffer tokenizes PHP, JavaScript and CSS files to detect and fix violations of a defined set of coding standards.</summary>
 <description>PHP_CodeSniffer is a set of two PHP scripts; the main phpcs script that tokenizes PHP, JavaScript and CSS files to detect violations of a defined coding standard, and a second phpcbf script to automatically correct coding standard violations. PHP_CodeSniffer is an essential development tool that ensures your code remains clean and consistent.
 </description>
 <lead>
  <name>Greg Sherwood</name>
  <user>squiz</user>
  <email>gsherwood@squiz.net</email>
  <active>yes</active>
 </lead>
 <date>2016-09-02</date>
 <time>10:25:00</time>
 <version>
<<<<<<< HEAD
  <release>3.0.0RC1</release>
  <api>3.0.0RC1</api>
=======
  <release>2.7.1</release>
  <api>2.7.1</api>
>>>>>>> 67a31be9
 </version>
 <stability>
  <release>beta</release>
  <api>beta</api>
 </stability>
 <license uri="https://github.com/squizlabs/PHP_CodeSniffer/blob/master/licence.txt">BSD 3-Clause License</license>
 <notes>
<<<<<<< HEAD
  - Progress output now shows E and W in green when a file has fixable errors or warnings
    -- Only supported if colors are enabled
  - PHPCBF no longer produces verbose output by default (request #699)
    -- Use the -v command line argument to show verbose fixing output
    -- Use the -q command line argument to disable verbose information if enabled by default
  - PHPBF now prints a summary report after fixing files
    -- Report shows files that were fixed, how many errors were fixed, and how many remain
  - PHPCBF now supports the -p command line argument to print progress information
    -- Prints a green F for files where fixes occurred
    -- Prints a red E for files that could not be fixed due to an error
    -- Use the -q command line argument to disable progress information if enabled by default
  - Running unit tests using --verbose no longer throws errors
  - Fixed shell error appearing on some systems when trying to find executable paths

  - Added --file-list command line argument to allow a list of files and directories to be specified in an external file
    -- Useful is you have a generated list of files to check that would be too long for the command line
    -- File and directory paths are listed one per line
    -- Usage is: phpcs --file-list=/path/to/file-list ...
    -- Thanks to Blotzu for the patch
  - Values set using @codingStandardsChangeSetting comments can now contain spaces
  - Sniff unit tests can now specify a list of test files instead of letting the runner pick them (request #1078)
    -- Useful if a sniff needs to exclude files based on the environment, or is checking filenames
    -- Override the new getTestFiles() method to specify your own list of test files
  - Generic.Functions.OpeningFunctionBraceKernighanRitchie now ignores spacing for function return types
    -- The sniff code Generic.Functions.OpeningFunctionBraceKernighanRitchie.SpaceAfterBracket has been removed
    -- Replaced by Generic.Functions.OpeningFunctionBraceKernighanRitchie.SpaceBeforeBrace
    -- The new error message is slightly clearer as it indicates that a single space is needed before the brace
  - Squiz.Commenting.LongConditionClosingComment now allows for the length of a code block to be configured
    -- Set the lineLimit property (default is 20) in your ruleset.xml file to set the code block length
    -- When the code block length is reached, the sniff will enforce a closing comment after the closing brace
    -- Thanks to Juliette Reinders Folmer for the patch
  - Squiz.Commenting.LongConditionClosingComment now allows for the end comment format to be configured
    -- Set the commentFormat property (default is "//end %s") in your ruleset.xml file to set the format
    -- The placeholder %s will be replaced with the type of condition opener, e.g., "//end foreach"
    -- Thanks to Juliette Reinders Folmer for the patch
  - Generic.PHPForbiddenFunctions now allows forbidden functions to have mixed case
    -- Previously, it would only do a strtolower comparison
    -- Error message now shows what case was found in the code and what the correct case should be
    -- Thanks to Juliette Reinders Folmer for the patch
  - Added Generic.Classes.OpeningBraceSameLine to ensure opening brace of class/interface/trait is on the same line as the declaration
    -- Thanks to Juliette Reinders Folmer for the patch
  - Added Generic.PHP.BacktickOperator to ban the use of the backtick operator for running shell commands
    -- Thanks to Juliette Reinders Folmer for the patch
  - Added Generic.PHP.DisallowAlternativePHPTags to ban the use of alternate PHP tags
    -- Thanks to Juliette Reinders Folmer for the patch
  - Squiz.WhiteSpace.LanguageConstructSpacing no longer checks for spaces if parenthesis are being used (request #1062)
    -- Makes this sniff more compatibile with those that check parenthesis spacing of function calls
  - Squiz.WhiteSpace.ObjectOperatorSpacing now has a setting to ignore newline characters around object operators
    -- Default remains FALSE, so newlines are not allowed
    -- Override the "ignoreNewlines" setting in a ruleset.xml file to change
    -- Thanks to Alex Howansky for the patch
  - Squiz.Scope.MethodScope now sniffs traits as well as classes and interfaces
    -- Thanks to Jesse Donat for the patch
  - PHPCBF is now able to fix Squiz.SelfMemberReference.IncorrectCase errors
    -- Thanks to Nikola Kovacs for the patch
  - PHPCBF is now able to fix Squiz.Commenting.VariableComment.IncorrectVarType
    -- Thanks to Walt Sorensen for the patch
  - PHPCBF is now able to fix Generic.PHP.DisallowShortOpenTag
    -- Thanks to Juliette Reinders Folmer for the patch
  - Improved the formatting of the end brace when auto fixing InlineControlStructure errors (request #1121)
  - Generic.Functions.OpeningFunctionBraceKernighanRitchie.BraceOnNewLine fix no longer leaves blank line after brace (request #1085)
  - Generic UpperCaseConstantNameSniff now allows lowercase namespaces in constant definitions
    -- Thanks to Daniel Schniepp for the patch
  - Squiz DoubleQuoteUsageSniff is now more tolerant of syntax errors caused by mismatched string tokens
  - A few sniffs that produce errors based on the current PHP version can now be told to run using a specific PHP version
    -- Set the php_version config var using --config-set, --runtime-set, or in a ruleset to specify a specific PHP version
    -- The format of the PHP version is the same as the PHP_VERSION_ID constant (e.g., 50403 for version 5.4.3)
    -- Supported sniffs are Generic.PHP.DisallowAlternativePHPTags, PSR1.Classes.ClassDeclaration, Squiz.Commenting.FunctionComment
    -- Thanks to Finlay Beaton for the patch
  - Fixed bug #985  : Duplicate class definition detection generates false-positives in media queries
    -- Thanks to Raphael Horber for the patch
  - Fixed bug #1014 : Squiz VariableCommentSniff doesn't always detect a missing comment
  - Fixed bug #1066 : Undefined index: quiet in CLI.php during unit test run with -v command line arg
  - Fixed bug #1072 : Squiz.SelfMemberReference.NotUsed not detected if leading namespace separator is used
  - Fixed bug #1089 : Rulesets cannot be loaded if the path contains urlencoded characters
  - Fixed bug #1091 : PEAR and Squiz FunctionComment sniffs throw errors for some invalid @param line formats
  - Fixed bug #1092 : PEAR.Functions.ValidDefaultValue should not flag type hinted methods with a NULL default argument
  - Fixed bug #1095 : Generic LineEndings sniff replaces tabs with spaces with --tab-width is set
  - Fixed bug #1096 : Squiz FunctionDeclarationArgumentSpacing gives incorrect error/fix when variadic operator is followed by a space
  - Fixed bug #1099 : Group use declarations are incorrectly fixed by the PSR2 standard
    -- Thanks to Jason McCreary for the patch
  - Fixed bug #1101 : Incorrect indent errors when breaking out of PHP inside an IF statement
  - Fixed bug #1102 : Squiz.Formatting.OperatorBracket.MissingBrackets faulty bracketing fix
  - Fixed bug #1109 : Wrong scope indent reported in anonymous class
  - Fixed bug #1112 : File docblock not recognized when require_once follows it
  - Fixed bug #1120 : InlineControlStructureSniff does not handle auto-fixing for control structures that make function calls
  - Fixed bug #1124 : Squiz.Operators.ComparisonOperatorUsage does not detect bracketed conditions for inline IF statements
    -- Thanks to Raphael Horber for the patch
=======
  - Squiz.ControlStructures.ControlSignature.SpaceAfterCloseParenthesis fix now removes unnecessary whitespace
  - Fixed a problem where the content of T_DOC_COMMENT_CLOSE_TAG tokens could sometimes be (boolean) false
  - Fixed bug #1141 : Sniffs that check EOF newlines don't detect newlines properly when the last token is a doc block
>>>>>>> 67a31be9
 </notes>
 <contents>
  <dir name="/">
   <file baseinstalldir="PHP/CodeSniffer" name="autoload.php" role="php">
    <tasks:replace from="@test_dir@" to="test_dir" type="pear-config" />
  </file>
   <file baseinstalldir="PHP/CodeSniffer" name="CodeSniffer.conf.dist" role="data" />
   <file baseinstalldir="PHP/CodeSniffer" name="README.md" role="doc" />
   <file baseinstalldir="PHP/CodeSniffer" name="CONTRIBUTING.md" role="doc" />
   <file baseinstalldir="PHP/CodeSniffer" name="licence.txt" role="doc" />
   <dir name="bin">
    <file baseinstalldir="" name="phpcbf" role="script">
     <tasks:replace from="/usr/bin/env php" to="php_bin" type="pear-config" />
    </file>
    <file baseinstalldir="" name="phpcs" role="script">
     <tasks:replace from="/usr/bin/env php" to="php_bin" type="pear-config" />
    </file>
    <file baseinstalldir="" name="phpcs.bat" role="script">
     <tasks:replace from="@php_bin@" to="php_bin" type="pear-config" />
     <tasks:replace from="@bin_dir@" to="bin_dir" type="pear-config" />
    </file>
    <file baseinstalldir="" name="phpcbf.bat" role="script">
     <tasks:replace from="@php_bin@" to="php_bin" type="pear-config" />
     <tasks:replace from="@bin_dir@" to="bin_dir" type="pear-config" />
    </file>
   </dir>
   <dir name="tests">
    <dir name="Core">
     <dir name="File">
      <file baseinstalldir="" name="FindExtendedClassNameTest.php" role="test" />
      <file baseinstalldir="" name="FindImplementedInterfaceNamesTest.php" role="test" />
      <file baseinstalldir="" name="GetMethodParametersTest.php" role="test" />
     </dir>
     <file baseinstalldir="" name="AllTests.php" role="test" />
     <file baseinstalldir="" name="ErrorSuppressionTest.php" role="test" />
     <file baseinstalldir="" name="IsCamelCapsTest.php" role="test" />
    </dir>
    <dir name="Standards">
     <file baseinstalldir="" name="AbstractSniffUnitTest.php" role="test" />
     <file baseinstalldir="" name="AllSniffs.php" role="test" />
    </dir>
    <file baseinstalldir="" name="AllTests.php" role="test" />
    <file baseinstalldir="" name="TestSuite.php" role="test" />
   </dir>
   <dir name="src">
    <file baseinstalldir="PHP/CodeSniffer" name="Config.php" role="php">
      <tasks:replace from="@data_dir@" to="data_dir" type="pear-config" />
    </file>
    <file baseinstalldir="PHP/CodeSniffer" name="Fixer.php" role="php" />
    <file baseinstalldir="PHP/CodeSniffer" name="Reporter.php" role="php" />
    <file baseinstalldir="PHP/CodeSniffer" name="Ruleset.php" role="php" />
    <file baseinstalldir="PHP/CodeSniffer" name="Runner.php" role="php" />
    <dir name="Exceptions">
     <file baseinstalldir="PHP/CodeSniffer" name="RuntimeException.php" role="php" />
     <file baseinstalldir="PHP/CodeSniffer" name="TokenizerException.php" role="php" />
    </dir>
    <dir name="Files">
     <file baseinstalldir="PHP/CodeSniffer" name="DummyFile.php" role="php" />
     <file baseinstalldir="PHP/CodeSniffer" name="File.php" role="php" />
     <file baseinstalldir="PHP/CodeSniffer" name="FileList.php" role="php" />
     <file baseinstalldir="PHP/CodeSniffer" name="LocalFile.php" role="php" />
    </dir>
    <dir name="Filters">
     <file baseinstalldir="PHP/CodeSniffer" name="ExactMatch.php" role="php" />
     <file baseinstalldir="PHP/CodeSniffer" name="Filter.php" role="php" />
     <file baseinstalldir="PHP/CodeSniffer" name="GitModified.php" role="php" />
    </dir>
    <dir name="Generators">
     <file baseinstalldir="PHP/CodeSniffer" name="Generator.php" role="php" />
     <file baseinstalldir="PHP/CodeSniffer" name="HTML.php" role="php" />
     <file baseinstalldir="PHP/CodeSniffer" name="Markdown.php" role="php" />
     <file baseinstalldir="PHP/CodeSniffer" name="Text.php" role="php" />
    </dir>
    <dir name="Reports">
     <file baseinstalldir="PHP/CodeSniffer" name="Cbf.php" role="php" />
     <file baseinstalldir="PHP/CodeSniffer" name="Checkstyle.php" role="php" />
     <file baseinstalldir="PHP/CodeSniffer" name="Csv.php" role="php" />
     <file baseinstalldir="PHP/CodeSniffer" name="Diff.php" role="php" />
     <file baseinstalldir="PHP/CodeSniffer" name="Emacs.php" role="php" />
     <file baseinstalldir="PHP/CodeSniffer" name="Full.php" role="php" />
     <file baseinstalldir="PHP/CodeSniffer" name="Gitblame.php" role="php" />
     <file baseinstalldir="PHP/CodeSniffer" name="Hgblame.php" role="php" />
     <file baseinstalldir="PHP/CodeSniffer" name="Info.php" role="php" />
     <file baseinstalldir="PHP/CodeSniffer" name="Json.php" role="php" />
     <file baseinstalldir="PHP/CodeSniffer" name="Junit.php" role="php" />
     <file baseinstalldir="PHP/CodeSniffer" name="Notifysend.php" role="php" />
     <file baseinstalldir="PHP/CodeSniffer" name="Report.php" role="php" />
     <file baseinstalldir="PHP/CodeSniffer" name="Source.php" role="php" />
     <file baseinstalldir="PHP/CodeSniffer" name="Summary.php" role="php" />
     <file baseinstalldir="PHP/CodeSniffer" name="Svnblame.php" role="php" />
     <file baseinstalldir="PHP/CodeSniffer" name="VersionControl.php" role="php" />
     <file baseinstalldir="PHP/CodeSniffer" name="Xml.php" role="php" />
    </dir>
    <dir name="Sniffs">
     <file baseinstalldir="PHP/CodeSniffer" name="AbstractPatternSniff.php" role="php" />
     <file baseinstalldir="PHP/CodeSniffer" name="AbstractScopeSniff.php" role="php" />
     <file baseinstalldir="PHP/CodeSniffer" name="AbstractVariableSniff.php" role="php" />
     <file baseinstalldir="PHP/CodeSniffer" name="Sniff.php" role="php" />
    </dir>
    <dir name="Standards">
     <dir name="Generic">
      <dir name="Docs">
       <dir name="Classes">
        <file baseinstalldir="PHP/CodeSniffer" name="DuplicateClassNameStandard.xml" role="php" />
        <file baseinstalldir="PHP/CodeSniffer" name="OpeningBraceSameLineStandard.xml" role="php" />
       </dir>
       <dir name="Debug">
        <file baseinstalldir="PHP/CodeSniffer" name="CSSLintStandard.xml" role="php" />
        <file baseinstalldir="PHP/CodeSniffer" name="ClosureLinterStandard.xml" role="php" />
        <file baseinstalldir="PHP/CodeSniffer" name="JSHintStandard.xml" role="php" />
       </dir>
       <dir name="Commenting">
        <file baseinstalldir="PHP/CodeSniffer" name="FixmeStandard.xml" role="php" />
        <file baseinstalldir="PHP/CodeSniffer" name="TodoStandard.xml" role="php" />
       </dir>
       <dir name="CodeAnalysis">
        <file baseinstalldir="PHP/CodeSniffer" name="JumbledIncrementerStandard.xml" role="php" />
        <file baseinstalldir="PHP/CodeSniffer" name="UnusedFunctionParameterStandard.xml" role="php" />
       </dir>
       <dir name="ControlStructures">
        <file baseinstalldir="PHP/CodeSniffer" name="InlineControlStructureStandard.xml" role="php" />
       </dir>
       <dir name="CodeAnalysis">
        <file baseinstalldir="PHP/CodeSniffer" name="EmptyStatementStandard.xml" role="php" />
        <file baseinstalldir="PHP/CodeSniffer" name="ForLoopShouldBeWhileLoopStandard.xml" role="php" />
        <file baseinstalldir="PHP/CodeSniffer" name="ForLoopWithTestFunctionCallStandard.xml" role="php" />
        <file baseinstalldir="PHP/CodeSniffer" name="UnconditionalIfStatementStandard.xml" role="php" />
        <file baseinstalldir="PHP/CodeSniffer" name="UnnecessaryFinalModifierStandard.xml" role="php" />
        <file baseinstalldir="PHP/CodeSniffer" name="UselessOverridingMethodStandard.xml" role="php" />
       </dir>
       <dir name="Files">
        <file baseinstalldir="PHP/CodeSniffer" name="ByteOrderMarkStandard.xml" role="php" />
        <file baseinstalldir="PHP/CodeSniffer" name="EndFileNewlineStandard.xml" role="php" />
        <file baseinstalldir="PHP/CodeSniffer" name="EndFileNoNewlineStandard.xml" role="php" />
        <file baseinstalldir="PHP/CodeSniffer" name="InlineHTMLStandard.xml" role="php" />
        <file baseinstalldir="PHP/CodeSniffer" name="LineEndingsStandard.xml" role="php" />
        <file baseinstalldir="PHP/CodeSniffer" name="LineLengthStandard.xml" role="php" />
        <file baseinstalldir="PHP/CodeSniffer" name="LowercasedFilenameStandard.xml" role="php" />
        <file baseinstalldir="PHP/CodeSniffer" name="OneClassPerFileStandard.xml" role="php" />
        <file baseinstalldir="PHP/CodeSniffer" name="OneInterfacePerFileStandard.xml" role="php" />
       </dir>
       <dir name="Formatting">
        <file baseinstalldir="PHP/CodeSniffer" name="DisallowMultipleStatementsStandard.xml" role="php" />
        <file baseinstalldir="PHP/CodeSniffer" name="MultipleStatementAlignmentStandard.xml" role="php" />
        <file baseinstalldir="PHP/CodeSniffer" name="NoSpaceAfterCastStandard.xml" role="php" />
        <file baseinstalldir="PHP/CodeSniffer" name="SpaceAfterCastStandard.xml" role="php" />
       </dir>
       <dir name="Functions">
        <file baseinstalldir="PHP/CodeSniffer" name="CallTimePassByReferenceStandard.xml" role="php" />
        <file baseinstalldir="PHP/CodeSniffer" name="FunctionCallArgumentSpacingStandard.xml" role="php" />
        <file baseinstalldir="PHP/CodeSniffer" name="OpeningFunctionBraceBsdAllmanStandard.xml" role="php" />
        <file baseinstalldir="PHP/CodeSniffer" name="OpeningFunctionBraceKernighanRitchieStandard.xml" role="php" />
       </dir>
       <dir name="Metrics">
        <file baseinstalldir="PHP/CodeSniffer" name="CyclomaticComplexityStandard.xml" role="php" />
        <file baseinstalldir="PHP/CodeSniffer" name="NestingLevelStandard.xml" role="php" />
       </dir>
       <dir name="NamingConventions">
        <file baseinstalldir="PHP/CodeSniffer" name="CamelCapsFunctionNameStandard.xml" role="php" />
        <file baseinstalldir="PHP/CodeSniffer" name="ConstructorNameStandard.xml" role="php" />
        <file baseinstalldir="PHP/CodeSniffer" name="UpperCaseConstantNameStandard.xml" role="php" />
       </dir>
       <dir name="PHP">
        <file baseinstalldir="PHP/CodeSniffer" name="BacktickOperatorStandard.xml" role="php" />
        <file baseinstalldir="PHP/CodeSniffer" name="CharacterBeforePHPOpeningTagStandard.xml" role="php" />
        <file baseinstalldir="PHP/CodeSniffer" name="ClosingPHPTagStandard.xml" role="php" />
        <file baseinstalldir="PHP/CodeSniffer" name="DeprecatedFunctionsStandard.xml" role="php" />
        <file baseinstalldir="PHP/CodeSniffer" name="DisallowAlternativePHPTagsStandard.xml" role="php" />
        <file baseinstalldir="PHP/CodeSniffer" name="DisallowShortOpenTagStandard.xml" role="php" />
        <file baseinstalldir="PHP/CodeSniffer" name="ForbiddenFunctionsStandard.xml" role="php" />
        <file baseinstalldir="PHP/CodeSniffer" name="LowerCaseConstantStandard.xml" role="php" />
        <file baseinstalldir="PHP/CodeSniffer" name="LowerCaseKeywordStandard.xml" role="php" />
        <file baseinstalldir="PHP/CodeSniffer" name="NoSilencedErrorsStandard.xml" role="php" />
        <file baseinstalldir="PHP/CodeSniffer" name="SAPIUsageStandard.xml" role="php" />
        <file baseinstalldir="PHP/CodeSniffer" name="UpperCaseConstantStandard.xml" role="php" />
       </dir>
       <dir name="Strings">
        <file baseinstalldir="PHP/CodeSniffer" name="UnnecessaryStringConcatStandard.xml" role="php" />
       </dir>
       <dir name="VersionControl">
        <file baseinstalldir="PHP/CodeSniffer" name="SubversionPropertiesStandard.xml" role="php" />
       </dir>
       <dir name="WhiteSpace">
        <file baseinstalldir="PHP/CodeSniffer" name="DisallowSpaceIndentStandard.xml" role="php" />
        <file baseinstalldir="PHP/CodeSniffer" name="DisallowTabIndentStandard.xml" role="php" />
        <file baseinstalldir="PHP/CodeSniffer" name="ScopeIndentStandard.xml" role="php" />
       </dir>
      </dir>
      <dir name="Sniffs">
       <dir name="Arrays">
        <file baseinstalldir="PHP/CodeSniffer" name="DisallowLongArraySyntaxSniff.php" role="php" />
        <file baseinstalldir="PHP/CodeSniffer" name="DisallowShortArraySyntaxSniff.php" role="php" />
       </dir>
       <dir name="Classes">
        <file baseinstalldir="PHP/CodeSniffer" name="DuplicateClassNameSniff.php" role="php" />
        <file baseinstalldir="PHP/CodeSniffer" name="OpeningBraceSameLineSniff.php" role="php" />
       </dir>
       <dir name="CodeAnalysis">
        <file baseinstalldir="PHP/CodeSniffer" name="EmptyStatementSniff.php" role="php" />
        <file baseinstalldir="PHP/CodeSniffer" name="ForLoopShouldBeWhileLoopSniff.php" role="php" />
        <file baseinstalldir="PHP/CodeSniffer" name="ForLoopWithTestFunctionCallSniff.php" role="php" />
        <file baseinstalldir="PHP/CodeSniffer" name="JumbledIncrementerSniff.php" role="php" />
        <file baseinstalldir="PHP/CodeSniffer" name="UnconditionalIfStatementSniff.php" role="php" />
        <file baseinstalldir="PHP/CodeSniffer" name="UnnecessaryFinalModifierSniff.php" role="php" />
        <file baseinstalldir="PHP/CodeSniffer" name="UnusedFunctionParameterSniff.php" role="php" />
        <file baseinstalldir="PHP/CodeSniffer" name="UselessOverridingMethodSniff.php" role="php" />
       </dir>
       <dir name="Commenting">
        <file baseinstalldir="PHP/CodeSniffer" name="DocCommentSniff.php" role="php" />
        <file baseinstalldir="PHP/CodeSniffer" name="FixmeSniff.php" role="php" />
        <file baseinstalldir="PHP/CodeSniffer" name="TodoSniff.php" role="php" />
       </dir>
       <dir name="ControlStructures">
        <file baseinstalldir="PHP/CodeSniffer" name="InlineControlStructureSniff.php" role="php" />
       </dir>
       <dir name="Debug">
        <file baseinstalldir="PHP/CodeSniffer" name="ClosureLinterSniff.php" role="php" />
        <file baseinstalldir="PHP/CodeSniffer" name="CSSLintSniff.php" role="php" />
        <file baseinstalldir="PHP/CodeSniffer" name="JSHintSniff.php" role="php" />
       </dir>
       <dir name="Files">
        <file baseinstalldir="PHP/CodeSniffer" name="ByteOrderMarkSniff.php" role="php" />
        <file baseinstalldir="PHP/CodeSniffer" name="EndFileNewlineSniff.php" role="php" />
        <file baseinstalldir="PHP/CodeSniffer" name="EndFileNoNewlineSniff.php" role="php" />
        <file baseinstalldir="PHP/CodeSniffer" name="InlineHTMLSniff.php" role="php" />
        <file baseinstalldir="PHP/CodeSniffer" name="LineEndingsSniff.php" role="php" />
        <file baseinstalldir="PHP/CodeSniffer" name="LineLengthSniff.php" role="php" />
        <file baseinstalldir="PHP/CodeSniffer" name="LowercasedFilenameSniff.php" role="php" />
        <file baseinstalldir="PHP/CodeSniffer" name="OneClassPerFileSniff.php" role="php" />
        <file baseinstalldir="PHP/CodeSniffer" name="OneInterfacePerFileSniff.php" role="php" />
        <file baseinstalldir="PHP/CodeSniffer" name="OneTraitPerFileSniff.php" role="php" />
       </dir>
       <dir name="Formatting">
        <file baseinstalldir="PHP/CodeSniffer" name="DisallowMultipleStatementsSniff.php" role="php" />
        <file baseinstalldir="PHP/CodeSniffer" name="MultipleStatementAlignmentSniff.php" role="php" />
        <file baseinstalldir="PHP/CodeSniffer" name="NoSpaceAfterCastSniff.php" role="php" />
        <file baseinstalldir="PHP/CodeSniffer" name="SpaceAfterCastSniff.php" role="php" />
        <file baseinstalldir="PHP/CodeSniffer" name="SpaceAfterNotSniff.php" role="php" />
       </dir>
       <dir name="Functions">
        <file baseinstalldir="PHP/CodeSniffer" name="CallTimePassByReferenceSniff.php" role="php" />
        <file baseinstalldir="PHP/CodeSniffer" name="FunctionCallArgumentSpacingSniff.php" role="php" />
        <file baseinstalldir="PHP/CodeSniffer" name="OpeningFunctionBraceBsdAllmanSniff.php" role="php" />
        <file baseinstalldir="PHP/CodeSniffer" name="OpeningFunctionBraceKernighanRitchieSniff.php" role="php" />
       </dir>
       <dir name="Metrics">
        <file baseinstalldir="PHP/CodeSniffer" name="CyclomaticComplexitySniff.php" role="php" />
        <file baseinstalldir="PHP/CodeSniffer" name="NestingLevelSniff.php" role="php" />
       </dir>
       <dir name="NamingConventions">
        <file baseinstalldir="PHP/CodeSniffer" name="CamelCapsFunctionNameSniff.php" role="php" />
        <file baseinstalldir="PHP/CodeSniffer" name="ConstructorNameSniff.php" role="php" />
        <file baseinstalldir="PHP/CodeSniffer" name="UpperCaseConstantNameSniff.php" role="php" />
       </dir>
       <dir name="PHP">
        <file baseinstalldir="PHP/CodeSniffer" name="BacktickOperatorSniff.php" role="php" />
        <file baseinstalldir="PHP/CodeSniffer" name="CharacterBeforePHPOpeningTagSniff.php" role="php" />
        <file baseinstalldir="PHP/CodeSniffer" name="ClosingPHPTagSniff.php" role="php" />
        <file baseinstalldir="PHP/CodeSniffer" name="DeprecatedFunctionsSniff.php" role="php" />
        <file baseinstalldir="PHP/CodeSniffer" name="DisallowShortOpenTagSniff.php" role="php" />
        <file baseinstalldir="PHP/CodeSniffer" name="DisallowAlternativePHPTagsSniff.php" role="php" />
        <file baseinstalldir="PHP/CodeSniffer" name="ForbiddenFunctionsSniff.php" role="php" />
        <file baseinstalldir="PHP/CodeSniffer" name="LowerCaseConstantSniff.php" role="php" />
        <file baseinstalldir="PHP/CodeSniffer" name="LowerCaseKeywordSniff.php" role="php" />
        <file baseinstalldir="PHP/CodeSniffer" name="NoSilencedErrorsSniff.php" role="php" />
        <file baseinstalldir="PHP/CodeSniffer" name="SAPIUsageSniff.php" role="php" />
        <file baseinstalldir="PHP/CodeSniffer" name="SyntaxSniff.php" role="php" />
        <file baseinstalldir="PHP/CodeSniffer" name="UpperCaseConstantSniff.php" role="php" />
       </dir>
       <dir name="Strings">
        <file baseinstalldir="PHP/CodeSniffer" name="UnnecessaryStringConcatSniff.php" role="php" />
       </dir>
       <dir name="VersionControl">
        <file baseinstalldir="PHP/CodeSniffer" name="SubversionPropertiesSniff.php" role="php" />
       </dir>
       <dir name="WhiteSpace">
        <file baseinstalldir="PHP/CodeSniffer" name="DisallowSpaceIndentSniff.php" role="php" />
        <file baseinstalldir="PHP/CodeSniffer" name="DisallowTabIndentSniff.php" role="php" />
        <file baseinstalldir="PHP/CodeSniffer" name="ScopeIndentSniff.php" role="php" />
       </dir>
      </dir>
      <dir name="Tests">
       <dir name="Arrays">
        <file baseinstalldir="PHP/CodeSniffer" name="DisallowLongArraySyntaxUnitTest.inc" role="test" />
        <file baseinstalldir="PHP/CodeSniffer" name="DisallowLongArraySyntaxUnitTest.inc.fixed" role="test" />
        <file baseinstalldir="PHP/CodeSniffer" name="DisallowLongArraySyntaxUnitTest.php" role="test" />
        <file baseinstalldir="PHP/CodeSniffer" name="DisallowShortArraySyntaxUnitTest.inc" role="test" />
        <file baseinstalldir="PHP/CodeSniffer" name="DisallowShortArraySyntaxUnitTest.inc.fixed" role="test" />
        <file baseinstalldir="PHP/CodeSniffer" name="DisallowShortArraySyntaxUnitTest.php" role="test" />
       </dir>
       <dir name="Classes">
        <file baseinstalldir="PHP/CodeSniffer" name="DuplicateClassNameUnitTest.1.inc" role="test" />
        <file baseinstalldir="PHP/CodeSniffer" name="DuplicateClassNameUnitTest.2.inc" role="test" />
        <file baseinstalldir="PHP/CodeSniffer" name="DuplicateClassNameUnitTest.3.inc" role="test" />
        <file baseinstalldir="PHP/CodeSniffer" name="DuplicateClassNameUnitTest.4.inc" role="test" />
        <file baseinstalldir="PHP/CodeSniffer" name="DuplicateClassNameUnitTest.5.inc" role="test" />
        <file baseinstalldir="PHP/CodeSniffer" name="DuplicateClassNameUnitTest.6.inc" role="test" />
        <file baseinstalldir="PHP/CodeSniffer" name="DuplicateClassNameUnitTest.php" role="test" />
        <file baseinstalldir="PHP/CodeSniffer" name="OpeningBraceSameLineUnitTest.inc" role="test" />
        <file baseinstalldir="PHP/CodeSniffer" name="OpeningBraceSameLineUnitTest.inc.fixed" role="test" />
        <file baseinstalldir="PHP/CodeSniffer" name="OpeningBraceSameLineUnitTest.php" role="test" />
       </dir>
       <dir name="CodeAnalysis">
        <file baseinstalldir="PHP/CodeSniffer" name="EmptyStatementUnitTest.inc" role="test" />
        <file baseinstalldir="PHP/CodeSniffer" name="EmptyStatementUnitTest.php" role="test" />
        <file baseinstalldir="PHP/CodeSniffer" name="ForLoopShouldBeWhileLoopUnitTest.inc" role="test" />
        <file baseinstalldir="PHP/CodeSniffer" name="ForLoopShouldBeWhileLoopUnitTest.php" role="test" />
        <file baseinstalldir="PHP/CodeSniffer" name="ForLoopWithTestFunctionCallUnitTest.inc" role="test" />
        <file baseinstalldir="PHP/CodeSniffer" name="ForLoopWithTestFunctionCallUnitTest.php" role="test" />
        <file baseinstalldir="PHP/CodeSniffer" name="JumbledIncrementerUnitTest.inc" role="test" />
        <file baseinstalldir="PHP/CodeSniffer" name="JumbledIncrementerUnitTest.php" role="test" />
        <file baseinstalldir="PHP/CodeSniffer" name="UnconditionalIfStatementUnitTest.inc" role="test" />
        <file baseinstalldir="PHP/CodeSniffer" name="UnconditionalIfStatementUnitTest.php" role="test" />
        <file baseinstalldir="PHP/CodeSniffer" name="UnnecessaryFinalModifierUnitTest.inc" role="test" />
        <file baseinstalldir="PHP/CodeSniffer" name="UnnecessaryFinalModifierUnitTest.php" role="test" />
        <file baseinstalldir="PHP/CodeSniffer" name="UnusedFunctionParameterUnitTest.inc" role="test" />
        <file baseinstalldir="PHP/CodeSniffer" name="UnusedFunctionParameterUnitTest.php" role="test" />
        <file baseinstalldir="PHP/CodeSniffer" name="UselessOverridingMethodUnitTest.inc" role="test" />
        <file baseinstalldir="PHP/CodeSniffer" name="UselessOverridingMethodUnitTest.php" role="test" />
       </dir>
       <dir name="Commenting">
        <file baseinstalldir="PHP/CodeSniffer" name="DocCommentUnitTest.inc" role="test" />
        <file baseinstalldir="PHP/CodeSniffer" name="DocCommentUnitTest.js" role="test" />
        <file baseinstalldir="PHP/CodeSniffer" name="DocCommentUnitTest.php" role="test" />
        <file baseinstalldir="PHP/CodeSniffer" name="FixmeUnitTest.inc" role="test" />
        <file baseinstalldir="PHP/CodeSniffer" name="FixmeUnitTest.js" role="test" />
        <file baseinstalldir="PHP/CodeSniffer" name="FixmeUnitTest.php" role="test" />
        <file baseinstalldir="PHP/CodeSniffer" name="TodoUnitTest.inc" role="test" />
        <file baseinstalldir="PHP/CodeSniffer" name="TodoUnitTest.js" role="test" />
        <file baseinstalldir="PHP/CodeSniffer" name="TodoUnitTest.php" role="test" />
       </dir>
       <dir name="ControlStructures">
        <file baseinstalldir="PHP/CodeSniffer" name="InlineControlStructureUnitTest.inc" role="test" />
        <file baseinstalldir="PHP/CodeSniffer" name="InlineControlStructureUnitTest.inc.fixed" role="test" />
        <file baseinstalldir="PHP/CodeSniffer" name="InlineControlStructureUnitTest.js" role="test" />
        <file baseinstalldir="PHP/CodeSniffer" name="InlineControlStructureUnitTest.js.fixed" role="test" />
        <file baseinstalldir="PHP/CodeSniffer" name="InlineControlStructureUnitTest.php" role="test" />
       </dir>
       <dir name="Files">
<<<<<<< HEAD
        <file baseinstalldir="PHP/CodeSniffer" name="ByteOrderMarkUnitTest.inc" role="test" />
        <file baseinstalldir="PHP/CodeSniffer" name="ByteOrderMarkUnitTest.php" role="test" />
        <file baseinstalldir="PHP/CodeSniffer" name="EndFileNewlineUnitTest.1.css" role="test" />
        <file baseinstalldir="PHP/CodeSniffer" name="EndFileNewlineUnitTest.1.js" role="test" />
        <file baseinstalldir="PHP/CodeSniffer" name="EndFileNewlineUnitTest.1.inc" role="test" />
        <file baseinstalldir="PHP/CodeSniffer" name="EndFileNewlineUnitTest.2.css" role="test" />
        <file baseinstalldir="PHP/CodeSniffer" name="EndFileNewlineUnitTest.2.js" role="test" />
        <file baseinstalldir="PHP/CodeSniffer" name="EndFileNewlineUnitTest.2.inc" role="test" />
        <file baseinstalldir="PHP/CodeSniffer" name="EndFileNewlineUnitTest.3.css" role="test" />
        <file baseinstalldir="PHP/CodeSniffer" name="EndFileNewlineUnitTest.3.js" role="test" />
        <file baseinstalldir="PHP/CodeSniffer" name="EndFileNewlineUnitTest.3.inc" role="test" />
        <file baseinstalldir="PHP/CodeSniffer" name="EndFileNewlineUnitTest.php" role="test" />
        <file baseinstalldir="PHP/CodeSniffer" name="EndFileNoNewlineUnitTest.1.css" role="test" />
        <file baseinstalldir="PHP/CodeSniffer" name="EndFileNoNewlineUnitTest.1.js" role="test" />
        <file baseinstalldir="PHP/CodeSniffer" name="EndFileNoNewlineUnitTest.1.inc" role="test" />
        <file baseinstalldir="PHP/CodeSniffer" name="EndFileNoNewlineUnitTest.2.css" role="test" />
        <file baseinstalldir="PHP/CodeSniffer" name="EndFileNoNewlineUnitTest.2.js" role="test" />
        <file baseinstalldir="PHP/CodeSniffer" name="EndFileNoNewlineUnitTest.2.inc" role="test" />
        <file baseinstalldir="PHP/CodeSniffer" name="EndFileNoNewlineUnitTest.3.css" role="test" />
        <file baseinstalldir="PHP/CodeSniffer" name="EndFileNoNewlineUnitTest.3.js" role="test" />
        <file baseinstalldir="PHP/CodeSniffer" name="EndFileNoNewlineUnitTest.3.inc" role="test" />
        <file baseinstalldir="PHP/CodeSniffer" name="EndFileNoNewlineUnitTest.4.inc" role="test" />
        <file baseinstalldir="PHP/CodeSniffer" name="EndFileNoNewlineUnitTest.php" role="test" />
        <file baseinstalldir="PHP/CodeSniffer" name="InlineHTMLUnitTest.1.inc" role="test" />
        <file baseinstalldir="PHP/CodeSniffer" name="InlineHTMLUnitTest.2.inc" role="test" />
        <file baseinstalldir="PHP/CodeSniffer" name="InlineHTMLUnitTest.3.inc" role="test" />
        <file baseinstalldir="PHP/CodeSniffer" name="InlineHTMLUnitTest.4.inc" role="test" />
        <file baseinstalldir="PHP/CodeSniffer" name="InlineHTMLUnitTest.5.inc" role="test" />
        <file baseinstalldir="PHP/CodeSniffer" name="InlineHTMLUnitTest.php" role="test" />
        <file baseinstalldir="PHP/CodeSniffer" name="LineEndingsUnitTest.css" role="test" />
        <file baseinstalldir="PHP/CodeSniffer" name="LineEndingsUnitTest.inc" role="test" />
        <file baseinstalldir="PHP/CodeSniffer" name="LineEndingsUnitTest.inc.fixed" role="test" />
        <file baseinstalldir="PHP/CodeSniffer" name="LineEndingsUnitTest.js" role="test" />
        <file baseinstalldir="PHP/CodeSniffer" name="LineEndingsUnitTest.php" role="test" />
        <file baseinstalldir="PHP/CodeSniffer" name="LineLengthUnitTest.inc" role="test" />
        <file baseinstalldir="PHP/CodeSniffer" name="LineLengthUnitTest.php" role="test" />
        <file baseinstalldir="PHP/CodeSniffer" name="LowercasedFilenameUnitTest.inc" role="test" />
        <file baseinstalldir="PHP/CodeSniffer" name="LowercasedFilenameUnitTest.php" role="test" />
        <file baseinstalldir="PHP/CodeSniffer" name="OneClassPerFileUnitTest.inc" role="test" />
        <file baseinstalldir="PHP/CodeSniffer" name="OneClassPerFileUnitTest.php" role="test" />
        <file baseinstalldir="PHP/CodeSniffer" name="OneInterfacePerFileUnitTest.inc" role="test" />
        <file baseinstalldir="PHP/CodeSniffer" name="OneInterfacePerFileUnitTest.php" role="test" />
        <file baseinstalldir="PHP/CodeSniffer" name="OneTraitPerFileUnitTest.inc" role="test" />
        <file baseinstalldir="PHP/CodeSniffer" name="OneTraitPerFileUnitTest.php" role="test" />
=======
        <file baseinstalldir="PHP" name="ByteOrderMarkUnitTest.inc" role="test" />
        <file baseinstalldir="PHP" name="ByteOrderMarkUnitTest.php" role="test">
         <tasks:replace from="@package_version@" to="version" type="package-info" />
        </file>
        <file baseinstalldir="PHP" name="EndFileNewlineUnitTest.1.css" role="test" />
        <file baseinstalldir="PHP" name="EndFileNewlineUnitTest.1.js" role="test" />
        <file baseinstalldir="PHP" name="EndFileNewlineUnitTest.1.inc" role="test" />
        <file baseinstalldir="PHP" name="EndFileNewlineUnitTest.2.css" role="test" />
        <file baseinstalldir="PHP" name="EndFileNewlineUnitTest.2.js" role="test" />
        <file baseinstalldir="PHP" name="EndFileNewlineUnitTest.2.inc" role="test" />
        <file baseinstalldir="PHP" name="EndFileNewlineUnitTest.3.css" role="test" />
        <file baseinstalldir="PHP" name="EndFileNewlineUnitTest.3.js" role="test" />
        <file baseinstalldir="PHP" name="EndFileNewlineUnitTest.3.inc" role="test" />
        <file baseinstalldir="PHP" name="EndFileNewlineUnitTest.4.inc" role="test" />
        <file baseinstalldir="PHP" name="EndFileNewlineUnitTest.5.inc" role="test" />
        <file baseinstalldir="PHP" name="EndFileNewlineUnitTest.php" role="test">
         <tasks:replace from="@package_version@" to="version" type="package-info" />
        </file>
        <file baseinstalldir="PHP" name="EndFileNoNewlineUnitTest.1.css" role="test" />
        <file baseinstalldir="PHP" name="EndFileNoNewlineUnitTest.1.js" role="test" />
        <file baseinstalldir="PHP" name="EndFileNoNewlineUnitTest.1.inc" role="test" />
        <file baseinstalldir="PHP" name="EndFileNoNewlineUnitTest.2.css" role="test" />
        <file baseinstalldir="PHP" name="EndFileNoNewlineUnitTest.2.js" role="test" />
        <file baseinstalldir="PHP" name="EndFileNoNewlineUnitTest.2.inc" role="test" />
        <file baseinstalldir="PHP" name="EndFileNoNewlineUnitTest.3.css" role="test" />
        <file baseinstalldir="PHP" name="EndFileNoNewlineUnitTest.3.js" role="test" />
        <file baseinstalldir="PHP" name="EndFileNoNewlineUnitTest.3.inc" role="test" />
        <file baseinstalldir="PHP" name="EndFileNoNewlineUnitTest.4.inc" role="test" />
        <file baseinstalldir="PHP" name="EndFileNoNewlineUnitTest.5.inc" role="test" />
        <file baseinstalldir="PHP" name="EndFileNoNewlineUnitTest.6.inc" role="test" />
        <file baseinstalldir="PHP" name="EndFileNoNewlineUnitTest.php" role="test">
         <tasks:replace from="@package_version@" to="version" type="package-info" />
        </file>
        <file baseinstalldir="PHP" name="InlineHTMLUnitTest.1.inc" role="test" />
        <file baseinstalldir="PHP" name="InlineHTMLUnitTest.2.inc" role="test" />
        <file baseinstalldir="PHP" name="InlineHTMLUnitTest.3.inc" role="test" />
        <file baseinstalldir="PHP" name="InlineHTMLUnitTest.4.inc" role="test" />
        <file baseinstalldir="PHP" name="InlineHTMLUnitTest.5.inc" role="test" />
        <file baseinstalldir="PHP" name="InlineHTMLUnitTest.php" role="test">
         <tasks:replace from="@package_version@" to="version" type="package-info" />
        </file>
        <file baseinstalldir="PHP" name="LineEndingsUnitTest.css" role="test" />
        <file baseinstalldir="PHP" name="LineEndingsUnitTest.inc" role="test" />
        <file baseinstalldir="PHP" name="LineEndingsUnitTest.inc.fixed" role="test" />
        <file baseinstalldir="PHP" name="LineEndingsUnitTest.js" role="test" />
        <file baseinstalldir="PHP" name="LineEndingsUnitTest.php" role="test">
         <tasks:replace from="@package_version@" to="version" type="package-info" />
        </file>
        <file baseinstalldir="PHP" name="LineLengthUnitTest.inc" role="test" />
        <file baseinstalldir="PHP" name="LineLengthUnitTest.php" role="test">
         <tasks:replace from="@package_version@" to="version" type="package-info" />
        </file>
        <file baseinstalldir="PHP" name="LowercasedFilenameUnitTest.inc" role="test" />
        <file baseinstalldir="PHP" name="LowercasedFilenameUnitTest.php" role="test">
         <tasks:replace from="@package_version@" to="version" type="package-info" />
        </file>
        <file baseinstalldir="PHP" name="OneClassPerFileUnitTest.inc" role="test" />
        <file baseinstalldir="PHP" name="OneClassPerFileUnitTest.php" role="test">
         <tasks:replace from="@package_version@" to="version" type="package-info" />
        </file>
        <file baseinstalldir="PHP" name="OneInterfacePerFileUnitTest.inc" role="test" />
        <file baseinstalldir="PHP" name="OneInterfacePerFileUnitTest.php" role="test">
         <tasks:replace from="@package_version@" to="version" type="package-info" />
        </file>
        <file baseinstalldir="PHP" name="OneTraitPerFileUnitTest.inc" role="test" />
        <file baseinstalldir="PHP" name="OneTraitPerFileUnitTest.php" role="test">
         <tasks:replace from="@package_version@" to="version" type="package-info" />
        </file>
>>>>>>> 67a31be9
       </dir>
       <dir name="Formatting">
        <file baseinstalldir="PHP/CodeSniffer" name="DisallowMultipleStatementsUnitTest.inc" role="test" />
        <file baseinstalldir="PHP/CodeSniffer" name="DisallowMultipleStatementsUnitTest.php" role="test" />
        <file baseinstalldir="PHP/CodeSniffer" name="MultipleStatementAlignmentUnitTest.inc" role="test" />
        <file baseinstalldir="PHP/CodeSniffer" name="MultipleStatementAlignmentUnitTest.inc.fixed" role="test" />
        <file baseinstalldir="PHP/CodeSniffer" name="MultipleStatementAlignmentUnitTest.js" role="test" />
        <file baseinstalldir="PHP/CodeSniffer" name="MultipleStatementAlignmentUnitTest.js.fixed" role="test" />
        <file baseinstalldir="PHP/CodeSniffer" name="MultipleStatementAlignmentUnitTest.php" role="test" />
        <file baseinstalldir="PHP/CodeSniffer" name="NoSpaceAfterCastUnitTest.inc" role="test" />
        <file baseinstalldir="PHP/CodeSniffer" name="NoSpaceAfterCastUnitTest.inc.fixed" role="test" />
        <file baseinstalldir="PHP/CodeSniffer" name="NoSpaceAfterCastUnitTest.php" role="test" />
        <file baseinstalldir="PHP/CodeSniffer" name="SpaceAfterCastUnitTest.inc" role="test" />
        <file baseinstalldir="PHP/CodeSniffer" name="SpaceAfterCastUnitTest.inc.fixed" role="test" />
        <file baseinstalldir="PHP/CodeSniffer" name="SpaceAfterCastUnitTest.php" role="test" />
        <file baseinstalldir="PHP/CodeSniffer" name="SpaceAfterNotUnitTest.inc" role="test" />
        <file baseinstalldir="PHP/CodeSniffer" name="SpaceAfterNotUnitTest.inc.fixed" role="test" />
        <file baseinstalldir="PHP/CodeSniffer" name="SpaceAfterNotUnitTest.js" role="test" />
        <file baseinstalldir="PHP/CodeSniffer" name="SpaceAfterNotUnitTest.js.fixed" role="test" />
        <file baseinstalldir="PHP/CodeSniffer" name="SpaceAfterNotUnitTest.php" role="test" />
       </dir>
       <dir name="Functions">
        <file baseinstalldir="PHP/CodeSniffer" name="CallTimePassByReferenceUnitTest.inc" role="test" />
        <file baseinstalldir="PHP/CodeSniffer" name="CallTimePassByReferenceUnitTest.php" role="test" />
        <file baseinstalldir="PHP/CodeSniffer" name="FunctionCallArgumentSpacingUnitTest.inc" role="test" />
        <file baseinstalldir="PHP/CodeSniffer" name="FunctionCallArgumentSpacingUnitTest.inc.fixed" role="test" />
        <file baseinstalldir="PHP/CodeSniffer" name="FunctionCallArgumentSpacingUnitTest.php" role="test" />
        <file baseinstalldir="PHP/CodeSniffer" name="OpeningFunctionBraceBsdAllmanUnitTest.inc" role="test" />
        <file baseinstalldir="PHP/CodeSniffer" name="OpeningFunctionBraceBsdAllmanUnitTest.inc.fixed" role="test" />
        <file baseinstalldir="PHP/CodeSniffer" name="OpeningFunctionBraceBsdAllmanUnitTest.php" role="test" />
        <file baseinstalldir="PHP/CodeSniffer" name="OpeningFunctionBraceKernighanRitchieUnitTest.inc" role="test" />
        <file baseinstalldir="PHP/CodeSniffer" name="OpeningFunctionBraceKernighanRitchieUnitTest.inc.fixed" role="test" />
        <file baseinstalldir="PHP/CodeSniffer" name="OpeningFunctionBraceKernighanRitchieUnitTest.php" role="test" />
       </dir>
       <dir name="Metrics">
        <file baseinstalldir="PHP/CodeSniffer" name="CyclomaticComplexityUnitTest.inc" role="test" />
        <file baseinstalldir="PHP/CodeSniffer" name="CyclomaticComplexityUnitTest.php" role="test" />
        <file baseinstalldir="PHP/CodeSniffer" name="NestingLevelUnitTest.inc" role="test" />
        <file baseinstalldir="PHP/CodeSniffer" name="NestingLevelUnitTest.php" role="test" />
       </dir>
       <dir name="NamingConventions">
        <file baseinstalldir="PHP/CodeSniffer" name="CamelCapsFunctionNameUnitTest.inc" role="test" />
        <file baseinstalldir="PHP/CodeSniffer" name="CamelCapsFunctionNameUnitTest.php" role="test" />
        <file baseinstalldir="PHP/CodeSniffer" name="ConstructorNameUnitTest.inc" role="test" />
        <file baseinstalldir="PHP/CodeSniffer" name="ConstructorNameUnitTest.php" role="test" />
        <file baseinstalldir="PHP/CodeSniffer" name="UpperCaseConstantNameUnitTest.inc" role="test" />
        <file baseinstalldir="PHP/CodeSniffer" name="UpperCaseConstantNameUnitTest.php" role="test" />
       </dir>
       <dir name="PHP">
        <file baseinstalldir="PHP/CodeSniffer" name="BacktickOperatorUnitTest.inc" role="test" />
        <file baseinstalldir="PHP/CodeSniffer" name="BacktickOperatorUnitTest.php" role="test" />
        <file baseinstalldir="PHP/CodeSniffer" name="CharacterBeforePHPOpeningTagUnitTest.1.inc" role="test" />
        <file baseinstalldir="PHP/CodeSniffer" name="CharacterBeforePHPOpeningTagUnitTest.2.inc" role="test" />
        <file baseinstalldir="PHP/CodeSniffer" name="CharacterBeforePHPOpeningTagUnitTest.php" role="test" />
        <file baseinstalldir="PHP/CodeSniffer" name="ClosingPHPTagUnitTest.inc" role="test" />
        <file baseinstalldir="PHP/CodeSniffer" name="ClosingPHPTagUnitTest.php" role="test" />
        <file baseinstalldir="PHP/CodeSniffer" name="DisallowAlternativePHPTagsUnitTest.1.inc" role="test" />
        <file baseinstalldir="PHP/CodeSniffer" name="DisallowAlternativePHPTagsUnitTest.1.inc.fixed" role="test" />
        <file baseinstalldir="PHP/CodeSniffer" name="DisallowAlternativePHPTagsUnitTest.2.inc" role="test" />
        <file baseinstalldir="PHP/CodeSniffer" name="DisallowAlternativePHPTagsUnitTest.2.inc.fixed" role="test" />
        <file baseinstalldir="PHP/CodeSniffer" name="DisallowAlternativePHPTagsUnitTest.php" role="test" />
        <file baseinstalldir="PHP/CodeSniffer" name="DisallowShortOpenTagUnitTest.1.inc" role="test" />
        <file baseinstalldir="PHP/CodeSniffer" name="DisallowShortOpenTagUnitTest.1.inc.fixed" role="test" />
        <file baseinstalldir="PHP/CodeSniffer" name="DisallowShortOpenTagUnitTest.2.inc" role="test" />
        <file baseinstalldir="PHP/CodeSniffer" name="DisallowShortOpenTagUnitTest.2.inc.fixed" role="test" />
        <file baseinstalldir="PHP/CodeSniffer" name="DisallowShortOpenTagUnitTest.php" role="test" />
        <file baseinstalldir="PHP/CodeSniffer" name="ForbiddenFunctionsUnitTest.inc" role="test" />
        <file baseinstalldir="PHP/CodeSniffer" name="ForbiddenFunctionsUnitTest.php" role="test" />
        <file baseinstalldir="PHP/CodeSniffer" name="LowerCaseConstantUnitTest.inc" role="test" />
        <file baseinstalldir="PHP/CodeSniffer" name="LowerCaseConstantUnitTest.inc.fixed" role="test" />
        <file baseinstalldir="PHP/CodeSniffer" name="LowerCaseConstantUnitTest.js" role="test" />
        <file baseinstalldir="PHP/CodeSniffer" name="LowerCaseConstantUnitTest.js.fixed" role="test" />
        <file baseinstalldir="PHP/CodeSniffer" name="LowerCaseConstantUnitTest.php" role="test" />
        <file baseinstalldir="PHP/CodeSniffer" name="LowerCaseKeywordUnitTest.inc" role="test" />
        <file baseinstalldir="PHP/CodeSniffer" name="LowerCaseKeywordUnitTest.inc.fixed" role="test" />
        <file baseinstalldir="PHP/CodeSniffer" name="LowerCaseKeywordUnitTest.php" role="test" />
        <file baseinstalldir="PHP/CodeSniffer" name="NoSilencedErrorsUnitTest.inc" role="test" />
        <file baseinstalldir="PHP/CodeSniffer" name="NoSilencedErrorsUnitTest.php" role="test" />
        <file baseinstalldir="PHP/CodeSniffer" name="SAPIUsageUnitTest.inc" role="test" />
        <file baseinstalldir="PHP/CodeSniffer" name="SAPIUsageUnitTest.php" role="test" />
        <file baseinstalldir="PHP/CodeSniffer" name="SyntaxUnitTest.inc" role="test" />
        <file baseinstalldir="PHP/CodeSniffer" name="SyntaxUnitTest.php" role="test" />
        <file baseinstalldir="PHP/CodeSniffer" name="UpperCaseConstantUnitTest.inc" role="test" />
        <file baseinstalldir="PHP/CodeSniffer" name="UpperCaseConstantUnitTest.inc.fixed" role="test" />
        <file baseinstalldir="PHP/CodeSniffer" name="UpperCaseConstantUnitTest.php" role="test" />
       </dir>
       <dir name="Strings">
        <file baseinstalldir="PHP/CodeSniffer" name="UnnecessaryStringConcatUnitTest.inc" role="test" />
        <file baseinstalldir="PHP/CodeSniffer" name="UnnecessaryStringConcatUnitTest.js" role="test" />
        <file baseinstalldir="PHP/CodeSniffer" name="UnnecessaryStringConcatUnitTest.php" role="test" />
       </dir>
       <dir name="WhiteSpace">
        <file baseinstalldir="PHP/CodeSniffer" name="DisallowSpaceIndentUnitTest.css" role="test" />
        <file baseinstalldir="PHP/CodeSniffer" name="DisallowSpaceIndentUnitTest.inc" role="test" />
        <file baseinstalldir="PHP/CodeSniffer" name="DisallowSpaceIndentUnitTest.inc.fixed" role="test" />
        <file baseinstalldir="PHP/CodeSniffer" name="DisallowSpaceIndentUnitTest.js" role="test" />
        <file baseinstalldir="PHP/CodeSniffer" name="DisallowSpaceIndentUnitTest.php" role="test" />
        <file baseinstalldir="PHP/CodeSniffer" name="DisallowTabIndentUnitTest.css" role="test" />
        <file baseinstalldir="PHP/CodeSniffer" name="DisallowTabIndentUnitTest.css.fixed" role="test" />
        <file baseinstalldir="PHP/CodeSniffer" name="DisallowTabIndentUnitTest.inc" role="test" />
        <file baseinstalldir="PHP/CodeSniffer" name="DisallowTabIndentUnitTest.inc.fixed" role="test" />
        <file baseinstalldir="PHP/CodeSniffer" name="DisallowTabIndentUnitTest.js" role="test" />
        <file baseinstalldir="PHP/CodeSniffer" name="DisallowTabIndentUnitTest.js.fixed" role="test" />
        <file baseinstalldir="PHP/CodeSniffer" name="DisallowTabIndentUnitTest.php" role="test" />
        <file baseinstalldir="PHP/CodeSniffer" name="ScopeIndentUnitTest.1.inc" role="test" />
        <file baseinstalldir="PHP/CodeSniffer" name="ScopeIndentUnitTest.1.inc.fixed" role="test" />
        <file baseinstalldir="PHP/CodeSniffer" name="ScopeIndentUnitTest.1.js" role="test" />
        <file baseinstalldir="PHP/CodeSniffer" name="ScopeIndentUnitTest.1.js.fixed" role="test" />
        <file baseinstalldir="PHP/CodeSniffer" name="ScopeIndentUnitTest.2.inc" role="test" />
        <file baseinstalldir="PHP/CodeSniffer" name="ScopeIndentUnitTest.2.inc.fixed" role="test" />
        <file baseinstalldir="PHP/CodeSniffer" name="ScopeIndentUnitTest.3.inc" role="test" />
        <file baseinstalldir="PHP/CodeSniffer" name="ScopeIndentUnitTest.3.inc.fixed" role="test" />
        <file baseinstalldir="PHP/CodeSniffer" name="ScopeIndentUnitTest.php" role="test" />
       </dir>
      </dir>
      <file baseinstalldir="PHP/CodeSniffer" name="ruleset.xml" role="php" />
     </dir>
     <dir name="MySource">
      <dir name="Sniffs">
       <dir name="Channels">
        <file baseinstalldir="PHP/CodeSniffer" name="DisallowSelfActionsSniff.php" role="php" />
        <file baseinstalldir="PHP/CodeSniffer" name="IncludeOwnSystemSniff.php" role="php" />
        <file baseinstalldir="PHP/CodeSniffer" name="IncludeSystemSniff.php" role="php" />
        <file baseinstalldir="PHP/CodeSniffer" name="UnusedSystemSniff.php" role="php" />
       </dir>
       <dir name="Commenting">
        <file baseinstalldir="PHP/CodeSniffer" name="FunctionCommentSniff.php" role="php" />
       </dir>
       <dir name="CSS">
        <file baseinstalldir="PHP/CodeSniffer" name="BrowserSpecificStylesSniff.php" role="php" />
       </dir>
       <dir name="Debug">
        <file baseinstalldir="PHP/CodeSniffer" name="DebugCodeSniff.php" role="php" />
        <file baseinstalldir="PHP/CodeSniffer" name="FirebugConsoleSniff.php" role="php" />
       </dir>
       <dir name="Objects">
        <file baseinstalldir="PHP/CodeSniffer" name="AssignThisSniff.php" role="php" />
        <file baseinstalldir="PHP/CodeSniffer" name="CreateWidgetTypeCallbackSniff.php" role="php" />
        <file baseinstalldir="PHP/CodeSniffer" name="DisallowNewWidgetSniff.php" role="php" />
       </dir>
       <dir name="PHP">
        <file baseinstalldir="PHP/CodeSniffer" name="AjaxNullComparisonSniff.php" role="php" />
        <file baseinstalldir="PHP/CodeSniffer" name="EvalObjectFactorySniff.php" role="php" />
        <file baseinstalldir="PHP/CodeSniffer" name="GetRequestDataSniff.php" role="php" />
        <file baseinstalldir="PHP/CodeSniffer" name="ReturnFunctionValueSniff.php" role="php" />
       </dir>
       <dir name="Strings">
        <file baseinstalldir="PHP/CodeSniffer" name="JoinStringsSniff.php" role="php" />
       </dir>
      </dir>
      <dir name="Tests">
       <dir name="Channels">
        <file baseinstalldir="PHP/CodeSniffer" name="DisallowSelfActionsUnitTest.inc" role="test" />
        <file baseinstalldir="PHP/CodeSniffer" name="DisallowSelfActionsUnitTest.php" role="test" />
        <file baseinstalldir="PHP/CodeSniffer" name="IncludeSystemUnitTest.inc" role="test" />
        <file baseinstalldir="PHP/CodeSniffer" name="IncludeSystemUnitTest.php" role="test" />
        <file baseinstalldir="PHP/CodeSniffer" name="UnusedSystemUnitTest.inc" role="test" />
        <file baseinstalldir="PHP/CodeSniffer" name="UnusedSystemUnitTest.php" role="test" />
       </dir>
       <dir name="Commenting">
        <file baseinstalldir="PHP/CodeSniffer" name="FunctionCommentUnitTest.inc" role="test" />
        <file baseinstalldir="PHP/CodeSniffer" name="FunctionCommentUnitTest.php" role="test" />
       </dir>
       <dir name="CSS">
        <file baseinstalldir="PHP/CodeSniffer" name="BrowserSpecificStylesUnitTest.css" role="test" />
        <file baseinstalldir="PHP/CodeSniffer" name="BrowserSpecificStylesUnitTest.php" role="test" />
       </dir>
       <dir name="Debug">
        <file baseinstalldir="PHP/CodeSniffer" name="DebugCodeUnitTest.inc" role="test" />
        <file baseinstalldir="PHP/CodeSniffer" name="DebugCodeUnitTest.php" role="test" />
        <file baseinstalldir="PHP/CodeSniffer" name="FirebugConsoleUnitTest.js" role="test" />
        <file baseinstalldir="PHP/CodeSniffer" name="FirebugConsoleUnitTest.php" role="test" />
       </dir>
       <dir name="Objects">
        <file baseinstalldir="PHP/CodeSniffer" name="AssignThisUnitTest.js" role="test" />
        <file baseinstalldir="PHP/CodeSniffer" name="AssignThisUnitTest.php" role="test" />
        <file baseinstalldir="PHP/CodeSniffer" name="CreateWidgetTypeCallbackUnitTest.js" role="test" />
        <file baseinstalldir="PHP/CodeSniffer" name="CreateWidgetTypeCallbackUnitTest.php" role="test" />
        <file baseinstalldir="PHP/CodeSniffer" name="DisallowNewWidgetUnitTest.inc" role="test" />
        <file baseinstalldir="PHP/CodeSniffer" name="DisallowNewWidgetUnitTest.php" role="test" />
       </dir>
       <dir name="PHP">
        <file baseinstalldir="PHP/CodeSniffer" name="AjaxNullComparisonUnitTest.inc" role="test" />
        <file baseinstalldir="PHP/CodeSniffer" name="AjaxNullComparisonUnitTest.php" role="test" />
        <file baseinstalldir="PHP/CodeSniffer" name="EvalObjectFactoryUnitTest.inc" role="test" />
        <file baseinstalldir="PHP/CodeSniffer" name="EvalObjectFactoryUnitTest.php" role="test" />
        <file baseinstalldir="PHP/CodeSniffer" name="GetRequestDataUnitTest.inc" role="test" />
        <file baseinstalldir="PHP/CodeSniffer" name="GetRequestDataUnitTest.php" role="test" />
        <file baseinstalldir="PHP/CodeSniffer" name="ReturnFunctionValueUnitTest.inc" role="test" />
        <file baseinstalldir="PHP/CodeSniffer" name="ReturnFunctionValueUnitTest.php" role="test" />
       </dir>
       <dir name="Strings">
        <file baseinstalldir="PHP/CodeSniffer" name="JoinStringsUnitTest.js" role="test" />
        <file baseinstalldir="PHP/CodeSniffer" name="JoinStringsUnitTest.php" role="test" />
       </dir>
      </dir>
      <file baseinstalldir="PHP/CodeSniffer" name="ruleset.xml" role="php" />
     </dir>
     <dir name="PEAR">
      <dir name="Docs">
       <dir name="Classes">
        <file baseinstalldir="PHP/CodeSniffer" name="ClassDeclarationStandard.xml" role="php" />
       </dir>
       <dir name="Commenting">
        <file baseinstalldir="PHP/CodeSniffer" name="ClassCommentStandard.xml" role="php" />
        <file baseinstalldir="PHP/CodeSniffer" name="FileCommentStandard.xml" role="php" />
        <file baseinstalldir="PHP/CodeSniffer" name="FunctionCommentStandard.xml" role="php" />
        <file baseinstalldir="PHP/CodeSniffer" name="InlineCommentStandard.xml" role="php" />
       </dir>
       <dir name="ControlStructures">
        <file baseinstalldir="PHP/CodeSniffer" name="ControlSignatureStandard.xml" role="php" />
        <file baseinstalldir="PHP/CodeSniffer" name="MultiLineConditionStandard.xml" role="php" />
       </dir>
       <dir name="Files">
        <file baseinstalldir="PHP/CodeSniffer" name="IncludingFileStandard.xml" role="php" />
        <file baseinstalldir="PHP/CodeSniffer" name="LineLengthStandard.xml" role="php" />
       </dir>
       <dir name="Formatting">
        <file baseinstalldir="PHP/CodeSniffer" name="MultiLineAssignmentStandard.xml" role="php" />
       </dir>
       <dir name="Functions">
        <file baseinstalldir="PHP/CodeSniffer" name="FunctionCallSignatureStandard.xml" role="php" />
        <file baseinstalldir="PHP/CodeSniffer" name="FunctionDeclarationStandard.xml" role="php" />
        <file baseinstalldir="PHP/CodeSniffer" name="ValidDefaultValueStandard.xml" role="php" />
       </dir>
       <dir name="NamingConventions">
        <file baseinstalldir="PHP/CodeSniffer" name="ValidClassNameStandard.xml" role="php" />
        <file baseinstalldir="PHP/CodeSniffer" name="ValidFunctionNameStandard.xml" role="php" />
        <file baseinstalldir="PHP/CodeSniffer" name="ValidVariableNameStandard.xml" role="php" />
       </dir>
       <dir name="WhiteSpace">
        <file baseinstalldir="PHP/CodeSniffer" name="ScopeClosingBraceStandard.xml" role="php" />
        <file baseinstalldir="PHP/CodeSniffer" name="ScopeIndentStandard.xml" role="php" />
        <file baseinstalldir="PHP/CodeSniffer" name="ObjectOperatorIndentStandard.xml" role="php" />
       </dir>
      </dir>
      <dir name="Sniffs">
       <dir name="Classes">
        <file baseinstalldir="PHP/CodeSniffer" name="ClassDeclarationSniff.php" role="php" />
       </dir>
       <dir name="Commenting">
        <file baseinstalldir="PHP/CodeSniffer" name="ClassCommentSniff.php" role="php" />
        <file baseinstalldir="PHP/CodeSniffer" name="FileCommentSniff.php" role="php" />
        <file baseinstalldir="PHP/CodeSniffer" name="FunctionCommentSniff.php" role="php" />
        <file baseinstalldir="PHP/CodeSniffer" name="InlineCommentSniff.php" role="php" />
       </dir>
       <dir name="ControlStructures">
        <file baseinstalldir="PHP/CodeSniffer" name="ControlSignatureSniff.php" role="php" />
        <file baseinstalldir="PHP/CodeSniffer" name="MultiLineConditionSniff.php" role="php" />
       </dir>
       <dir name="Files">
        <file baseinstalldir="PHP/CodeSniffer" name="IncludingFileSniff.php" role="php" />
       </dir>
       <dir name="Formatting">
        <file baseinstalldir="PHP/CodeSniffer" name="MultiLineAssignmentSniff.php" role="php" />
       </dir>
       <dir name="Functions">
        <file baseinstalldir="PHP/CodeSniffer" name="FunctionCallSignatureSniff.php" role="php" />
        <file baseinstalldir="PHP/CodeSniffer" name="FunctionDeclarationSniff.php" role="php" />
        <file baseinstalldir="PHP/CodeSniffer" name="ValidDefaultValueSniff.php" role="php" />
       </dir>
       <dir name="NamingConventions">
        <file baseinstalldir="PHP/CodeSniffer" name="ValidClassNameSniff.php" role="php" />
        <file baseinstalldir="PHP/CodeSniffer" name="ValidFunctionNameSniff.php" role="php" />
        <file baseinstalldir="PHP/CodeSniffer" name="ValidVariableNameSniff.php" role="php" />
       </dir>
       <dir name="WhiteSpace">
        <file baseinstalldir="PHP/CodeSniffer" name="ObjectOperatorIndentSniff.php" role="php" />
        <file baseinstalldir="PHP/CodeSniffer" name="ScopeClosingBraceSniff.php" role="php" />
        <file baseinstalldir="PHP/CodeSniffer" name="ScopeIndentSniff.php" role="php" />
       </dir>
      </dir>
      <dir name="Tests">
       <dir name="Classes">
        <file baseinstalldir="PHP/CodeSniffer" name="ClassDeclarationUnitTest.inc" role="test" />
        <file baseinstalldir="PHP/CodeSniffer" name="ClassDeclarationUnitTest.php" role="test" />
       </dir>
       <dir name="Commenting">
        <file baseinstalldir="PHP/CodeSniffer" name="ClassCommentUnitTest.inc" role="test" />
        <file baseinstalldir="PHP/CodeSniffer" name="ClassCommentUnitTest.php" role="test" />
        <file baseinstalldir="PHP/CodeSniffer" name="FileCommentUnitTest.inc" role="test" />
        <file baseinstalldir="PHP/CodeSniffer" name="FileCommentUnitTest.php" role="test" />
        <file baseinstalldir="PHP/CodeSniffer" name="FunctionCommentUnitTest.inc" role="test" />
        <file baseinstalldir="PHP/CodeSniffer" name="FunctionCommentUnitTest.php" role="test" />
        <file baseinstalldir="PHP/CodeSniffer" name="InlineCommentUnitTest.inc" role="test" />
        <file baseinstalldir="PHP/CodeSniffer" name="InlineCommentUnitTest.inc.fixed" role="test" />
        <file baseinstalldir="PHP/CodeSniffer" name="InlineCommentUnitTest.php" role="test" />
       </dir>
       <dir name="ControlStructures">
        <file baseinstalldir="PHP/CodeSniffer" name="ControlSignatureUnitTest.inc" role="test" />
        <file baseinstalldir="PHP/CodeSniffer" name="ControlSignatureUnitTest.php" role="test" />
        <file baseinstalldir="PHP/CodeSniffer" name="MultiLineConditionUnitTest.inc" role="test" />
        <file baseinstalldir="PHP/CodeSniffer" name="MultiLineConditionUnitTest.inc.fixed" role="test" />
        <file baseinstalldir="PHP/CodeSniffer" name="MultiLineConditionUnitTest.js" role="test" />
        <file baseinstalldir="PHP/CodeSniffer" name="MultiLineConditionUnitTest.js.fixed" role="test" />
        <file baseinstalldir="PHP/CodeSniffer" name="MultiLineConditionUnitTest.php" role="test" />
       </dir>
       <dir name="Files">
        <file baseinstalldir="PHP/CodeSniffer" name="IncludingFileUnitTest.inc" role="test" />
        <file baseinstalldir="PHP/CodeSniffer" name="IncludingFileUnitTest.inc.fixed" role="test" />
        <file baseinstalldir="PHP/CodeSniffer" name="IncludingFileUnitTest.php" role="test" />
       </dir>
       <dir name="Formatting">
        <file baseinstalldir="PHP/CodeSniffer" name="MultiLineAssignmentUnitTest.inc" role="test" />
        <file baseinstalldir="PHP/CodeSniffer" name="MultiLineAssignmentUnitTest.php" role="test" />
       </dir>
       <dir name="Functions">
        <file baseinstalldir="PHP/CodeSniffer" name="FunctionCallSignatureUnitTest.inc" role="test" />
        <file baseinstalldir="PHP/CodeSniffer" name="FunctionCallSignatureUnitTest.inc.fixed" role="test" />
        <file baseinstalldir="PHP/CodeSniffer" name="FunctionCallSignatureUnitTest.js" role="test" />
        <file baseinstalldir="PHP/CodeSniffer" name="FunctionCallSignatureUnitTest.js.fixed" role="test" />
        <file baseinstalldir="PHP/CodeSniffer" name="FunctionCallSignatureUnitTest.php" role="test" />
        <file baseinstalldir="PHP/CodeSniffer" name="FunctionDeclarationUnitTest.inc" role="test" />
        <file baseinstalldir="PHP/CodeSniffer" name="FunctionDeclarationUnitTest.inc.fixed" role="test" />
        <file baseinstalldir="PHP/CodeSniffer" name="FunctionDeclarationUnitTest.php" role="test" />
        <file baseinstalldir="PHP/CodeSniffer" name="ValidDefaultValueUnitTest.inc" role="test" />
        <file baseinstalldir="PHP/CodeSniffer" name="ValidDefaultValueUnitTest.php" role="test" />
       </dir>
       <dir name="NamingConventions">
        <file baseinstalldir="PHP/CodeSniffer" name="ValidClassNameUnitTest.inc" role="test" />
        <file baseinstalldir="PHP/CodeSniffer" name="ValidClassNameUnitTest.php" role="test" />
        <file baseinstalldir="PHP/CodeSniffer" name="ValidFunctionNameUnitTest.inc" role="test" />
        <file baseinstalldir="PHP/CodeSniffer" name="ValidFunctionNameUnitTest.php" role="test" />
        <file baseinstalldir="PHP/CodeSniffer" name="ValidVariableNameUnitTest.inc" role="test" />
        <file baseinstalldir="PHP/CodeSniffer" name="ValidVariableNameUnitTest.php" role="test" />
       </dir>
       <dir name="WhiteSpace">
        <file baseinstalldir="PHP/CodeSniffer" name="ObjectOperatorIndentUnitTest.inc" role="test" />
        <file baseinstalldir="PHP/CodeSniffer" name="ObjectOperatorIndentUnitTest.php" role="test" />
        <file baseinstalldir="PHP/CodeSniffer" name="ScopeClosingBraceUnitTest.inc" role="test" />
        <file baseinstalldir="PHP/CodeSniffer" name="ScopeClosingBraceUnitTest.inc.fixed" role="test" />
        <file baseinstalldir="PHP/CodeSniffer" name="ScopeClosingBraceUnitTest.php" role="test" />
        <file baseinstalldir="PHP/CodeSniffer" name="ScopeIndentUnitTest.inc" role="test" />
        <file baseinstalldir="PHP/CodeSniffer" name="ScopeIndentUnitTest.php" role="test" />
       </dir>
      </dir>
      <file baseinstalldir="PHP/CodeSniffer" name="ruleset.xml" role="php" />
     </dir>
     <dir name="PSR1">
      <dir name="Docs">
       <dir name="Classes">
        <file baseinstalldir="PHP/CodeSniffer" name="ClassDeclarationStandard.xml" role="php" />
       </dir>
       <dir name="Files">
        <file baseinstalldir="PHP/CodeSniffer" name="SideEffectsStandard.xml" role="php" />
       </dir>
      </dir>
      <dir name="Sniffs">
       <dir name="Classes">
        <file baseinstalldir="PHP/CodeSniffer" name="ClassDeclarationSniff.php" role="php" />
       </dir>
       <dir name="Files">
        <file baseinstalldir="PHP/CodeSniffer" name="SideEffectsSniff.php" role="php" />
       </dir>
       <dir name="Methods">
        <file baseinstalldir="PHP/CodeSniffer" name="CamelCapsMethodNameSniff.php" role="php" />
       </dir>
      </dir>
      <dir name="Tests">
       <dir name="Classes">
        <file baseinstalldir="PHP/CodeSniffer" name="ClassDeclarationUnitTest.1.inc" role="test" />
        <file baseinstalldir="PHP/CodeSniffer" name="ClassDeclarationUnitTest.2.inc" role="test" />
        <file baseinstalldir="PHP/CodeSniffer" name="ClassDeclarationUnitTest.php" role="test" />
       </dir>
       <dir name="Files">
        <file baseinstalldir="PHP/CodeSniffer" name="SideEffectsUnitTest.1.inc" role="test" />
        <file baseinstalldir="PHP/CodeSniffer" name="SideEffectsUnitTest.2.inc" role="test" />
        <file baseinstalldir="PHP/CodeSniffer" name="SideEffectsUnitTest.3.inc" role="test" />
        <file baseinstalldir="PHP/CodeSniffer" name="SideEffectsUnitTest.4.inc" role="test" />
        <file baseinstalldir="PHP/CodeSniffer" name="SideEffectsUnitTest.5.inc" role="test" />
        <file baseinstalldir="PHP/CodeSniffer" name="SideEffectsUnitTest.6.inc" role="test" />
        <file baseinstalldir="PHP/CodeSniffer" name="SideEffectsUnitTest.7.inc" role="test" />
        <file baseinstalldir="PHP/CodeSniffer" name="SideEffectsUnitTest.php" role="test" />
       </dir>
       <dir name="Methods">
        <file baseinstalldir="PHP/CodeSniffer" name="CamelCapsMethodNameUnitTest.inc" role="test" />
        <file baseinstalldir="PHP/CodeSniffer" name="CamelCapsMethodNameUnitTest.php" role="test" />
       </dir>
      </dir>
      <file baseinstalldir="PHP/CodeSniffer" name="ruleset.xml" role="php" />
     </dir>
     <dir name="PSR2">
      <dir name="Docs">
       <dir name="Classes">
        <file baseinstalldir="PHP/CodeSniffer" name="ClassDeclarationStandard.xml" role="php" />
        <file baseinstalldir="PHP/CodeSniffer" name="PropertyDeclarationStandard.xml" role="php" />
       </dir>
       <dir name="ControlStructures">
        <file baseinstalldir="PHP/CodeSniffer" name="ControlStructureSpacingStandard.xml" role="php" />
        <file baseinstalldir="PHP/CodeSniffer" name="ElseIfDeclarationStandard.xml" role="php" />
        <file baseinstalldir="PHP/CodeSniffer" name="SwitchDeclarationStandard.xml" role="php" />
       </dir>
       <dir name="Files">
        <file baseinstalldir="PHP/CodeSniffer" name="EndFileNewlineStandard.xml" role="php" />
       </dir>
       <dir name="Methods">
        <file baseinstalldir="PHP/CodeSniffer" name="MethodDeclarationStandard.xml" role="php" />
       </dir>
       <dir name="Namespaces">
        <file baseinstalldir="PHP/CodeSniffer" name="NamespaceDeclarationStandard.xml" role="php" />
        <file baseinstalldir="PHP/CodeSniffer" name="UseDeclarationStandard.xml" role="php" />
       </dir>
      </dir>
      <dir name="Sniffs">
       <dir name="Classes">
        <file baseinstalldir="PHP/CodeSniffer" name="ClassDeclarationSniff.php" role="php" />
        <file baseinstalldir="PHP/CodeSniffer" name="PropertyDeclarationSniff.php" role="php" />
       </dir>
       <dir name="ControlStructures">
        <file baseinstalldir="PHP/CodeSniffer" name="ControlStructureSpacingSniff.php" role="php" />
        <file baseinstalldir="PHP/CodeSniffer" name="ElseIfDeclarationSniff.php" role="php" />
        <file baseinstalldir="PHP/CodeSniffer" name="SwitchDeclarationSniff.php" role="php" />
       </dir>
       <dir name="Files">
        <file baseinstalldir="PHP/CodeSniffer" name="ClosingTagSniff.php" role="php" />
        <file baseinstalldir="PHP/CodeSniffer" name="EndFileNewlineSniff.php" role="php" />
       </dir>
       <dir name="Methods">
        <file baseinstalldir="PHP/CodeSniffer" name="FunctionCallSignatureSniff.php" role="php" />
        <file baseinstalldir="PHP/CodeSniffer" name="FunctionClosingBraceSniff.php" role="php" />
        <file baseinstalldir="PHP/CodeSniffer" name="MethodDeclarationSniff.php" role="php" />
       </dir>
       <dir name="Namespaces">
        <file baseinstalldir="PHP/CodeSniffer" name="NamespaceDeclarationSniff.php" role="php" />
        <file baseinstalldir="PHP/CodeSniffer" name="UseDeclarationSniff.php" role="php" />
       </dir>
      </dir>
      <dir name="Tests">
       <dir name="Classes">
        <file baseinstalldir="PHP/CodeSniffer" name="ClassDeclarationUnitTest.inc" role="test" />
        <file baseinstalldir="PHP/CodeSniffer" name="ClassDeclarationUnitTest.inc.fixed" role="test" />
        <file baseinstalldir="PHP/CodeSniffer" name="ClassDeclarationUnitTest.php" role="test" />
        <file baseinstalldir="PHP/CodeSniffer" name="PropertyDeclarationUnitTest.inc" role="test" />
        <file baseinstalldir="PHP/CodeSniffer" name="PropertyDeclarationUnitTest.php" role="test" />
       </dir>
       <dir name="ControlStructures">
        <file baseinstalldir="PHP/CodeSniffer" name="ControlStructureSpacingUnitTest.inc" role="test" />
        <file baseinstalldir="PHP/CodeSniffer" name="ControlStructureSpacingUnitTest.inc.fixed" role="test" />
        <file baseinstalldir="PHP/CodeSniffer" name="ControlStructureSpacingUnitTest.php" role="test" />
        <file baseinstalldir="PHP/CodeSniffer" name="ElseIfDeclarationUnitTest.inc" role="test" />
        <file baseinstalldir="PHP/CodeSniffer" name="ElseIfDeclarationUnitTest.inc.fixed" role="test" />
        <file baseinstalldir="PHP/CodeSniffer" name="ElseIfDeclarationUnitTest.php" role="test" />
        <file baseinstalldir="PHP/CodeSniffer" name="SwitchDeclarationUnitTest.inc" role="test" />
        <file baseinstalldir="PHP/CodeSniffer" name="SwitchDeclarationUnitTest.inc.fixed" role="test" />
        <file baseinstalldir="PHP/CodeSniffer" name="SwitchDeclarationUnitTest.php" role="test" />
       </dir>
       <dir name="Files">
<<<<<<< HEAD
        <file baseinstalldir="PHP/CodeSniffer" name="ClosingTagUnitTest.1.inc" role="test" />
        <file baseinstalldir="PHP/CodeSniffer" name="ClosingTagUnitTest.1.inc.fixed" role="test" />
        <file baseinstalldir="PHP/CodeSniffer" name="ClosingTagUnitTest.2.inc" role="test" />
        <file baseinstalldir="PHP/CodeSniffer" name="ClosingTagUnitTest.3.inc" role="test" />
        <file baseinstalldir="PHP/CodeSniffer" name="ClosingTagUnitTest.4.inc" role="test" />
        <file baseinstalldir="PHP/CodeSniffer" name="ClosingTagUnitTest.4.inc.fixed" role="test" />
        <file baseinstalldir="PHP/CodeSniffer" name="ClosingTagUnitTest.5.inc" role="test" />
        <file baseinstalldir="PHP/CodeSniffer" name="ClosingTagUnitTest.php" role="test" />
        <file baseinstalldir="PHP/CodeSniffer" name="EndFileNewlineUnitTest.1.inc" role="test" />
        <file baseinstalldir="PHP/CodeSniffer" name="EndFileNewlineUnitTest.2.inc" role="test" />
        <file baseinstalldir="PHP/CodeSniffer" name="EndFileNewlineUnitTest.3.inc" role="test" />
        <file baseinstalldir="PHP/CodeSniffer" name="EndFileNewlineUnitTest.4.inc" role="test" />
        <file baseinstalldir="PHP/CodeSniffer" name="EndFileNewlineUnitTest.5.inc" role="test" />
        <file baseinstalldir="PHP/CodeSniffer" name="EndFileNewlineUnitTest.php" role="test" />
=======
        <file baseinstalldir="PHP" name="ClosingTagUnitTest.1.inc" role="test" />
        <file baseinstalldir="PHP" name="ClosingTagUnitTest.1.inc.fixed" role="test" />
        <file baseinstalldir="PHP" name="ClosingTagUnitTest.2.inc" role="test" />
        <file baseinstalldir="PHP" name="ClosingTagUnitTest.3.inc" role="test" />
        <file baseinstalldir="PHP" name="ClosingTagUnitTest.4.inc" role="test" />
        <file baseinstalldir="PHP" name="ClosingTagUnitTest.4.inc.fixed" role="test" />
        <file baseinstalldir="PHP" name="ClosingTagUnitTest.5.inc" role="test" />
        <file baseinstalldir="PHP" name="ClosingTagUnitTest.php" role="test">
         <tasks:replace from="@package_version@" to="version" type="package-info" />
        </file>
        <file baseinstalldir="PHP" name="EndFileNewlineUnitTest.1.inc" role="test" />
        <file baseinstalldir="PHP" name="EndFileNewlineUnitTest.2.inc" role="test" />
        <file baseinstalldir="PHP" name="EndFileNewlineUnitTest.3.inc" role="test" />
        <file baseinstalldir="PHP" name="EndFileNewlineUnitTest.4.inc" role="test" />
        <file baseinstalldir="PHP" name="EndFileNewlineUnitTest.5.inc" role="test" />
        <file baseinstalldir="PHP" name="EndFileNewlineUnitTest.6.inc" role="test" />
        <file baseinstalldir="PHP" name="EndFileNewlineUnitTest.7.inc" role="test" />
        <file baseinstalldir="PHP" name="EndFileNewlineUnitTest.8.inc" role="test" />
        <file baseinstalldir="PHP" name="EndFileNewlineUnitTest.9.inc" role="test" />
        <file baseinstalldir="PHP" name="EndFileNewlineUnitTest.10.inc" role="test" />
        <file baseinstalldir="PHP" name="EndFileNewlineUnitTest.php" role="test">
         <tasks:replace from="@package_version@" to="version" type="package-info" />
        </file>
>>>>>>> 67a31be9
       </dir>
       <dir name="Methods">
        <file baseinstalldir="PHP/CodeSniffer" name="FunctionCallSignatureUnitTest.inc" role="test" />
        <file baseinstalldir="PHP/CodeSniffer" name="FunctionCallSignatureUnitTest.inc.fixed" role="test" />
        <file baseinstalldir="PHP/CodeSniffer" name="FunctionCallSignatureUnitTest.php" role="test" />
        <file baseinstalldir="PHP/CodeSniffer" name="FunctionClosingBraceUnitTest.inc" role="test" />
        <file baseinstalldir="PHP/CodeSniffer" name="FunctionClosingBraceUnitTest.inc.fixed" role="test" />
        <file baseinstalldir="PHP/CodeSniffer" name="FunctionClosingBraceUnitTest.php" role="test" />
        <file baseinstalldir="PHP/CodeSniffer" name="MethodDeclarationUnitTest.inc" role="test" />
        <file baseinstalldir="PHP/CodeSniffer" name="MethodDeclarationUnitTest.inc.fixed" role="test" />
        <file baseinstalldir="PHP/CodeSniffer" name="MethodDeclarationUnitTest.php" role="test" />
       </dir>
       <dir name="Namespaces">
        <file baseinstalldir="PHP/CodeSniffer" name="NamespaceDeclarationUnitTest.inc" role="test" />
        <file baseinstalldir="PHP/CodeSniffer" name="NamespaceDeclarationUnitTest.inc.fixed" role="test" />
        <file baseinstalldir="PHP/CodeSniffer" name="NamespaceDeclarationUnitTest.php" role="test" />
        <file baseinstalldir="PHP/CodeSniffer" name="UseDeclarationUnitTest.1.inc" role="test" />
        <file baseinstalldir="PHP/CodeSniffer" name="UseDeclarationUnitTest.2.inc" role="test" />
        <file baseinstalldir="PHP/CodeSniffer" name="UseDeclarationUnitTest.2.inc.fixed" role="test" />
        <file baseinstalldir="PHP/CodeSniffer" name="UseDeclarationUnitTest.3.inc" role="test" />
        <file baseinstalldir="PHP/CodeSniffer" name="UseDeclarationUnitTest.3.inc.fixed" role="test" />
        <file baseinstalldir="PHP/CodeSniffer" name="UseDeclarationUnitTest.4.inc" role="test" />
        <file baseinstalldir="PHP/CodeSniffer" name="UseDeclarationUnitTest.5.inc" role="test" />
        <file baseinstalldir="PHP/CodeSniffer" name="UseDeclarationUnitTest.5.inc.fixed" role="test" />
        <file baseinstalldir="PHP/CodeSniffer" name="UseDeclarationUnitTest.php" role="test" />
       </dir>
      </dir>
      <file baseinstalldir="PHP/CodeSniffer" name="ruleset.xml" role="php" />
     </dir>
     <dir name="Squiz">
      <dir name="Docs">
       <dir name="Arrays">
        <file baseinstalldir="PHP/CodeSniffer" name="ArrayBracketSpacingStandard.xml" role="php" />
        <file baseinstalldir="PHP/CodeSniffer" name="ArrayDeclarationStandard.xml" role="php" />
       </dir>
       <dir name="Classes">
        <file baseinstalldir="PHP/CodeSniffer" name="LowercaseClassKeywordsStandard.xml" role="php" />
        <file baseinstalldir="PHP/CodeSniffer" name="SelfMemberReferenceStandard.xml" role="php" />
       </dir>
       <dir name="Commenting">
        <file baseinstalldir="PHP/CodeSniffer" name="DocCommentAlignmentStandard.xml" role="php" />
        <file baseinstalldir="PHP/CodeSniffer" name="FunctionCommentThrowTagStandard.xml" role="php" />
       </dir>
       <dir name="ControlStructures">
        <file baseinstalldir="PHP/CodeSniffer" name="ForEachLoopDeclarationStandard.xml" role="php" />
        <file baseinstalldir="PHP/CodeSniffer" name="ForLoopDeclarationStandard.xml" role="php" />
        <file baseinstalldir="PHP/CodeSniffer" name="LowercaseDeclarationStandard.xml" role="php" />
       </dir>
       <dir name="Functions">
        <file baseinstalldir="PHP/CodeSniffer" name="FunctionDuplicateArgumentStandard.xml" role="php" />
        <file baseinstalldir="PHP/CodeSniffer" name="LowercaseFunctionKeywordsStandard.xml" role="php" />
       </dir>
       <dir name="Scope">
        <file baseinstalldir="PHP/CodeSniffer" name="StaticThisUsageStandard.xml" role="php" />
       </dir>
       <dir name="Strings">
        <file baseinstalldir="PHP/CodeSniffer" name="EchoedStringsStandard.xml" role="php" />
       </dir>
       <dir name="WhiteSpace">
        <file baseinstalldir="PHP/CodeSniffer" name="CastSpacingStandard.xml" role="php" />
        <file baseinstalldir="PHP/CodeSniffer" name="FunctionOpeningBraceStandard.xml" role="php" />
        <file baseinstalldir="PHP/CodeSniffer" name="LanguageConstructSpacingStandard.xml" role="php" />
        <file baseinstalldir="PHP/CodeSniffer" name="ObjectOperatorSpacingStandard.xml" role="php" />
        <file baseinstalldir="PHP/CodeSniffer" name="ScopeKeywordSpacingStandard.xml" role="php" />
        <file baseinstalldir="PHP/CodeSniffer" name="SemicolonSpacingStandard.xml" role="php" />
       </dir>
      </dir>
      <dir name="Sniffs">
       <dir name="Arrays">
        <file baseinstalldir="PHP/CodeSniffer" name="ArrayBracketSpacingSniff.php" role="php" />
        <file baseinstalldir="PHP/CodeSniffer" name="ArrayDeclarationSniff.php" role="php" />
       </dir>
       <dir name="Classes">
        <file baseinstalldir="PHP/CodeSniffer" name="ClassDeclarationSniff.php" role="php" />
        <file baseinstalldir="PHP/CodeSniffer" name="ClassFileNameSniff.php" role="php" />
        <file baseinstalldir="PHP/CodeSniffer" name="DuplicatePropertySniff.php" role="php" />
        <file baseinstalldir="PHP/CodeSniffer" name="LowercaseClassKeywordsSniff.php" role="php" />
        <file baseinstalldir="PHP/CodeSniffer" name="SelfMemberReferenceSniff.php" role="php" />
        <file baseinstalldir="PHP/CodeSniffer" name="ValidClassNameSniff.php" role="php" />
       </dir>
       <dir name="Commenting">
        <file baseinstalldir="PHP/CodeSniffer" name="BlockCommentSniff.php" role="php" />
        <file baseinstalldir="PHP/CodeSniffer" name="ClassCommentSniff.php" role="php" />
        <file baseinstalldir="PHP/CodeSniffer" name="ClosingDeclarationCommentSniff.php" role="php" />
        <file baseinstalldir="PHP/CodeSniffer" name="DocCommentAlignmentSniff.php" role="php" />
        <file baseinstalldir="PHP/CodeSniffer" name="EmptyCatchCommentSniff.php" role="php" />
        <file baseinstalldir="PHP/CodeSniffer" name="FileCommentSniff.php" role="php" />
        <file baseinstalldir="PHP/CodeSniffer" name="FunctionCommentThrowTagSniff.php" role="php" />
        <file baseinstalldir="PHP/CodeSniffer" name="FunctionCommentSniff.php" role="php" />
        <file baseinstalldir="PHP/CodeSniffer" name="InlineCommentSniff.php" role="php" />
        <file baseinstalldir="PHP/CodeSniffer" name="LongConditionClosingCommentSniff.php" role="php" />
        <file baseinstalldir="PHP/CodeSniffer" name="PostStatementCommentSniff.php" role="php" />
        <file baseinstalldir="PHP/CodeSniffer" name="VariableCommentSniff.php" role="php" />
       </dir>
       <dir name="ControlStructures">
        <file baseinstalldir="PHP/CodeSniffer" name="ControlSignatureSniff.php" role="php" />
        <file baseinstalldir="PHP/CodeSniffer" name="ElseIfDeclarationSniff.php" role="php" />
        <file baseinstalldir="PHP/CodeSniffer" name="ForEachLoopDeclarationSniff.php" role="php" />
        <file baseinstalldir="PHP/CodeSniffer" name="ForLoopDeclarationSniff.php" role="php" />
        <file baseinstalldir="PHP/CodeSniffer" name="InlineIfDeclarationSniff.php" role="php" />
        <file baseinstalldir="PHP/CodeSniffer" name="LowercaseDeclarationSniff.php" role="php" />
        <file baseinstalldir="PHP/CodeSniffer" name="SwitchDeclarationSniff.php" role="php" />
       </dir>
       <dir name="CSS">
        <file baseinstalldir="PHP/CodeSniffer" name="ClassDefinitionClosingBraceSpaceSniff.php" role="php" />
        <file baseinstalldir="PHP/CodeSniffer" name="ClassDefinitionNameSpacingSniff.php" role="php" />
        <file baseinstalldir="PHP/CodeSniffer" name="ClassDefinitionOpeningBraceSpaceSniff.php" role="php" />
        <file baseinstalldir="PHP/CodeSniffer" name="ColonSpacingSniff.php" role="php" />
        <file baseinstalldir="PHP/CodeSniffer" name="ColourDefinitionSniff.php" role="php" />
        <file baseinstalldir="PHP/CodeSniffer" name="DisallowMultipleStyleDefinitionsSniff.php" role="php" />
        <file baseinstalldir="PHP/CodeSniffer" name="DuplicateClassDefinitionSniff.php" role="php" />
        <file baseinstalldir="PHP/CodeSniffer" name="DuplicateStyleDefinitionSniff.php" role="php" />
        <file baseinstalldir="PHP/CodeSniffer" name="EmptyClassDefinitionSniff.php" role="php" />
        <file baseinstalldir="PHP/CodeSniffer" name="EmptyStyleDefinitionSniff.php" role="php" />
        <file baseinstalldir="PHP/CodeSniffer" name="ForbiddenStylesSniff.php" role="php" />
        <file baseinstalldir="PHP/CodeSniffer" name="IndentationSniff.php" role="php" />
        <file baseinstalldir="PHP/CodeSniffer" name="LowercaseStyleDefinitionSniff.php" role="php" />
        <file baseinstalldir="PHP/CodeSniffer" name="MissingColonSniff.php" role="php" />
        <file baseinstalldir="PHP/CodeSniffer" name="NamedColoursSniff.php" role="php" />
        <file baseinstalldir="PHP/CodeSniffer" name="OpacitySniff.php" role="php" />
        <file baseinstalldir="PHP/CodeSniffer" name="SemicolonSpacingSniff.php" role="php" />
        <file baseinstalldir="PHP/CodeSniffer" name="ShorthandSizeSniff.php" role="php" />
       </dir>
       <dir name="Debug">
        <file baseinstalldir="PHP/CodeSniffer" name="JavaScriptLintSniff.php" role="php" />
        <file baseinstalldir="PHP/CodeSniffer" name="JSLintSniff.php" role="php" />
       </dir>
       <dir name="Files">
        <file baseinstalldir="PHP/CodeSniffer" name="FileExtensionSniff.php" role="php" />
       </dir>
       <dir name="Formatting">
        <file baseinstalldir="PHP/CodeSniffer" name="OperatorBracketSniff.php" role="php" />
       </dir>
       <dir name="Functions">
        <file baseinstalldir="PHP/CodeSniffer" name="FunctionDeclarationArgumentSpacingSniff.php" role="php" />
        <file baseinstalldir="PHP/CodeSniffer" name="FunctionDeclarationSniff.php" role="php" />
        <file baseinstalldir="PHP/CodeSniffer" name="FunctionDuplicateArgumentSniff.php" role="php" />
        <file baseinstalldir="PHP/CodeSniffer" name="GlobalFunctionSniff.php" role="php" />
        <file baseinstalldir="PHP/CodeSniffer" name="LowercaseFunctionKeywordsSniff.php" role="php" />
        <file baseinstalldir="PHP/CodeSniffer" name="MultiLineFunctionDeclarationSniff.php" role="php" />
       </dir>
       <dir name="NamingConventions">
        <file baseinstalldir="PHP/CodeSniffer" name="ValidFunctionNameSniff.php" role="php" />
        <file baseinstalldir="PHP/CodeSniffer" name="ValidVariableNameSniff.php" role="php" />
       </dir>
       <dir name="Objects">
        <file baseinstalldir="PHP/CodeSniffer" name="DisallowObjectStringIndexSniff.php" role="php" />
        <file baseinstalldir="PHP/CodeSniffer" name="ObjectInstantiationSniff.php" role="php" />
        <file baseinstalldir="PHP/CodeSniffer" name="ObjectMemberCommaSniff.php" role="php" />
       </dir>
       <dir name="Operators">
        <file baseinstalldir="PHP/CodeSniffer" name="ComparisonOperatorUsageSniff.php" role="php" />
        <file baseinstalldir="PHP/CodeSniffer" name="IncrementDecrementUsageSniff.php" role="php" />
        <file baseinstalldir="PHP/CodeSniffer" name="ValidLogicalOperatorsSniff.php" role="php" />
       </dir>
       <dir name="PHP">
        <file baseinstalldir="PHP/CodeSniffer" name="CommentedOutCodeSniff.php" role="php" />
        <file baseinstalldir="PHP/CodeSniffer" name="DisallowBooleanStatementSniff.php" role="php" />
        <file baseinstalldir="PHP/CodeSniffer" name="DisallowComparisonAssignmentSniff.php" role="php" />
        <file baseinstalldir="PHP/CodeSniffer" name="DisallowInlineIfSniff.php" role="php" />
        <file baseinstalldir="PHP/CodeSniffer" name="DisallowMultipleAssignmentsSniff.php" role="php" />
        <file baseinstalldir="PHP/CodeSniffer" name="DisallowObEndFlushSniff.php" role="php" />
        <file baseinstalldir="PHP/CodeSniffer" name="DisallowSizeFunctionsInLoopsSniff.php" role="php" />
        <file baseinstalldir="PHP/CodeSniffer" name="DiscouragedFunctionsSniff.php" role="php" />
        <file baseinstalldir="PHP/CodeSniffer" name="EmbeddedPhpSniff.php" role="php" />
        <file baseinstalldir="PHP/CodeSniffer" name="EvalSniff.php" role="php" />
        <file baseinstalldir="PHP/CodeSniffer" name="ForbiddenFunctionsSniff.php" role="php" />
        <file baseinstalldir="PHP/CodeSniffer" name="GlobalKeywordSniff.php" role="php" />
        <file baseinstalldir="PHP/CodeSniffer" name="HeredocSniff.php" role="php" />
        <file baseinstalldir="PHP/CodeSniffer" name="InnerFunctionsSniff.php" role="php" />
        <file baseinstalldir="PHP/CodeSniffer" name="LowercasePHPFunctionsSniff.php" role="php" />
        <file baseinstalldir="PHP/CodeSniffer" name="NonExecutableCodeSniff.php" role="php" />
       </dir>
       <dir name="Scope">
        <file baseinstalldir="PHP/CodeSniffer" name="MemberVarScopeSniff.php" role="php" />
        <file baseinstalldir="PHP/CodeSniffer" name="MethodScopeSniff.php" role="php" />
        <file baseinstalldir="PHP/CodeSniffer" name="StaticThisUsageSniff.php" role="php" />
       </dir>
       <dir name="Strings">
        <file baseinstalldir="PHP/CodeSniffer" name="ConcatenationSpacingSniff.php" role="php" />
        <file baseinstalldir="PHP/CodeSniffer" name="DoubleQuoteUsageSniff.php" role="php" />
        <file baseinstalldir="PHP/CodeSniffer" name="EchoedStringsSniff.php" role="php" />
       </dir>
       <dir name="WhiteSpace">
        <file baseinstalldir="PHP/CodeSniffer" name="CastSpacingSniff.php" role="php" />
        <file baseinstalldir="PHP/CodeSniffer" name="ControlStructureSpacingSniff.php" role="php" />
        <file baseinstalldir="PHP/CodeSniffer" name="FunctionClosingBraceSpaceSniff.php" role="php" />
        <file baseinstalldir="PHP/CodeSniffer" name="FunctionOpeningBraceSpaceSniff.php" role="php" />
        <file baseinstalldir="PHP/CodeSniffer" name="FunctionSpacingSniff.php" role="php" />
        <file baseinstalldir="PHP/CodeSniffer" name="LanguageConstructSpacingSniff.php" role="php" />
        <file baseinstalldir="PHP/CodeSniffer" name="LogicalOperatorSpacingSniff.php" role="php" />
        <file baseinstalldir="PHP/CodeSniffer" name="MemberVarSpacingSniff.php" role="php" />
        <file baseinstalldir="PHP/CodeSniffer" name="ObjectOperatorSpacingSniff.php" role="php" />
        <file baseinstalldir="PHP/CodeSniffer" name="OperatorSpacingSniff.php" role="php" />
        <file baseinstalldir="PHP/CodeSniffer" name="PropertyLabelSpacingSniff.php" role="php" />
        <file baseinstalldir="PHP/CodeSniffer" name="ScopeClosingBraceSniff.php" role="php" />
        <file baseinstalldir="PHP/CodeSniffer" name="ScopeKeywordSpacingSniff.php" role="php" />
        <file baseinstalldir="PHP/CodeSniffer" name="SemicolonSpacingSniff.php" role="php" />
        <file baseinstalldir="PHP/CodeSniffer" name="SuperfluousWhitespaceSniff.php" role="php" />
       </dir>
      </dir>
      <dir name="Tests">
       <dir name="Arrays">
        <file baseinstalldir="PHP/CodeSniffer" name="ArrayBracketSpacingUnitTest.inc" role="test" />
        <file baseinstalldir="PHP/CodeSniffer" name="ArrayBracketSpacingUnitTest.php" role="test" />
        <file baseinstalldir="PHP/CodeSniffer" name="ArrayDeclarationUnitTest.1.inc" role="test" />
        <file baseinstalldir="PHP/CodeSniffer" name="ArrayDeclarationUnitTest.1.inc.fixed" role="test" />
        <file baseinstalldir="PHP/CodeSniffer" name="ArrayDeclarationUnitTest.2.inc" role="test" />
        <file baseinstalldir="PHP/CodeSniffer" name="ArrayDeclarationUnitTest.2.inc.fixed" role="test" />
        <file baseinstalldir="PHP/CodeSniffer" name="ArrayDeclarationUnitTest.php" role="test" />
       </dir>
       <dir name="Classes">
        <file baseinstalldir="PHP/CodeSniffer" name="ClassDeclarationUnitTest.inc" role="test" />
        <file baseinstalldir="PHP/CodeSniffer" name="ClassDeclarationUnitTest.inc.fixed" role="test" />
        <file baseinstalldir="PHP/CodeSniffer" name="ClassDeclarationUnitTest.php" role="test" />
        <file baseinstalldir="PHP/CodeSniffer" name="ClassFileNameUnitTest.inc" role="test" />
        <file baseinstalldir="PHP/CodeSniffer" name="ClassFileNameUnitTest.php" role="test" />
        <file baseinstalldir="PHP/CodeSniffer" name="DuplicatePropertyUnitTest.js" role="test" />
        <file baseinstalldir="PHP/CodeSniffer" name="DuplicatePropertyUnitTest.php" role="test" />
        <file baseinstalldir="PHP/CodeSniffer" name="LowercaseClassKeywordsUnitTest.inc" role="test" />
        <file baseinstalldir="PHP/CodeSniffer" name="LowercaseClassKeywordsUnitTest.php" role="test" />
        <file baseinstalldir="PHP/CodeSniffer" name="SelfMemberReferenceUnitTest.inc" role="test" />
        <file baseinstalldir="PHP/CodeSniffer" name="SelfMemberReferenceUnitTest.inc.fixed" role="test" />
        <file baseinstalldir="PHP/CodeSniffer" name="SelfMemberReferenceUnitTest.php" role="test" />
        <file baseinstalldir="PHP/CodeSniffer" name="ValidClassNameUnitTest.inc" role="test" />
        <file baseinstalldir="PHP/CodeSniffer" name="ValidClassNameUnitTest.php" role="test" />
       </dir>
       <dir name="Commenting">
        <file baseinstalldir="PHP/CodeSniffer" name="BlockCommentUnitTest.inc" role="test" />
        <file baseinstalldir="PHP/CodeSniffer" name="BlockCommentUnitTest.inc.fixed" role="test" />
        <file baseinstalldir="PHP/CodeSniffer" name="BlockCommentUnitTest.php" role="test" />
        <file baseinstalldir="PHP/CodeSniffer" name="ClassCommentUnitTest.inc" role="test" />
        <file baseinstalldir="PHP/CodeSniffer" name="ClassCommentUnitTest.php" role="test" />
        <file baseinstalldir="PHP/CodeSniffer" name="ClosingDeclarationCommentUnitTest.inc" role="test" />
        <file baseinstalldir="PHP/CodeSniffer" name="ClosingDeclarationCommentUnitTest.php" role="test" />
        <file baseinstalldir="PHP/CodeSniffer" name="DocCommentAlignmentUnitTest.inc" role="test" />
        <file baseinstalldir="PHP/CodeSniffer" name="DocCommentAlignmentUnitTest.inc.fixed" role="test" />
        <file baseinstalldir="PHP/CodeSniffer" name="DocCommentAlignmentUnitTest.js" role="test" />
        <file baseinstalldir="PHP/CodeSniffer" name="DocCommentAlignmentUnitTest.js.fixed" role="test" />
        <file baseinstalldir="PHP/CodeSniffer" name="DocCommentAlignmentUnitTest.php" role="test" />
        <file baseinstalldir="PHP/CodeSniffer" name="EmptyCatchCommentUnitTest.inc" role="test" />
        <file baseinstalldir="PHP/CodeSniffer" name="EmptyCatchCommentUnitTest.php" role="test" />
        <file baseinstalldir="PHP/CodeSniffer" name="FileCommentUnitTest.inc" role="test" />
        <file baseinstalldir="PHP/CodeSniffer" name="FileCommentUnitTest.1.inc" role="test" />
        <file baseinstalldir="PHP/CodeSniffer" name="FileCommentUnitTest.js" role="test" />
        <file baseinstalldir="PHP/CodeSniffer" name="FileCommentUnitTest.1.js" role="test" />
        <file baseinstalldir="PHP/CodeSniffer" name="FileCommentUnitTest.php" role="test" />
        <file baseinstalldir="PHP/CodeSniffer" name="FunctionCommentThrowTagUnitTest.inc" role="test" />
        <file baseinstalldir="PHP/CodeSniffer" name="FunctionCommentThrowTagUnitTest.php" role="test" />
        <file baseinstalldir="PHP/CodeSniffer" name="FunctionCommentUnitTest.inc" role="test" />
        <file baseinstalldir="PHP/CodeSniffer" name="FunctionCommentUnitTest.php" role="test" />
        <file baseinstalldir="PHP/CodeSniffer" name="InlineCommentUnitTest.inc" role="test" />
        <file baseinstalldir="PHP/CodeSniffer" name="InlineCommentUnitTest.inc.fixed" role="test" />
        <file baseinstalldir="PHP/CodeSniffer" name="InlineCommentUnitTest.js" role="test" />
        <file baseinstalldir="PHP/CodeSniffer" name="InlineCommentUnitTest.php" role="test" />
        <file baseinstalldir="PHP/CodeSniffer" name="LongConditionClosingCommentUnitTest.inc" role="test" />
        <file baseinstalldir="PHP/CodeSniffer" name="LongConditionClosingCommentUnitTest.inc.fixed" role="test" />
        <file baseinstalldir="PHP/CodeSniffer" name="LongConditionClosingCommentUnitTest.js" role="test" />
        <file baseinstalldir="PHP/CodeSniffer" name="LongConditionClosingCommentUnitTest.php" role="test" />
        <file baseinstalldir="PHP/CodeSniffer" name="PostStatementCommentUnitTest.inc" role="test" />
        <file baseinstalldir="PHP/CodeSniffer" name="PostStatementCommentUnitTest.js" role="test" />
        <file baseinstalldir="PHP/CodeSniffer" name="PostStatementCommentUnitTest.php" role="test" />
        <file baseinstalldir="PHP/CodeSniffer" name="VariableCommentUnitTest.inc" role="test" />
        <file baseinstalldir="PHP/CodeSniffer" name="VariableCommentUnitTest.inc.fixed" role="test" />
        <file baseinstalldir="PHP/CodeSniffer" name="VariableCommentUnitTest.php" role="test" />
       </dir>
       <dir name="ControlStructures">
        <file baseinstalldir="PHP/CodeSniffer" name="ControlSignatureUnitTest.inc" role="test" />
        <file baseinstalldir="PHP/CodeSniffer" name="ControlSignatureUnitTest.inc.fixed" role="test" />
        <file baseinstalldir="PHP/CodeSniffer" name="ControlSignatureUnitTest.js" role="test" />
        <file baseinstalldir="PHP/CodeSniffer" name="ControlSignatureUnitTest.js.fixed" role="test" />
        <file baseinstalldir="PHP/CodeSniffer" name="ControlSignatureUnitTest.php" role="test" />
        <file baseinstalldir="PHP/CodeSniffer" name="ElseIfDeclarationUnitTest.inc" role="test" />
        <file baseinstalldir="PHP/CodeSniffer" name="ElseIfDeclarationUnitTest.php" role="test" />
        <file baseinstalldir="PHP/CodeSniffer" name="ForEachLoopDeclarationUnitTest.inc" role="test" />
        <file baseinstalldir="PHP/CodeSniffer" name="ForEachLoopDeclarationUnitTest.inc.fixed" role="test" />
        <file baseinstalldir="PHP/CodeSniffer" name="ForEachLoopDeclarationUnitTest.php" role="test" />
        <file baseinstalldir="PHP/CodeSniffer" name="ForLoopDeclarationUnitTest.inc" role="test" />
        <file baseinstalldir="PHP/CodeSniffer" name="ForLoopDeclarationUnitTest.js" role="test" />
        <file baseinstalldir="PHP/CodeSniffer" name="ForLoopDeclarationUnitTest.php" role="test" />
        <file baseinstalldir="PHP/CodeSniffer" name="InlineIfDeclarationUnitTest.inc" role="test" />
        <file baseinstalldir="PHP/CodeSniffer" name="InlineIfDeclarationUnitTest.php" role="test" />
        <file baseinstalldir="PHP/CodeSniffer" name="LowercaseDeclarationUnitTest.inc" role="test" />
        <file baseinstalldir="PHP/CodeSniffer" name="LowercaseDeclarationUnitTest.php" role="test" />
        <file baseinstalldir="PHP/CodeSniffer" name="SwitchDeclarationUnitTest.inc" role="test" />
        <file baseinstalldir="PHP/CodeSniffer" name="SwitchDeclarationUnitTest.js" role="test" />
        <file baseinstalldir="PHP/CodeSniffer" name="SwitchDeclarationUnitTest.php" role="test" />
       </dir>
       <dir name="CSS">
        <file baseinstalldir="PHP/CodeSniffer" name="ClassDefinitionClosingBraceSpaceUnitTest.css" role="test" />
        <file baseinstalldir="PHP/CodeSniffer" name="ClassDefinitionClosingBraceSpaceUnitTest.php" role="test" />
        <file baseinstalldir="PHP/CodeSniffer" name="ClassDefinitionNameSpacingUnitTest.css" role="test" />
        <file baseinstalldir="PHP/CodeSniffer" name="ClassDefinitionNameSpacingUnitTest.php" role="test" />
        <file baseinstalldir="PHP/CodeSniffer" name="ClassDefinitionOpeningBraceSpaceUnitTest.css" role="test" />
        <file baseinstalldir="PHP/CodeSniffer" name="ClassDefinitionOpeningBraceSpaceUnitTest.php" role="test" />
        <file baseinstalldir="PHP/CodeSniffer" name="ColonSpacingUnitTest.css" role="test" />
        <file baseinstalldir="PHP/CodeSniffer" name="ColonSpacingUnitTest.php" role="test" />
        <file baseinstalldir="PHP/CodeSniffer" name="ColourDefinitionUnitTest.css" role="test" />
        <file baseinstalldir="PHP/CodeSniffer" name="ColourDefinitionUnitTest.php" role="test" />
        <file baseinstalldir="PHP/CodeSniffer" name="DisallowMultipleStyleDefinitionsUnitTest.css" role="test" />
        <file baseinstalldir="PHP/CodeSniffer" name="DisallowMultipleStyleDefinitionsUnitTest.php" role="test" />
        <file baseinstalldir="PHP/CodeSniffer" name="DuplicateClassDefinitionUnitTest.css" role="test" />
        <file baseinstalldir="PHP/CodeSniffer" name="DuplicateClassDefinitionUnitTest.php" role="test" />
        <file baseinstalldir="PHP/CodeSniffer" name="DuplicateStyleDefinitionUnitTest.css" role="test" />
        <file baseinstalldir="PHP/CodeSniffer" name="DuplicateStyleDefinitionUnitTest.php" role="test" />
        <file baseinstalldir="PHP/CodeSniffer" name="EmptyClassDefinitionUnitTest.css" role="test" />
        <file baseinstalldir="PHP/CodeSniffer" name="EmptyClassDefinitionUnitTest.php" role="test" />
        <file baseinstalldir="PHP/CodeSniffer" name="EmptyStyleDefinitionUnitTest.css" role="test" />
        <file baseinstalldir="PHP/CodeSniffer" name="EmptyStyleDefinitionUnitTest.php" role="test" />
        <file baseinstalldir="PHP/CodeSniffer" name="ForbiddenStylesUnitTest.css" role="test" />
        <file baseinstalldir="PHP/CodeSniffer" name="ForbiddenStylesUnitTest.php" role="test" />
        <file baseinstalldir="PHP/CodeSniffer" name="IndentationUnitTest.css" role="test" />
        <file baseinstalldir="PHP/CodeSniffer" name="IndentationUnitTest.css.fixed" role="test" />
        <file baseinstalldir="PHP/CodeSniffer" name="IndentationUnitTest.php" role="test" />
        <file baseinstalldir="PHP/CodeSniffer" name="LowercaseStyleDefinitionUnitTest.css" role="test" />
        <file baseinstalldir="PHP/CodeSniffer" name="LowercaseStyleDefinitionUnitTest.php" role="test" />
        <file baseinstalldir="PHP/CodeSniffer" name="MissingColonUnitTest.css" role="test" />
        <file baseinstalldir="PHP/CodeSniffer" name="MissingColonUnitTest.php" role="test" />
        <file baseinstalldir="PHP/CodeSniffer" name="NamedColoursUnitTest.css" role="test" />
        <file baseinstalldir="PHP/CodeSniffer" name="NamedColoursUnitTest.php" role="test" />
        <file baseinstalldir="PHP/CodeSniffer" name="OpacityUnitTest.css" role="test" />
        <file baseinstalldir="PHP/CodeSniffer" name="OpacityUnitTest.php" role="test" />
        <file baseinstalldir="PHP/CodeSniffer" name="SemicolonSpacingUnitTest.css" role="test" />
        <file baseinstalldir="PHP/CodeSniffer" name="SemicolonSpacingUnitTest.php" role="test" />
        <file baseinstalldir="PHP/CodeSniffer" name="ShorthandSizeUnitTest.css" role="test" />
        <file baseinstalldir="PHP/CodeSniffer" name="ShorthandSizeUnitTest.php" role="test" />
       </dir>
       <dir name="Debug">
        <file baseinstalldir="PHP/CodeSniffer" name="JavaScriptLintUnitTest.js" role="test" />
        <file baseinstalldir="PHP/CodeSniffer" name="JavaScriptLintUnitTest.php" role="test" />
        <file baseinstalldir="PHP/CodeSniffer" name="JSLintUnitTest.js" role="test" />
        <file baseinstalldir="PHP/CodeSniffer" name="JSLintUnitTest.php" role="test" />
       </dir>
       <dir name="Files">
        <file baseinstalldir="PHP/CodeSniffer" name="FileExtensionUnitTest.1.inc" role="test" />
        <file baseinstalldir="PHP/CodeSniffer" name="FileExtensionUnitTest.2.inc" role="test" />
        <file baseinstalldir="PHP/CodeSniffer" name="FileExtensionUnitTest.3.inc" role="test" />
        <file baseinstalldir="PHP/CodeSniffer" name="FileExtensionUnitTest.4.inc" role="test" />
        <file baseinstalldir="PHP/CodeSniffer" name="FileExtensionUnitTest.php" role="test" />
       </dir>
       <dir name="Formatting">
        <file baseinstalldir="PHP/CodeSniffer" name="OperatorBracketUnitTest.inc" role="test" />
        <file baseinstalldir="PHP/CodeSniffer" name="OperatorBracketUnitTest.inc.fixed" role="test" />
        <file baseinstalldir="PHP/CodeSniffer" name="OperatorBracketUnitTest.js" role="test" />
        <file baseinstalldir="PHP/CodeSniffer" name="OperatorBracketUnitTest.js.fixed" role="test" />
        <file baseinstalldir="PHP/CodeSniffer" name="OperatorBracketUnitTest.php" role="test" />
       </dir>
       <dir name="Functions">
        <file baseinstalldir="PHP/CodeSniffer" name="FunctionDeclarationArgumentSpacingUnitTest.inc" role="test" />
        <file baseinstalldir="PHP/CodeSniffer" name="FunctionDeclarationArgumentSpacingUnitTest.inc.fixed" role="test" />
        <file baseinstalldir="PHP/CodeSniffer" name="FunctionDeclarationArgumentSpacingUnitTest.php" role="test" />
        <file baseinstalldir="PHP/CodeSniffer" name="FunctionDeclarationUnitTest.inc" role="test" />
        <file baseinstalldir="PHP/CodeSniffer" name="FunctionDeclarationUnitTest.php" role="test" />
        <file baseinstalldir="PHP/CodeSniffer" name="FunctionDuplicateArgumentUnitTest.inc" role="test" />
        <file baseinstalldir="PHP/CodeSniffer" name="FunctionDuplicateArgumentUnitTest.php" role="test" />
        <file baseinstalldir="PHP/CodeSniffer" name="GlobalFunctionUnitTest.inc" role="test" />
        <file baseinstalldir="PHP/CodeSniffer" name="GlobalFunctionUnitTest.php" role="test" />
        <file baseinstalldir="PHP/CodeSniffer" name="LowercaseFunctionKeywordsUnitTest.inc" role="test" />
        <file baseinstalldir="PHP/CodeSniffer" name="LowercaseFunctionKeywordsUnitTest.php" role="test" />
        <file baseinstalldir="PHP/CodeSniffer" name="MultiLineFunctionDeclarationUnitTest.inc" role="test" />
        <file baseinstalldir="PHP/CodeSniffer" name="MultiLineFunctionDeclarationUnitTest.js" role="test" />
        <file baseinstalldir="PHP/CodeSniffer" name="MultiLineFunctionDeclarationUnitTest.php" role="test" />
       </dir>
       <dir name="NamingConventions">
        <file baseinstalldir="PHP/CodeSniffer" name="ValidFunctionNameUnitTest.inc" role="test" />
        <file baseinstalldir="PHP/CodeSniffer" name="ValidFunctionNameUnitTest.php" role="test" />
        <file baseinstalldir="PHP/CodeSniffer" name="ValidVariableNameUnitTest.inc" role="test" />
        <file baseinstalldir="PHP/CodeSniffer" name="ValidVariableNameUnitTest.php" role="test" />
       </dir>
       <dir name="Objects">
        <file baseinstalldir="PHP/CodeSniffer" name="DisallowObjectStringIndexUnitTest.js" role="test" />
        <file baseinstalldir="PHP/CodeSniffer" name="DisallowObjectStringIndexUnitTest.php" role="test" />
        <file baseinstalldir="PHP/CodeSniffer" name="ObjectInstantiationUnitTest.inc" role="test" />
        <file baseinstalldir="PHP/CodeSniffer" name="ObjectInstantiationUnitTest.php" role="test" />
        <file baseinstalldir="PHP/CodeSniffer" name="ObjectMemberCommaUnitTest.js" role="test" />
        <file baseinstalldir="PHP/CodeSniffer" name="ObjectMemberCommaUnitTest.php" role="test" />
       </dir>
       <dir name="Operators">
        <file baseinstalldir="PHP/CodeSniffer" name="ComparisonOperatorUsageUnitTest.inc" role="test" />
        <file baseinstalldir="PHP/CodeSniffer" name="ComparisonOperatorUsageUnitTest.js" role="test" />
        <file baseinstalldir="PHP/CodeSniffer" name="ComparisonOperatorUsageUnitTest.php" role="test" />
        <file baseinstalldir="PHP/CodeSniffer" name="IncrementDecrementUsageUnitTest.inc" role="test" />
        <file baseinstalldir="PHP/CodeSniffer" name="IncrementDecrementUsageUnitTest.php" role="test" />
        <file baseinstalldir="PHP/CodeSniffer" name="ValidLogicalOperatorsUnitTest.inc" role="test" />
        <file baseinstalldir="PHP/CodeSniffer" name="ValidLogicalOperatorsUnitTest.php" role="test" />
       </dir>
       <dir name="PHP">
        <file baseinstalldir="PHP/CodeSniffer" name="CommentedOutCodeUnitTest.css" role="test" />
        <file baseinstalldir="PHP/CodeSniffer" name="CommentedOutCodeUnitTest.inc" role="test" />
        <file baseinstalldir="PHP/CodeSniffer" name="CommentedOutCodeUnitTest.php" role="test" />
        <file baseinstalldir="PHP/CodeSniffer" name="DisallowBooleanStatementUnitTest.inc" role="test" />
        <file baseinstalldir="PHP/CodeSniffer" name="DisallowBooleanStatementUnitTest.php" role="test" />
        <file baseinstalldir="PHP/CodeSniffer" name="DisallowComparisonAssignmentUnitTest.inc" role="test" />
        <file baseinstalldir="PHP/CodeSniffer" name="DisallowComparisonAssignmentUnitTest.php" role="test" />
        <file baseinstalldir="PHP/CodeSniffer" name="DisallowInlineIfUnitTest.inc" role="test" />
        <file baseinstalldir="PHP/CodeSniffer" name="DisallowInlineIfUnitTest.js" role="test" />
        <file baseinstalldir="PHP/CodeSniffer" name="DisallowInlineIfUnitTest.php" role="test" />
        <file baseinstalldir="PHP/CodeSniffer" name="DisallowMultipleAssignmentsUnitTest.inc" role="test" />
        <file baseinstalldir="PHP/CodeSniffer" name="DisallowMultipleAssignmentsUnitTest.php" role="test" />
        <file baseinstalldir="PHP/CodeSniffer" name="DisallowObEndFlushUnitTest.inc" role="test" />
        <file baseinstalldir="PHP/CodeSniffer" name="DisallowObEndFlushUnitTest.php" role="test" />
        <file baseinstalldir="PHP/CodeSniffer" name="DisallowSizeFunctionsInLoopsUnitTest.inc" role="test" />
        <file baseinstalldir="PHP/CodeSniffer" name="DisallowSizeFunctionsInLoopsUnitTest.js" role="test" />
        <file baseinstalldir="PHP/CodeSniffer" name="DisallowSizeFunctionsInLoopsUnitTest.php" role="test" />
        <file baseinstalldir="PHP/CodeSniffer" name="DiscouragedFunctionsUnitTest.inc" role="test" />
        <file baseinstalldir="PHP/CodeSniffer" name="DiscouragedFunctionsUnitTest.php" role="test" />
        <file baseinstalldir="PHP/CodeSniffer" name="EmbeddedPhpUnitTest.inc" role="test" />
        <file baseinstalldir="PHP/CodeSniffer" name="EmbeddedPhpUnitTest.inc.fixed" role="test" />
        <file baseinstalldir="PHP/CodeSniffer" name="EmbeddedPhpUnitTest.php" role="test" />
        <file baseinstalldir="PHP/CodeSniffer" name="EvalUnitTest.inc" role="test" />
        <file baseinstalldir="PHP/CodeSniffer" name="EvalUnitTest.php" role="test" />
        <file baseinstalldir="PHP/CodeSniffer" name="ForbiddenFunctionsUnitTest.inc" role="test" />
        <file baseinstalldir="PHP/CodeSniffer" name="ForbiddenFunctionsUnitTest.php" role="test" />
        <file baseinstalldir="PHP/CodeSniffer" name="GlobalKeywordUnitTest.inc" role="test" />
        <file baseinstalldir="PHP/CodeSniffer" name="GlobalKeywordUnitTest.php" role="test" />
        <file baseinstalldir="PHP/CodeSniffer" name="HeredocUnitTest.inc" role="test" />
        <file baseinstalldir="PHP/CodeSniffer" name="HeredocUnitTest.php" role="test" />
        <file baseinstalldir="PHP/CodeSniffer" name="InnerFunctionsUnitTest.inc" role="test" />
        <file baseinstalldir="PHP/CodeSniffer" name="InnerFunctionsUnitTest.php" role="test" />
        <file baseinstalldir="PHP/CodeSniffer" name="LowercasePHPFunctionsUnitTest.inc" role="test" />
        <file baseinstalldir="PHP/CodeSniffer" name="LowercasePHPFunctionsUnitTest.php" role="test" />
        <file baseinstalldir="PHP/CodeSniffer" name="NonExecutableCodeUnitTest.inc" role="test" />
        <file baseinstalldir="PHP/CodeSniffer" name="NonExecutableCodeUnitTest.php" role="test" />
       </dir>
       <dir name="Scope">
        <file baseinstalldir="PHP/CodeSniffer" name="MemberVarScopeUnitTest.inc" role="test" />
        <file baseinstalldir="PHP/CodeSniffer" name="MemberVarScopeUnitTest.php" role="test" />
        <file baseinstalldir="PHP/CodeSniffer" name="MethodScopeUnitTest.inc" role="test" />
        <file baseinstalldir="PHP/CodeSniffer" name="MethodScopeUnitTest.php" role="test" />
        <file baseinstalldir="PHP/CodeSniffer" name="StaticThisUsageUnitTest.inc" role="test" />
        <file baseinstalldir="PHP/CodeSniffer" name="StaticThisUsageUnitTest.php" role="test" />
       </dir>
       <dir name="Strings">
        <file baseinstalldir="PHP/CodeSniffer" name="ConcatenationSpacingUnitTest.inc" role="test" />
        <file baseinstalldir="PHP/CodeSniffer" name="ConcatenationSpacingUnitTest.inc.fixed" role="test" />
        <file baseinstalldir="PHP/CodeSniffer" name="ConcatenationSpacingUnitTest.php" role="test" />
        <file baseinstalldir="PHP/CodeSniffer" name="DoubleQuoteUsageUnitTest.inc" role="test" />
        <file baseinstalldir="PHP/CodeSniffer" name="DoubleQuoteUsageUnitTest.inc.fixed" role="test" />
        <file baseinstalldir="PHP/CodeSniffer" name="DoubleQuoteUsageUnitTest.php" role="test" />
        <file baseinstalldir="PHP/CodeSniffer" name="EchoedStringsUnitTest.inc" role="test" />
        <file baseinstalldir="PHP/CodeSniffer" name="EchoedStringsUnitTest.php" role="test" />
       </dir>
       <dir name="WhiteSpace">
        <file baseinstalldir="PHP/CodeSniffer" name="CastSpacingUnitTest.inc" role="test" />
        <file baseinstalldir="PHP/CodeSniffer" name="CastSpacingUnitTest.php" role="test" />
        <file baseinstalldir="PHP/CodeSniffer" name="ControlStructureSpacingUnitTest.inc" role="test" />
        <file baseinstalldir="PHP/CodeSniffer" name="ControlStructureSpacingUnitTest.js" role="test" />
        <file baseinstalldir="PHP/CodeSniffer" name="ControlStructureSpacingUnitTest.php" role="test" />
        <file baseinstalldir="PHP/CodeSniffer" name="FunctionClosingBraceSpaceUnitTest.inc" role="test" />
        <file baseinstalldir="PHP/CodeSniffer" name="FunctionClosingBraceSpaceUnitTest.inc.fixed" role="test" />
        <file baseinstalldir="PHP/CodeSniffer" name="FunctionClosingBraceSpaceUnitTest.js" role="test" />
        <file baseinstalldir="PHP/CodeSniffer" name="FunctionClosingBraceSpaceUnitTest.js.fixed" role="test" />
        <file baseinstalldir="PHP/CodeSniffer" name="FunctionClosingBraceSpaceUnitTest.php" role="test" />
        <file baseinstalldir="PHP/CodeSniffer" name="FunctionOpeningBraceSpaceUnitTest.inc" role="test" />
        <file baseinstalldir="PHP/CodeSniffer" name="FunctionOpeningBraceSpaceUnitTest.js" role="test" />
        <file baseinstalldir="PHP/CodeSniffer" name="FunctionOpeningBraceSpaceUnitTest.php" role="test" />
        <file baseinstalldir="PHP/CodeSniffer" name="FunctionSpacingUnitTest.inc" role="test" />
        <file baseinstalldir="PHP/CodeSniffer" name="FunctionSpacingUnitTest.inc.fixed" role="test" />
        <file baseinstalldir="PHP/CodeSniffer" name="FunctionSpacingUnitTest.php" role="test" />
        <file baseinstalldir="PHP/CodeSniffer" name="LanguageConstructSpacingUnitTest.inc" role="test" />
        <file baseinstalldir="PHP/CodeSniffer" name="LanguageConstructSpacingUnitTest.inc.fixed" role="test" />
        <file baseinstalldir="PHP/CodeSniffer" name="LanguageConstructSpacingUnitTest.php" role="test" />
        <file baseinstalldir="PHP/CodeSniffer" name="LogicalOperatorSpacingUnitTest.inc" role="test" />
        <file baseinstalldir="PHP/CodeSniffer" name="LogicalOperatorSpacingUnitTest.js" role="test" />
        <file baseinstalldir="PHP/CodeSniffer" name="LogicalOperatorSpacingUnitTest.php" role="test" />
        <file baseinstalldir="PHP/CodeSniffer" name="MemberVarSpacingUnitTest.inc" role="test" />
        <file baseinstalldir="PHP/CodeSniffer" name="MemberVarSpacingUnitTest.inc.fixed" role="test" />
        <file baseinstalldir="PHP/CodeSniffer" name="MemberVarSpacingUnitTest.php" role="test" />
        <file baseinstalldir="PHP/CodeSniffer" name="ObjectOperatorSpacingUnitTest.inc" role="test" />
        <file baseinstalldir="PHP/CodeSniffer" name="ObjectOperatorSpacingUnitTest.php" role="test" />
        <file baseinstalldir="PHP/CodeSniffer" name="OperatorSpacingUnitTest.inc" role="test" />
        <file baseinstalldir="PHP/CodeSniffer" name="OperatorSpacingUnitTest.inc.fixed" role="test" />
        <file baseinstalldir="PHP/CodeSniffer" name="OperatorSpacingUnitTest.js" role="test" />
        <file baseinstalldir="PHP/CodeSniffer" name="OperatorSpacingUnitTest.js.fixed" role="test" />
        <file baseinstalldir="PHP/CodeSniffer" name="OperatorSpacingUnitTest.php" role="test" />
        <file baseinstalldir="PHP/CodeSniffer" name="PropertyLabelSpacingUnitTest.js" role="test" />
        <file baseinstalldir="PHP/CodeSniffer" name="PropertyLabelSpacingUnitTest.js.fixed" role="test" />
        <file baseinstalldir="PHP/CodeSniffer" name="PropertyLabelSpacingUnitTest.php" role="test" />
        <file baseinstalldir="PHP/CodeSniffer" name="ScopeClosingBraceUnitTest.inc" role="test" />
        <file baseinstalldir="PHP/CodeSniffer" name="ScopeClosingBraceUnitTest.php" role="test" />
        <file baseinstalldir="PHP/CodeSniffer" name="ScopeKeywordSpacingUnitTest.inc" role="test" />
        <file baseinstalldir="PHP/CodeSniffer" name="ScopeKeywordSpacingUnitTest.php" role="test" />
        <file baseinstalldir="PHP/CodeSniffer" name="SemicolonSpacingUnitTest.inc" role="test" />
        <file baseinstalldir="PHP/CodeSniffer" name="SemicolonSpacingUnitTest.js" role="test" />
        <file baseinstalldir="PHP/CodeSniffer" name="SemicolonSpacingUnitTest.php" role="test" />
        <file baseinstalldir="PHP/CodeSniffer" name="SuperfluousWhitespaceUnitTest.1.css" role="test" />
        <file baseinstalldir="PHP/CodeSniffer" name="SuperfluousWhitespaceUnitTest.1.css.fixed" role="test" />
        <file baseinstalldir="PHP/CodeSniffer" name="SuperfluousWhitespaceUnitTest.1.js" role="test" />
        <file baseinstalldir="PHP/CodeSniffer" name="SuperfluousWhitespaceUnitTest.1.js.fixed" role="test" />
        <file baseinstalldir="PHP/CodeSniffer" name="SuperfluousWhitespaceUnitTest.2.css" role="test" />
        <file baseinstalldir="PHP/CodeSniffer" name="SuperfluousWhitespaceUnitTest.2.css.fixed" role="test" />
        <file baseinstalldir="PHP/CodeSniffer" name="SuperfluousWhitespaceUnitTest.2.js" role="test" />
        <file baseinstalldir="PHP/CodeSniffer" name="SuperfluousWhitespaceUnitTest.2.js.fixed" role="test" />
        <file baseinstalldir="PHP/CodeSniffer" name="SuperfluousWhitespaceUnitTest.3.css" role="test" />
        <file baseinstalldir="PHP/CodeSniffer" name="SuperfluousWhitespaceUnitTest.3.css.fixed" role="test" />
        <file baseinstalldir="PHP/CodeSniffer" name="SuperfluousWhitespaceUnitTest.3.js" role="test" />
        <file baseinstalldir="PHP/CodeSniffer" name="SuperfluousWhitespaceUnitTest.3.js.fixed" role="test" />
        <file baseinstalldir="PHP/CodeSniffer" name="SuperfluousWhitespaceUnitTest.inc" role="test" />
        <file baseinstalldir="PHP/CodeSniffer" name="SuperfluousWhitespaceUnitTest.inc.fixed" role="test" />
        <file baseinstalldir="PHP/CodeSniffer" name="SuperfluousWhitespaceUnitTest.php" role="test" />
       </dir>
      </dir>
      <file baseinstalldir="PHP/CodeSniffer" name="ruleset.xml" role="php" />
     </dir>
     <dir name="Zend">
      <dir name="Docs">
       <dir name="Debug">
        <file baseinstalldir="PHP/CodeSniffer" name="CodeAnalyzerStandard.xml" role="php" />
       </dir>
       <dir name="Files">
        <file baseinstalldir="PHP/CodeSniffer" name="ClosingTagStandard.xml" role="php" />
       </dir>
       <dir name="NamingConventions">
        <file baseinstalldir="PHP/CodeSniffer" name="ValidVariableNameStandard.xml" role="php" />
       </dir>
      </dir>
      <dir name="Sniffs">
       <dir name="Debug">
        <file baseinstalldir="PHP/CodeSniffer" name="CodeAnalyzerSniff.php" role="php" />
       </dir>
       <dir name="Files">
        <file baseinstalldir="PHP/CodeSniffer" name="ClosingTagSniff.php" role="php" />
       </dir>
       <dir name="NamingConventions">
        <file baseinstalldir="PHP/CodeSniffer" name="ValidVariableNameSniff.php" role="php" />
       </dir>
      </dir>
      <dir name="Tests">
       <dir name="Debug">
        <file baseinstalldir="PHP/CodeSniffer" name="CodeAnalyzerUnitTest.inc" role="test" />
        <file baseinstalldir="PHP/CodeSniffer" name="CodeAnalyzerUnitTest.php" role="test" />
       </dir>
       <dir name="Files">
        <file baseinstalldir="PHP/CodeSniffer" name="ClosingTagUnitTest.1.inc" role="test" />
        <file baseinstalldir="PHP/CodeSniffer" name="ClosingTagUnitTest.2.inc" role="test" />
        <file baseinstalldir="PHP/CodeSniffer" name="ClosingTagUnitTest.php" role="test" />
       </dir>
       <dir name="NamingConventions">
        <file baseinstalldir="PHP/CodeSniffer" name="ValidVariableNameUnitTest.inc" role="test" />
        <file baseinstalldir="PHP/CodeSniffer" name="ValidVariableNameUnitTest.php" role="test" />
       </dir>
      </dir>
      <file baseinstalldir="PHP/CodeSniffer" name="ruleset.xml" role="php" />
     </dir>
    </dir>
    <dir name="Tokenizers">
     <file baseinstalldir="PHP/CodeSniffer" name="Comment.php" role="php" />
     <file baseinstalldir="PHP/CodeSniffer" name="CSS.php" role="php" />
     <file baseinstalldir="PHP/CodeSniffer" name="JS.php" role="php" />
     <file baseinstalldir="PHP/CodeSniffer" name="PHP.php" role="php" />
     <file baseinstalldir="PHP/CodeSniffer" name="Tokenizer.php" role="php" />
    </dir>
    <dir name="Util">
     <file baseinstalldir="PHP/CodeSniffer" name="Cache.php" role="php" />
     <file baseinstalldir="PHP/CodeSniffer" name="Common.php" role="php" />
     <file baseinstalldir="PHP/CodeSniffer" name="Standards.php" role="php" />
     <file baseinstalldir="PHP/CodeSniffer" name="Timing.php" role="php" />
     <file baseinstalldir="PHP/CodeSniffer" name="Tokens.php" role="php" />
    </dir>
   </dir>
  </dir>
 </contents>
 <dependencies>
  <required>
   <php>
    <min>5.4.0</min>
   </php>
   <pearinstaller>
    <min>1.4.0b1</min>
   </pearinstaller>
   <extension>
    <name>tokenizer</name>
   </extension>
   <extension>
    <name>xmlwriter</name>
   </extension>
   <extension>
    <name>simplexml</name>
   </extension>
  </required>
 </dependencies>
 <phprelease>
  <installconditions>
   <os>
    <name>windows</name>
   </os>
  </installconditions>
  <filelist>
   <install as="phpcs" name="bin/phpcs" />
   <install as="phpcbf" name="bin/phpcbf" />
   <install as="phpcs.bat" name="bin/phpcs.bat" />
   <install as="phpcbf.bat" name="bin/phpcbf.bat" />
   <install as="README" name="README.md" />
   <install as="CONTRIBUTING" name="CONTRIBUTING.md" />
   <install as="LICENCE" name="licence.txt" />
   <install as="AllTests.php" name="tests/AllTests.php" />
   <install as="TestSuite.php" name="tests/TestSuite.php" />
   <install as="CodeSniffer/Core/AllTests.php" name="tests/Core/AllTests.php" />
   <install as="CodeSniffer/Core/IsCamelCapsTest.php" name="tests/Core/IsCamelCapsTest.php" />
   <install as="CodeSniffer/Core/ErrorSuppressionTest.php" name="tests/Core/ErrorSuppressionTest.php" />
   <install as="CodeSniffer/Core/File/FindExtendedClassNameTest.php" name="tests/Core/File/FindExtendedClassNameTest.php" />
   <install as="CodeSniffer/Core/File/FindImplementedInterfaceNamesTest.php" name="tests/Core/File/FindImplementedInterfaceNamesTest.php" />
   <install as="CodeSniffer/Core/File/GetMethodParametersTest.php" name="tests/Core/File/GetMethodParametersTest.php" />
   <install as="CodeSniffer/Standards/AllSniffs.php" name="tests/Standards/AllSniffs.php" />
   <install as="CodeSniffer/Standards/AbstractSniffUnitTest.php" name="tests/Standards/AbstractSniffUnitTest.php" />
  </filelist>
 </phprelease>
 <phprelease>
  <filelist>
   <install as="phpcs" name="bin/phpcs" />
   <install as="phpcbf" name="bin/phpcbf" />
   <install as="README" name="README.md" />
   <install as="CONTRIBUTING" name="CONTRIBUTING.md" />
   <install as="LICENCE" name="licence.txt" />
   <install as="AllTests.php" name="tests/AllTests.php" />
   <install as="TestSuite.php" name="tests/TestSuite.php" />
   <install as="CodeSniffer/Core/AllTests.php" name="tests/Core/AllTests.php" />
   <install as="CodeSniffer/Core/IsCamelCapsTest.php" name="tests/Core/IsCamelCapsTest.php" />
   <install as="CodeSniffer/Core/ErrorSuppressionTest.php" name="tests/Core/ErrorSuppressionTest.php" />
   <install as="CodeSniffer/Core/File/FindExtendedClassNameTest.php" name="tests/Core/File/FindExtendedClassNameTest.php" />
   <install as="CodeSniffer/Core/File/FindImplementedInterfaceNamesTest.php" name="tests/Core/File/FindImplementedInterfaceNamesTest.php" />
   <install as="CodeSniffer/Core/File/GetMethodParametersTest.php" name="tests/Core/File/GetMethodParametersTest.php" />
   <install as="CodeSniffer/Standards/AllSniffs.php" name="tests/Standards/AllSniffs.php" />
   <install as="CodeSniffer/Standards/AbstractSniffUnitTest.php" name="tests/Standards/AbstractSniffUnitTest.php" />
   <ignore name="bin/phpcs.bat" />
   <ignore name="bin/phpcbf.bat" />
  </filelist>
 </phprelease>
 <changelog>
  <release>
   <version>
    <release>3.0.0RC1</release>
    <api>3.0.0RC1</api>
   </version>
   <stability>
    <release>beta</release>
    <api>beta</api>
   </stability>
   <date>2016-09-02</date>
   <license uri="https://github.com/squizlabs/PHP_CodeSniffer/blob/master/licence.txt">BSD License</license>
   <notes>
    - Progress output now shows E and W in green when a file has fixable errors or warnings
      -- Only supported if colors are enabled
    - PHPCBF no longer produces verbose output by default (request #699)
      -- Use the -v command line argument to show verbose fixing output
      -- Use the -q command line argument to disable verbose information if enabled by default
    - PHPBF now prints a summary report after fixing files
      -- Report shows files that were fixed, how many errors were fixed, and how many remain
    - PHPCBF now supports the -p command line argument to print progress information
      -- Prints a green F for files where fixes occurred
      -- Prints a red E for files that could not be fixed due to an error
      -- Use the -q command line argument to disable progress information if enabled by default
    - Running unit tests using --verbose no longer throws errors
    - Fixed shell error appearing on some systems when trying to find executable paths
    - Includes all changes from the 2.7.0 release
    </notes>
  </release>
  <release>
   <version>
    <release>3.0.0a1</release>
    <api>3.0.0a1</api>
   </version>
   <stability>
    <release>alpha</release>
    <api>alpha</api>
   </stability>
   <date>2016-07-20</date>
   <license uri="https://github.com/squizlabs/PHP_CodeSniffer/blob/master/licence.txt">BSD License</license>
   <notes>
    - Min PHP version increased from 5.1.2 to 5.4.0
    - Added optional caching of results between runs (request #530)
      -- Enable the cache by using the --cache command line argument
      -- If you want the cache file written somewhere specific, use --cache=/path/to/cacheFile
      -- Use the command "phpcs --config-set cache true" to turn caching on by default
      -- Use the --no-cache command line argument to disable caching if it is being turned on automatically
    - Add support for checking file in parallel (request #421)
      -- Tell PHPCS how many files to check at once using the --parallel command line argument
      -- To check 100 files at once, using --parallel=100
      -- To disable parallel checking if it is being turned on automatically, use --parallel=1
      -- Requires PHP to be compiled with the PCNTL package
    - The default encoding has been changed from iso-8859-1 to utf-8 (request #760)
      -- The --encoding command line argument still works, but you no longer have to set it to process files as utf-8
      -- If encoding is being set to utf-8 in a ruleset or on the CLI, it can be safely removed
      -- If the iconv PHP extension is not installed, standard non-multibyte aware functions will be used
    - Added a new "code" report type to show a code snippet for each error (request #419)
      -- The line containing the error is printed, along with 2 lines above and below it to show context
      -- The location of the errors is underlined in the code snippet if you also use --colors
      -- Use --report=code to generate this report
    - Added support for custom filtering of the file list
      -- Developers can write their own filter classes to perform custom filtering of the list before the run starts
      -- Use the command line arg --filter=/path/to/filter.php to specify a filter to use
      -- Extend \PHP_CodeSniffer\Filters\Filter to also support the core PHPCS extension and path filtering
      -- Extend \PHP_CodeSniffer\Filters\ExactMatch to get the core filtering and the ability to use blacklists and whitelists
      -- The included \PHP_CodeSniffer\Filters\GitModified filter is a good example of an ExactMatch filter
    - Added support for only checking files that have been locally modified or added in a git repo
      -- Use --filter=gitmodified to check these files
      -- You still need to give PHPCS a list of files or directories in which to check
    - Added automatic discovery of executable paths (request #571)
      -- Thanks to Sergey Morozov for the patch
    - You must now pass "-" on the command line to have PHPCS wait for STDIN
      -- E.g., phpcs --standard=PSR2 -
      -- You can still pipe content via STDIN as normal as PHPCS will see this and process it
      -- But without the "-", PHPCS will throw an error if no content or files are passed to it
    - All PHP errors generated by sniffs are caught, re-thrown as exceptions, and reported in the standard error reports
      -- This should stop bugs inside sniffs causing infinite loops
      -- Also stops invalid reports being produced as errors don't print to the screen directly
    - Sniff codes are no longer optional
      -- If a sniff throws and error or a warning, it must specify an internal code for that message
    - The installed_paths config setting can now point directly to a standard
      -- Previously, it had to always point to the directory in which the standard lives
    - Multiple reports can now be specified using the --report command line argument
      -- Report types are separated by commas
      -- E.g., --report=full,summary,info
      -- Previously, you had to use one argument for each report such as --report=full --report=summary --report=info
    - You can now set the severity, message type, and exclude patterns for and entire sniff, category, or standard
      -- Previously, this was only available for a single message
    - You can now include a single sniff code in a ruleset instead of having to include an entire sniff
      -- Including a sniff code will automatically exclude all other messages from that sniff
      -- If the sniff is already included by an imported standard, set the sniff severity to 0 and include the specific message you want
    - PHPCBF no longer uses patch
      -- Files are now always overwritten
      -- The --no-patch option has been removed
    - Added a --basepath option to strip a directory from the front of file paths in output (request #470)
      -- The basepath is absolute or relative to the current directory
      -- E.g., to output paths relative to current dir in reports, use --basepath=.
    - Ignore rules are now checked when using STDIN (request #733)
    - Added an include-pattern tag to rulesets to include a sniff for specific files and folders only (request #656)
      -- This is the exact opposite of the exclude-pattern tag
      -- This option is only usable within sniffs, not globally like exclude-patterns are
    - Added a new -m option to stop error messages from being recorded, which saves a lot of memory
      -- PHPCBF always uses this setting to reduce memory as it never outputs error messages
      -- Setting the $recordErrors member var inside custom report classes is no longer supported (use -m instead)
    - Exit code 2 is now used to indicate fixable errors were found (request #930)
      -- Exit code 3 is now used for general script execution errors
      -- Exit code 1 is used to indicate that coding standard errors were found, but none are fixable
      -- Exit code 0 is unchanged and continues to mean no coding standard errors found
    - The included PHPCS standard has been removed
      -- All rules are now found inside the phpcs.xml.dist file
      -- Running "phpcs" without any arguments from a git clone will use this ruleset
    - The included SVN pre-commit hook has been removed
      -- Hooks for version control systems will no longer be maintained within the PHPCS project
    </notes>
  </release>
  <release>
   <version>
    <release>2.7.0</release>
    <api>2.7.0</api>
   </version>
   <stability>
    <release>stable</release>
    <api>stable</api>
   </stability>
   <date>2016-09-02</date>
   <license uri="https://github.com/squizlabs/PHP_CodeSniffer/blob/master/licence.txt">BSD License</license>
   <notes>
    - Added --file-list command line argument to allow a list of files and directories to be specified in an external file
      -- Useful is you have a generated list of files to check that would be too long for the command line
      -- File and directory paths are listed one per line
      -- Usage is: phpcs --file-list=/path/to/file-list ...
      -- Thanks to Blotzu for the patch
    - Values set using @codingStandardsChangeSetting comments can now contain spaces
    - Sniff unit tests can now specify a list of test files instead of letting the runner pick them (request #1078)
      -- Useful if a sniff needs to exclude files based on the environment, or is checking filenames
      -- Override the new getTestFiles() method to specify your own list of test files
    - Generic.Functions.OpeningFunctionBraceKernighanRitchie now ignores spacing for function return types
      -- The sniff code Generic.Functions.OpeningFunctionBraceKernighanRitchie.SpaceAfterBracket has been removed
      -- Replaced by Generic.Functions.OpeningFunctionBraceKernighanRitchie.SpaceBeforeBrace
      -- The new error message is slightly clearer as it indicates that a single space is needed before the brace
    - Squiz.Commenting.LongConditionClosingComment now allows for the length of a code block to be configured
      -- Set the lineLimit property (default is 20) in your ruleset.xml file to set the code block length
      -- When the code block length is reached, the sniff will enforce a closing comment after the closing brace
      -- Thanks to Juliette Reinders Folmer for the patch
    - Squiz.Commenting.LongConditionClosingComment now allows for the end comment format to be configured
      -- Set the commentFormat property (default is "//end %s") in your ruleset.xml file to set the format
      -- The placeholder %s will be replaced with the type of condition opener, e.g., "//end foreach"
      -- Thanks to Juliette Reinders Folmer for the patch
    - Generic.PHPForbiddenFunctions now allows forbidden functions to have mixed case
      -- Previously, it would only do a strtolower comparison
      -- Error message now shows what case was found in the code and what the correct case should be
      -- Thanks to Juliette Reinders Folmer for the patch
    - Added Generic.Classes.OpeningBraceSameLine to ensure opening brace of class/interface/trait is on the same line as the declaration
      -- Thanks to Juliette Reinders Folmer for the patch
    - Added Generic.PHP.BacktickOperator to ban the use of the backtick operator for running shell commands
      -- Thanks to Juliette Reinders Folmer for the patch
    - Added Generic.PHP.DisallowAlternativePHPTags to ban the use of alternate PHP tags
      -- Thanks to Juliette Reinders Folmer for the patch
    - Squiz.WhiteSpace.LanguageConstructSpacing no longer checks for spaces if parenthesis are being used (request #1062)
      -- Makes this sniff more compatibile with those that check parenthesis spacing of function calls
    - Squiz.WhiteSpace.ObjectOperatorSpacing now has a setting to ignore newline characters around object operators
      -- Default remains FALSE, so newlines are not allowed
      -- Override the "ignoreNewlines" setting in a ruleset.xml file to change
      -- Thanks to Alex Howansky for the patch
    - Squiz.Scope.MethodScope now sniffs traits as well as classes and interfaces
      -- Thanks to Jesse Donat for the patch
    - PHPCBF is now able to fix Squiz.SelfMemberReference.IncorrectCase errors
      -- Thanks to Nikola Kovacs for the patch
    - PHPCBF is now able to fix Squiz.Commenting.VariableComment.IncorrectVarType
      -- Thanks to Walt Sorensen for the patch
    - PHPCBF is now able to fix Generic.PHP.DisallowShortOpenTag
      -- Thanks to Juliette Reinders Folmer for the patch
    - Improved the formatting of the end brace when auto fixing InlineControlStructure errors (request #1121)
    - Generic.Functions.OpeningFunctionBraceKernighanRitchie.BraceOnNewLine fix no longer leaves blank line after brace (request #1085)
    - Generic UpperCaseConstantNameSniff now allows lowercase namespaces in constant definitions
      -- Thanks to Daniel Schniepp for the patch
    - Squiz DoubleQuoteUsageSniff is now more tolerant of syntax errors caused by mismatched string tokens
    - A few sniffs that produce errors based on the current PHP version can now be told to run using a specific PHP version
      -- Set the php_version config var using --config-set, --runtime-set, or in a ruleset to specify a specific PHP version
      -- The format of the PHP version is the same as the PHP_VERSION_ID constant (e.g., 50403 for version 5.4.3)
      -- Supported sniffs are Generic.PHP.DisallowAlternativePHPTags, PSR1.Classes.ClassDeclaration, Squiz.Commenting.FunctionComment
      -- Thanks to Finlay Beaton for the patch
    - Fixed bug #985  : Duplicate class definition detection generates false-positives in media queries
      -- Thanks to Raphael Horber for the patch
    - Fixed bug #1014 : Squiz VariableCommentSniff doesn't always detect a missing comment
    - Fixed bug #1066 : Undefined index: quiet in CLI.php during unit test run with -v command line arg
    - Fixed bug #1072 : Squiz.SelfMemberReference.NotUsed not detected if leading namespace separator is used
    - Fixed bug #1089 : Rulesets cannot be loaded if the path contains urlencoded characters
    - Fixed bug #1091 : PEAR and Squiz FunctionComment sniffs throw errors for some invalid @param line formats
    - Fixed bug #1092 : PEAR.Functions.ValidDefaultValue should not flag type hinted methods with a NULL default argument
    - Fixed bug #1095 : Generic LineEndings sniff replaces tabs with spaces with --tab-width is set
    - Fixed bug #1096 : Squiz FunctionDeclarationArgumentSpacing gives incorrect error/fix when variadic operator is followed by a space
    - Fixed bug #1099 : Group use declarations are incorrectly fixed by the PSR2 standard
      -- Thanks to Jason McCreary for the patch
    - Fixed bug #1101 : Incorrect indent errors when breaking out of PHP inside an IF statement
    - Fixed bug #1102 : Squiz.Formatting.OperatorBracket.MissingBrackets faulty bracketing fix
    - Fixed bug #1109 : Wrong scope indent reported in anonymous class
    - Fixed bug #1112 : File docblock not recognized when require_once follows it
    - Fixed bug #1120 : InlineControlStructureSniff does not handle auto-fixing for control structures that make function calls
    - Fixed bug #1124 : Squiz.Operators.ComparisonOperatorUsage does not detect bracketed conditions for inline IF statements
      -- Thanks to Raphael Horber for the patch
    </notes>
  </release>
  <release>
   <version>
    <release>2.6.2</release>
    <api>2.6.2</api>
   </version>
   <stability>
    <release>stable</release>
    <api>stable</api>
   </stability>
   <date>2016-07-14</date>
   <license uri="https://github.com/squizlabs/PHP_CodeSniffer/blob/master/licence.txt">BSD License</license>
   <notes>
    - Added a new --exclude CLI argument to exclude a list of sniffs from checking and fixing (request #904)
      -- Accepts the same sniff codes as the --sniffs command line argument, but provides the opposite functionality
    - Added a new -q command line argument to disable progress and verbose information from being printed (request #969)
      -- Useful if a coding standard hard-codes progess or verbose output but you want PHPCS to be quiet
      -- Use the command "phpcs --config-set quiet true" to turn quiet mode on by default
    - Generic LineLength sniff no longer errors for comments that cannot be broken out onto a new line (request #766)
      -- A typical case is a comment that contains a very long URL
      -- The comment is ignored if putting the URL on a indented new comment line would be longer than the allowed length
    - Settings extensions in a ruleset no longer causes PHP notices during unit testing
      -- Thanks to Klaus Purer for the patch
    - Version control reports now show which errors are fixable if you are showing sources
    - Added a new sniff to enforce a single space after a NOT operator (request #1051)
      -- Include in a ruleset using the code Generic.Formatting.SpaceAfterNot
    - The Squiz.Commenting.BlockComment sniff now supports tabs for indenting comment lines (request #1056)
    - Fixed bug #790 : Incorrect missing @throws error in methods that use closures
    - Fixed bug #908 : PSR2 standard is not checking that closing brace is on line following the body
    - Fixed bug #945 : Incorrect indent behavior using deep-nested function and arrays
    - Fixed bug #961 : Two anonymous functions passed as function/method arguments cause indentation false positive
    - Fixed bug #1005 : Using global composer vendor autoload breaks PHP lowercase built-in function sniff
      -- Thanks to Michael Butler for the patch
    - Fixed bug #1007 : Squiz Unreachable code detection is not working properly with a closure inside a case
    - Fixed bug #1023 : PSR2.Classes.ClassDeclaration fails if class extends base class and "implements" is on trailing line
    - Fixed bug #1026 : Arrays in comma delimited class properties cause ScopeIndent to increase indent
    - Fixed bug #1028 : Squiz ArrayDeclaration incorrectly fixes multi-line array where end bracket is not on a new line
    - Fixed bug #1034 : Squiz FunctionDeclarationArgumentSpacing gives incorrect error when first arg is a variadic
    - Fixed bug #1036 : Adjacent assignments aligned analysis statement wrong
    - Fixed bug #1049 : Version control reports can show notices when the report width is very small
    - Fixed bug #21050 : PEAR MultiLineCondition sniff suppresses errors on last condition line
    </notes>
  </release>
  <release>
   <version>
    <release>2.6.1</release>
    <api>2.6.1</api>
   </version>
   <stability>
    <release>stable</release>
    <api>stable</api>
   </stability>
   <date>2016-05-31</date>
   <license uri="https://github.com/squizlabs/PHP_CodeSniffer/blob/master/licence.txt">BSD License</license>
   <notes>
    - The PHP-supplied T_COALESCE token has been replicated for PHP versions before 7.0
    - Function return types of self, parent and callable are now tokenized as T_RETURN_TYPE
      -- Thanks to Jaroslav Hanslík for the patch
    - The default_standard config setting now allows multiple standards to be listed, like on the command line
      -- Thanks to Michael Mayer for the patch
    - Installations done via composer now only include the composer autoloader for PHP 5.3.2+ (request #942)
    - Added a rollbackChangeset() method to the Fixer class to purposely rollback the active changeset
    - Fixed bug #940 : Auto-fixing issue encountered with inconsistent use of braces
    - Fixed bug #943 : Squiz.PHP.InnerFunctions.NotAllowed reported in anonymous classes
    - Fixed bug #944 : PHP warning when running the latest phar
    - Fixed bug #951 : InlineIfDeclaration: invalid error produced with UTF-8 string
    - Fixed bug #957 : Operator spacing sniff errors when plus is used as part of a number
      -- Thanks to Klaus Purer for the patch
    - Fixed bug #959 : Call-time pass-by-reference false positive if there is a square bracket before the ampersand
      -- Thanks to Konstantin Leboev for the patch
    - Fixed bug #962 : Null coalescing operator (??) not detected as a token
      -- Thanks to Joel Posti for the patch
    - Fixed bug #973 : Anonymous class declaration and PSR1.Files.SideEffects.FoundWithSymbols
    - Fixed bug #974 : Error when file ends with "function"
    - Fixed bug #979 : Anonymous function with return type hint is not refactored as expected
    - Fixed bug #983 : Squiz.WhiteSpace.MemberVarSpacing.AfterComment fails to fix error when comment is not a docblock
    - Fixed bug #1010 : Squiz NonExectuableCode sniff does not detect boolean OR
      -- Thanks to Derek Henderson for the patch
    - Fixed bug #1015 : The Squiz.Commenting.FunctionComment sniff doesn't allow description in @return tag
      -- Thanks to Alexander Obuhovich for the patch
    - Fixed bug #1022 : Duplicate spaces after opening bracket error with PSR2 standard
    - Fixed bug #1025 : Syntax error in JS file can cause undefined index for parenthesis_closer
    </notes>
  </release>
  <release>
   <version>
    <release>2.6.0</release>
    <api>2.6.0</api>
   </version>
   <stability>
    <release>stable</release>
    <api>stable</api>
   </stability>
   <date>2016-04-04</date>
   <license uri="https://github.com/squizlabs/PHP_CodeSniffer/blob/master/licence.txt">BSD License</license>
   <notes>
    - Paths used when setting CLI arguments inside ruleset.xml files are now relative to the ruleset location (request #847)
      -- This change only applies to paths within ARG tags, used to set CLI arguments
      -- Previously, the paths were relative to the directory PHPCS was being run from
      -- Absolute paths are still allowed and work the same way they always have
      -- This change allows ruleset.xml files to be more portable
    - Content passed via STDIN will now be processed even if files are specified on the command line or in a ruleset
    - When passing content via STDIN, you can now specify the file path to use on the command line (request #934)
      -- This allows sniffs that check file paths to work correctly
      -- This is the same functionality provided by the phpcs_input_file line, except it is available on the command line
    - Files processed with custom tokenizers will no longer be skipped if they appear minified (request #877)
      -- If the custom tokenizer wants minified files skipped, it can set a $skipMinified member var to TRUE
      -- See the included JS and CSS tokenizers for an example
    - Config vars set in ruleset.xml files are now processed earlier, allowing them to be used during sniff registration
      -- Among other things, this allows the installed_paths config var to be set in ruleset.xml files
      -- Thanks to Pieter Frenssen for the patch
    - Improved detection of regular expressions in the JS tokenizer
    - Generic PHP Syntax sniff now uses PHP_BINARY (if available) to determine the path to PHP if no other path is available
      -- You can still manually set php_path to use a specific binary for testing
      -- Thanks to Andrew Berry for the patch
    - The PHP-supplied T_POW_EQUAL token has been replicated for PHP versions before 5.6
    - Added support for PHP7 use group declarations (request #878)
      -- New tokens T_OPEN_USE_GROUP and T_CLOSE_USE_GROUP are assigned to the open and close curly braces
    - Generic ScopeIndent sniff now reports errors for every line that needs the indent changed (request #903)
      -- Previously, it ignored lines that were indented correctly in the context of their block
      -- This change produces more technically accurate error messages, but is much more verbose
    - The PSR2 and Squiz standards now allow multi-line default values in function declarations (request #542)
      -- Previously, these would automatically make the function a multi-line declaration
    - Squiz InlineCommentSniff now allows docblocks on require(_once) and include(_once) statements
      -- Thanks to Gary Jones for the patch
    - Squiz and PEAR Class and File sniffs no longer assume the first comment in a file is always a file comment
      -- phpDocumentor assigns the comment to the file only if it is not followed by a structural element
      -- These sniffs now follow this same rule
    - Squiz ClassCommentSniff no longer checks for blank lines before class comments
      -- Removes the error Squiz.Commenting.ClassComment.SpaceBefore
    - Renamed Squiz.CSS.Opacity.SpacingAfterPoint to Squiz.CSS.Opacity.DecimalPrecision
      -- Please update your ruleset if you are referencing this error code directly
    - Fixed PHP tokenizer problem that caused an infinite loop when checking a comment with specific content
    - Generic Disallow Space and Tab indent sniffs now detect and fix indents inside embedded HTML chunks (request #882)
    - Squiz CSS IndentationSniff no longer assumes the class opening brace is at the end of a line
    - Squiz FunctionCommentThrowTagSniff now ignores non-docblock comments
    - Squiz ComparisonOperatorUsageSniff now allows conditions like while(true)
    - PEAR FunctionCallSignatureSniff (and the Squiz and PSR2 sniffs that use it) now correctly check the first argument
      -- Further fix for bug #698
    - Fixed bug #791 : codingStandardsChangeSetting settings not working with namespaces
    - Fixed bug #872 : Incorrect detection of blank lines between CSS class names
    - Fixed bug #879 : Generic InlineControlStructureSniff can create parse error when case/if/elseif/else have mixed brace and braceless definitions
    - Fixed bug #883 : PSR2 is not checking for blank lines at the start and end of control structures
    - Fixed bug #884 : Incorrect indentation notice for anonymous classes
    - Fixed bug #887 : Using curly braces for a shared CASE/DEFAULT statement can generate an error in PSR2 SwitchDeclaration
    - Fixed bug #889 : Closure inside catch/else/elseif causes indentation error
    - Fixed bug #890 : Function call inside returned short array value can cause indentation error inside CASE statements
    - Fixed bug #897 : Generic.Functions.CallTimePassByReference.NotAllowed false positive when short array syntax
    - Fixed bug #900 : Squiz.Functions.FunctionDeclarationArgumentSpacing bug when no space between type hint and argument
    - Fixed bug #902 : T_OR_EQUAL and T_POW_EQUAL are not seen as assignment tokens
    - Fixed bug #910 : Unrecognized "extends" and indentation on anonymous classes
    - Fixed bug #915 : JS Tokenizer generates errors when processing some decimals
    - Fixed bug #928 : Endless loop when sniffing a PHP file with a git merge conflict inside a function
    - Fixed bug #937 : Shebang can cause PSR1 SideEffects warning
      -- Thanks to Clay Loveless for the patch
    - Fixed bug #938 : CallTimePassByReferenceSniff ignores functions with return value
    </notes>
  </release>
  <release>
   <version>
    <release>2.5.1</release>
    <api>2.5.1</api>
   </version>
   <stability>
    <release>stable</release>
    <api>stable</api>
   </stability>
   <date>2016-01-20</date>
   <license uri="https://github.com/squizlabs/PHP_CodeSniffer/blob/master/licence.txt">BSD License</license>
   <notes>
    - The PHP-supplied T_SPACESHIP token has been replicated for PHP versions before 7.0
    - T_SPACESHIP is now correctly identified as an operator
      -- Thanks to Alexander Obuhovich for the patch
    - Generic LowerCaseKeyword now ensures array type hints are lowercase as well
      -- Thanks to Mathieu Rochette for the patch
    - Squiz ComparisonOperatorUsageSniff no longer hangs on JS FOR loops that don't use semicolons
    - PHP_CodesSniffer now includes the composer autoload.php file, if there is one
      -- Thanks to Klaus Purer for the patch
    - Added error Squiz.Commenting.FunctionComment.ScalarTypeHintMissing for PHP7 only (request #858)
      -- These errors were previously reported as Squiz.Commenting.FunctionComment.TypeHintMissing on PHP7
      -- Disable this error message in a ruleset.xml file if your code needs to run on both PHP5 and PHP7
    - The PHP 5.6 __debugInfo magic method no longer produces naming convention errors
      -- Thanks to Michael Nowack for the patch
    - PEAR and Squiz FunctionComment sniffs now support variadic functions (request #841)
    - Fixed bug #622 : Wrong detection of Squiz.CSS.DuplicateStyleDefinition with media queries
    - Fixed bug #752 : The missing exception error is reported in first found DocBlock
    - Fixed bug #794 : PSR2 MultiLineFunctionDeclaration forbids comments after opening parenthesis of a multiline call
    - Fixed bug #820 : PEAR/PSR2 FunctionCallSignature sniffs suggest wrong indent when there are multiple arguments on a line
    - Fixed bug #822 : Ruleset hard-coded file paths are not used if not running from the same directory as the ruleset
    - Fixed bug #825 : FunctionCallArgumentSpacing sniff complains about more than one space before comment in multi-line function call
    - Fixed bug #828 : Null classname is tokenized as T_NULL instead of T_STRING
    - Fixed bug #829 : Short array argument not fixed correctly when multiple function arguments are on the same line
    - Fixed bug #831 : PHPCS freezes in an infinite loop under Windows if no standard is passed
    - Fixed bug #832 : Tokenizer does not support context sensitive parsing
      -- Thanks to Jaroslav Hanslík for the patch
    - Fixed bug #835 : PEAR.Functions.FunctionCallSignature broken when closure uses return types
    - Fixed bug #838 : CSS indentation fixer changes color codes
      -- Thanks to Klaus Purer for the patch
    - Fixed bug #839 : "__()" method is marked as not camel caps
      -- Thanks to Tim Bezhashvyly for the patch
    - Fixed bug #852 : Generic.Commenting.DocComment not finding errors when long description is omitted
    - Fixed bug #854 : Return typehints in interfaces are not reported as T_RETURN_TYPE
      -- Thanks to Jaroslav Hanslík for the patch
    - Fixed bug #855 : Capital letter detection for multibyte strings doesn't work correctly
    - Fixed bug #857 : PSR2.ControlStructure.SwitchDeclaration shouldn't check indent of curly brace closers
    - Fixed bug #859 : Switch statement indention issue when returning function call with closure
    - Fixed bug #861 : Single-line arrays and function calls can generate incorrect indentation errors
    - Fixed bug #867 : Squiz.Strings.DoubleQuoteUsage broken for some escape codes
      -- Thanks to Jack Blower for the help with the fix
    - Fixed bug #21005 : Incorrect indent detection when multiple properties are initialized to arrays
    - Fixed bug #21010 : Incorrect missing colon detection in CSS when first style is not on new line
    - Fixed bug #21011 : Incorrect error message text when newline found after opening brace
    </notes>
  </release>
  <release>
   <version>
    <release>2.5.0</release>
    <api>2.5.0</api>
   </version>
   <stability>
    <release>stable</release>
    <api>stable</api>
   </stability>
   <date>2015-12-11</date>
   <license uri="https://github.com/squizlabs/PHP_CodeSniffer/blob/master/licence.txt">BSD License</license>
   <notes>
    - PHPCS will now look for a phpcs.xml file in parent directories as well as the current directory (request #626)
    - PHPCS will now use a phpcs.xml file even if files are specified on the command line
      -- This file is still only used if no standard is specified on the command line
    - Added support for a phpcs.xml.dist file (request #583)
      -- If both a phpcs.xml and phpcs.xml.dist file are present, the phpcs.xml file will be used
    - Added support for setting PHP ini values in ruleset.xml files (request #560)
      -- Setting the value of the new ini tags to name="memory_limit" value="32M" is the same as -d memory_limit=32M
    - Added support for one or more bootstrap files to be run before processing begins
      -- Use the --bootstrap=file,file,file command line argument to include bootstrap files
      -- Useful if you want to override some of the high-level settings of PHPCS or PHPCBF
      -- Thanks to John Maguire for the patch
    - Added additional verbose output for CSS tokenizing
    - Squiz ComparisonOperatorUsageSniff now checks FOR, WHILE and DO-WHILE statements
      -- Thanks to Arnout Boks for the patch
    - Fixed bug #660 : Syntax checks can fail on Windows with PHP5.6
    - Fixed bug #784 : $this->trait is seen as a T_TRAIT token
    - Fixed bug #786 : Switch indent issue with short array notation
    - Fixed bug #787 : SpacingAfterDefaultBreak confused by multi-line statements
    - Fixed bug #797 : Parsing CSS url() value breaks further parsing
    - Fixed bug #805 : Squiz.Commenting.FunctionComment.InvalidTypeHint on Scalar types on PHP7
    - Fixed bug #807 : Cannot fix line endings when open PHP tag is not on the first line
    - Fixed bug #808 : JS tokeniser incorrectly setting some function and class names to control structure tokens
    - Fixed bug #809 : PHPCBF can break a require_once statement with a space before the open parenthesis
    - Fixed bug #813 : PEAR FunctionCallSignature checks wrong indent when first token on line is part of a multi-line string
    </notes>
  </release>
  <release>
   <version>
    <release>2.4.0</release>
    <api>2.4.0</api>
   </version>
   <stability>
    <release>stable</release>
    <api>stable</api>
   </stability>
   <date>2015-11-24</date>
   <license uri="https://github.com/squizlabs/PHP_CodeSniffer/blob/master/licence.txt">BSD License</license>
   <notes>
    - Added support for PHP 7 anonymous classes
      -- Anonymous classes are now tokenized as T_ANON_CLASS and ignored by normal class sniffs
    - Added support for PHP 7 function return type declarations
      -- Return types are now tokenized as T_RETURN_TYPE
    - Fixed tokenizing of the XOR operator, which was incorrectly identified as a power operator (bug #765)
      -- The T_POWER token has been removed and replaced by the T_BITWISE_XOR token
      -- The PHP-supplied T_POW token has been replicated for PHP versions before 5.6
    - Traits are now tokenized in PHP versions before 5.4 to make testing easier
    - Improved regular expression detection in JS files
    - PEAR FunctionCallSignatureSniff now properly detects indents in more mixed HTML/PHP code blocks
    - Full report now properly indents lines when newlines are found inside error messages
    - Generating documentation without specifying a standard now uses the default standard instead
      -- Thanks to Ken Guest for the patch
    - Generic InlineControlStructureSniff now supports braceless do/while loops in JS
      -- Thanks to Pieter Frenssen for the patch
    - Added more guard code for function declarations with syntax errors
      -- Thanks to Yun Young-jin for the patch
    - Added more guard code for foreach declarations with syntax errors
      -- Thanks to Johan de Ruijter for the patch
    - Added more guard code for class declarations with syntax errors
    - Squiz ArrayDeclarationSniff now has guard code for arrays with syntax errors
    - Generic InlineControlStructureSniff now correctly fixes ELSEIF statements
    - Fixed bug #601 : Expected type hint int[]; found array in Squiz FunctionCommentSniff
      -- Thanks to Scato Eggen for the patch
    - Fixed bug #625 : Consider working around T_HASHBANG in HHVM 3.5.x and 3.6.x
      -- Thanks to Kunal Mehta for the patch
    - Fixed bug #692 : Comment tokenizer can break when using mbstring function overloading
    - Fixed bug #694 : Long sniff codes can cause PHP warnings in source report when showing error codes
    - Fixed bug #698 : PSR2.Methods.FunctionCallSignature.Indent forces exact indent of ternary operator parameters
    - Fixed bug #704 : ScopeIndent can fail when an opening parenthesis is on a line by itself
    - Fixed bug #707 : Squiz MethodScopeSniff doesn't handle nested functions
    - Fixed bug #709 : Squiz.Sniffs.Whitespace.ScopeClosingBraceSniff marking indented endif in mixed inline HTML blocks
    - Fixed bug #711 : Sniffing from STDIN shows Generic.Files.LowercasedFilename.NotFound error
    - Fixed bug #714 : Fixes suppression of errors using docblocks
      -- Thanks to Andrzej Karmazyn for the patch
    - Fixed bug #716 : JSON report is invalid when messages contain newlines or tabs
      -- Thanks to Pieter Frenssen for the patch
    - Fixed bug #723 : ScopeIndent can fail when multiple array closers are on the same line
    - Fixed bug #730 : ScopeIndent can fail when a short array opening square bracket is on a line by itself
    - Fixed bug #732 : PHP Notice if @package name is made up of all invalid characters
      -- Adds new error code PEAR.Commenting.FileComment.InvalidPackageValue
    - Fixed bug #748 : Auto fix for Squiz.Commenting.BlockComment.WrongEnd is incorrect
      -- Thanks to J.D. Grimes for the patch
    - Fixed bug #753 : PSR2 standard shouldn't require space after USE block when next code is a closing tag
    - Fixed bug #768 : PEAR FunctionCallSignature sniff forbids comments after opening parenthesis of a multiline call
    - Fixed bug #769 : Incorrect detection of variable reference operator when used with short array syntax
      -- Thanks to Klaus Purer for the patch
    - Fixed bug #772 : Syntax error when using PHPCBF on alternative style foreach loops
    - Fixed bug #773 : Syntax error when stripping trailing PHP close tag and previous statement has no semicolon
    - Fixed bug #778 : PHPCBF creates invalid PHP for inline FOREACH containing multiple control structures
    - Fixed bug #781 : Incorrect checking for PHP7 return types on multi-line function declartions
    - Fixed bug #782 : Conditional function declarations cause fixing conflicts in Squiz standard
      -- Squiz.ControlStructures.ControlSignature no longer enforces a single newline after open brace
      -- Squiz.WhiteSpace.ControlStructureSpacing can be used to checl spacing at the start/end of control structures
    </notes>
  </release>
  <release>
   <version>
    <release>2.3.4</release>
    <api>2.3.4</api>
   </version>
   <stability>
    <release>stable</release>
    <api>stable</api>
   </stability>
   <date>2015-09-09</date>
   <license uri="https://github.com/squizlabs/PHP_CodeSniffer/blob/master/licence.txt">BSD License</license>
   <notes>
    - JSON report format now includes the fixable status for each error message and the total number of fixable errors
    - Added more guard code for function declarations with syntax errors
    - Added tokenizer support for the PHP declare construct
      -- Thanks to Andy Blyler for the patch
    - Generic UnnecessaryStringConcatSniff can now allow strings concatenated over multiple lines
      -- Set the allowMultiline property to TRUE (default is FALSE) in your ruleset.xml file to enable this
      -- By default, concat used only for getting around line length limits still generates an error
      -- Thanks to Stefan Lenselink for the contribution
    - Invalid byte sequences no longer throw iconv_strlen() errors (request #639)
      -- Thanks to Willem Stuursma for the patch
    - Generic TodoSniff and FixmeSniff are now better at processing strings with invalid characters
    - PEAR FunctionCallSignatureSniff now ignores indentation of inline HTML content
    - Squiz ControlSignatureSniff now supports control structures with only inline HTML content
    - Fixed bug #636 : Some class names cause CSS tokenizer to hang
    - Fixed bug #638 : VCS blame reports output error content from the blame commands for files not under VC
    - Fixed bug #642 : Method params incorrectly detected when default value uses short array syntax
      -- Thanks to Josh Davis for the patch
    - Fixed bug #644 : PEAR ScopeClosingBrace sniff does not work with mixed HTML/PHP
    - Fixed bug #645 : FunctionSignature and ScopeIndent sniffs don't detect indents correctly when PHP open tag is not on a line by itself
    - Fixed bug #648 : Namespace not tokenized correctly when followed by multiple use statements
    - Fixed bug #654 : Comments affect indent check for BSDAllman brace style
    - Fixed bug #658 : Squiz.Functions.FunctionDeclarationSpacing error for multi-line declarations with required spaces greater than zero
      -- Thanks to J.D. Grimes for the patch
    - Fixed bug #663 : No space after class name generates: Class name "" is not in camel caps format
    - Fixed bug #667 : Scope indent check can go into infinite loop due to some parse errors
    - Fixed bug #670 : Endless loop in PSR1 SideEffects sniffer if no semicolon after last statement
      -- Thanks to Thomas Jarosch for the patch
    - Fixed bug #672 : Call-time pass-by-reference false positive
    - Fixed bug #683 : Comments are incorrectly reported by PSR2.ControlStructures.SwitchDeclaration sniff
    - Fixed bug #687 : ScopeIndent does not check indent correctly for method prefixes like public and abstract
    - Fixed bug #689 : False error on some comments after class closing brace
    </notes>
  </release>
  <release>
   <version>
    <release>2.3.3</release>
    <api>2.3.3</api>
   </version>
   <stability>
    <release>stable</release>
    <api>stable</api>
   </stability>
   <date>2015-06-24</date>
   <license uri="https://github.com/squizlabs/PHP_CodeSniffer/blob/master/licence.txt">BSD License</license>
   <notes>
    - Improved the performance of the CSS tokenizer, especially on very large CSS files (thousands of lines)
      -- Thanks to Klaus Purer for the patch
    - Defined tokens for lower PHP versions are now phpcs-specific strings instead of ints
      -- Stops conflict with other projects, like PHP_CodeCoverage
    - Added more guard code for syntax errors to various sniffs
    - Improved support for older HHVM versions
      -- Thanks to Kunal Mehta for the patch
    - Squiz ValidLogicalOperatorsSniff now ignores XOR as type casting is different when using the ^ operator (request #567)
    - Squiz CommentedOutCodeSniff is now better at ignoring URLs inside comments
    - Squiz ControlSignatureSniff is now better at checking embedded PHP code
    - Squiz ScopeClosingBraceSniff is now better at checking embedded PHP code
    - Fixed bug #584 : Squiz.Arrays.ArrayDeclaration sniff gives incorrect NoComma error for multiline string values
    - Fixed bug #589 : PEAR.Functions.FunctionCallSignature sniff not checking all function calls
    - Fixed bug #592 : USE statement tokenising can sometimes result in mismatched scopes
    - Fixed bug #594 : Tokenizer issue on closure that returns by reference
    - Fixed bug #595 : Colons in CSS selectors within media queries throw false positives
      -- Thanks to Klaus Purer for the patch
    - Fixed bug #598 : PHPCBF can break function/use closure brace placement
    - Fixed bug #603 : Squiz ControlSignatureSniff hard-codes opener type while fixing
    - Fixed bug #605 : Auto report-width specified in ruleset.xml ignored
    - Fixed bug #611 : Invalid numeric literal on CSS files under PHP7
    - Fixed bug #612 : Multi-file diff generating incorrectly if files do not end with EOL char
    - Fixed bug #615 : Squiz OperatorBracketSniff incorrectly reports and fixes operations using self::
    - Fixed bug #616 : Squiz DisallowComparisonAssignmentSniff inconsistent errors with inline IF statements
    - Fixed bug #617 : Space after switch keyword in PSR-2 is not being enforced
    - Fixed bug #621 : PSR2 SwitchDeclaration sniff doesn't detect, or correctly fix, case body on same line as statement
    </notes>
  </release>
  <release>
   <version>
    <release>2.3.2</release>
    <api>2.3.2</api>
   </version>
   <stability>
    <release>stable</release>
    <api>stable</api>
   </stability>
   <date>2015-04-29</date>
   <license uri="https://github.com/squizlabs/PHP_CodeSniffer/blob/master/licence.txt">BSD License</license>
   <notes>
    - The error message for PSR2.ControlStructures.SwitchDeclaration.WrongOpenercase is now clearer (request #579)
    - Fixed bug #545 : Long list of CASE statements can cause tokenizer to reach a depth limit
    - Fixed bug #565 : Squiz.WhiteSpace.OperatorSpacing reports negative number in short array
      -- Thanks to Vašek Purchart for the patch
      -- Same fix also applied to Squiz.Formatting.OperatorBracket
    - Fixed bug #569 : Generic ScopeIndentSniff throws PHP notices in JS files
    - Fixed bug #570 : Phar class fatals in PHP less than 5.3
    </notes>
  </release>
  <release>
   <version>
    <release>2.3.1</release>
    <api>2.3.1</api>
   </version>
   <stability>
    <release>stable</release>
    <api>stable</api>
   </stability>
   <date>2015-04-23</date>
   <license uri="https://github.com/squizlabs/PHP_CodeSniffer/blob/master/licence.txt">BSD License</license>
   <notes>
    - PHPCS can now exit with 0 even if errors are found
      -- Set the ignore_errors_on_exit config variable to 1 to set this behaviour
      -- Use with the ignore_warnings_on_exit config variable to never return a non-zero exit code
    - Added Generic DisallowLongArraySyntaxSniff to enforce the use of the PHP short array syntax (request #483)
      -- Thanks to Xaver Loppenstedt for helping with tests
    - Added Generic DisallowShortArraySyntaxSniff to ban the use of the PHP short array syntax (request #483)
      -- Thanks to Xaver Loppenstedt for helping with tests
    - Generic ScopeIndentSniff no longer does exact checking for content inside parenthesis (request #528)
      -- Only applies to custom coding standards that set the "exact" flag to TRUE
    - Squiz ConcatenationSpacingSniff now has a setting to ignore newline characters around operators (request #511)
        -- Default remains FALSE, so newlines are not allowed
        -- Override the "ignoreNewlines" setting in a ruleset.xml file to change
    - Squiz InlineCommentSniff no longer checks the last char of a comment if the first char is not a letter (request #505)
    - The Squiz standard has increased the max padding for statement alignment from 12 to 20
    - Fixed bug #479 : Yielded values are not recognised as returned values in Squiz FunctionComment sniff
    - Fixed bug #512 : Endless loop whilst parsing mixture of control structure styles
    - Fixed bug #515 : Spaces in JS block incorrectly flagged as indentation error
    - Fixed bug #523 : Generic ScopeIndent errors for IF in FINALLY
    - Fixed bug #527 : Closure inside IF statement is not tokenized correctly
    - Fixed bug #529 : Squiz.Strings.EchoedStrings gives false positive when echo'ing using an inline condition
    - Fixed bug #537 : Using --config-set is breaking phpcs.phar
    - Fixed bug #543 : SWITCH with closure in condition generates inline control structure error
    - Fixed bug #551 : Multiple catch blocks not checked in Squiz.ControlStructures.ControlSignature sniff
    - Fixed bug #554 : ScopeIndentSniff causes errors when encountering an unmatched parenthesis
    - Fixed bug #558 : PHPCBF adds brace for ELSE IF split over multiple lines
    - Fixed bug #564 : Generic MultipleStatementAlignment sniff reports incorrect errors for multiple assignments on a single line
    </notes>
  </release>
  <release>
   <version>
    <release>2.3.0</release>
    <api>2.3.0</api>
   </version>
   <stability>
    <release>stable</release>
    <api>stable</api>
   </stability>
   <date>2015-03-04</date>
   <license uri="https://github.com/squizlabs/PHP_CodeSniffer/blob/master/licence.txt">BSD License</license>
   <notes>
    - The existence of the main config file is now cached to reduce is_file() calls when it doesn't exist (request #486)
    - Abstract classes inside the Sniffs directory are now ignored even if they are named [Name]Sniff.php (request #476)
      -- Thanks to David Vernet for the patch
    - PEAR and Squiz FileComment sniffs no longer have @ in their error codes
      -- e.g., PEAR.Commenting.FileComment.Duplicate@categoryTag becomes PEAR.Commenting.FileComment.DuplicateCategoryTag
      -- e.g., Squiz.Commenting.FileComment.Missing@categoryTag becomes Squiz.Commenting.FileComment.MissingCategoryTag
    - PEAR MultiLineConditionSniff now allows comment lines inside multi-line IF statement conditions
      -- Thanks to Klaus Purer for the patch
    - Generic ForbiddenFunctionsSniff now supports setting null replacements in ruleset files (request #263)
    - Generic opening function brace sniffs now support checking of closures
      -- Set the checkClosures property to TRUE (default is FALSE) in your ruleset.xml file to enable this
      -- Can also set the checkFunctions property to FALSE (default is TRUE) in your ruleset.xml file to only check closures
      -- Affects OpeningFunctionBraceBsdAllmanSniff and OpeningFunctionBraceKernighanRitchieSniff
    - Generic OpeningFunctionBraceKernighanRitchieSniff can now fix all the errors it finds
    - Generic OpeningFunctionBraceKernighanRitchieSniff now allows empty functions with braces next to each other
    - Generic OpeningFunctionBraceBsdAllmanSniff now allows empty functions with braces next to each other
    - Improved auto report width for the "full" report
    - Improved conflict detection during auto fixing
    - Generic ScopeIndentSniff is no longer confused by empty closures
    - Squiz ControlSignatureSniff now always ignores comments (fixes bug #490)
      -- Include the Squiz.Commenting.PostStatementComment sniff in your ruleset.xml to ban these comments again
    - Squiz OperatorSpacingSniff no longer throws errors for code in the form ($foo || -1 === $bar)
    - Fixed errors tokenizing T_ELSEIF tokens on HHVM 3.5
    - Squiz ArrayDeclarationSniff is no longer tricked by comments after array values
    - PEAR IncludingFileSniff no longer produces invalid code when removing parenthesis from require/include statements
    - Fixed bug #415 : The @codingStandardsIgnoreStart has no effect during fixing
    - Fixed bug #432 : Properties of custom sniffs cannot be configured
    - Fixed bug #453 : PSR2 standard does not allow closing tag for mixed PHP/HTML files
    - Fixed bug #457 : FunctionCallSignature sniffs do not support here/nowdoc syntax and can cause syntax error when fixing
    - Fixed bug #466 : PropertyLabelSpacing JS fixer issue when there is no space after colon
    - Fixed bug #473 : Writing a report for an empty folder to existing file includes the existing contents
    - Fixed bug #485 : PHP notice in Squiz.Commenting.FunctionComment when checking malformed @throws comment
    - Fixed bug #491 : Generic InlineControlStructureSniff can correct with missing semicolon
      -- Thanks to Jesse Donat for the patch
    - Fixed bug #492 : Use statements don't increase the scope indent
    - Fixed bug #493 : PSR1_Sniffs_Methods_CamelCapsMethodNameSniff false positives for some magic method detection
      -- Thanks to Andreas Möller for the patch
    - Fixed bug #496 : Closures in PSR2 are not checked for a space after the function keyword
    - Fixed bug #497 : Generic InlineControlStructureSniff does not support alternative SWITCH syntax
    - Fixed bug #500 : Functions not supported as values in Squiz ArrayDeclaration sniff
    - Fixed bug #501 : ScopeClosingBrace and ScopeIndent conflict with closures used as array values
      -- Generic ScopeIndentSniff may now report fewer errors for closures, but perform the same fixes
    - Fixed bug #502 : PSR1 SideEffectsSniff sees declare() statements as side effects
    </notes>
  </release>
  <release>
   <version>
    <release>2.2.0</release>
    <api>2.2.0</api>
   </version>
   <stability>
    <release>stable</release>
    <api>stable</api>
   </stability>
   <date>2015-01-22</date>
   <license uri="https://github.com/squizlabs/PHP_CodeSniffer/blob/master/licence.txt">BSD License</license>
   <notes>
    - Added (hopefully) tastefully used colors to report and progress output for the phpcs command
      -- Use the --colors command line argument to use colors in output
      -- Use the command "phpcs --config-set colors true" to turn colors on by default
      -- Use the --no-colors command line argument to turn colors off when the config value is set
    - Added support for using the full terminal width for report output
      -- Use the --report-width=auto command line argument to auto-size the reports
      -- Use the command "phpcs --config-set report_width auto" to use auto-sizing by default
    - Reports will now size to fit inside the report width setting instead of always using padding to fill the space
    - If no files or standards are specified, PHPCS will now look for a phpcs.xml file in the current directory
      -- This file has the same format as a standard ruleset.xml file
      -- The phpcs.xml file should specify (at least) files to process and a standard/sniffs to use
      -- Useful for running the phpcs and phpcbf commands without any arguments at the top of a repository
    - Default file paths can now be specified in a ruleset.xml file using the "file" tag
      -- File paths are only processed if no files were specified on the command line
    - Extensions specified on the CLI are now merged with those set in ruleset.xml files
      -- Previously, the ruleset.xml file setting replaced the CLI setting completely
    - Squiz coding standard now requires lowercase PHP constants (true, false and null)
      -- Removed Squiz.NamingConventions.ConstantCase sniff as the rule is now consistent across PHP and JS files
    - Squiz FunctionOpeningBraceSpaceSniff no longer does additional checks for JS functions
      -- PHP and JS functions and closures are now treated the same way
    - Squiz MultiLineFunctionDeclarationSniff now supports JS files
    - Interactive mode no longer breaks if you also specify a report type on the command line
    - PEAR InlineCommentSniff now fixes the Perl-style comments that it finds (request #375)
    - PSR2 standard no longer fixes the placement of docblock open tags as comments are excluded from this standard
    - PSR2 standard now sets a default tab width of 4 spaces
    - Generic DocCommentSniff now only disallows lowercase letters at the start of a long/short comment (request #377)
      -- All non-letter characters are now allowed, including markdown special characters and numbers
    - Generic DisallowMultipleStatementsSniff now allows multiple open/close tags on the same line (request #423)
    - Generic CharacterBeforePHPOpeningTagSniff now only checks the first PHP tag it finds (request #423)
    - Generic CharacterBeforePHPOpeningTagSniff now allows a shebang line at the start of the file (request #20481)
    - Generic InlineHTMLUnitTest now allows a shebang line at the start of the file (request #20481)
    - PEAR ObjectOperatorIndentSniff now only checks object operators at the start of a line
    - PEAR FileComment and ClassComment sniffs no longer have @ in their error codes
      -- E.g., PEAR.Commenting.FileComment.Missing@categoryTag becomes PEAR.Commenting.FileComment.MissingCategoryTag
      -- Thanks to Grzegorz Rygielski for the patch
    - Squiz ControlStructureSpacingSniff no longer enforces a blank line before CATCH statements
    - Squiz FunctionCommentSniff now fixes the return type in the @return tag (request #392)
    - Squiz BlockCommentSniff now only disallows lowercase letters at the start of the comment
    - Squiz InlineCommentSniff now only disallows lowercase letters at the start of the comment
    - Squiz OperatorSpacingSniff now has a setting to ignore newline characters around operators (request #348)
      -- Default remains FALSE, so newlines are not allowed
      -- Override the "ignoreNewlines" setting in a ruleset.xml file to change
    - PSR2 ControlStructureSpacingSniff now checks for, and fixes, newlines after the opening parenthesis
    - Added a markdown document generator (--generator=markdown to use)
      -- Thanks to Stefano Kowalke for the contribution
    - Fixed bug #379 : Squiz.Arrays.ArrayDeclaration.NoCommaAfterLast incorrectly detects comments
    - Fixed bug #382 : JS tokenizer incorrect for inline conditionally created immediately invoked anon function
    - Fixed bug #383 : Squiz.Arrays.ArrayDeclaration.ValueNoNewline incorrectly detects nested arrays
    - Fixed bug #386 : Undefined offset in Squiz.FunctionComment sniff when param has no comment
    - Fixed bug #390 : Indentation of non-control structures isn't adjusted when containing structure is fixed
    - Fixed bug #400 : InlineControlStructureSniff fails to fix when statement has no semicolon
    - Fixed bug #401 : PHPCBF no-patch option shows an error when there are no fixable violations in a file
    - Fixed bug #405 : The "Squiz.WhiteSpace.FunctionSpacing" sniff removes class "}" during fixing
    - Fixed bug #407 : PEAR.ControlStructures.MultiLineCondition doesn't account for comments at the end of lines
    - Fixed bug #410 : The "Squiz.WhiteSpace.MemberVarSpacing" not respecting "var"
    - Fixed bug #411 : Generic.WhiteSpace.ScopeIndent.Incorrect - false positive with multiple arrays in argument list
    - Fixed bug #412 : PSR2 multi-line detection doesn't work for inline IF and string concats
    - Fixed bug #414 : Squiz.WhiteSpace.MemberVarSpacing - inconsistent checking of member vars with comment
    - Fixed bug #433 : Wrong detection of Squiz.Arrays.ArrayDeclaration.KeyNotAligned when key contains space
    - Fixed bug #434 : False positive for spacing around "=>" in inline array within foreach
    - Fixed bug #452 : Ruleset exclude-pattern for specific sniff code ignored when using CLI --ignore option
    - Fixed bug #20482 : Scope indent sniff can get into infinite loop when processing a parse error
    </notes>
  </release>
  <release>
   <version>
    <release>2.1.0</release>
    <api>2.1.0</api>
   </version>
   <stability>
    <release>stable</release>
    <api>stable</api>
   </stability>
   <date>2014-12-18</date>
   <license uri="https://github.com/squizlabs/PHP_CodeSniffer/blob/master/licence.txt">BSD License</license>
   <notes>
    - Time and memory output is now shown if progress information is also shown (request #335)
    - A tilde can now be used to reference a user's home directory in a path to a standard (request #353)
    - Added PHP_CodeSniffer_File::findStartOfStatement() to find the first non-whitespace token in a statement
      -- Possible alternative for code using PHP_CodeSniffer_File::findPrevious() with the local flag set
    - Added PHP_CodeSniffer_File::findEndOfStatement() to find the last non-whitespace token in a statement
      -- Possible alternative for code using PHP_CodeSniffer_File::findNext() with the local flag set
    - Generic opening function brace sniffs now ensure the opening brace is the last content on the line
      -- Affects OpeningFunctionBraceBsdAllmanSniff and OpeningFunctionBraceKernighanRitchieSniff
      -- Also enforced in PEAR FunctionDeclarationSniff and Squiz MultiLineFunctionDeclarationSniff
    - Generic DisallowTabIndentSniff now replaces tabs everywhere it finds them, except in strings and here/now docs
    - Generic EmptyStatementSniff error codes now contain the type of empty statement detected (request #314)
      -- All messages generated by this sniff are now errors (empty CATCH was previously a warning)
      -- Message code Generic.CodeAnalysis.EmptyStatement.NotAllowed has been removed
      -- Message code Generic.CodeAnalysis.EmptyStatement.NotAllowedWarning has been removed
      -- New message codes have the format Generic.CodeAnalysis.EmptyStatement.Detected[TYPE]
      -- Example code is Generic.CodeAnalysis.EmptyStatement.DetectedCATCH
      -- You can now use a custom ruleset to change messages to warnings and to exclude them
    - PEAR and Squiz FunctionCommentSniffs no longer ban @return tags for constructors and destructors
      -- Removed message PEAR.Commenting.FunctionComment.ReturnNotRequired
      -- Removed message Squiz.Commenting.FunctionComment.ReturnNotRequired
      -- Change initiated by request #324 and request #369
    - Squiz EmptyStatementSniff has been removed
      -- Squiz standard now includes Generic EmptyStatementSniff and turns off the empty CATCH error
    - Squiz ControlSignatureSniff fixes now retain comments between the closing parenthesis and open brace
    - Squiz SuperfluousWhitespaceSniff now checks for extra blank lines inside closures
      -- Thanks to Sertan Danis for the patch
    - Squiz ArrayDeclarationSniff now skips function calls while checking multi-line arrays
    - Fixed bug #337 : False positive with anonymous functions in Generic_Sniffs_WhiteSpace_ScopeIndentSniff
    - Fixed bug #339 : reformatting brace location can result in broken code
    - Fixed bug #342 : Nested ternary operators not tokenized correctly
    - Fixed bug #345 : Javascript regex not tokenized when inside array
    - Fixed bug #346 : PHP path can't be determined in some cases in "phpcs.bat" (on Windows XP)
    - Fixed bug #358 : False positives for Generic_Sniffs_WhiteSpace_ScopeIndentSniff
    - Fixed bug #361 : Sniff-specific exclude patterns don't work for Windows
    - Fixed bug #364 : Don't interpret "use function" as declaration
    - Fixed bug #366 : phpcbf with PSR2 errors on control structure alternative syntax
    - Fixed bug #367 : Nested Anonymous Functions Causing False Negative
    - Fixed bug #371 : Shorthand binary cast causes tokenizer errors
      -- New token T_BINARY_CAST added for the b"string" cast format (the 'b' is the T_BINARY_CAST token)
    - Fixed bug #372 : phpcbf parse problem, wrong brace placement for inline IF
    - Fixed bug #373 : Double quote usage fix removing too many double quotes
    - Fixed bug #20196 : 1.5.2 breaks scope_closer position
    </notes>
  </release>
  <release>
   <version>
    <release>2.0.0</release>
    <api>2.0.0</api>
   </version>
   <stability>
    <release>stable</release>
    <api>stable</api>
   </stability>
   <date>2014-12-05</date>
   <license uri="https://github.com/squizlabs/PHP_CodeSniffer/blob/master/licence.txt">BSD License</license>
   <notes>
    - JS tokenizer now sets functions as T_CLOSUREs if the function is anonymous
    - JS tokenizer now sets all objects to T_OBJECT
      -- Object end braces are set to a new token T_CLOSE_OBJECT
      -- T_OBJECT tokens no longer act like scopes; i.e., they have no condition/opener/closer
      -- T_PROPERTY tokens no longer act like scopes; i.e., they have no condition/opener/closer
      -- T_OBJECT tokens have a bracket_closer instead, which can be used to find the ending
      -- T_CLOSE_OBJECT tokens have a bracket_opener
    - Improved regular expression detection in the JS tokenizer
    - You can now get PHP_CodeSniffer to ignore a single line by putting @codingStandardsIgnoreLine in a comment
      -- When the comment is found, the comment line and the following line will be ignored
      -- Thanks to Andy Bulford for the contribution
    - PHPCBF now prints output when it is changing into directories
    - Improved conflict detection during auto fixing
    - The -vvv command line argument will now output the current file content for each loop during fixing
    - Generic ScopeIndentSniff now checks that open/close PHP tags are aligned to the correct column
    - PEAR FunctionCallSignatureSniff now checks indent of closing parenthesis even if it is not on a line by itself
    - PEAR FunctionCallSignatureSniff now supports JS files
    - PEAR MultiLineConditionSniff now supports JS files
    - Squiz DocCommentAlignmentSniff now supports JS files
    - Fixed a problem correcting the closing brace line in Squiz ArrayDeclarationSniff
    - Fixed a problem auto-fixing the Squiz.WhiteSpace.FunctionClosingBraceSpace.SpacingBeforeNestedClose error
    - Squiz EmbeddedPhpSniff no longer reports incorrect alignment of tags when they are not on new lines
    - Squiz EmbeddedPhpSniff now aligns open tags correctly when moving them onto a new line
    - Improved fixing of arrays with multiple values in Squiz ArrayDeclarationSniff
    - Improved detection of function comments in Squiz FunctionCommentSpacingSniff
    - Improved fixing of lines after cases statements in Squiz SwitchDeclarationSniff
    - Fixed bug #311 : Suppression of function prototype breaks checking of lines within function
    - Fixed bug #320 : Code sniffer identation issue
    - Fixed bug #333 : Nested ternary operators causing problems
    </notes>
  </release>
  <release>
   <version>
    <release>2.0.0RC4</release>
    <api>2.0.0RC4</api>
   </version>
   <stability>
    <release>beta</release>
    <api>beta</api>
   </stability>
   <date>2014-11-07</date>
   <license uri="https://github.com/squizlabs/PHP_CodeSniffer/blob/master/licence.txt">BSD License</license>
   <notes>
    - JS tokenizer now detects xor statements correctly
    - Improved detection of properties and objects in the JS tokenizer
    - Generic ScopeIndentSniff can now fix indents using tabs instead of spaces
      -- Set the tabIndent property to TRUE in your ruleset.xml file to enable this
      -- It is important to also set a tab-width setting, either in the ruleset or on the command line, for accuracy
    - Generic ScopeIndentSniff now checks and auto-fixes JS files
    - Generic DisallowSpaceIndentSniff is now able to replace space indents with tab indents during fixing
    - Support for phpcs-only and phpcbf-only attributes has been added to all ruleset.xml elements
      -- Allows parts of the ruleset to only apply when using a specific tool
      -- Useful for doing things like excluding indent fixes but still reporting indent errors
    - Unit tests can now set command line arguments during a test run
      -- Override getCliValues() and pass an array of CLI arguments for each file being tested
    - File-wide sniff properties can now be set using T_INLINE_HTML content during unit test runs
      -- Sniffs that start checking at the open tag can only, normally, have properties set using a ruleset
    - Generic ConstructorNameSniff no longer errors for PHP4 style constructors when __construct() is present
      -- Thanks to Thibaud Fabre for the patch
    - Generic DocCommentSniff now checks that the end comment tag is on a new line
    - Generic MultipleStatementAlignmentSniff no longer skips assignments for closures
    - Squiz DocCommentAlignment sniff now has better checking for single line doc block
    - Running unit tests with the -v CLI argument no longer generates PHP errors
    - Fixed bug #295 : ScopeIndentSniff hangs when processing nested closures
    - Fixed bug #298 : False positive in ScopeIndentSniff when anonymous functions are used with method chaining
    - Fixed bug #302 : Fixing code in Squiz InlineComment sniff can remove some comment text
    - Fixed bug #303 : Open and close tag on same line can cause a PHP notice checking scope indent
    - Fixed bug #306 : File containing only a namespace declaration raises undefined index notice
    - Fixed bug #307 : Conditional breaks in case statements get incorrect indentions
    - Fixed bug #308 : Squiz InlineIfDeclarationSniff fails on ternary operators inside closure
    - Fixed bug #310 : Variadics not recognized by tokenizer
    </notes>
  </release>
  <release>
   <version>
    <release>2.0.0RC3</release>
    <api>2.0.0RC3</api>
   </version>
   <stability>
    <release>beta</release>
    <api>beta</api>
   </stability>
   <date>2014-10-16</date>
   <license uri="https://github.com/squizlabs/PHP_CodeSniffer/blob/master/licence.txt">BSD License</license>
   <notes>
    - Improved default output for PHPCBF and removed the options to print verbose and progress output
    - If a .fixed file is supplied for a unit test file, the auto fixes will be checked against it during testing
      -- See Generic ScopeIndentUnitTest.inc and ScopeIndentUnitTest.inc.fixed for an example
    - Fixer token replacement methods now return TRUE if the change was accepted and FALSE if rejected
    - The --config-show command now pretty-prints the config values
      -- Thanks to Ken Guest for the patch
    - Setting and removing config values now catches exceptions if the config file is not writable
      -- Thanks to Ken Guest for the patch
    - Setting and removing config values now prints a message to confirm the action and show old values
    - Generic ScopeIndentSniff has been completely rewritten to improve fixing and embedded PHP detection
    - Generic DisallowTabIndent and DisallowSpaceIndent sniffs now detect indents at the start of block comments
    - Generic DisallowTabIndent and DisallowSpaceIndent sniffs now detect indents inside multi-line strings
    - Generic DisallowTabIndentSniff now replaces tabs inside doc block comments
    - Squiz ControlStructureSpacingSniff error codes have been corrected; they were reversed
    - Squiz EmbeddedPhpSniff now checks open and close tag indents and fixes some errors
    - Squiz FileCommentSniff no longer throws incorrect blank line before comment errors in JS files
    - Squiz ClassDeclarationSniff now has better checking for blank lines after a closing brace
    - Removed error Squiz.Classes.ClassDeclaration.NoNewlineAfterCloseBrace (request #285)
      -- Already handled by Squiz.Classes.ClassDeclaration.CloseBraceSameLine
    - Fixed bug #280 : The --config-show option generates error when there is no config file
    </notes>
  </release>
  <release>
   <version>
    <release>2.0.0RC2</release>
    <api>2.0.0RC2</api>
   </version>
   <stability>
    <release>beta</release>
    <api>beta</api>
   </stability>
   <date>2014-09-26</date>
   <license uri="https://github.com/squizlabs/PHP_CodeSniffer/blob/master/licence.txt">BSD License</license>
   <notes>
    - Minified JS and CSS files are now detected and skipped (fixes bug #252 and bug #19899)
      -- A warning will be added to the file so it can be found in the report and ignored in the future
    - Fixed incorrect length of JS object operator tokens
    - PHP tokenizer no longer converts class/function names to special tokens types
      -- Class/function names such as parent and true would become special tokens such as T_PARENT and T_TRUE
    - PHPCS can now exit with 0 if only warnings were found (request #262)
      -- Set the ignore_warnings_on_exit config variable to 1 to set this behaviour
      -- Default remains at exiting with 0 only if no errors and no warnings were found
      -- Also changes return value of PHP_CodeSniffer_Reporting::printReport()
    - Rulesets can now set associative array properties
      -- property name="[property]" type="array" value="foo=>bar,baz=>qux"
    - Generic ForbiddenFunctionsSniff now has a public property called forbiddenFunctions (request #263)
      -- Override the property in a ruleset.xml file to define forbidden functions and their replacements
      -- A replacement of NULL indicates that no replacement is available
      -- e.g., value="delete=>unset,print=>echo,create_function=>null"
      -- Custom sniffs overriding this one will need to change the visibility of their member var
    - Improved closure support in Generic ScopeIndentSniff
    - Improved indented PHP tag support in Generic ScopeIndentSniff
    - Improved fixing of mixed line indents in Generic ScopeIndentSniff
    - Added conflict detection to the file fixer
      -- If 2 sniffs look to be conflicting, one change will be ignored to allow a fix to occur
    - Generic CamelCapsFunctionNameSniff now ignores a single leading underscore
      -- Thanks to Alex Slobodiskiy for the patch
    - Standards can now be located within hidden directories (further fix for bug #20323)
      -- Thanks to Klaus Purer for the patch
    - Sniff ignore patterns now replace Win dir separators like file ignore patterns already did
    - Exclude patterns now use backtick delimiters, allowing all special characters to work correctly again
      -- Thanks to Jeremy Edgell for the patch
    - Errors converted to warnings in a ruleset (and vice versa) now retain their fixable status
      -- Thanks to Alexander Obuhovich for the patch
    - Squiz ConcatenationSpacingSniff now has a setting to specify how many spaces there should around concat operators
      -- Default remains at 0
      -- Override the "spacing" setting in a ruleset.xml file to change
    - Added auto-fixes for Squiz InlineCommentSniff
    - Generic DocCommentSniff now correctly fixes additional blank lines at the end of a comment
    - Squiz OperatorBracketSniff now correctly fixes operations that include arrays
    - Zend ClosingTagSniff fix now correctly leaves closing tags when followed by HTML
    - Added Generic SyntaxSniff to check for syntax errors in PHP files
      -- Thanks to Blaine Schmeisser for the contribution
    - Added Generic OneTraitPerFileSniff to check that only one trait is defined in each file
      -- Thanks to Alexander Obuhovich for the contribution
    - Squiz DiscouragedFunctionsSniff now warns about var_dump()
    - PEAR ValidFunctionNameSniff no longer throws an error for _()
    - Squiz and PEAR FunctionCommentSniffs now support _()
    - Generic DisallowTabIndentSniff now checks for, and fixes, mixed indents again
    - Generic UpperCaseConstantSniff and LowerCaseConstantSniff now ignore function names
    - Fixed bug #243 : Missing DocBlock not detected
    - Fixed bug #248 : FunctionCommentSniff expects ampersand on param name
    - Fixed bug #265 : False positives with type hints in ForbiddenFunctionsSniff
    - Fixed bug #20373 : Inline comment sniff tab handling way
    - Fixed bug #20377 : Error when trying to execute phpcs with report=json
    - Fixed bug #20378 : Report appended to existing file if no errors found in run
    - Fixed bug #20381 : Invalid "Comment closer must be on a new line"
      -- Thanks to Brad Kent for the patch
    - Fixed bug #20402 : SVN pre-commit hook fails due to unknown argument error
    </notes>
  </release>
  <release>
   <version>
    <release>2.0.0RC1</release>
    <api>2.0.0RC1</api>
   </version>
   <stability>
    <release>beta</release>
    <api>beta</api>
   </stability>
   <date>2014-08-06</date>
   <license uri="https://github.com/squizlabs/PHP_CodeSniffer/blob/master/licence.txt">BSD License</license>
   <notes>
    - PHPCBF will now fix incorrect newline characters in a file
    - PHPCBF now exists cleanly when there are no errors to fix
    - Added phpcbf.bat file for Windows
    - Verbose option no longer errors when using a phar file with a space in the path
    - Fixed a reporting error when using HHVM
      -- Thanks to Martins Sipenko for the patch
    - addFixableError() and addFixableWarning() now only return true if the fixer is enabled
      -- Saves checking ($phpcsFile->fixer->enabled === true) before every fix
    - Added addErrorOnLine() and addWarningOnLine() to add a non-fixable violation to a line at column 1
      -- Useful if you are generating errors using an external tool or parser and only know line numbers
      -- Thanks to Ondřej Mirtes for the patch
    - CSS tokenizer now identifies embedded PHP code using the new T_EMBEDDED_PHP token type
      -- The entire string of PHP is contained in a single token
    - PHP tokenizer contains better detection of short array syntax
    - Unit test runner now also test any standards installed under the installed_paths config var
    - Exclude patterns now use {} delimiters, allowing the | special character to work correctly again
    - The filtering component of the --extensions argument is now ignored again when passing filenames
      -- Can still be used to specify a custom tokenizer for each extension when passing filenames
      -- If no tokenizer is specified, default values will be used for common file extensions
    - Diff report now produces relative paths on Windows, where possible (further fix for bug #20234)
    - If a token's content has been modified by the tab-width setting, it will now have an orig_content in the tokens array
    - Generic DisallowSpaceIndent and DisallowTabIndent sniffs now check original indent content even when tab-width is set
      -- Previously, setting --tab-width would force both to check the indent as spaces
    - Fixed a problem where PHPCBF could replace tabs with too many spaces when changing indents
    - Fixed a problem that could occur with line numbers when using HHVM to check files with Windows newline characters
    - Removed use of sys_get_temp_dir() as this is not supported by the min PHP version
    - Squiz ArrayDeclarationSniff now supports short array syntax
    - Squiz ControlSignatureSniff no longer uses the Abstract Pattern sniff
      -- If you are extending this sniff, you'll need to rewrite your code
      -- The rewrite allows this sniff to fix all control structure formatting issues it finds
    - The installed_paths config var now accepts relative paths
      -- The paths are relative to the PHP_CodeSniffer install directory
      -- Thanks to Weston Ruter for the patch
    - Generic ScopeIndentSniff now accounts for different open tag indents
    - PEAR FunctionDeclarationSniff now ignores short arrays when checking indent
      -- Thanks to Daniel Tschinder for the patch
    - PSR2 FunctionCallSignatureSniff now treats multi-line strings as a single-line argument, like arrays and closures
      -- Thanks to Dawid Nowak for the patch
    - PSR2 UseDeclarationSniff now checks for a single space after the USE keyword
    - Generic ForbiddenFunctionsSniff now detects calls to functions in the global namespace
      -- Thanks to Ole Martin Handeland for the patch
    - Generic LowerCaseConstantSniff and UpperCaseConstantSniff now ignore namespaces beginning with TRUE/FALSE/NULL
      -- Thanks to Renan Gonçalves for the patch
    - Squiz InlineCommentSniff no longer requires a blank line after post-statement comments (request #20299)
    - Squiz SelfMemberReferenceSniff now works correctly with namespaces
    - Squiz FunctionCommentSniff is now more relaxed when checking namespaced type hints
    - Tab characters are now encoded in abstract pattern errors messages
      -- Thanks to Blaine Schmeisser for the patch
    - Invalid sniff codes passed to --sniffs now show a friendly error message (request #20313)
    - Generic LineLengthSniff now shows a warning if the iconv module is disabled (request #20314)
    - Source report no longer shows errors if category or sniff names ends in an uppercase error
      -- Thanks to Jonathan Marcil for the patch
    - Fixed bug #20261 : phpcbf has an endless fixing loop
    - Fixed bug #20268 : Incorrect documentation titles in PEAR documentation
    - Fixed bug #20296 : new array notion in function comma check fails
    - Fixed bug #20297 : phar does not work when renamed it to phpcs
    - Fixed bug #20307 : PHP_CodeSniffer_Standards_AbstractVariableSniff analyze traits
    - Fixed bug #20308 : Squiz.ValidVariableNameSniff - wrong variable usage
    - Fixed bug #20309 : Use "member variable" term in sniff "processMemberVar" method
    - Fixed bug #20310 : PSR2 does not check for space after function name
    - Fixed bug #20322 : Display rules set to type=error even when suppressing warnings
    - Fixed bug #20323 : PHPCS tries to load sniffs from hidden directories
    - Fixed bug #20346 : Fixer endless loop with Squiz.CSS sniffs
    - Fixed bug #20355 : No sniffs are registered with PHAR on Windows
    </notes>
  </release>
  <release>
   <version>
    <release>2.0.0a2</release>
    <api>2.0.0a2</api>
   </version>
   <stability>
    <release>alpha</release>
    <api>alpha</api>
   </stability>
   <date>2014-05-01</date>
   <license uri="https://github.com/squizlabs/PHP_CodeSniffer/blob/master/licence.txt">BSD License</license>
   <notes>
    - Added report type --report=info to show information about the checked code to make building a standard easier
      -- Checks a number of things, such as what line length you use, and spacing are brackets, but not everything
      -- Still highly experimental
    - Generic LineLengthSniff now shows warnings for long lines referring to licence and VCS information
      -- It previously ignored these lines, but at the expense of performance
    - Generic DisallowTabIndent and DisallowSpaceIndent sniffs no longer error when detecting mixed indent types
      -- Only the first type of indent found on a line (space or indent) is considered
    - Lots of little performance improvements that can add up to a substantial saving over large code bases
      -- Added a "length" array index to tokens so you don't need to call strlen() of them, or deal with encoding
      -- Can now use isset() to find tokens inside the PHP_CodeSniffer_Tokens static vars instead of in_array()
    - Custom reports can now specify a $recordErrors member var; this previously only worked for built-in reports
      -- When set to FALSE, error messages will not be recorded and only totals will be returned
      -- This can save significant memory while processing a large code base
    - Removed dependence on PHP_Timer
    - PHP tokenizer now supports DEFAULT statements opened with a T_SEMICOLON
    - The Squiz and PHPCS standards have increased the max padding for statement alignment from 8 to 12
    - Squiz EchoedStringsSniff now supports statments without a semicolon, such as PHP embedded in HTML
    - Squiz DoubleQuoteUsageSniff now properly replaces escaped double quotes when fixing a doubled quoted string
    - Improved detection of nested IF statements that use the alternate IF/ENDIF syntax
    - PSR1 CamelCapsMethodNameSniff now ignores magic methods
      -- Thanks to Eser Ozvataf for the patch
    - PSR1 SideEffectsSniff now ignores methods named define()
    - PSR1 and PEAR ClassDeclarationSniffs now support traits (request #20208)
    - PSR2 ControlStructureSpacingSniff now allows newlines before/after parentheses
      -- Thanks to Maurus Cuelenaere for the patch
    - PSR2 ControlStructureSpacingSniff now checks TRY and CATCH statements
    - Squiz SuperfluousWhitespaceSniff now detects whitespace at the end of block comment lines
      -- Thanks to Klaus Purer for the patch
    - Squiz LowercasePHPFunctionsSniff no longer reports errors for namespaced functions
      -- Thanks to Max Galbusera for the patch
    - Squiz SwitchDeclarationSniff now allows exit() as a breaking statement for case/default
    - Squiz ValidVariableNameSniff and Zend ValidVariableNameSniff now ignore additional PHP reserved vars
      -- Thanks to Mikuláš Dítě and Adrian Crepaz for the patch
    - Sniff code Squiz.WhiteSpace.MemberVarSpacing.After changed to Squiz.WhiteSpace.MemberVarSpacing.Incorrect (request #20241)
    - Fixed bug #20200 : Invalid JSON produced with specific error message
    - Fixed bug #20204 : Ruleset exclude checks are case sensitive
    - Fixed bug #20213 : Invalid error, Inline IF must be declared on single line
    - Fixed bug #20225 : array_merge() that takes more than one line generates error
    - Fixed bug #20230 : Squiz ControlStructureSpacing sniff assumes specific condition formatting
    - Fixed bug #20234 : phpcbf patch command absolute paths
    - Fixed bug #20240 : Squiz block comment sniff fails when newline present
    - Fixed bug #20247 : The Squiz.WhiteSpace.ControlStructureSpacing sniff and do-while
      -- Thanks to Alexander Obuhovich for the patch
    - Fixed bug #20248 : The Squiz_Sniffs_WhiteSpace_ControlStructureSpacingSniff sniff and empty scope
    - Fixed bug #20252 : Unitialized string offset when package name starts with underscore
    </notes>
  </release>
  <release>
   <version>
    <release>2.0.0a1</release>
    <api>2.0.0a1</api>
   </version>
   <stability>
    <release>alpha</release>
    <api>alpha</api>
   </stability>
   <date>2014-02-05</date>
   <license uri="https://github.com/squizlabs/PHP_CodeSniffer/blob/master/licence.txt">BSD License</license>
   <notes>
    - Added the phpcbf script to automatically fix many errors found by the phpcs script
    - Added report type --report=diff to show suggested changes to fix coding standard violations
    - The --report argument now allows for custom reports to be used
      -- Use the full path to your custom report class as the report name
    - The --extensions argument is now respected when passing filenames; not just with directories
    - The --extensions argument now allows you to specify the tokenizer for each extension
      -- e.g., --extensions=module/php,es/js
    - Command line arguments can now be set in ruleset files
      -- e.g., arg name="report" value="summary" (print summary report; same as --report=summary)
      -- e.g., arg value="sp" (print source and progress information; same as -sp)
      -- The -vvv, --sniffs, --standard and -l command line arguments cannot be set in this way
    - Sniff process() methods can not optionally return a token to ignore up to
      -- If returned, the sniff will not be executed again until the passed token is reached in the file
      -- Useful if you are looking for tokens like T_OPEN_TAG but only want to process the first one
    - Removed the comment parser classes and replaced it with a simple comment tokenier
      -- T_DOC_COMMENT tokens are now tokenized into T_DOC_COMMENT_* tokens so they can be used more easily
      -- This change requires a significant rewrite of sniffs that use the comment parser
      -- This change requires minor changes to sniffs that listen for T_DOC_COMMENT tokens directly
    - Added Generic DocCommentSniff to check generic doc block formatting
      -- Removed doc block formatting checks from PEAR ClassCommentSniff
      -- Removed doc block formatting checks from PEAR FileCommentSniff
      -- Removed doc block formatting checks from PEAR FunctionCommentSniff
      -- Removed doc block formatting checks from Squiz ClassCommentSniff
      -- Removed doc block formatting checks from Squiz FileCommentSniff
      -- Removed doc block formatting checks from Squiz FunctionCommentSniff
      -- Removed doc block formatting checks from Squiz VariableCommentSniff
    - Squiz DocCommentAlignmentSniff has had its error codes changed
      -- NoSpaceBeforeTag becomes NoSpaceAfterStar
      -- SpaceBeforeTag becomes SpaceAfterStar
      -- SpaceBeforeAsterisk becomes SpaceBeforeStar
    - Generic MultipleStatementAlignment now aligns assignments within a block so they fit within their max padding setting
      -- The sniff previously requested the padding as 1 space if max padding was exceeded
      -- It now aligns the assignment with surrounding assignments if it can
      -- Removed property ignoreMultiline as multi-line assignments are now handled correctly and should not be ignored
    - Squiz FunctionClosingBraceSpaceSniff now requires a blank line before the brace in all cases except function args
    - Added error Squiz.Commenting.ClassComment.SpacingAfter to ensure there are no blank lines after a class comment
    - Added error Squiz.WhiteSpace.MemberVarSpacing.AfterComment to ensure there are no blank lines after a member var comment
      -- Fixes have also been corrected to not strip the member var comment or indent under some circumstances
      -- Thanks to Mark Scherer for help with this fix
    - Added error Squiz.Commenting.FunctionCommentThrowTag.Missing to ensure a throw is documented
    - Removed error Squiz.Commenting.FunctionCommentThrowTag.WrongType
    - Content passed via STDIN can now specify the filename to use so that sniffs can run the correct filename checks
      -- Ensure the first line of the content is: phpcs_input_file: /path/to/file
    - Squiz coding standard now enforces no closing PHP tag at the end of a pure PHP file
    - Squiz coding standard now enforces a single newline character at the end of the file
    - Squiz ClassDeclarationSniff no longer checks for a PHP ending tag after a class definition
    - Squiz ControlStructureSpacingSniff now checks TRY and CATCH statements as well
    - Removed MySource ChannelExceptionSniff
    </notes>
  </release>
  <release>
   <version>
    <release>1.5.6</release>
    <api>1.5.6</api>
   </version>
   <stability>
    <release>stable</release>
    <api>stable</api>
   </stability>
   <date>2014-12-05</date>
   <license uri="https://github.com/squizlabs/PHP_CodeSniffer/blob/master/licence.txt">BSD License</license>
   <notes>
    - JS tokenizer now detects xor statements correctly
    - The --config-show command now pretty-prints the config values
      -- Thanks to Ken Guest for the patch
    - Setting and removing config values now catches exceptions if the config file is not writable
      -- Thanks to Ken Guest for the patch
    - Setting and removing config values now prints a message to confirm the action and show old values
    - You can now get PHP_CodeSniffer to ignore a single line by putting @codingStandardsIgnoreLine in a comment
      -- When the comment is found, the comment line and the following line will be ignored
      -- Thanks to Andy Bulford for the contribution
    - Generic ConstructorNameSniff no longer errors for PHP4 style constructors when __construct() is present
      -- Thanks to Thibaud Fabre for the patch
    - Fixed bug #280 : The --config-show option generates error when there is no config file
    - Fixed bug #306 : File containing only a namespace declaration raises undefined index notice
    - Fixed bug #308 : Squiz InlineIfDeclarationSniff fails on ternary operators inside closure
    - Fixed bug #310 : Variadics not recognized by tokenizer
    - Fixed bug #311 : Suppression of function prototype breaks checking of lines within function
   </notes>
  </release>
  <release>
   <version>
    <release>1.5.5</release>
    <api>1.5.5</api>
   </version>
   <stability>
    <release>stable</release>
    <api>stable</api>
   </stability>
   <date>2014-09-25</date>
   <license uri="https://github.com/squizlabs/PHP_CodeSniffer/blob/master/licence.txt">BSD License</license>
   <notes>
    - PHP tokenizer no longer converts class/function names to special tokens types
      -- Class/function names such as parent and true would become special tokens such as T_PARENT and T_TRUE
    - Improved closure support in Generic ScopeIndentSniff
    - Improved indented PHP tag support in Generic ScopeIndentSniff
    - Generic CamelCapsFunctionNameSniff now ignores a single leading underscore
      -- Thanks to Alex Slobodiskiy for the patch
    - Standards can now be located within hidden directories (further fix for bug #20323)
      -- Thanks to Klaus Purer for the patch
    - Added Generic SyntaxSniff to check for syntax errors in PHP files
      -- Thanks to Blaine Schmeisser for the contribution
    - Squiz DiscouragedFunctionsSniff now warns about var_dump()
    - PEAR ValidFunctionNameSniff no longer throws an error for _()
    - Squiz and PEAR FunctionCommentSnif now support _()
    - Generic UpperCaseConstantSniff and LowerCaseConstantSniff now ignore function names
    - Fixed bug #248 : FunctionCommentSniff expects ampersand on param name
    - Fixed bug #265 : False positives with type hints in ForbiddenFunctionsSniff
    - Fixed bug #20373 : Inline comment sniff tab handling way
    - Fixed bug #20378 : Report appended to existing file if no errors found in run
    - Fixed bug #20381 : Invalid "Comment closer must be on a new line"
      -- Thanks to Brad Kent for the patch
    - Fixed bug #20386 : Squiz.Commenting.ClassComment.SpacingBefore thrown if first block comment
   </notes>
  </release>
  <release>
   <version>
    <release>1.5.4</release>
    <api>1.5.4</api>
   </version>
   <stability>
    <release>stable</release>
    <api>stable</api>
   </stability>
   <date>2014-08-06</date>
   <license uri="https://github.com/squizlabs/PHP_CodeSniffer/blob/master/licence.txt">BSD License</license>
   <notes>
    - Removed use of sys_get_temp_dir() as this is not supported by the min PHP version
    - The installed_paths config var now accepts relative paths
      -- The paths are relative to the PHP_CodeSniffer install directory
      -- Thanks to Weston Ruter for the patch
    - Generic ScopeIndentSniff now accounts for different open tag indents
    - PEAR FunctionDeclarationSniff now ignores short arrays when checking indent
      -- Thanks to Daniel Tschinder for the patch
    - PSR2 FunctionCallSignatureSniff now treats multi-line strings as a single-line argument, like arrays and closures
      -- Thanks to Dawid Nowak for the patch
    - Generic ForbiddenFunctionsSniff now detects calls to functions in the global namespace
      -- Thanks to Ole Martin Handeland for the patch
    - Generic LowerCaseConstantSniff and UpperCaseConstantSniff now ignore namespaces beginning with TRUE/FALSE/NULL
      -- Thanks to Renan Gonçalves for the patch
    - Squiz InlineCommentSniff no longer requires a blank line after post-statement comments (request #20299)
    - Squiz SelfMemberReferenceSniff now works correctly with namespaces
    - Tab characters are now encoded in abstract pattern errors messages
      -- Thanks to Blaine Schmeisser for the patch
    - Invalid sniff codes passed to --sniffs now show a friendly error message (request #20313)
    - Generic LineLengthSniff now shows a warning if the iconv module is disabled (request #20314)
    - Source report no longer shows errors if category or sniff names ends in an uppercase error
      -- Thanks to Jonathan Marcil for the patch
    - Fixed bug #20268 : Incorrect documentation titles in PEAR documentation
    - Fixed bug #20296 : new array notion in function comma check fails
    - Fixed bug #20307 : PHP_CodeSniffer_Standards_AbstractVariableSniff analyze traits
    - Fixed bug #20308 : Squiz.ValidVariableNameSniff - wrong variable usage
    - Fixed bug #20309 : Use "member variable" term in sniff "processMemberVar" method
    - Fixed bug #20310 : PSR2 does not check for space after function name
    - Fixed bug #20322 : Display rules set to type=error even when suppressing warnings
    - Fixed bug #20323 : PHPCS tries to load sniffs from hidden directories
   </notes>
  </release>
  <release>
   <version>
    <release>1.5.3</release>
    <api>1.5.3</api>
   </version>
   <stability>
    <release>stable</release>
    <api>stable</api>
   </stability>
   <date>2014-05-01</date>
   <license uri="https://github.com/squizlabs/PHP_CodeSniffer/blob/master/licence.txt">BSD License</license>
   <notes>
    - Improved detection of nested IF statements that use the alternate IF/ENDIF syntax
    - PHP tokenizer now supports DEFAULT statements opened with a T_SEMICOLON
    - PSR1 CamelCapsMethodNameSniff now ignores magic methods
      -- Thanks to Eser Ozvataf for the patch
    - PSR1 SideEffectsSniff now ignores methods named define()
    - PSR1 and PEAR ClassDeclarationSniffs now support traits (request #20208)
    - PSR2 ControlStructureSpacingSniff now allows newlines before/after parentheses
      -- Thanks to Maurus Cuelenaere for the patch
    - Squiz LowercasePHPFunctionsSniff no longer reports errors for namespaced functions
      -- Thanks to Max Galbusera for the patch
    - Squiz SwitchDeclarationSniff now allows exit() as a breaking statement for case/default
    - Squiz ValidVariableNameSniff and Zend ValidVariableNameSniff now ignore additional PHP reserved vars
      -- Thanks to Mikuláš Dítě and Adrian Crepaz for the patch
    - Sniff code Squiz.WhiteSpace.MemberVarSpacing.After changed to Squiz.WhiteSpace.MemberVarSpacing.Incorrect (request #20241)
    - Fixed bug #20200 : Invalid JSON produced with specific error message
    - Fixed bug #20204 : Ruleset exclude checks are case sensitive
    - Fixed bug #20213 : Invalid error, Inline IF must be declared on single line
    - Fixed bug #20225 : array_merge() that takes more than one line generates error
    - Fixed bug #20230 : Squiz ControlStructureSpacing sniff assumes specific condition formatting
    - Fixed bug #20240 : Squiz block comment sniff fails when newline present
    - Fixed bug #20247 : The Squiz.WhiteSpace.ControlStructureSpacing sniff and do-while
      -- Thanks to Alexander Obuhovich for the patch
    - Fixed bug #20248 : The Squiz_Sniffs_WhiteSpace_ControlStructureSpacingSniff sniff and empty scope
    - Fixed bug #20252 : Unitialized string offset when package name starts with underscore
   </notes>
  </release>
  <release>
   <version>
    <release>1.5.2</release>
    <api>1.5.2</api>
   </version>
   <stability>
    <release>stable</release>
    <api>stable</api>
   </stability>
   <date>2014-02-05</date>
   <license uri="https://github.com/squizlabs/PHP_CodeSniffer/blob/master/licence.txt">BSD License</license>
   <notes>
    - Improved support for the PHP 5.5. classname::class syntax
      -- PSR2 SwitchDeclarationSniff no longer throws errors when this syntax is used in CASE conditions
    - Improved support for negative checks of instanceOf in Squiz ComparisonOperatorUsageSniff
      -- Thanks to Martin Winkel for the patch
    - Generic FunctionCallArgumentSpacingSniff now longer complains about space before comma when using here/nowdocs
      -- Thanks to Richard van Velzen for the patch
    - Generic LowerCaseConstantSniff and UpperCaseConstantSniff now ignore class constants
      -- Thanks to Kristopher Wilson for the patch
    - PEAR FunctionCallSignatureSniff now has settings to specify how many spaces should appear before/after parentheses
      -- Override the 'requiredSpacesAfterOpen' and 'requiredSpacesBeforeClose' settings in a ruleset.xml file to change
      -- Default remains at 0 for both
      -- Thanks to Astinus Eberhard for the patch
    - PSR2 ControlStructureSpacingSniff now has settings to specify how many spaces should appear before/after parentheses
      -- Override the 'requiredSpacesAfterOpen' and 'requiredSpacesBeforeClose' settings in a ruleset.xml file to change
      -- Default remains at 0 for both
      -- Thanks to Astinus Eberhard for the patch
    - Squiz ForEachLoopDeclarationSniff now has settings to specify how many spaces should appear before/after parentheses
      -- Override the 'requiredSpacesAfterOpen' and 'requiredSpacesBeforeClose' settings in a ruleset.xml file to change
      -- Default remains at 0 for both
      -- Thanks to Astinus Eberhard for the patch
    - Squiz ForLoopDeclarationSniff now has settings to specify how many spaces should appear before/after parentheses
      -- Override the 'requiredSpacesAfterOpen' and 'requiredSpacesBeforeClose' settings in a ruleset.xml file to change
      -- Default remains at 0 for both
      -- Thanks to Astinus Eberhard for the patch
    - Squiz FunctionDeclarationArgumentSpacingSniff now has settings to specify how many spaces should appear before/after parentheses
      -- Override the 'requiredSpacesAfterOpen' and 'requiredSpacesBeforeClose' settings in a ruleset.xml file to change
      -- Default remains at 0 for both
      -- Thanks to Astinus Eberhard for the patch
    - Removed UnusedFunctionParameter, CyclomaticComplexity and NestingLevel from the Squiz standard
    - Generic FixmeSniff and TodoSniff now work correctly with accented characters
    - Fixed bug #20145 : Custom ruleset preferences directory over installed standard
    - Fixed bug #20147 : phpcs-svn-pre-commit - no more default error report
    - Fixed bug #20151 : Problem handling "if(): ... else: ... endif;" syntax
    - Fixed bug #20190 : Invalid regex in Squiz_Sniffs_WhiteSpace_SuperfluousWhitespaceSniff
   </notes>
  </release>
  <release>
   <version>
    <release>1.5.1</release>
    <api>1.5.1</api>
   </version>
   <stability>
    <release>stable</release>
    <api>stable</api>
   </stability>
   <date>2013-12-12</date>
   <license uri="https://github.com/squizlabs/PHP_CodeSniffer/blob/master/licence.txt">BSD License</license>
   <notes>
    - Config values can now be set at runtime using the command line argument [--runtime-set key value]
      -- Runtime values are the same as config values, but are not written to the main config file
      -- Thanks to Wim Godden for the patch
    - Config values can now be set in ruleset files
      -- e.g., config name="zend_ca_path" value="/path/to/ZendCodeAnalyzer"
      -- Can not be used to set config values that override command line values, such as show_warnings
      -- Thanks to Jonathan Marcil for helping with the patch
    - Added a new installed_paths config value to allow for the setting of directories that contain standards
      -- By default, standards have to be installed into the CodeSniffer/Standards directory to be considered installed
      -- New config value allows a list of paths to be set in addition to this internal path
      -- Installed standards appear when using the -i arg, and can be referenced in rulesets using only their name
      -- Set paths by running: phpcs --config-set installed_paths /path/one,/path/two,...
    - PSR2 ClassDeclarationSniff now allows a list of extended interfaces to be split across multiple lines
    - Squiz DoubleQuoteUsageSniff now allows \b in double quoted strings
    - Generic ForbiddenFunctionsSniff now ignores object creation
      -- This is a further fix for bug #20100 : incorrect Function mysql() has been deprecated report
    - Fixed bug #20136 : Squiz_Sniffs_WhiteSpace_ScopeKeywordSpacingSniff and Traits
    - Fixed bug #20138 : Protected property underscore and camel caps issue (in trait with Zend)
      -- Thanks to Gaetan Rousseau for the patch
    - Fixed bug #20139 : No report file generated on success
   </notes>
  </release>
  <release>
   <version>
    <release>1.5.0</release>
    <api>1.5.0</api>
   </version>
   <stability>
    <release>stable</release>
    <api>stable</api>
   </stability>
   <date>2013-11-28</date>
   <license uri="https://github.com/squizlabs/PHP_CodeSniffer/blob/master/licence.txt">BSD License</license>
   <notes>
    - Doc generation is now working again for installed standards
      -- Includes a fix for limiting the docs to specific sniffs
    - Generic ScopeIndentSniff now allows for ignored tokens to be set via ruleset.xml files
      -- E.g., to ignore comments, override a property using:
      -- name="ignoreIndentationTokens" type="array" value="T_COMMENT,T_DOC_COMMENT"
    - PSR2 standard now ignores comments when checking indentation rules
    - Generic UpperCaseConstantNameSniff no longer reports errors where constants are used (request #20090)
      -- It still reports errors where constants are defined
    - Individual messages can now be excluded in ruleset.xml files using the exclude tag (request #20091)
      -- Setting message severity to 0 continues to be supported
    - Squiz OperatorSpacingSniff no longer throws errors for the ?: short ternary operator
      -- Thanks to Antoine Musso for the patch
    - Comment parser now supports non-English characters when splitting comment lines into words
      -- Thanks to Nik Sun for the patch
    - Exit statements are now recognised as valid closers for CASE and DEFAULT blocks
      -- Thanks to Maksim Kochkin for the patch
    - PHP_CodeSniffer_CLI::process() can now be passed an incomplete array of CLI values
      -- Missing values will be set to the CLI defaults
      -- Thanks to Maksim Kochkin for the patch
    - Fixed bug #20093 : Bug with ternary operator token
    - Fixed bug #20097 : CLI.php throws error in php 5.2
    - Fixed bug #20100 : incorrect Function mysql() has been deprecated report
    - Fixed bug #20119 : PHP warning: invalid argument to str_repeat() in SVN blame report with -s
    - Fixed bug #20123 : PSR2 complains about an empty second statement in for-loop
    - Fixed bug #20131 : PHP errors in svnblame report, if there are files not under version control
    - Fixed bug #20133 : Allow "HG: hg_id" as value for @version tag
   </notes>
  </release>
  <release>
   <version>
    <release>1.5.0RC4</release>
    <api>1.5.0RC4</api>
   </version>
   <stability>
    <release>beta</release>
    <api>beta</api>
   </stability>
   <date>2013-09-26</date>
   <license uri="https://github.com/squizlabs/PHP_CodeSniffer/blob/master/licence.txt">BSD License</license>
   <notes>
    - You can now restrict violations to individual sniff codes using the --sniffs command line argument
     -- Previously, this only restricted violations to an entire sniff and not individual messages
     -- If you have scripts calling PHP_CodeSniffer::process() or creating PHP_CodeSniffer_File objects, you must update your code
     -- The array of restrictions passed to PHP_CodeSniffer::process() must now be an array of sniff codes instead of class names
     -- The PHP_CodeSniffer_File::__construct() method now requires an array of restrictions to be passed
    - Doc generation is now working again
    - Progress information now shows the percentage complete at the end of each line
    - Added report type --report=junit to show the error list in a JUnit compatible format
      -- Thanks to Oleg Lobach for the contribution
    - Added support for the PHP 5.4 callable type hint
    - Fixed problem where some file content could be ignored when checking STDIN
    - Version information is now printed when installed via composer or run from a Git clone (request #20050)
    - Added Squiz DisallowBooleanStatementSniff to ban boolean operators outside of control structure conditions
    - The CSS tokenizer is now more reliable when encountering 'list' and 'break' strings
    - Coding standard ignore comments can now appear instead doc blocks as well as inline comments
      -- Thanks to Stuart Langley for the patch
    - Generic LineLengthSniff now ignores SVN URL and Head URL comments
      -- Thanks to Karl DeBisschop for the patch
    - PEAR MultiLineConditionSniff now has a setting to specify how many spaces code should be indented
      -- Default remains at 4; override the 'indent' setting in a ruleset.xml file to change
      -- Thanks to Szabolcs Sulik for the patch
    - PEAR MultiLineAssignmentSniff now has a setting to specify how many spaces code should be indented
      -- Default remains at 4; override the 'indent' setting in a ruleset.xml file to change
      -- Thanks to Szabolcs Sulik for the patch
    - PEAR FunctionDeclarationSniff now has a setting to specify how many spaces code should be indented
      -- Default remains at 4; override the 'indent' setting in a ruleset.xml file to change
      -- Thanks to Szabolcs Sulik for the patch
    - Squiz SwitchDeclarationSniff now has a setting to specify how many spaces code should be indented
      -- Default remains at 4; override the 'indent' setting in a ruleset.xml file to change
      -- Thanks to Szabolcs Sulik for the patch
    - Squiz CSS IndentationSniff now has a setting to specify how many spaces code should be indented
      -- Default remains at 4; override the 'indent' setting in a ruleset.xml file to change
      -- Thanks to Hugo Fonseca for the patch
    - Squiz and MySource File and Function comment sniffs now allow all tags and don't require a particular licence
    - Squiz standard now allows lines to be 120 characters long before warning; up from 85
    - Squiz LowercaseStyleDefinitionSniff no longer throws errors for class names in nested style definitions
    - Squiz ClassFileNameSniff no longer throws errors when checking STDIN
    - Squiz CSS sniffs no longer generate errors for IE filters
    - Squiz CSS IndentationSniff no longer sees comments as blank lines
    - Squiz LogicalOperatorSpacingSniff now ignores whitespace at the end of a line
    - Squiz.Scope.MethodScope.Missing error message now mentions 'visibility' instead of 'scope modifier'
      -- Thanks to Renat Akhmedyanov for the patch
    - Added support for the PSR2 multi-line arguments errata
    - The PSR2 standard no longer throws errors for additional spacing after a type hint
    - PSR UseDeclarationSniff no longer throws errors for USE statements inside TRAITs
    - Fixed cases where code was incorrectly assigned the T_GOTO_LABEL token when used in a complex CASE condition
    - Fixed bug #20026 : Check for multi-line arrays that should be single-line is slightly wrong
      -- Adds new error message for single-line arrays that end with a comma
    - Fixed bug #20029 : ForbiddenFunction sniff incorrectly recognizes methods in USE clauses
    - Fixed bug #20043 : Mis-interpretation of Foo::class
    - Fixed bug #20044 : PSR1 camelCase check does not ignore leading underscores
    - Fixed bug #20045 : Errors about indentation for closures with multi-line 'use' in functions
    - Fixed bug #20051 : Undefined index: scope_opener / scope_closer
      -- Thanks to Anthon Pang for the patch
   </notes>
  </release>
  <release>
   <version>
    <release>1.5.0RC3</release>
    <api>1.5.0RC3</api>
   </version>
   <stability>
    <release>beta</release>
    <api>beta</api>
   </stability>
   <date>2013-07-25</date>
   <license uri="https://github.com/squizlabs/PHP_CodeSniffer/blob/master/licence.txt">BSD License</license>
   <notes>
    - Added report type --report=json to show the error list and total counts for all checked files
      -- Thanks to Jeffrey Fisher for the contribution
    - PHP_CodeSniffer::isCamelCaps now allows for acronyms at the start of a string if the strict flag is FALSE
      -- acronyms are defined as at least 2 uppercase characters in a row
      -- e.g., the following is now valid camel caps with strict set to FALSE: XMLParser
    - The PHP tokenizer now tokenizes goto labels as T_GOTO_LABEL instead of T_STRING followed by T_COLON
    - The JS tokenizer now has support for the T_THROW token
    - Symlinked directories inside CodeSniffer/Standards and in ruleset.xml files are now supported
      -- Only available since PHP 5.2.11 and 5.3.1
      -- Thanks to Maik Penz for the patch
    - The JS tokenizer now correctly identifies T_INLINE_ELSE tokens instead of leaving them as T_COLON
      -- Thanks to Arnout Boks for the patch
    - Explaining a standard (phpcs -e) that uses namespaces now works correctly
    - Restricting a check to specific sniffs (phpcs --sniffs=...) now works correctly with namespaced sniffs
      -- Thanks to Maik Penz for the patch
    - Docs added for the entire Generic standard, and many sniffs from other standards are now documented as well
      -- Thanks to Spencer Rinehart for the contribution
    - Clearer error message for when the sniff class name does not match the directory structure
    - Generated HTML docs now correctly show the open PHP tag in code comparison blocks
    - Added Generic InlineHTMLSniff to ensure a file only contains PHP code
    - Added Squiz ShorthandSizeSniff to check that CSS sizes are using shorthand notation only when 1 or 2 values are used
    - Added Squiz ForbiddenStylesSniff to ban the use of some deprecated browser-specific styles
    - Added Squiz NamedColoursSniff to ban the use of colour names
    - PSR2 standard no longer enforces no whitespace between the closing parenthesis of a function call and the semicolon
    - PSR2 ClassDeclarationSniff now ignores empty classes when checking the end brace position
    - PSR2 SwitchDeclarationSniff no longer reports errors for empty lines between CASE statements
    - PEAR ObjectOperatorIndentSniff now has a setting to specify how many spaces code should be indented
      -- Default remains at 4; override the indent setting in a ruleset.xml file to change
      -- Thanks to Andrey Mindubaev for the patch
    - Squiz FileExtensionSniff now supports traits
      -- Thanks to Lucas Green for the patch
    - Squiz ArrayDeclarationSniff no longer reports errors for no comma at the end of a line that contains a function call
    - Squiz SwitchDeclarationSniff now supports T_CONTINUE and T_THROW as valid case/default breaking statements
    - Squiz CommentedOutCodeSniff is now better at ignoring commented out HTML, XML and regular expressions
    - Squiz DisallowComparisonAssignmentSniff no longer throws errors for the third expression in a FOR statement
    - Squiz ColourDefinitionSniff no longer throws errors for some CSS class names
    - Squiz ControlStructureSpacingSniff now supports all types of CASE/DEFAULT breaking statements
    - Generic CallTimePassByReferenceSniff now reports errors for functions called using a variable
      -- Thanks to Maik Penz for the patch
    - Generic ConstructorNameSniff no longer throws a notice for abstract constructors inside abstract classes
      -- Thanks to Spencer Rinehart for the patch
    - Squiz ComparisonOperatorUsageSniff now checks inside elseif statements
      -- Thanks to Arnout Boks for the patch
    - Squiz OperatorSpacingSniff now reports errors for no spacing around inline then and else tokens
      -- Thanks to Arnout Boks for the patch
    - Fixed bug #19811 : Comments not ignored in all cases in AbstractPatternSniff
      -- Thanks to Erik Wiffin for the patch
    - Fixed bug #19892 : ELSE with no braces causes incorrect SWITCH break statement indentation error
    - Fixed bug #19897 : Indenting warnings in templates not consistent
    - Fixed bug #19908 : PEAR MultiLineCondition Does Not Apply elseif
    - Fixed bug #19930 : option --report-file generate an empty file
    - Fixed bug #19935 : notify-send reports do not vanish in gnome-shell
      -- Thanks to Christian Weiske for the patch
    - Fixed bug #19944 : docblock squiz sniff "return void" trips over return in lambda function
    - Fixed bug #19953 : PSR2 - Spaces before interface name for abstract class
    - Fixed bug #19956 : phpcs warns for Type Hint missing Resource
    - Fixed bug #19957 : Does not understand trait method aliasing
    - Fixed bug #19968 : Permission denied on excluded directory
    - Fixed bug #19969 : Sniffs with namespace not recognized in reports
    - Fixed bug #19997 : Class names incorrectly detected as constants
   </notes>
  </release>
  <release>
   <version>
    <release>1.5.0RC2</release>
    <api>1.5.0RC2</api>
   </version>
   <stability>
    <release>beta</release>
    <api>beta</api>
   </stability>
   <date>2013-04-04</date>
   <license uri="https://github.com/squizlabs/PHP_CodeSniffer/blob/master/licence.txt">BSD License</license>
   <notes>
    - Ruleset processing has been rewritten to be more predictable
      -- Provides much better support for relative paths inside ruleset files
      -- May mean that sniffs that were previously ignored are now being included when importing external rulesets
      -- Ruleset processing output can be seen by using the -vv command line argument
      -- Internal sniff registering functions have all changed, so please review custom scripts
    - You can now pass multiple coding standards on the command line, comma separated (request #19144)
      -- Works with built-in or custom standards and rulesets, or a mix of both
    - You can now exclude directories or whole standards in a ruleset XML file (request #19731)
      -- e.g., exclude "Generic.Commenting" or just "Generic"
      -- You can also pass in a path to a directory instead, if you know it
    - Added Generic LowerCaseKeywordSniff to ensure all PHP keywords are defined in lowercase
      -- The PSR2 and Squiz standards now use this sniff
    - Added Generic SAPIUsageSniff to ensure the PHP_SAPI constant is used instead of php_sapi_name() (request #19863)
    - Squiz FunctionSpacingSniff now has a setting to specify how many lines there should between functions (request #19843)
      -- Default remains at 2
      -- Override the "spacing" setting in a ruleset.xml file to change
    - Squiz LowercasePHPFunctionSniff no longer throws errors for the limited set of PHP keywords it was checking
      -- Add a rule for Generic.PHP.LowerCaseKeyword to your ruleset to replicate this functionality
    - Added support for the PHP 5.4 T_CALLABLE token so it can be used in lower PHP versions
    - Generic EndFileNoNewlineSniff now supports checking of CSS and JS files
    - PSR2 SwitchDeclarationSniff now has a setting to specify how many spaces code should be indented
      -- Default remains at 4; override the indent setting in a ruleset.xml file to change
      -- Thanks to Asher Snyder for the patch
    - Generic ScopeIndentSniff now has a setting to specify a list of tokens that should be ignored
      -- The first token on the line is checked and the whole line is ignored if the token is in the array
      -- Thanks to Eloy Lafuente for the patch
    - Squiz LowercaseClassKeywordsSniff now checks for the TRAIT keyword
      -- Thanks to Anthon Pang for the patch
    - If you create your own PHP_CodeSniffer object, PHPCS will no longer exit when an unknown argument is found
      -- This allows you to create wrapper scripts for PHPCS more easily
    - PSR2 MethodDeclarationSniff no longer generates a notice for methods named "_"
      -- Thanks to Bart S for the patch
    - Squiz BlockCommentSniff no longer reports that a blank line between a scope closer and block comment is invalid
    - Generic DuplicateClassNameSniff no longer reports an invalid error if multiple PHP open tags exist in a file
    - Generic DuplicateClassNameSniff no longer reports duplicate errors if multiple PHP open tags exist in a file
    - Fixed bug #19819 : Freeze with syntax error in use statement
    - Fixed bug #19820 : Wrong message level in Generic_Sniffs_CodeAnalysis_EmptyStatementSniff
    - Fixed bug #19859 : CodeSniffer::setIgnorePatterns API changed
    - Fixed bug #19871 : findExtendedClassName doesn't return FQCN on namespaced classes
    - Fixed bug #19879 : bitwise and operator interpreted as reference by value
   </notes>
  </release>
  <release>
   <version>
    <release>1.5.0RC1</release>
    <api>1.5.0RC1</api>
   </version>
   <stability>
    <release>beta</release>
    <api>beta</api>
   </stability>
   <date>2013-02-08</date>
   <license uri="https://github.com/squizlabs/PHP_CodeSniffer/blob/master/licence.txt">BSD License</license>
   <notes>
    - Reports have been completely rewritten to consume far less memory
      -- Each report is incrementally written to the file system during a run and then printed out when the run ends
      -- There is no longer a need to keep the list of errors and warnings in memory during a run
    - Multi-file sniff support has been removed because they are too memory intensive
      -- If you have a custom multi-file sniff, you can convert it into a standard sniff quite easily
      -- See CodeSniffer/Standards/Generic/Sniffs/Classes/DuplicateClassNameSniff.php for an example
    </notes>
  </release>
  <release>
   <version>
    <release>1.4.8</release>
    <api>1.4.8</api>
   </version>
   <stability>
    <release>stable</release>
    <api>stable</api>
   </stability>
   <date>2013-11-26</date>
   <license uri="https://github.com/squizlabs/PHP_CodeSniffer/blob/master/licence.txt">BSD License</license>
   <notes>
    - Generic ScopeIndentSniff now allows for ignored tokens to be set via ruleset.xml files
      -- E.g., to ignore comments, override a property using:
      -- name="ignoreIndentationTokens" type="array" value="T_COMMENT,T_DOC_COMMENT"
    - PSR2 standard now ignores comments when checking indentation rules
    - Squiz OperatorSpacingSniff no longer throws errors for the ?: short ternary operator
      -- Thanks to Antoine Musso for the patch
    - Comment parser now supports non-English characters when splitting comment lines into words
      -- Thanks to Nik Sun for the patch
    - Exit statements are now recognised as valid closers for CASE and DEFAULT blocks
      -- Thanks to Maksim Kochkin for the patch
    - PHP_CodeSniffer_CLI::process() can now be passed an incomplete array of CLI values
      -- Missing values will be set to the CLI defaults
      -- Thanks to Maksim Kochkin for the patch
    - Fixed bug #20097 : CLI.php throws error in php 5.2
    - Fixed bug #20100 : incorrect Function mysql() has been deprecated report
    - Fixed bug #20119 : PHP warning: invalid argument to str_repeat() in SVN blame report with -s
    - Fixed bug #20123 : PSR2 complains about an empty second statement in for-loop
    - Fixed bug #20131 : PHP errors in svnblame report, if there are files not under version control
    - Fixed bug #20133 : Allow "HG: hg_id" as value for @version tag
   </notes>
  </release>
  <release>
   <version>
    <release>1.4.7</release>
    <api>1.4.7</api>
   </version>
   <stability>
    <release>stable</release>
    <api>stable</api>
   </stability>
   <date>2013-09-26</date>
   <license uri="https://github.com/squizlabs/PHP_CodeSniffer/blob/master/licence.txt">BSD License</license>
   <notes>
    - Added report type --report=junit to show the error list in a JUnit compatible format
      -- Thanks to Oleg Lobach for the contribution
    - Added support for the PHP 5.4 callable type hint
    - Fixed problem where some file content could be ignored when checking STDIN
    - Version information is now printed when installed via composer or run from a Git clone (request #20050)
    - The CSS tokenizer is now more reliable when encountering 'list' and 'break' strings
    - Coding standard ignore comments can now appear instead doc blocks as well as inline comments
      -- Thanks to Stuart Langley for the patch
    - Generic LineLengthSniff now ignores SVN URL and Head URL comments
      -- Thanks to Karl DeBisschop for the patch
    - PEAR MultiLineConditionSniff now has a setting to specify how many spaces code should be indented
      -- Default remains at 4; override the 'indent' setting in a ruleset.xml file to change
      -- Thanks to Szabolcs Sulik for the patch
    - PEAR MultiLineAssignmentSniff now has a setting to specify how many spaces code should be indented
      -- Default remains at 4; override the 'indent' setting in a ruleset.xml file to change
      -- Thanks to Szabolcs Sulik for the patch
    - PEAR FunctionDeclarationSniff now has a setting to specify how many spaces code should be indented
      -- Default remains at 4; override the 'indent' setting in a ruleset.xml file to change
      -- Thanks to Szabolcs Sulik for the patch
    - Squiz SwitchDeclarationSniff now has a setting to specify how many spaces code should be indented
      -- Default remains at 4; override the 'indent' setting in a ruleset.xml file to change
      -- Thanks to Szabolcs Sulik for the patch
    - Squiz CSS IndentationSniff now has a setting to specify how many spaces code should be indented
      -- Default remains at 4; override the 'indent' setting in a ruleset.xml file to change
      -- Thanks to Hugo Fonseca for the patch
    - Squiz and MySource File and Function comment sniffs now allow all tags and don't require a particular licence
    - Squiz LowercaseStyleDefinitionSniff no longer throws errors for class names in nested style definitions
    - Squiz ClassFileNameSniff no longer throws errors when checking STDIN
    - Squiz CSS sniffs no longer generate errors for IE filters
    - Squiz CSS IndentationSniff no longer sees comments as blank lines
    - Squiz LogicalOperatorSpacingSniff now ignores whitespace at the end of a line
    - Squiz.Scope.MethodScope.Missing error message now mentions 'visibility' instead of 'scope modifier'
      -- Thanks to Renat Akhmedyanov for the patch
    - Added support for the PSR2 multi-line arguments errata
    - The PSR2 standard no longer throws errors for additional spacing after a type hint
    - PSR UseDeclarationSniff no longer throws errors for USE statements inside TRAITs
    - Fixed bug #20026 : Check for multi-line arrays that should be single-line is slightly wrong
      -- Adds new error message for single-line arrays that end with a comma
    - Fixed bug #20029 : ForbiddenFunction sniff incorrectly recognizes methods in USE clauses
    - Fixed bug #20043 : Mis-interpretation of Foo::class
    - Fixed bug #20044 : PSR1 camelCase check does not ignore leading underscores
    - Fixed bug #20045 : Errors about indentation for closures with multi-line 'use' in functions
   </notes>
  </release>
  <release>
   <version>
    <release>1.4.6</release>
    <api>1.4.6</api>
   </version>
   <stability>
    <release>stable</release>
    <api>stable</api>
   </stability>
   <date>2013-07-25</date>
   <license uri="https://github.com/squizlabs/PHP_CodeSniffer/blob/master/licence.txt">BSD License</license>
   <notes>
    - Added report type --report=json to show the error list and total counts for all checked files
      -- Thanks to Jeffrey Fisher for the contribution
    - The JS tokenizer now has support for the T_THROW token
    - Symlinked directories inside CodeSniffer/Standards and in ruleset.xml files are now supported
      -- Only available since PHP 5.2.11 and 5.3.1
      -- Thanks to Maik Penz for the patch
    - The JS tokenizer now correctly identifies T_INLINE_ELSE tokens instead of leaving them as T_COLON
      -- Thanks to Arnout Boks for the patch
    - Explaining a standard (phpcs -e) that uses namespaces now works correctly
    - Restricting a check to specific sniffs (phpcs --sniffs=...) now works correctly with namespaced sniffs
      -- Thanks to Maik Penz for the patch
    - Docs added for the entire Generic standard, and many sniffs from other standards are now documented as well
      -- Thanks to Spencer Rinehart for the contribution
    - Clearer error message for when the sniff class name does not match the directory structure
    - Generated HTML docs now correctly show the open PHP tag in code comparison blocks
    - Added Generic InlineHTMLSniff to ensure a file only contains PHP code
    - Added Squiz ShorthandSizeSniff to check that CSS sizes are using shorthand notation only when 1 or 2 values are used
    - Added Squiz ForbiddenStylesSniff to ban the use of some deprecated browser-specific styles
    - Added Squiz NamedColoursSniff to ban the use of colour names
    - PSR2 standard no longer enforces no whitespace between the closing parenthesis of a function call and the semicolon
    - PSR2 ClassDeclarationSniff now ignores empty classes when checking the end brace position
    - PSR2 SwitchDeclarationSniff no longer reports errors for empty lines between CASE statements
    - PEAR ObjectOperatorIndentSniff now has a setting to specify how many spaces code should be indented
      -- Default remains at 4; override the indent setting in a ruleset.xml file to change
      -- Thanks to Andrey Mindubaev for the patch
    - Squiz FileExtensionSniff now supports traits
      -- Thanks to Lucas Green for the patch
    - Squiz ArrayDeclarationSniff no longer reports errors for no comma at the end of a line that contains a function call
    - Squiz SwitchDeclarationSniff now supports T_CONTINUE and T_THROW as valid case/default breaking statements
    - Squiz CommentedOutCodeSniff is now better at ignoring commented out HTML, XML and regular expressions
    - Squiz DisallowComparisonAssignmentSniff no longer throws errors for the third expression in a FOR statement
    - Squiz ColourDefinitionSniff no longer throws errors for some CSS class names
    - Squiz ControlStructureSpacingSniff now supports all types of CASE/DEFAULT breaking statements
    - Generic CallTimePassByReferenceSniff now reports errors for functions called using a variable
      -- Thanks to Maik Penz for the patch
    - Generic ConstructorNameSniff no longer throws a notice for abstract constructors inside abstract classes
      -- Thanks to Spencer Rinehart for the patch
    - Squiz ComparisonOperatorUsageSniff now checks inside elseif statements
      -- Thanks to Arnout Boks for the patch
    - Squiz OperatorSpacingSniff now reports errors for no spacing around inline then and else tokens
      -- Thanks to Arnout Boks for the patch
    - Fixed bug #19811 : Comments not ignored in all cases in AbstractPatternSniff
      -- Thanks to Erik Wiffin for the patch
    - Fixed bug #19892 : ELSE with no braces causes incorrect SWITCH break statement indentation error
    - Fixed bug #19897 : Indenting warnings in templates not consistent
    - Fixed bug #19908 : PEAR MultiLineCondition Does Not Apply elseif
    - Fixed bug #19913 : Running phpcs in interactive mode causes warnings
      -- Thanks to Harald Franndorfer for the patch
    - Fixed bug #19935 : notify-send reports do not vanish in gnome-shell
      -- Thanks to Christian Weiske for the patch
    - Fixed bug #19944 : docblock squiz sniff "return void" trips over return in lambda function
    - Fixed bug #19953 : PSR2 - Spaces before interface name for abstract class
    - Fixed bug #19956 : phpcs warns for Type Hint missing Resource
    - Fixed bug #19957 : Does not understand trait method aliasing
    - Fixed bug #19968 : Permission denied on excluded directory
    - Fixed bug #19969 : Sniffs with namespace not recognized in reports
    - Fixed bug #19997 : Class names incorrectly detected as constants
   </notes>
  </release>
  <release>
   <version>
    <release>1.4.5</release>
    <api>1.4.5</api>
   </version>
   <stability>
    <release>stable</release>
    <api>stable</api>
   </stability>
   <date>2013-04-04</date>
   <license uri="https://github.com/squizlabs/PHP_CodeSniffer/blob/master/licence.txt">BSD License</license>
   <notes>
    - Added Generic LowerCaseKeywordSniff to ensure all PHP keywords are defined in lowercase
      -- The PSR2 and Squiz standards now use this sniff
    - Added Generic SAPIUsageSniff to ensure the PHP_SAPI constant is used instead of php_sapi_name() (request #19863)
    - Squiz FunctionSpacingSniff now has a setting to specify how many lines there should between functions (request #19843)
      -- Default remains at 2
      -- Override the "spacing" setting in a ruleset.xml file to change
    - Squiz LowercasePHPFunctionSniff no longer throws errors for the limited set of PHP keywords it was checking
      -- Add a rule for Generic.PHP.LowerCaseKeyword to your ruleset to replicate this functionality
    - Added support for the PHP 5.4 T_CALLABLE token so it can be used in lower PHP versions
    - Generic EndFileNoNewlineSniff now supports checking of CSS and JS files
    - PSR2 SwitchDeclarationSniff now has a setting to specify how many spaces code should be indented
      -- Default remains at 4; override the indent setting in a ruleset.xml file to change
      -- Thanks to Asher Snyder for the patch
    - Generic ScopeIndentSniff now has a setting to specify a list of tokens that should be ignored
      -- The first token on the line is checked and the whole line is ignored if the token is in the array
      -- Thanks to Eloy Lafuente for the patch
    - Squiz LowercaseClassKeywordsSniff now checks for the TRAIT keyword
      -- Thanks to Anthon Pang for the patch
    - If you create your own PHP_CodeSniffer object, PHPCS will no longer exit when an unknown argument is found
      -- This allows you to create wrapper scripts for PHPCS more easily
    - PSR2 MethodDeclarationSniff no longer generates a notice for methods named "_"
      -- Thanks to Bart S for the patch
    - Squiz BlockCommentSniff no longer reports that a blank line between a scope closer and block comment is invalid
    - Generic DuplicateClassNameSniff no longer reports an invalid error if multiple PHP open tags exist in a file
    - Generic DuplicateClassNameSniff no longer reports duplicate errors if multiple PHP open tags exist in a file
    - Fixed bug #19819 : Freeze with syntax error in use statement
    - Fixed bug #19820 : Wrong message level in Generic_Sniffs_CodeAnalysis_EmptyStatementSniff
    - Fixed bug #19859 : CodeSniffer::setIgnorePatterns API changed
    - Fixed bug #19871 : findExtendedClassName doesn't return FQCN on namespaced classes
    - Fixed bug #19879 : bitwise and operator interpreted as reference by value
   </notes>
  </release>
  <release>
   <version>
    <release>1.4.4</release>
    <api>1.4.4</api>
   </version>
   <stability>
    <release>stable</release>
    <api>stable</api>
   </stability>
   <date>2013-02-07</date>
   <license uri="https://github.com/squizlabs/PHP_CodeSniffer/blob/master/licence.txt">BSD License</license>
   <notes>
    - Ignored lines no longer cause the summary report to show incorrect error and warning counts
      -- Thanks to Bert Van Hauwaert for the patch
    - Added Generic CSSLintSniff to run CSSLint over a CSS file and report warnings
      -- Set full command to run CSSLint using phpcs --config-set csslint_path /path/to/csslint
      -- Thanks to Roman Levishchenko for the contribution
    - Added PSR2 ControlStructureSpacingSniff to ensure there are no spaces before and after parenthesis in control structures
      -- Fixes bug #19732 : PSR2: some control structures errors not reported
    - Squiz commenting sniffs now support non-English characters when checking for capital letters
      -- Thanks to Roman Levishchenko for the patch
    - Generic EndFileNewlineSniff now supports JS and CSS files
      -- Thanks to Denis Ryabkov for the patch
    - PSR1 SideEffectsSniff no longer reports constant declarations as side effects
    - Notifysend report now supports notify-send versions before 0.7.3
      -- Thanks to Ken Guest for the patch
    - PEAR and Squiz FunctionCommentSniffs no longer report errors for misaligned argument comments when they are blank
      -- Thanks to Thomas Peterson for the patch
    - Squiz FunctionDeclarationArgumentSpacingSniff now works correctly for equalsSpacing values greater than 0
      -- Thanks to Klaus Purer for the patch
    - Squiz SuperfluousWhitespaceSniff no longer throws errors for CSS files with no newline at the end
    - Squiz SuperfluousWhitespaceSniff now allows a single newline at the end of JS and CSS files
    - Fixed bug #19755 : Token of T_CLASS type has no scope_opener and scope_closer keys
    - Fixed bug #19759 : Squiz.PHP.NonExecutableCode fails for return function()...
    - Fixed bug #19763 : Use statements for traits not recognised correctly for PSR2 code style
    - Fixed bug #19764 : Instead of for traits throws uppercase constant name errors
    - Fixed bug #19772 : PSR2_Sniffs_Namespaces_UseDeclarationSniff does not properly recognize last use
    - Fixed bug #19775 : False positive in NonExecutableCode sniff when not using curly braces
    - Fixed bug #19782 : Invalid found size functions in loop when using object operator
    - Fixed bug #19799 : config folder is not created automatically
    - Fixed bug #19804 : JS Tokenizer wrong /**/ parsing
   </notes>
  </release>
  <release>
   <version>
    <release>1.4.3</release>
    <api>1.4.3</api>
   </version>
   <stability>
    <release>stable</release>
    <api>stable</api>
   </stability>
   <date>2012-12-04</date>
   <license uri="https://github.com/squizlabs/PHP_CodeSniffer/blob/master/licence.txt">BSD License</license>
   <notes>
    - Added support for the PHP 5.5 T_FINALLY token to detect try/catch/finally statements
    - Added empty CodeSniffer.conf to enable config settings for Composer installs
    - Added Generic EndFileNoNewlineSniff to ensure there is no newline at the end of a file
    - Autoloader can now load PSR-0 compliant classes
      -- Thanks to Maik Penz for the patch
    - Squiz NonExecutableCodeSniff no longer throws error for multi-line RETURNs inside CASE statements
      -- Thanks to Marc Ypes for the patch
    - Squiz OperatorSpacingSniff no longer reports errors for negative numbers inside inline THEN statements
      -- Thanks to Klaus Purer for the patch
    - Squiz OperatorSpacingSniff no longer reports errors for the assignment of operations involving negative numbers
    - Squiz SelfMemberReferenceSniff can no longer get into an infinite loop when checking a static call with a namespace
      -- Thanks to Andy Grunwald for the patch
    - Fixed bug #19699 : Generic.Files.LineLength giving false positives when tab-width is used
    - Fixed bug #19726 : Wrong number of spaces expected after instanceof static
  - Fixed bug #19727 : PSR2: no error reported when using } elseif {
   </notes>
  </release>
  <release>
   <version>
    <release>1.4.2</release>
    <api>1.4.2</api>
   </version>
   <stability>
    <release>stable</release>
    <api>stable</api>
   </stability>
   <date>2012-11-09</date>
   <license uri="https://github.com/squizlabs/PHP_CodeSniffer/blob/master/licence.txt">BSD License</license>
   <notes>
    - PHP_CodeSniffer can now be installed using Composer
      -- Require squizlabs/php_codesniffer in your composer.json file
      -- Thanks to Rob Bast, Stephen Rees-Carter, Stefano Kowalke and Ivan Habunek for help with this
    - Squiz BlockCommentSniff and InlineCommentSniff no longer report errors for trait block comments
    - Squiz SelfMemberReferenceSniff now supports namespaces
      -- Thanks to Andy Grunwald for the patch
    - Squiz FileCommentSniff now uses tag names inside the error codes for many messages
      -- This allows you to exclude specific missing, out of order etc., tags
    - Squiz SuperfluousWhitespaceSniff now has an option to ignore blank lines
      -- This will stop errors being reported for lines that contain only whitespace
      -- Set the ignoreBlankLines property to TRUE in your ruleset.xml file to enable this
    - PSR2 no longer reports errors for whitespace at the end of blank lines
    - Fixed gitblame report not working on Windows
      -- Thanks to Rogerio Prado de Jesus
    - Fixed an incorrect error in Squiz OperatorSpacingSniff for default values inside a closure definition
    - Fixed bug #19691 : SubversionPropertiesSniff fails to find missing properties
      -- Thanks to Kevin Winahradsky for the patch
    - Fixed bug #19692 : DisallowMultipleAssignments is triggered by a closure
    - Fixed bug #19693 : exclude-patterns no longer work on specific messages
    - Fixed bug #19694 : Squiz.PHP.LowercasePHPFunctions incorrectly matches return by ref functions
   </notes>
  </release>
  <release>
   <version>
    <release>1.4.1</release>
    <api>1.4.1</api>
   </version>
   <stability>
    <release>stable</release>
    <api>stable</api>
   </stability>
   <date>2012-11-02</date>
   <license uri="https://github.com/squizlabs/PHP_CodeSniffer/blob/master/licence.txt">BSD License</license>
   <notes>
    - All ignore patterns have been reverted to being checked against the absolute path of a file
      -- Patterns can be specified to be relative in a rulset.xml file, but nowhere else
      -- e.g., [exclude-pattern type="relative"]^tests/*[/exclude-pattern] (with angle brackets, not square brackets)
    - Added support for PHP tokenizing of T_INLINE_ELSE colons, so this token type is now available
      -- Custom sniffs that rely on looking for T_COLON tokens inside inline if statements must be changed to use the new token
      -- Fixes bug #19666 : PSR1.Files.SideEffects throws a notice Undefined index: scope_closer
    - Messages can now be changed from errors to warnings (and vice versa) inside ruleset.xml files
      -- As you would with "message" and "severity", specify a "type" tag under a "rule" tag and set the value to "error" or "warning"
    - PHP_CodeSniffer will now generate a warning on files that it detects have mixed line endings
      -- This warning has the code Internal.LineEndings.Mixed and can be overriden in a ruleset.xml file
      -- Thanks to Vit Brunner for help with this
    - Sniffs inside PHP 5.3 namespaces are now supported, along with the existing underscore-style emulated namespaces
      -- For example: namespace MyStandard\Sniffs\Arrays; class ArrayDeclarationSniff implements \PHP_CodeSniffer_Sniff { ...
      -- Thanks to Till Klampaeckel for the patch
    - Generic DuplicateClassNameSniff is no longer a multi-file sniff, so it won't max out your memory
      -- Multi-file sniff support should be considered deprecated as standard sniffs can now do the same thing
    - Added Generic DisallowSpaceIndent to check that files are indented using tabs
    - Added Generic OneClassPerFileSniff to check that only one class is defined in each file
      -- Thanks to Andy Grunwald for the contribution
    - Added Generic OneInterfacePerFileSniff to check that only one interface is defined in each file
      -- Thanks to Andy Grunwald for the contribution
    - Added Generic LowercasedFilenameSniff to check that filenames are lowercase
      -- Thanks to Andy Grunwald for the contribution
    - Added Generic ClosingPHPTagSniff to check that each open PHP tag has a corresponding close tag
      -- Thanks to Andy Grunwald for the contribution
    - Added Generic CharacterBeforePHPOpeningTagSniff to check that the open PHP tag is the first content in a file
      -- Thanks to Andy Grunwald for the contribution
    - Fixed incorrect errors in Squiz OperatorBracketSniff and OperatorSpacingSniff for negative numbers in CASE statements
      -- Thanks to Arnout Boks for the patch
    - Generic CamelCapsFunctionNameSniff no longer enforces exact case matching for PHP magic methods
    - Generic CamelCapsFunctionNameSniff no longer throws errors for overridden SOAPClient methods prefixed with double underscores
      -- Thanks to Dorian Villet for the patch
    - PEAR ValidFunctionNameSniff now supports traits
    - PSR1 ClassDeclarationSniff no longer throws an error for non-namespaced code if PHP version is less than 5.3.0
    - Fixed bug #19616 : Nested switches cause false error in PSR2
    - Fixed bug #19629 : PSR2 error for inline comments on multi-line argument lists
    - Fixed bug #19644 : Alternative syntax, e.g. if/endif triggers Inline Control Structure error
    - Fixed bug #19655 : Closures reporting as multi-line when they are not
    - Fixed bug #19675 : Improper indent of nested anonymous function bodies in a call
    - Fixed bug #19685 : PSR2 catch-22 with empty third statement in for loop
    - Fixed bug #19687 : Anonymous functions inside arrays marked as indented incorrectly in PSR2
   </notes>
  </release>
  <release>
   <version>
    <release>1.4.0</release>
    <api>1.4.0</api>
   </version>
   <stability>
    <release>stable</release>
    <api>stable</api>
   </stability>
   <date>2012-09-26</date>
   <license uri="https://github.com/squizlabs/PHP_CodeSniffer/blob/master/licence.txt">BSD License</license>
   <notes>
    - Added PSR1 and PSR2 coding standards that can be used to check your code against these guidelines
    - PHP 5.4 short array syntax is now detected and tokens are assigned to the open and close characters
      -- New tokens are T_OPEN_SHORT_ARRAY and T_CLOSE_SHORT_ARRAY as PHP does not define its own
    - Added the ability to explain a coding standard by listing the sniffs that it includes
      -- The sniff list includes all imported and native sniffs
      -- Explain a standard by using the -e and --standard=[standard] command line arguments
      -- E.g., phpcs -e --standard=Squiz
      -- Thanks to Ben Selby for the idea
    - Added report to show results using notify-send
      -- Use --report=notifysend to generate the report
      -- Thanks to Christian Weiske for the contribution
    - The JS tokenizer now recognises RETURN as a valid closer for CASE and DEFAULT inside switch statements
    - AbstractPatternSniff now sets the ignoreComments option using a public var rather than through the constructor
      -- This allows the setting to be overwritten in ruleset.xml files
      -- Old method remains for backwards compatibility
    - Generic LowerCaseConstantSniff and UpperCaseConstantSniff no longer report errors on classes named True, False or Null
    - PEAR ValidFunctionNameSniff no longer enforces exact case matching for PHP magic methods
    - Squiz SwitchDeclarationSniff now allows RETURN statements to close a CASE or DEFAULT statement
    - Squiz BlockCommentSniff now correctly reports an error for blank lines before blocks at the start of a control structure
    - Fixed a PHP notice generated when loading custom array settings from a rulset.xml file
    - Fixed bug #17908 : CodeSniffer does not recognise optional @params
      -- Thanks to Pete Walker for the patch
    - Fixed bug #19538 : Function indentation code sniffer checks inside short arrays
    - Fixed bug #19565 : Non-Executable Code Sniff Broken for Case Statements with both return and break
    - Fixed bug #19612 : Invalid @package suggestion
   </notes>
  </release>
  <release>
   <version>
    <release>1.3.6</release>
    <api>1.3.6</api>
   </version>
   <stability>
    <release>stable</release>
    <api>stable</api>
   </stability>
   <date>2012-08-08</date>
   <license uri="https://github.com/squizlabs/PHP_CodeSniffer/blob/master/licence.txt">BSD License</license>
   <notes>
    - Memory usage has been dramatically reduced when using the summary report
      -- Reduced memory is only available when displaying a single summary report to the screen
      -- PHP_CodeSniffer will not generate any messages in this case, storing only error counts instead
      -- Impact is most notable with very high error and warning counts
    - Significantly improved the performance of Squiz NonExecutableCodeSniff
    - Ignore patterns now check the relative path of a file based on the dir being checked
      -- Allows ignore patterns to become more generic as the path to the code is no longer included when checking
      -- Thanks to Kristof Coomans for the patch
    - Sniff settings can now be changed by specifying a special comment format inside a file
      -- e.g., // @codingStandardsChangeSetting PEAR.Functions.FunctionCallSignature allowMultipleArguments false
      -- If you change a setting, don't forget to change it back
    - Added Generic EndFileNewlineSniff to ensure PHP files end with a newline character
    - PEAR FunctionCallSignatureSniff now includes a setting to force one argument per line in multi-line calls
      -- Set allowMultipleArguments to false
    - Squiz standard now enforces one argument per line in multi-line function calls
    - Squiz FunctionDeclarationArgumentSpacingSniff now supports closures
    - Squiz OperatorSpacingSniff no longer throws an error for negative values inside an inline THEN statement
      -- Thanks to Klaus Purer for the patch
    - Squiz FunctionCommentSniff now throws an error for not closing a comment with */
      -- Thanks to Klaus Purer for the patch
    - Summary report no longer shows two lines of PHP_Timer output when showing sources
    - Fixed undefined variable error in PEAR FunctionCallSignatureSniff for lines with no indent
    - Fixed bug #19502 : Generic.Files.LineEndingsSniff fails if no new-lines in file
    - Fixed bug #19508 : switch+return: Closing brace indented incorrectly
    - Fixed bug #19532 : The PSR-2 standard don't recognize Null in class names
    - Fixed bug #19546 : Error thrown for __call() method in traits
   </notes>
  </release>
  <release>
   <version>
    <release>1.3.5</release>
    <api>1.3.5</api>
   </version>
   <stability>
    <release>stable</release>
    <api>stable</api>
   </stability>
   <date>2012-07-12</date>
   <license uri="https://github.com/squizlabs/PHP_CodeSniffer/blob/master/licence.txt">BSD License</license>
   <notes>
    - Added Generic CamelCapsFunctionNameSniff to just check if function and method names use camel caps
      -- Does not allow underscore prefixes for private/protected methods
      -- Defaults to strict checking, where two uppercase characters can not be next to each other
      -- Strict checking can be disabled in a ruleset.xml file
    - Squiz FunctionDeclarationArgumentSpacing now has a setting to specify how many spaces should surround equals signs
      -- Default remains at 0
      -- Override the equalsSpacing setting in a ruleset.xml file to change
    - Squiz ClassDeclarationSniff now throws errors for > 1 space before extends/implements class name with ns seperator
    - Squiz standard now warns about deprecated functions using Generic DeprecatedFunctionsSniff
    - PEAR FunctionDeclarationSniff now reports an error for multiple spaces after the FUNCTION keyword and around USE
    - PEAR FunctionDeclarationSniff now supports closures
    - Squiz MultiLineFunctionDeclarationSniff now supports closures
    - Exclude rules written for Unix systems will now work correctly on Windows
      -- Thanks to Walter Tamboer for the patch
    - The PHP tokenizer now recognises T_RETURN as a valid closer for T_CASE and T_DEFAULT inside switch statements
    - Fixed duplicate message codes in Generic OpeningFunctionBraceKernighanRitchieSniff
    - Fixed bug #18651 : PHPunit Test cases for custom standards are not working on Windows
    - Fixed bug #19416 : Shorthand arrays cause bracket spacing errors
    - Fixed bug #19421 : phpcs doesn't recognize ${x} as equivalent to $x
    - Fixed bug #19428 : PHPCS Report "hgblame" doesn't support windows paths
      -- Thanks to Justin Rovang for the patch
    - Fixed bug #19448 : Problem with detecting remote standards
    - Fixed bug #19463 : Anonymous functions incorrectly being flagged by NonExecutableCodeSniff
    - Fixed bug #19469 : PHP_CodeSniffer_File::getMemberProperties() sets wrong scope
    - Fixed bug #19471 : phpcs on Windows, when using Zend standard, doesn't catch problems
      -- Thanks to Ivan Habunek for the patch
    - Fixed bug #19478 : Incorrect indent detection in PEAR standard
      -- Thanks to Shane Auckland for the patch
    - Fixed bug #19483 : Blame Reports fail with space in directory name
   </notes>
  </release>
  <release>
   <version>
    <release>1.3.4</release>
    <api>1.3.4</api>
   </version>
   <stability>
    <release>stable</release>
    <api>stable</api>
   </stability>
   <date>2012-05-17</date>
   <license uri="https://github.com/squizlabs/PHP_CodeSniffer/blob/master/licence.txt">BSD License</license>
   <notes>
    - Added missing package.xml entries for new Generic FixmeSniff
      -- Thanks to Jaroslav Hanslík for the patch
    - Expected indents for PEAR ScopeClosingBraceSniff and FunctionCallSignatureSniff can now be set in ruleset files
      -- Both sniffs use a variable called "indent"
      -- Thanks to Thomas Despoix for the patch
    - Standards designed to be installed in the PHPCS Standards dir will now work outside this dir as well
      -- In particular, allows the Drupal CS to work without needing to symlink it into the PHPCS install
      -- Thanks to Peter Philipp for the patch
    - Rule references for standards, directories and specific sniffs can now be relative in ruleset.xml files
      -- For example: ref="../MyStandard/Sniffs/Commenting/DisallowHashCommentsSniff.php"
    - Symlinked standards now work correctly, allowing aliasing of installed standards (request #19417)
      -- Thanks to Tom Klingenberg for the patch
    - Squiz ObjectInstantiationSniff now allows objects to be returned without assinging them to a variable
    - Added Squiz.Commenting.FileComment.MissingShort error message for file comments that only contains tags
      -- Also stops undefined index errors being generated for these comments
    - Debug option -vv now shows tokenizer status for CSS files
    - Added support for new gjslint error formats
      -- Thanks to Meck for the patch
    - Generic ScopeIndentSniff now allows comment indents to not be exact even if the exact flag is set
      -- The start of the comment is still checked for exact indentation as normal
    - Fixed an issue in AbstractPatternSniff where comments were not being ignored in some cases
    - Fixed an issue in Zend ClosingTagSniff where the closing tag was not always being detected correctly
      -- Thanks to Jonathan Robson for the patch
    - Fixed an issue in Generic FunctionCallArgumentSpacingSniff where closures could cause incorrect errors
    - Fixed an issue in Generic UpperCaseConstantNameSniff where errors were incorrectly reported on goto statements
      -- Thanks to Tom Klingenberg for the patch
    - PEAR FileCommentSniff and ClassCommentSniff now support author emails with a single character in the local part
      -- E.g., a@me.com
      -- Thanks to Denis Shapkin for the patch
    - Fixed bug #19290 : Generic indent sniffer fails for anonymous functions
    - Fixed bug #19324 : Setting show_warnings configuration option does not work
    - Fixed bug #19354 : Not recognizing references passed to method
    - Fixed bug #19361 : CSS tokenzier generates errors when PHP embedded in CSS file
    - Fixed bug #19374 : HEREDOC/NOWDOC Indentation problems
    - Fixed bug #19381 : traits and indetations in traits are not handled properly
    - Fixed bug #19394 : Notice in NonExecutableCodeSniff
    - Fixed bug #19402 : Syntax error when executing phpcs on Windows with parens in PHP path
      -- Thanks to Tom Klingenberg for the patch
    - Fixed bug #19411 : magic method error on __construct()
      -- The fix required a rewrite of AbstractScopeSniff, so please test any sniffs that extend this class
    - Fixed bug #19412 : Incorrect error about assigning objects to variables when inside inline IF
    - Fixed bug #19413 : php_cs thinks I haven't used a parameter when I have
    - Fixed bug #19414 : php_cs seems to not track variables correctly in heredocs
   </notes>
  </release>
  <release>
   <version>
    <release>1.3.3</release>
    <api>1.3.3</api>
   </version>
   <stability>
    <release>stable</release>
    <api>stable</api>
   </stability>
   <date>2012-02-17</date>
   <license uri="https://github.com/squizlabs/PHP_CodeSniffer/blob/master/licence.txt">BSD License</license>
   <notes>
    - Added new Generic FixmeSniff that shows error messages for all FIXME comments left in your code
      -- Thanks to Sam Graham for the contribution
    - The maxPercentage setting in the Squiz CommentedOutCodeSniff can now be overriden in a rulset.xml file
      -- Thanks to Volker Dusch for the patch
    - The Checkstyle and XML reports now use XMLWriter
      -- Only change in output is that empty file tags are no longer produced for files with no violations
      -- Thanks to Sebastian Bergmann for the patch
    - Added PHP_CodeSniffer_Tokens::$bracketTokens to give sniff writers fast access to open and close bracket tokens
    - Fixed an issue in AbstractPatternSniff where EOL tokens were not being correctly checked in some cases
    - PHP_CodeSniffer_File::getTokensAsString() now detects incorrect length value (request #19313)
    - Fixed bug #19114 : CodeSniffer checks extension even for single file
    - Fixed bug #19171 : Show sniff codes option is ignored by some report types
      -- Thanks to Dominic Scheirlinck for the patch
    - Fixed bug #19188 : Lots of PHP Notices when analyzing the Symfony framework
      -- First issue was list-style.. lines in CSS files not properly adjusting open/close bracket positions
      -- Second issue was notices caused by bug #19137
    - Fixed bug #19208 : UpperCaseConstantName reports class members
      -- Was also a problem with LowerCaseConstantName as well
    - Fixed bug #19256 : T_DOC_COMMENT in CSS files breaks ClassDefinitionNameSpacingSniff
      -- Thanks to Klaus Purer for the patch
    - Fixed bug #19264 : Squiz.PHP.NonExecutableCode does not handle RETURN in CASE without BREAK
    - Fixed bug #19270 : DuplicateClassName does not handle namespaces correctly
    - Fixed bug #19283 : CSS @media rules cause false positives
      -- Thanks to Klaus Purer for the patch
   </notes>
  </release>
  <release>
   <version>
    <release>1.3.2</release>
    <api>1.3.2</api>
   </version>
   <stability>
    <release>stable</release>
    <api>stable</api>
   </stability>
   <date>2011-12-01</date>
   <license uri="https://github.com/squizlabs/PHP_CodeSniffer/blob/master/licence.txt">BSD License</license>
   <notes>
    - Added Generic JSHintSniff to run jshint.js over a JS file and report warnings
      -- Set jshint path using phpcs --config-set jshint_path /path/to/jshint-rhino.js
      -- Set rhino path using phpcs --config-set rhino_path /path/to/rhino
      -- Thanks to Alexander Weiß for the contribution
    - Nowdocs are now tokenized using PHP_CodeSniffer specific T_NOWDOC tokens for easier identification
    - Generic UpperCaseConstantNameSniff no longer throws errors for namespaces
      -- Thanks to Jaroslav Hanslík for the patch
    - Squiz NonExecutableCodeSniff now detects code after thrown exceptions
      -- Thanks to Jaroslav Hanslík for the patch
    - Squiz OperatorSpacingSniff now ignores references
      -- Thanks to Jaroslav Hanslík for the patch
    - Squiz FunctionCommentSniff now reports a missing function comment if it finds a standard code comment instead
    - Squiz FunctionCommentThrownTagSniff no longer reports errors if it can't find a function comment
    - Fixed unit tests not running under Windows
      -- Thanks to Jaroslav Hanslík for the patch
    - Fixed bug #18964 : "$stackPtr must be of type T_VARIABLE" on heredocs and nowdocs
    - Fixed bug #18973 : phpcs is looking for variables in a nowdoc
    - Fixed bug #18974 : Blank line causes "Multi-line function call not indented correctly"
      -- Adds new error message to ban empty lines in multi-line function calls
    - Fixed bug #18975 : "Closing parenthesis must be on a line by itself" also causes indentation error
   </notes>
  </release>
  <release>
   <version>
    <release>1.3.1</release>
    <api>1.3.1</api>
   </version>
   <stability>
    <release>stable</release>
    <api>stable</api>
   </stability>
   <date>2011-11-03</date>
   <license uri="https://github.com/squizlabs/PHP_CodeSniffer/blob/master/licence.txt">BSD License</license>
   <notes>
    - All report file command line arguments now work with relative paths (request #17240)
    - The extensions command line argument now supports multi-part file extensions (request #17227)
    - Added report type --report=hgblame to show number of errors/warnings committed by authors in a Mercurial repository
      -- Has the same functionality as the svnblame report
      -- Thanks to Ben Selby for the patch
    - Added T_BACKTICK token type to make detection of backticks easier (request #18799)
    - Added pattern matching support to Generic ForbiddenFunctionsSniff
        -- If you are extending it and overriding register() or addError() you will need to review your sniff
    - Namespaces are now recognised as scope openers, although they do not require braces (request #18043)
    - Added new ByteOrderMarkSniff to Generic standard (request #18194)
      -- Throws an error if a byte order mark is found in any PHP file
      -- Thanks to Piotr Karas for the contribution
    - PHP_Timer output is no longer included in reports when being written to a file (request #18252)
      -- Also now shown for all report types if nothing is being printed to the screen
    - Generic DeprecatedFunctionSniff now reports functions as deprecated and not simply forbidden (request #18288)
    - PHPCS now accepts file contents from STDIN (request #18447)
      -- Example usage: cat temp.php | phpcs [options]  -OR-  phpcs [options] &lt; temp.php
      -- Not every sniff will work correctly due to the lack of a valid file path
    - PHP_CodeSniffer_Exception no longer extends PEAR_Exception (request #18483)
      -- PEAR_Exception added a requirement that PEAR had to be installed
      -- PHP_CodeSniffer is not used as a library, so unlikely to have any impact
    - PEAR FileCommentSniff now allows GIT IDs in the version tag (request #14874)
    - AbstractVariableSniff now supports heredocs
      -- Also includes some variable detection fixes
      -- Thanks to Sam Graham for the patch
    - Squiz FileCommentSniff now enforces rule that package names cannot start with the word Squiz
    - MySource AssignThisSniff now allows "this" to be assigned to the private var _self
    - Fixed issue in Squiz FileCommentSniff where suggested package name was the same as the incorrect package name
    - Fixed some issues with Squiz ArrayDeclarationSniff when using function calls in array values
    - Fixed doc generation so it actually works again
      -- Also now works when being run from an SVN checkout as well as when installed as a PEAR package
      -- Should fix bug #18949 : Call to private method from static
    - PEAR ClassDeclaration sniff now supports indentation checks when using the alternate namespace syntax
      -- PEAR.Classes.ClassDeclaration.SpaceBeforeBrace message now contains 2 variables instead of 1
      -- Sniff allows overriding of the default indent level, which is set to 4
      -- Fixes bug #18933 : Alternative namespace declaration syntax confuses scope sniffs
    - Fixed bug #18465 : "self::" does not work in lambda functions
      -- Also corrects conversion of T_FUNCTION tokens to T_CLOSURE, which was not fixing token condition arrays
    - Fixed bug #18543 : CSS Tokenizer deletes too many #
    - Fixed bug #18624 : @throws namespace problem
      -- Thanks to Gavin Davies for the patch
    - Fixed bug #18628 : Generic.Files.LineLength gives incorrect results with Windows line-endings
    - Fixed bug #18633 : CSS Tokenizer doesn't replace T_LIST tokens inside some styles
    - Fixed bug #18657 : anonymous functions wrongly indented
    - Fixed bug #18670 : UpperCaseConstantNameSniff fails on dynamic retrieval of class constant
    - Fixed bug #18709 : Code sniffer sniffs file if even if it's in --ignore
      -- Thanks to Artem Lopata for the patch
    - Fixed bug #18762 : Incorrect handling of define and constant in UpperCaseConstantNameSniff
      -- Thanks to Thomas Baker for the patch
    - Fixed bug #18769 : CSS Tokenizer doesn't replace T_BREAK tokens inside some styles
    - Fixed bug #18835 : Unreachable errors of inline returns of closure functions
      -- Thanks to Patrick Schmidt for the patch
    - Fixed bug #18839 : Fix miscount of warnings in AbstractSniffUnitTest.php
      -- Thanks to Sam Graham for the patch
    - Fixed bug #18844 : Generic_Sniffs_CodeAnalysis_UnusedFunctionParameterSniff with empty body
      -- Thanks to Dmitri Medvedev for the patch
    - Fixed bug #18847 : Running Squiz_Sniffs_Classes_ClassDeclarationSniff results in PHP notice
    - Fixed bug #18868 : jslint+rhino: errors/warnings not detected
      -- Thanks to Christian Weiske for the patch
    - Fixed bug #18879 : phpcs-svn-pre-commit requires escapeshellarg
      -- Thanks to Bjorn Katuin for the patch
    - Fixed bug #18951 : weird behaviour with closures and multi-line use () params
   </notes>
  </release>
  <release>
   <version>
    <release>1.3.0</release>
    <api>1.3.0</api>
   </version>
   <stability>
    <release>stable</release>
    <api>stable</api>
   </stability>
   <date>2011-03-17</date>
   <license uri="https://github.com/squizlabs/PHP_CodeSniffer/blob/master/licence.txt">BSD License</license>
   <notes>
    - Add a new token T_CLOSURE that replaces T_FUNCTION if the function keyword is anonymous
    - Many Squiz sniffs no longer report errors when checking closures; they are now ignored
    - Fixed some error messages in PEAR MultiLineConditionSniff that were not using placeholders for message data
    - AbstractVariableSniff now correctly finds variable names wrapped with curly braces inside double quoted strings
    - PEAR FunctionDeclarationSniff now ignores arrays in argument default values when checking multi-line declarations
    - Fixed bug #18200 : Using custom named ruleset file as standard no longer works
    - Fixed bug #18196 : PEAR MultiLineCondition.SpaceBeforeOpenBrace not consistent with newline chars
    - Fixed bug #18204 : FunctionCommentThrowTag picks wrong exception type when throwing function call
    - Fixed bug #18222 : Add __invoke method to PEAR standard
    - Fixed bug #18235 : Invalid error generation in Squiz.Commenting.FunctionCommentThrowTag
    - Fixed bug #18250 : --standard with relative path skips Standards' "implicit" sniffs
    - Fixed bug #18274 : Multi-line IF and function call indent rules conflict
    - Fixed bug #18282 : Squiz doesn't handle final keyword before function comments
      -- Thanks to Dave Perrett for the patch
    - Fixed bug #18336 : Function isUnderscoreName gives php notices
   </notes>
  </release>
  <release>
   <version>
    <release>1.3.0RC2</release>
    <api>1.3.0RC2</api>
   </version>
   <stability>
    <release>beta</release>
    <api>beta</api>
   </stability>
   <date>2011-01-14</date>
   <license uri="https://github.com/squizlabs/PHP_CodeSniffer/blob/master/licence.txt">BSD License</license>
   <notes>
    - You can now print multiple reports for each run and print each to the screen or a file (request #12434)
      -- Format is --report-[report][=file] (e.g., --report-xml=out.xml)
      -- Printing to screen is done by leaving [file] empty (e.g., --report-xml)
      -- Multiple reports can be specified in this way (e.g., --report-summary --report-xml=out.xml)
      -- The standard --report and --report-file command line arguments are unchanged
    - Added -d command line argument to set php.ini settings while running (request #17244)
      -- Usage is: phpcs -d memory_limit=32M -d ...
      -- Thanks to Ben Selby for the patch
    - Added -p command line argument to show progress during a run
      -- Dot means pass, E means errors found, W means only warnings found and S means skipped file
      -- Particularly good for runs where you are checking more than 100 files
      -- Enable by default with --config-set show_progress 1
      -- Will not print anything if you are already printing verbose output
      -- This has caused a big change in the way PHP_CodeSniffer processes files (API changes around processing)
    - You can now add exclude rules for individual sniffs or error messages (request #17903)
      -- Only available when using a ruleset.xml file to specify rules
      -- Uses the same exclude-pattern tags as normal but allows them inside rule tags
    - Using the -vvv option will now print a list of sniffs executed for each file and how long they took to process
    - Added Generic ClosureLinterSniff to run Google's gjslint over your JS files
    - The XML and CSV reports now include the severity of the error (request #18165)
      -- The Severity column in the CSV report has been renamed to Type, and a new Severity column added for this
    - Fixed issue with Squiz FunctionCommentSniff reporting incorrect type hint when default value uses namespace
      -- Thanks to Anti Veeranna for the patch
    - Generic FileLengthSniff now uses iconv_strlen to check line length if an encoding is specified (request #14237)
    - Generic UnnecessaryStringConcatSniff now allows strings to be combined to form a PHP open or close tag
    - Squiz SwitchDeclarationSniff no longer reports indentation errors for BREAK statements inside IF conditions
    - Interactive mode now always prints the full error report (ignores command line)
    - Improved regular expression detection in JavaScript files
      -- Added new T_TYPEOF token that can be used to target the typeof JS operator
      -- Fixes bug #17611 : Regular expression tokens not recognised
    - Squiz ScopeIndentSniff removed
      -- Squiz standard no longer requires additional indents between ob_* methods
      -- Also removed Squiz OutputBufferingIndentSniff that was checking the same thing
    - PHP_CodeSniffer_File::getMemberProperties() performance improved significantly
      -- Improves performance of Squiz ValidVariableNameSniff significantly
    - Squiz OperatorSpacingSniff performance improved significantly
    - Squiz NonExecutableCodeSniff performance improved significantly
      -- Will throw duplicate errors in some cases now, but these should be rare
    - MySource IncludeSystemSniff performance improved significantly
    - MySource JoinStringsSniff no longer reports an error when using join() on a named JS array
    - Warnings are now reported for each file when they cannot be opened instead of stopping the script
      -- Hide warnings with the -n command line argument
      -- Can override the warnings using the code Internal.DetectLineEndings
    - Fixed bug #17693 : issue with pre-commit hook script with filenames that start with v
    - Fixed bug #17860 : isReference function fails with references in array
      -- Thanks to Lincoln Maskey for the patch
    - Fixed bug #17902 : Cannot run tests when tests are symlinked into tests dir
      -- Thanks to Matt Button for the patch
    - Fixed bug #17928 : Improve error message for Generic_Sniffs_PHP_UpperCaseConstantSniff
      -- Thanks to Stefano Kowalke for the patch
    - Fixed bug #18039 : JS Tokenizer crash when ] is last character in file
    - Fixed bug #18047 : Incorrect handling of namespace aliases as constants
      -- Thanks to Dmitri Medvedev for the patch
    - Fixed bug #18072 : Impossible to exclude path from processing when symlinked
    - Fixed bug #18073 : Squiz.PHP.NonExecutableCode fault
    - Fixed bug #18117 : PEAR coding standard: Method constructor not sniffed as a function
    - Fixed bug #18135 : Generic FunctionCallArgumentSpacingSniff reports function declaration errors
    - Fixed bug #18140 : Generic scope indent in exact mode: strange expected/found values for switch
    - Fixed bug #18145 : Sniffs are not loaded for custom ruleset file
      -- Thanks to Scott McCammon for the patch
    - Fixed bug #18152 : While and do-while with AbstractPatternSniff
    - Fixed bug #18191 : Squiz.PHP.LowercasePHPFunctions does not work with new Date()
    - Fixed bug #18193 : CodeSniffer doesn't reconize CR (\r) line endings
   </notes>
  </release>
  <release>
   <version>
    <release>1.3.0RC1</release>
    <api>1.3.0RC1</api>
   </version>
   <stability>
    <release>beta</release>
    <api>beta</api>
   </stability>
   <date>2010-09-03</date>
   <license uri="https://github.com/squizlabs/PHP_CodeSniffer/blob/master/licence.txt">BSD License</license>
   <notes>
    - Added exclude pattern support to ruleset.xml file so you can specify ignore patterns in a standard (request #17683)
      -- Use new exclude-pattern tags to include the ignore rules into your ruleset.xml file
      -- See CodeSniffer/Standards/PHPCS/ruleset.xml for an example
    - Added new --encoding command line argument to specify the encoding of the files being checked
      -- When set to utf-8, stops the XML-based reports from double-encoding
      -- When set to something else, helps the XML-based reports encode to utf-8
      -- Default value is iso-8859-1 but can be changed with --config-set encoding [value]
    - The report is no longer printed to screen when using the --report-file command line option (request #17467)
      -- If you want to print it to screen as well, use the -v command line argument
    - The SVN and GIT blame reports now also show percentage of reported errors per author (request #17606)
      -- Thanks to Ben Selby for the patch
    - Updated the SVN pre-commit hook to work with the new severity levels feature
    - Generic SubversionPropertiesSniff now allows properties to have NULL values (request #17682)
      -- A null value indicates that the property should exist but the value should not be checked
    - Generic UpperCaseConstantName Sniff now longer complains about the PHPUnit_MAIN_METHOD constant (request #17798)
    - Squiz FileComment sniff now checks JS files as well as PHP files
    - Squiz FunctionCommentSniff now supports namespaces in type hints
    - Fixed a problem in Squiz OutputBufferingIndentSniff where block comments were reported as not indented
    - Fixed bug #17092 : Problems with utf8_encode and htmlspecialchars with non-ascii chars
      -- Use the new --encoding=utf-8 command line argument if your files are utf-8 encoded
    - Fixed bug #17629 : PHP_CodeSniffer_Tokens::$booleanOperators missing T_LOGICAL_XOR
      -- Thanks to Matthew Turland for the patch
    - Fixed bug #17699 : Fatal error generating code coverage with PHPUnit 5.3.0RC1
    - Fixed bug #17718 : Namespace 'use' statement: used global class name is recognized as constant
    - Fixed bug #17734 : Generic SubversionPropertiesSniff complains on non SVN files
    - Fixed bug #17742 : EmbeddedPhpSniff reacts negatively to file without closing php tag
    - Fixed bug #17823 : Notice: Please no longer include PHPUnit/Framework.php
   </notes>
  </release>
  <release>
   <version>
    <release>1.3.0a1</release>
    <api>1.3.0a1</api>
   </version>
   <stability>
    <release>alpha</release>
    <api>alpha</api>
   </stability>
   <date>2010-07-15</date>
   <license uri="https://github.com/squizlabs/PHP_CodeSniffer/blob/master/licence.txt">BSD License</license>
   <notes>
    - All CodingStandard.php files have been replaced by ruleset.xml files
      -- Custom standards will need to be converted over to this new format to continue working
    - You can specify a path to your own custom ruleset.xml file by using the --standard command line arg
      -- e.g., phpcs --standard=/path/to/my/ruleset.xml
    - Added a new report type --report=gitblame to show how many errors and warnings were committed by each author
      -- Has the same functionality as the svnblame report
      -- Thanks to Ben Selby for the patch
    - A new token type T_DOLLAR has been added to allow you to sniff for variable variables (feature request #17095)
      -- Thanks to Ian Young for the patch
    - JS tokenizer now supports T_POWER (^) and T_MOD_EQUAL (%=) tokens (feature request #17441)
    - If you have PHP_Timer installed, you'll now get a time/memory summary at the end of a script run
      -- Only happens when printing reports that are designed to be read on the command line
    - Added Generic DeprecatedFunctionsSniff to warn about the use of deprecated functions (feature request #16694)
      -- Thanks to Sebastian Bergmann for the patch
    - Added Squiz LogicalOperatorSniff to ensure that logical operators are surrounded by single spaces
    - Added MySource ChannelExceptionSniff to ensure action files only throw ChannelException
    - Added new method getClassProperties() for sniffs to use to determine if a class is abstract and/or final
      -- Thanks to Christian Kaps for the patch
    - Generic UpperCaseConstantSniff no longer throws errors about namespaces
      -- Thanks to Christian Kaps for the patch
    - Squiz OperatorBracketSniff now correctly checks value assignmnets in arrays
    - Squiz LongConditionClosingCommentSniff now requires a comment for long CASE statements that use curly braces
    - Squiz LongConditionClosingCommentSniff now requires an exact comment match on the brace
    - MySource IncludeSystemSniff now ignores DOMDocument usage
    - MySource IncludeSystemSniff no longer requires inclusion of systems that are being implemented
    - Removed found and expected messages from Squiz ConcatenationSpacingSniff because they were messy and not helpful
    - Fixed a problem where Generic CodeAnalysisSniff could show warnings if checking multi-line strings
    - Fixed error messages in Squiz ArrayDeclarationSniff reporting incorrect number of found and expected spaces
    - Fixed bug #17048 : False positive in Squiz_WhiteSpace_ScopeKeywordSpacingSniff
    - Fixed bug #17054 : phpcs more strict than PEAR CS regarding function parameter spacing
    - Fixed bug #17096 : Notice: Undefined index: scope_condition in ScopeClosingBraceSniff.php
      -- Moved PEAR.Functions.FunctionCallArgumentSpacing to Generic.Functions.FunctionCallArgumentSpacing
    - Fixed bug #17144 : Deprecated: Function eregi() is deprecated
    - Fixed bug #17236 : PHP Warning due to token_get_all() in DoubleQuoteUsageSniff
    - Fixed bug #17243 : Alternate Switch Syntax causes endless loop of Notices in SwitchDeclaration
    - Fixed bug #17313 : Bug with switch case struture
    - Fixed bug #17331 : Possible parse error: interfaces may not include member vars
    - Fixed bug #17337 : CSS tokenizer fails on quotes urls
    - Fixed bug #17420 : Uncaught exception when comment before function brace
    - Fixed bug #17503 : closures formatting is not supported
   </notes>
  </release>
  <release>
   <version>
    <release>1.2.2</release>
    <api>1.2.2</api>
   </version>
   <stability>
    <release>stable</release>
    <api>stable</api>
   </stability>
   <date>2010-01-27</date>
   <license uri="https://github.com/squizlabs/PHP_CodeSniffer/blob/master/licence.txt">BSD License</license>
   <notes>
    - The core PHP_CodeSniffer_File methods now understand the concept of closures (feature request #16866)
      -- Thanks to Christian Kaps for the sample code
    - Sniffs can now specify violation codes for each error and warning they add
      -- Future versions will allow you to override messages and severities using these codes
      -- Specifying a code is optional, but will be required if you wish to support overriding
    - All reports have been broken into separate classes
      -- Command line usage and report output remains the same
      -- Thanks to Gabriele Santini for the patch
    - Added an interactive mode that can be enabled using the -a command line argument
      -- Scans files and stops when it finds a file with errors
      -- Waits for user input to recheck the file (hopefully you fixed the errors) or skip the file
      -- Useful for very large code bases where full rechecks take a while
    - The reports now show the correct number of errors and warnings found
    - The isCamelCaps method now allows numbers in class names
    - The JS tokenizer now correctly identifies boolean and bitwise AND and OR tokens
    - The JS tokenzier now correctly identifies regular expressions used in conditions
    - PEAR ValidFunctionNameSniff now ignores closures
    - Squiz standard now uses the PEAR setting of 85 chars for LineLengthSniff
    - Squiz ControlStructureSpacingSniff now ensure there are no spaces around parentheses
    - Squiz LongConditionClosingCommentSniff now checks for comments at the end of try/catch statements
    - Squiz LongConditionClosingCommentSniff now checks validity of comments for short structures if they exist
    - Squiz IncrementDecrementUsageSniff now has better checking to ensure it only looks at simple variable assignments
    - Squiz PostStatementCommentSniff no longer throws errors for end function comments
    - Squiz InlineCommentSniff no longer throws errors for end function comments
    - Squiz OperatorBracketSniff now allows simple arithmetic operations in SWITCH conditions
    - Squiz ValidFunctionNameSniff now ignores closures
    - Squiz MethodScopeSniff now ignores closures
    - Squiz ClosingDeclarationCommentSniff now ignores closures
    - Squiz GlobalFunctionSniff now ignores closures
    - Squiz DisallowComparisonAssignmentSniff now ignores the assigning of arrays
    - Squiz DisallowObjectStringIndexSniff now allows indexes that contain dots and reserved words
    - Squiz standard now throws nesting level and cyclomatic complexity errors at much higher levels
    - Squiz CommentedOutCodeSniff now ignores common comment framing chacacters
    - Squiz ClassCommentSniff now ensures the open comment tag is the only content on the first line
    - Squiz FileCommentSniff now ensures the open comment tag is the only content on the first line
    - Squiz FunctionCommentSniff now ensures the open comment tag is the only content on the first line
    - Squiz VariableCommentSniff now ensures the open comment tag is the only content on the first line
    - Squiz NonExecutableCodeSniff now warns about empty return statements that are not required
    - Removed ForbiddenStylesSniff from Squiz standard
      -- It is now in in the MySource standard as BrowserSpecificStylesSniff
      -- New BrowserSpecificStylesSniff ignores files with browser-specific suffixes
    - MySource IncludeSystemSniff no longer throws errors when extending the Exception class
    - MySource IncludeSystemSniff no longer throws errors for the abstract widget class
    - MySource IncludeSystemSniff and UnusedSystemSniff now allow includes inside IF statements
    - MySource IncludeSystemSniff no longer throws errors for included widgets inside methods
    - MySource GetRequestDataSniff now throws errors for using $_FILES
    - MySource CreateWidgetTypeCallbackSniff now allows return statements in nested functions
    - MySource DisallowSelfActionsSniff now ignores abstract classes
    - Fixed a problem with the SVN pre-commit hook for PHP versions without vertical whitespace regex support
    - Fixed bug #16740 : False positives for heredoc strings and unused parameter sniff
    - Fixed bug #16794 : ValidLogicalOperatorsSniff doesn't report operators not in lowercase
    - Fixed bug #16804 : Report filename is shortened too much
    - Fixed bug #16821 : Bug in Squiz_Sniffs_WhiteSpace_OperatorSpacingSniff
      -- Thanks to Jaroslav Hanslík for the patch
    - Fixed bug #16836 : Notice raised when using semicolon to open case
    - Fixed bug #16855 : Generic standard sniffs incorrectly for define() method
    - Fixed bug #16865 : Two bugs in Squiz_Sniffs_WhiteSpace_OperatorSpacingSniff
      -- Thanks to Jaroslav Hanslík for the patch
    - Fixed bug #16902 : Inline If Declaration bug
    - Fixed bug #16960 : False positive for late static binding in Squiz/ScopeKeywordSpacingSniff
      -- Thanks to Jakub Tománek for the patch
    - Fixed bug #16976 : The phpcs attempts to process symbolic links that don't resolve to files
    - Fixed bug #17017 : Including one file in the files sniffed alters errors reported for another file
   </notes>
  </release>
  <release>
   <version>
    <release>1.2.1</release>
    <api>1.2.1</api>
   </version>
   <stability>
    <release>stable</release>
    <api>stable</api>
   </stability>
   <date>2009-11-17</date>
   <license uri="https://github.com/squizlabs/PHP_CodeSniffer/blob/master/licence.txt">BSD License</license>
   <notes>
    - Added a new report type --report=svnblame to show how many errors and warnings were committed by each author
      -- Also shows the percentage of their code that are errors and warnings
      -- Requires you to have the SVN command in your path
      -- Make sure SVN is storing usernames and passwords (if required) or you will need to enter them for each file
      -- You can also use the -s command line argument to see the different types of errors authors are committing
      -- You can use the -v command line argument to see all authors, even if they have no errors or warnings
    - Added a new command line argument --report-width to allow you to set the column width of screen reports
      -- Reports wont accept values less than 70 or else they get too small
      -- Can also be set via a config var: phpcs --config-set report_width 100
    - You can now get PHP_CodeSniffer to ignore a whole file by adding @codingStandardsIgnoreFile in the content
      -- If you put it in the first two lines the file wont even be tokenized, so it will be much quicker
    - Reports now print their file lists in alphabetical order
    - PEAR FunctionDeclarationSniff now reports error for incorrect closing bracket placement in multi-line definitions
    - Added Generic CallTimePassByRefenceSniff to prohibit the passing of variables into functions by reference
      -- Thanks to Florian Grandel for the contribution
    - Added Squiz DisallowComparisonAssignmentSniff to ban the assignment of comparison values to a variable
    - Added Squiz DuplicateStyleDefinitionSniff to check for duplicate CSS styles in a single class block
    - Squiz ArrayDeclarationSniff no longer checks the case of array indexes because that is not its job
    - Squiz PostStatementCommentSniff now allows end comments for class member functions
    - Squiz InlineCommentSniff now supports the checking of JS files
    - MySource CreateWidgetTypeCallbackSniff now allows the callback to be passed to another function
    - MySource CreateWidgetTypeCallbackSniff now correctly ignores callbacks used inside conditions
    - Generic MultipleStatementAlignmentSniff now enforces a single space before equals sign if max padding is reached
    - Fixed a problem in the JS tokenizer where regular expressions containing \// were not converted correctly
    - Fixed a problem tokenizing CSS files where multiple ID targets on a line would look like comments
    - Fixed a problem tokenizing CSS files where class names containing a colon looked like style definitions
    - Fixed a problem tokenizing CSS files when style statements had empty url() calls
    - Fixed a problem tokenizing CSS colours with the letter E in first half of the code
    - Squiz ColonSpacingSniff now ensures it is only checking style definitions in CSS files and not class names
    - Squiz DisallowComparisonAssignmentSniff no longer reports errors when assigning the return value of a function
    - CSS tokenizer now correctly supports multi-line comments
    - When only the case of var names differ for function comments, the error now indicates the case is different
    - Fixed an issue with Generic UnnecessaryStringConcatSniff where it incorrectly suggested removing a concat
    - Fixed bug #16530 : ScopeIndentSniff reports false positive
    - Fixed bug #16533 : Duplicate errors and warnings
    - Fixed bug #16563 : Check file extensions problem in phpcs-svn-pre-commit
      -- Thanks to Kaijung Chen for the patch
    - Fixed bug #16592 : Object operator indentation incorrect when first operator is on a new line
    - Fixed bug #16641 : Notice output
    - Fixed bug #16682 : Squiz_Sniffs_Strings_DoubleQuoteUsageSniff reports string "\0" as invalid
    - Fixed bug #16683 : Typing error in PHP_CodeSniffer_CommentParser_AbstractParser
    - Fixed bug #16684 : Bug in Squiz_Sniffs_PHP_NonExecutableCodeSniff
    - Fixed bug #16692 : Spaces in paths in Squiz_Sniffs_Debug_JavaScriptLintSniff
      -- Thanks to Jaroslav Hanslík for the patch
    - Fixed bug #16696 : Spelling error in MultiLineConditionSniff
    - Fixed bug #16697 : MultiLineConditionSniff incorrect result with inline IF
    - Fixed bug #16698 : Notice in JavaScript Tokenizer
    - Fixed bug #16736 : Multi-files sniffs aren't processed when FILE is a single directory
      -- Thanks to Alexey Shein for the patch
    - Fixed bug #16792 : Bug in Generic_Sniffs_PHP_ForbiddenFunctionsSniff
   </notes>
  </release>
  <release>
   <version>
    <release>1.2.0</release>
    <api>1.2.0</api>
   </version>
   <stability>
    <release>stable</release>
    <api>stable</api>
   </stability>
   <date>2009-08-17</date>
   <license uri="https://github.com/squizlabs/PHP_CodeSniffer/blob/master/licence.txt">BSD License</license>
   <notes>
    - Installed standards are now favoured over custom standards when using the cmd line arg with relative paths
    - Unit tests now use a lot less memory while running
    - Squiz standard now uses Generic EmptyStatementSniff but throws errors instead of warnings
    - Squiz standard now uses Generic UnusedFunctionParameterSniff
    - Removed unused ValidArrayIndexNameSniff from the Squiz standard
    - Fixed bug #16424 : SubversionPropertiesSniff print PHP Warning
    - Fixed bug #16450 : Constant PHP_CODESNIFFER_VERBOSITY already defined (unit tests)
    - Fixed bug #16453 : function declaration long line splitted error
    - Fixed bug #16482 : phpcs-svn-pre-commit ignores extensions parameter
   </notes>
  </release>
  <release>
   <version>
    <release>1.2.0RC3</release>
    <api>1.2.0RC3</api>
   </version>
   <stability>
    <release>beta</release>
    <api>beta</api>
   </stability>
   <date>2009-07-07</date>
   <license uri="https://github.com/squizlabs/PHP_CodeSniffer/blob/master/licence.txt">BSD License</license>
   <notes>
    - You can now use @codingStandardsIgnoreStart and @...End comments to suppress messages (feature request #14002)
    - A warning is now included for files without any code when short_open_tag is set to Off (feature request #12952)
    - You can now use relative paths to your custom standards with the --standard cmd line arg (feature request #14967)
    - You can now override magic methods and functions in PEAR ValidFunctionNameSniff (feature request #15830)
    - MySource IncludeSystemSniff now recognises widget action classes
    - MySource IncludeSystemSniff now knows about unit test classes and changes rules accordingly
   </notes>
  </release>
  <release>
   <version>
    <release>1.2.0RC2</release>
    <api>1.2.0RC2</api>
   </version>
   <stability>
    <release>beta</release>
    <api>beta</api>
   </stability>
   <date>2009-05-25</date>
   <license uri="https://github.com/squizlabs/PHP_CodeSniffer/blob/master/licence.txt">BSD License</license>
   <notes>
    - Test suite can now be run using the full path to AllTests.php (feature request #16179)
    - Fixed bug #15980 : PHP_CodeSniffer change php current directory
      -- Thanks to Dolly Aswin Harahap for the patch
    - Fixed bug #16001 : Notice triggered
    - Fixed bug #16054 : phpcs-svn-pre-commit not showing any errors
    - Fixed bug #16071 : Fatal error: Uncaught PHP_CodeSniffer_Exception
    - Fixed bug #16170 : Undefined Offset -1 in MultiLineConditionSniff.php on line 68
    - Fixed bug #16175 : Bug in Squiz-IncrementDecrementUsageSniff
   </notes>
  </release>
  <release>
   <version>
    <release>1.2.0RC1</release>
    <api>1.2.0RC1</api>
   </version>
   <stability>
    <release>beta</release>
    <api>beta</api>
   </stability>
   <date>2009-03-09</date>
   <license uri="https://github.com/squizlabs/PHP_CodeSniffer/blob/master/licence.txt">BSD License</license>
   <notes>
    - Reports that are output to a file now include a trailing newline at the end of the file
    - Fixed sniff names not shown in -vvv token processing output
    - Added Generic SubversionPropertiesSniff to check that specific svn props are set for files
      -- Thanks to Jack Bates for the contribution
    - The PHP version check can now be overridden in classes that extend PEAR FileCommentSniff
      -- Thanks to Helgi Þormar Þorbjörnsson for the suggestion
    - Added Generic ConstructorNameSniff to check for PHP4 constructor name usage
      -- Thanks to Leif Wickland for the contribution
    - Squiz standard now supports multi-line function and condition sniffs from PEAR standard
    - Squiz standard now uses Generic ConstructorNameSniff
    - Added MySource GetRequestDataSniff to ensure REQUEST, GET and POST are not accessed directly
    - Squiz OperatorBracketSniff now allows square brackets in simple unbracketed operations
    - Fixed the incorrect tokenizing of multi-line block comments in CSS files
    - Fixed bug #15383 : Uncaught PHP_CodeSniffer_Exception
    - Fixed bug #15408 : An unexpected exception has been caught: Undefined offset: 2
    - Fixed bug #15519 : Uncaught PHP_CodeSniffer_Exception
    - Fixed bug #15624 : Pre-commit hook fails with PHP errors
    - Fixed bug #15661 : Uncaught PHP_CodeSniffer_Exception
    - Fixed bug #15722 : "declare(encoding = 'utf-8');" leads to "Missing file doc comment"
    - Fixed bug #15910 : Object operator indention not calculated correctly
   </notes>
  </release>
  <release>
   <version>
    <release>1.2.0a1</release>
    <api>1.2.0a1</api>
   </version>
   <stability>
    <release>alpha</release>
    <api>alpha</api>
   </stability>
   <date>2008-12-18</date>
   <license uri="https://github.com/squizlabs/PHP_CodeSniffer/blob/master/licence.txt">BSD License</license>
   <notes>
    - PHP_CodeSniffer now has a CSS tokenizer for checking CSS files
    - Added support for a new multi-file sniff that sniffs all processed files at once
    - Added new output format --report=emacs to output errors using the emacs standard compile output format
      -- Thanks to Len Trigg for the contribution
    - Reports can now be written to a file using the --report-file command line argument (feature request #14953)
      -- The report is also written to screen when using this argument
    - The CheckStyle, CSV and XML reports now include a source for each error and warning (feature request #13242)
      -- A new report type --report=source can be used to show you the most common errors in your files
    - Added new command line argument -s to show error sources in all reports
    - Added new command line argument --sniffs to specify a list of sniffs to restrict checking to
      -- Uses the sniff source codes that are optionally displayed in reports
    - Changed the max width of error lines from 80 to 79 chars to stop blank lines in the default windows cmd window
    - PHP_CodeSniffer now has a token for an asperand (@ symbol) so sniffs can listen for them
      -- Thanks to Andy Brockhurst for the patch
    - Added Generic DuplicateClassNameSniff that will warn if the same class name is used in multiple files
      -- Not currently used by any standard; more of a multi-file sniff sample than anything useful
    - Added Generic NoSilencedErrorsSniff that warns if PHP errors are being silenced using the @ symbol
      -- Thanks to Andy Brockhurst for the contribution
    - Added Generic UnnecessaryStringConcatSniff that checks for two strings being concatenated
    - Added PEAR FunctionDeclarationSniff to enforce the new multi-line function declaration PEAR standard
    - Added PEAR MultiLineAssignmentSniff to enforce the correct indentation of multi-line assignments
    - Added PEAR MultiLineConditionSniff to enforce the new multi-line condition PEAR standard
    - Added PEAR ObjectOperatorIndentSniff to enforce the new chained function call PEAR standard
    - Added MySource DisallowSelfActionSniff to ban the use of self::method() calls in Action classes
    - Added MySource DebugCodeSniff to ban the use of Debug::method() calls
    - Added MySource CreateWidgetTypeCallback sniff to check callback usage in widget type create methods
    - Added Squiz DisallowObjectStringIndexSniff that forces object dot notation in JavaScript files
      -- Thanks to Sertan Danis for the contribution
    - Added Squiz DiscouragedFunctionsSniff to warn when using debug functions
    - Added Squiz PropertyLabelSniff to check whitespace around colons in JS property and label declarations
    - Added Squiz DuplicatePropertySniff to check for duplicate property names in JS classes
    - Added Squiz ColonSpacingSniff to check for spacing around colons in CSS style definitions
    - Added Squiz SemicolonSpacingSniff to check for spacing around semicolons in CSS style definitions
    - Added Squiz IdentationSniff to check for correct indentation of CSS files
    - Added Squiz ColourDefinitionSniff to check that CSS colours are defined in uppercase and using shorthand
    - Added Squiz EmptyStyleDefinitionSniff to check for CSS style definitions without content
    - Added Squiz EmptyClassDefinitionSniff to check for CSS class definitions without content
    - Added Squiz ClassDefinitionOpeningBraceSpaceSniff to check for spaces around opening brace of CSS class definitions
    - Added Squiz ClassDefinitionClosingBraceSpaceSniff to check for a single blank line after CSS class definitions
    - Added Squiz ClassDefinitionNameSpacingSniff to check for a blank lines inside CSS class definition names
    - Added Squiz DisallowMultipleStyleDefinitionsSniff to check for multiple style definitions on a single line
    - Added Squiz DuplicateClassDefinitionSniff to check for duplicate CSS class blocks that can be merged
    - Added Squiz ForbiddenStylesSniff to check for usage of browser specific styles
    - Added Squiz OpacitySniff to check for incorrect opacity values in CSS
    - Added Squiz LowercaseStyleDefinitionSniff to check for styles that are not defined in lowercase
    - Added Squiz MissingColonSniff to check for style definitions where the colon has been forgotten
    - Added Squiz MultiLineFunctionDeclarationSniff to check that multi-line declarations contain one param per line
    - Added Squiz JSLintSniff to check for JS errors using the jslint.js script through Rhino
      -- Set jslint path using phpcs --config-set jslint_path /path/to/jslint.js
      -- Set rhino path using phpcs --config-set rhino_path /path/to/rhino
    - Added Generic TodoSniff that warns about comments that contain the word TODO
    - Removed MultipleStatementAlignmentSniff from the PEAR standard as alignment is now optional
    - Generic ForbiddenFunctionsSniff now has protected member var to specify if it should use errors or warnings
    - Generic MultipleStatementAlignmentSniff now has correct error message if assignment is on a new line
    - Generic MultipleStatementAlignmentSniff now has protected member var to allow it to ignore multi-line assignments
    - Generic LineEndingsSniff now supports checking of JS files
    - Generic LineEndingsSniff now supports checking of CSS files
    - Generic DisallowTabIndentSniff now supports checking of CSS files
    - Squiz DoubleQuoteUsageSniff now bans the use of variables in double quoted strings in favour of concatenation
    - Squiz SuperfluousWhitespaceSniff now supports checking of JS files
    - Squiz SuperfluousWhitespaceSniff now supports checking of CSS files
    - Squiz DisallowInlineIfSniff now supports checking of JS files
    - Squiz SemicolonSpacingSniff now supports checking of JS files
    - Squiz PostStatementCommentSniff now supports checking of JS files
    - Squiz FunctionOpeningBraceSpacingSniff now supports checking of JS files
    - Squiz FunctionClosingBraceSpacingSniff now supports checking of JS files
      -- Empty JS functions must have their opening and closing braces next to each other
    - Squiz ControlStructureSpacingSniff now supports checking of JS files
    - Squiz LongConditionClosingCommentSniff now supports checking of JS files
    - Squiz OperatorSpacingSniff now supports checking of JS files
    - Squiz SwitchDeclarationSniff now supports checking of JS files
    - Squiz CommentedOutCodeSniff now supports checking of CSS files
    - Squiz DisallowSizeFunctionsInLoopsSniff now supports checking of JS files for the use of object.length
    - Squiz DisallowSizeFunctionsInLoopsSniff no longer complains about size functions outside of the FOR condition
    - Squiz ControlStructureSpacingSniff now bans blank lines at the end of a control structure
    - Squiz ForLoopDeclarationSniff no longer throws errors for JS FOR loops without semicolons
    - Squiz MultipleStatementAlignmentSniff no longer throws errors if a statement would take more than 8 spaces to align
    - Squiz standard now uses Genric TodoSniff
    - Squiz standard now uses Genric UnnecessaryStringConcatSniff
    - Squiz standard now uses PEAR MultiLineAssignmentSniff
    - Squiz standard now uses PEAR MultiLineConditionSniff
    - Zend standard now uses OpeningFunctionBraceBsdAllmanSniff (feature request #14647)
    - MySource JoinStringsSniff now bans the use of inline array joins and suggests the + operator
    - Fixed incorrect errors that can be generated from abstract scope sniffs when moving to a new file
    - Core tokenizer now matches orphaned curly braces in the same way as square brackets
    - Whitespace tokens at the end of JS files are now added to the token stack
    - JavaScript tokenizer now identifies properties and labels as new token types
    - JavaScript tokenizer now identifies object definitions as a new token type and matches curly braces for them
    - JavaScript tokenizer now identifies DIV_EQUAL and MUL_EQUAL tokens
    - Improved regular expression detection in the JavaScript tokenizer
    - Improve AbstractPatternSniff support so it can listen for any token type, not just weighted tokens
    - Fixed Squiz DoubleQuoteUsageSniff so it works correctly with short_open_tag=Off
    - Fixed bug #14409 : Output of warnings to log file
    - Fixed bug #14520 : Notice: Undefined offset: 1 in /usr/share/php/PHP/CodeSniffer/File.php on line
    - Fixed bug #14637 : Call to processUnknownArguments() misses second parameter $pos
      -- Thanks to Peter Buri for the patch
    - Fixed bug #14889 : Lack of clarity: licence or license
    - Fixed bug #15008 : Nested Parentheses in Control Structure Sniffs
    - Fixed bug #15091 : pre-commit hook attempts to sniff folders
      -- Thanks to Bruce Weirdan for the patch
    - Fixed bug #15124 : AbstractParser.php uses deprecated split() function
      -- Thanks to Sebastian Bergmann for the patch
    - Fixed bug #15188 : PHPCS vs HEREDOC strings
    - Fixed bug #15231 : Notice: Uninitialized string offset: 0 in FileCommentSniff.php on line 555
    - Fixed bug #15336 : Notice: Undefined offset: 2 in /usr/share/php/PHP/CodeSniffer/File.php on line
   </notes>
  </release>
  <release>
   <version>
    <release>1.1.0</release>
    <api>1.1.0</api>
   </version>
   <stability>
    <release>stable</release>
    <api>stable</api>
   </stability>
   <date>2008-07-14</date>
   <license uri="https://github.com/squizlabs/PHP_CodeSniffer/blob/master/licence.txt">BSD License</license>
   <notes>
    - PEAR FileCommentSniff now allows tag orders to be overridden in child classes
      -- Thanks to Jeff Hodsdon for the patch
    - Added Generic DisallowMultipleStatementsSniff to ensure there is only one statement per line
    - Squiz standard now uses DisallowMultipleStatementsSniff
    - Fixed error in Zend ValidVariableNameSniff when checking vars in form: $class->{$var}
    - Fixed bug #14077 : Fatal error: Uncaught PHP_CodeSniffer_Exception: $stackPtr is not a class member
    - Fixed bug #14168 : Global Function -> Static Method and __autoload()
    - Fixed bug #14238 : Line length not checket at last line of a file
    - Fixed bug #14249 : wrong detection of scope_opener
    - Fixed bug #14250 : ArrayDeclarationSniff emit warnings at malformed array
    - Fixed bug #14251 : --extensions option doesn't work
   </notes>
  </release>
  <release>
   <version>
    <release>1.1.0RC3</release>
    <api>1.1.0RC3</api>
   </version>
   <stability>
    <release>beta</release>
    <api>beta</api>
   </stability>
   <date>2008-07-03</date>
   <license uri="https://github.com/squizlabs/PHP_CodeSniffer/blob/master/licence.txt">BSD License</license>
   <notes>
    - PEAR FileCommentSniff now allows tag orders to be overridden in child classes
      -- Thanks to Jeff Hodsdon for the patch
    - Added Generic DisallowMultipleStatementsSniff to ensure there is only one statement per line
    - Squiz standard now uses DisallowMultipleStatementsSniff
    - Fixed error in Zend ValidVariableNameSniff when checking vars in form: $class->{$var}
    - Fixed bug #14077 : Fatal error: Uncaught PHP_CodeSniffer_Exception: $stackPtr is not a class member
    - Fixed bug #14168 : Global Function -> Static Method and __autoload()
    - Fixed bug #14238 : Line length not checket at last line of a file
    - Fixed bug #14249 : wrong detection of scope_opener
    - Fixed bug #14250 : ArrayDeclarationSniff emit warnings at malformed array
    - Fixed bug #14251 : --extensions option doesn't work
   </notes>
  </release>
  <release>
   <version>
    <release>1.1.0RC2</release>
    <api>1.1.0RC2</api>
   </version>
   <stability>
    <release>beta</release>
    <api>beta</api>
   </stability>
   <date>2008-06-13</date>
   <license uri="https://github.com/squizlabs/PHP_CodeSniffer/blob/master/licence.txt">BSD License</license>
   <notes>
    - Permission denied errors now stop script execution but still display current errors (feature request #14076)
    - Added Squiz ValidArrayIndexNameSniff to ensure array indexes do not use camel case
    - Squiz ArrayDeclarationSniff now ensures arrays are not declared with camel case index values
    - PEAR ValidVariableNameSniff now alerts about a possible parse error for member vars inside an interface
    - Fixed bug #13921 : js parsing fails for comments on last line of file
    - Fixed bug #13922 : crash in case of malformed (but tokenized) php file
      -- PEAR and Squiz ClassDeclarationSniff now throw warnings for possible parse errors
      -- Squiz ValidClassNameSniff now throws warning for possible parse errors
      -- Squiz ClosingDeclarationCommentSniff now throws additonal warnings for parse errors
   </notes>
  </release>
  <release>
   <version>
    <release>1.1.0RC1</release>
    <api>1.1.0RC1</api>
   </version>
   <stability>
    <release>beta</release>
    <api>beta</api>
   </stability>
   <date>2008-05-13</date>
   <license uri="https://github.com/squizlabs/PHP_CodeSniffer/blob/master/licence.txt">BSD License</license>
   <notes>
    - Added support for multiple tokenizers so PHP_CodeSniffer can check more than just PHP files
      -- PHP_CodeSniffer now has a JS tokenizer for checking JavaScript files
      -- Sniffs need to be updated to work with additional tokenizers, or new sniffs written for them
   - phpcs now exits with status 2 if the tokenier extension has been disabled (feature request #13269)
   - Added scripts/phpcs-svn-pre-commit that can be used as an SVN pre-commit hook
     -- Also reworked the way the phpcs script works to make it easier to wrap it with other functionality
     -- Thanks to Jack Bates for the contribution
   - Fixed error in phpcs error message when a supplied file does not exist
   - Fixed a cosmetic error in AbstractPatternSniff where the "found" string was missing some content
   - Added sniffs that implement part of the PMD rule catalog to the Generic standard
     -- Thanks to Manuel Pichler for the contribution of all these sniffs.
   - Squiz FunctionCommentThrowTagSniff no longer throws errors for function that only throw variables
   - Generic ScopeIndentSniff now has private member to enforce exact indent matching
   - Replaced Squiz DisallowCountInLoopsSniff with Squiz DisallowSizeFunctionsInLoopsSniff
     -- Thanks to Jan Miczaika for the sniff
   - Squiz BlockCommentSniff now checks inline doc block comments
   - Squiz InlineCommentSniff now checks inline doc block comments
   - Squiz BlockCommentSniff now checks for no blank line before first comment in a function
   - Squiz DocCommentAlignmentSniff now ignores inline doc block comments
   - Squiz ControlStructureSpacingSniff now ensures no blank lines at the start of control structures
   - Squiz ControlStructureSpacingSniff now ensures no blank lines between control structure closing braces
   - Squiz IncrementDecrementUsageSniff now ensures inc/dec ops are bracketed in string concats
   - Squiz IncrementDecrementUsageSniff now ensures inc/dec ops are not used in arithmetic operations
   - Squiz FunctionCommentSniff no longer throws errors if return value is mixed but function returns void somewhere
   - Squiz OperatorBracketSniff no allows function call brackets to count as operator brackets
   - Squiz DoubleQuoteUsageSniff now supports \x \f and \v (feature request #13365)
   - Squiz ComparisonOperatorUsageSniff now supports JS files
   - Squiz ControlSignatureSniff now supports JS files
   - Squiz ForLoopDeclarationSniff now supports JS files
   - Squiz OperatorBracketSniff now supports JS files
   - Squiz InlineControlStructureSniff now supports JS files
   - Generic LowerCaseConstantSniff now supports JS files
   - Generic DisallowTabIndentSniff now supports JS files
   - Generic MultipleStatementAlignmentSniff now supports JS files
   - Added Squiz ObjectMemberCommaSniff to ensure the last member of a JS object is not followed by a comma
   - Added Squiz ConstantCaseSniff to ensure the PHP constants are uppercase and JS lowercase
   - Added Squiz JavaScriptLintSniff to check JS files with JSL
     -- Set path using phpcs --config-set jsl_path /path/to/jsl
   - Added MySource FirebugConsoleSniff to ban the use of "console" for JS variable and function names
   - Added MySource JoinStringsSniff to enforce the use of join() to concatenate JS strings
   - Added MySource AssignThisSniff to ensure this is only assigned to a var called self
   - Added MySource DisallowNewWidgetSniff to ban manual creation of widget objects
   - Removed warning shown in Zend CodeAnalyzerSniff when the ZCA path is not set
   - Fixed error in Squiz ValidVariableNameSniff when checking vars in the form $obj->$var
   - Fixed error in Squiz DisallowMultipleAssignmentsSniff when checking vars in the form $obj->$var
   - Fixed error in Squiz InlineCommentSniff where comments for class constants were seen as inline
   - Fixed error in Squiz BlockCommentSniff where comments for class constants were not ignored
   - Fixed error in Squiz OperatorBracketSniff where negative numbers were ignored during comparisons
   - Fixed error in Squiz FunctionSpacingSniff where functions after member vars reported incorrect spacing
   - Fixed bug #13062 : Interface comments aren't handled in PEAR standard
     -- Thanks to Manuel Pichler for the path
   - Fixed bug #13119 : php minimum requirement need to be fix
   - Fixed bug #13156 : Bug in Squiz_Sniffs_PHP_NonExecutableCodeSniff
   - Fixed bug #13158 : Strange behaviour in AbstractPatternSniff
   - Fixed bug #13169 : Undefined variables
   - Fixed bug #13178 : Catch exception in File.php
   - Fixed bug #13254 : Notices output in checkstyle report causes XML issues
   - Fixed bug #13446 : crash with src of phpMyAdmin
     -- Thanks to Manuel Pichler for the path
   </notes>
  </release>
  <release>
   <version>
    <release>1.1.0a1</release>
    <api>1.1.0a1</api>
   </version>
   <stability>
    <release>alpha</release>
    <api>alpha</api>
   </stability>
   <date>2008-04-21</date>
   <license uri="https://github.com/squizlabs/PHP_CodeSniffer/blob/master/licence.txt">BSD License</license>
   <notes>
    - Fixed error in PEAR ValidClassNameSniff when checking class names with double underscores
    - Moved Squiz InlineControlStructureSniff into Generic standard
    - PEAR standard now throws warnings for inline control structures
    - Squiz OutputBufferingIndentSniff now ignores the indentation of inline HTML
    - MySource IncludeSystemSniff now ignores usage of ZipArchive
    - Removed "function" from error messages for Generic function brace sniffs (feature request #13820)
    - Generic UpperCaseConstantSniff no longer throws errors for delcare(ticks = ...)
      -- Thanks to Josh Snyder for the patch
    - Squiz ClosingDeclarationCommentSniff and AbstractVariableSniff now throw warnings for possible parse errors
    - Fixed bug #13827 : AbstractVariableSniff throws "undefined index"
    - Fixed bug #13846 : Bug in Squiz.NonExecutableCodeSniff
    - Fixed bug #13849 : infinite loop in PHP_CodeSniffer_File::findNext()
   </notes>
  </release>
  <release>
   <version>
    <release>1.0.1</release>
    <api>1.0.1</api>
   </version>
   <stability>
    <release>stable</release>
    <api>stable</api>
   </stability>
   <date>2008-02-04</date>
   <license uri="https://github.com/squizlabs/PHP_CodeSniffer/blob/master/licence.txt">BSD License</license>
   <notes>
    - Squiz ArrayDeclarationSniff now throws error if the array keyword is followed by a space
    - Squiz ArrayDeclarationSniff now throws error for empty multi-line arrays
    - Squiz ArrayDeclarationSniff now throws error for multi-line arrays with a single value
    - Squiz DocCommentAlignmentSniff now checks for a single space before tags inside docblocks
    - Squiz ForbiddenFunctionsSniff now disallows is_null() to force use of (=== NULL) instead
    - Squiz VariableCommentSniff now continues throwing errors after the first one is found
    - Squiz SuperfluousWhitespaceSniff now throws errors for multiple blank lines inside functions
    - MySource IncludedSystemSniff now checks extended class names
    - MySource UnusedSystemSniff now checks extended and implemented class names
    - MySource IncludedSystemSniff now supports includeWidget()
    - MySource UnusedSystemSniff now supports includeWidget()
    - Added PEAR ValidVariableNameSniff to check that only private member vars are prefixed with an underscore
    - Added Squiz DisallowCountInLoopsSniff to check for the use of count() in FOR and WHILE loop conditions
    - Added MySource UnusedSystemSniff to check for included classes that are never used
    - Fixed a problem that caused the parentheses map to sometimes contain incorrect values
    - Fixed bug #12767 : Cant run phpcs from dir with PEAR subdir
    - Fixed bug #12773 : Reserved variables are not detected in strings
      -- Thanks to Wilfried Loche for the patch
    - Fixed bug #12832 : Tab to space conversion does not work
    - Fixed bug #12888 : extra space indentation = Notice: Uninitialized string offset...
    - Fixed bug #12909 : Default generateDocs function does not work under linux
      -- Thanks to Paul Smith for the patch
    - Fixed bug #12957 : PHP 5.3 magic method __callStatic
      -- Thanks to Manuel Pichler for the patch
   </notes>
  </release>
  <release>
   <version>
    <release>1.0.0</release>
    <api>1.0.0</api>
   </version>
   <stability>
    <release>stable</release>
    <api>stable</api>
   </stability>
   <date>2007-12-21</date>
   <license uri="https://github.com/squizlabs/PHP_CodeSniffer/blob/master/licence.txt">BSD License</license>
   <notes>
    - You can now specify the full path to a coding standard on the command line (feature request #11886)
      -- This allows you to use standards that are stored outside of PHP_CodeSniffer's own Standard dir
      -- You can also specify full paths in the CodingStandard.php include and exclude methods
      -- Classes, dirs and files need to be names as if the standard was part of PHP_CodeSniffer
      -- Thanks to Dirk Thomas for the doc generator patch and testing
    - Modified the scope map to keep checking after 3 lines for some tokens (feature request #12561)
      -- Those tokens that must have an opener (like T_CLASS) now keep looking until EOF
      -- Other tokens (like T_FUNCTION) still stop after 3 lines for performance
    - You can now esacpe commas in ignore patterns so they can be matched in file names
      -- Thanks to Carsten Wiedmann for the patch
    - Config data is now cached in a global var so the file system is not hit so often
      -- You can also set config data temporarily for the script if you are using your own external script
      -- Pass TRUE as the third argument to PHP_CodeSniffer::setConfigData()
    - PEAR ClassDeclarationSniff no longer throws errors for multi-line class declarations
    - Squiz ClassDeclarationSniff now ensures there is one blank line after a class closing brace
    - Squiz ClassDeclarationSniff now throws errors for a missing end PHP tag after the end class tag
    - Squiz IncrementDecrementUsageSniff no longer throws errors when -= and += are being used with vars
    - Squiz SwitchDeclarationSniff now throws errors for switch statements that do not contain a case statement
      -- Thanks to Sertan Danis for the patch
    - MySource IncludeSystemSniff no longer throws errors for the Util package
    - Fixed bug #12621 : "space after AS" check is wrong
      -- Thanks to Satoshi Oikawa for the patch
    - Fixed bug #12645 : error message is wrong
      -- Thanks to Renoiv for the patch
    - Fixed bug #12651 : Increment/Decrement Operators Usage at -1
   </notes>
  </release>
  <release>
   <version>
    <release>1.0.0RC3</release>
    <api>1.0.0RC3</api>
   </version>
   <stability>
    <release>beta</release>
    <api>beta</api>
   </stability>
   <date>2007-11-30</date>
   <license uri="https://github.com/squizlabs/PHP_CodeSniffer/blob/master/licence.txt">BSD License</license>
   <notes>
    - Added new command line argument --tab-width that will convert tabs to spaces before testing
      -- This allows you to use the existing sniffs that check for spaces even when you use tabs
      -- Can also be set via a config var: phpcs --config-set tab_width 4
      -- A value of zero (the default) tells PHP_CodeSniffer not to replace tabs with spaces
    - You can now change the default report format from "full" to something else
        -- Run: phpcs --config-set report_format [format]
    - Improved performance by optimising the way the scope map is created during tokenising
    - Added new Squiz DisallowInlineIfSniff to disallow the usage of inline IF statements
    - Fixed incorrect errors being thrown for nested switches in Squiz SwitchDeclarationSniff
    - PEAR FunctionCommentSniff no longer complains about missing comments for @throws tags
    - PEAR FunctionCommentSniff now throws error for missing exception class name for @throws tags
    - PHP_CodeSniffer_File::isReference() now correctly returns for functions that return references
    - Generic LineLengthSniff no longer warns about @version lines with CVS or SVN id tags
    - Generic LineLengthSniff no longer warns about @license lines with long URLs
    - Squiz FunctionCommentThrowTagSniff no longer complains about throwing variables
    - Squiz ComparisonOperatorUsageSniff no longer throws incorrect errors for inline IF statements
    - Squiz DisllowMultipleAssignmentsSniff no longer throws errors for assignments in inline IF statements
    - Fixed bug #12455 : CodeSniffer treats content inside heredoc as PHP code
    - Fixed bug #12471 : Checkstyle report is broken
    - Fixed bug #12476 : PHP4 destructors are reported as error
    - Fixed bug #12513 : Checkstyle XML messages need to be utf8_encode()d
      -- Thanks to Sebastian Bergmann for the patch.
    - Fixed bug #12517 : getNewlineAfter() and dos files
   </notes>
  </release>
  <release>
   <version>
    <release>1.0.0RC2</release>
    <api>1.0.0RC2</api>
   </version>
   <stability>
    <release>beta</release>
    <api>beta</api>
   </stability>
   <date>2007-11-14</date>
   <license uri="https://github.com/squizlabs/PHP_CodeSniffer/blob/master/licence.txt">BSD License</license>
   <notes>
    - Added a new Checkstyle report format
      -- Like the current XML format but modified to look like Checkstyle output
      -- Thanks to Manuel Pichler for helping get the format correct
    - You can now hide warnings by default
        -- Run: phpcs --config-set show_warnings 0
        -- If warnings are hidden by default, use the new -w command line argument to override
    - Added new command line argument --config-delete to delete a config value and revert to the default
    - Improved overall performance by optimising tokenising and next/prev methods (feature request #12421)
      -- Thanks to Christian Weiske for the patch
    - Added FunctionCallSignatureSniff to Squiz standard
    - Added @subpackage support to file and class comment sniffs in PEAR standard (feature request #12382)
      -- Thanks to Carsten Wiedmann for the patch
    - An error is now displayed if you use a PHP version less than 5.1.0 (feature request #12380)
      -- Thanks to Carsten Wiedmann for the patch
    - phpcs now exits with status 2 if it receives invalid input (feature request #12380)
      -- This is distinct from status 1, which indicates errors or warnings were found
    - Added new Squiz LanguageConstructSpacingSniff to throw errors for additional whitespace after echo etc.
    - Removed Squiz ValidInterfaceNameSniff
    - PEAR FunctionCommentSniff no longer complains about unknown tags
    - Fixed incorrect errors about missing function comments in PEAR FunctionCommentSniff
    - Fixed incorrect function docblock detection in Squiz FunctionCommentSniff
    - Fixed incorrect errors for list() in Squiz DisallowMultipleAssignmentsSniff
    - Errors no longer thrown if control structure is followed by a CASE's BREAK in Squiz ControlStructureSpacingSniff
    - Fixed bug #12368 : Autoloader cannot be found due to include_path override
      -- Thanks to Richard Quadling for the patch
    - Fixed bug #12378 : equal sign alignments problem with while()
   </notes>
  </release>
  <release>
   <version>
    <release>1.0.0RC1</release>
    <api>1.0.0RC1</api>
   </version>
   <stability>
    <release>beta</release>
    <api>beta</api>
   </stability>
   <date>2007-11-01</date>
   <license uri="https://github.com/squizlabs/PHP_CodeSniffer/blob/master/licence.txt">BSD License</license>
   <notes>
    - Main phpcs script can now be run from a CVS checkout without installing the package
    - Added a new CSV report format
      -- Header row indicates what position each element is in
      -- Always use the header row to determine positions rather than assuming the format, as it may change
    - XML and CSV report formats now contain information about which column the error occurred at
      -- Useful if you want to highlight the token that caused the error in a custom application
    - Square bracket tokens now have bracket_opener and bracket_closer set
    - Added new Squiz SemicolonSpacingSniff to throw errors if whitespace is found before a semicolon
    - Added new Squiz ArrayBracketSpacingSniff to throw errors if whitespace is found around square brackets
    - Added new Squiz ObjectOperatorSpacingSniff to throw errors if whitespace is found around object operators
    - Added new Squiz DisallowMultipleAssignmentsSniff to throw errors if multiple assignments are on the same line
    - Added new Squiz ScopeKeywordSpacingSniff to throw errors if there is not a single space after a scope modifier
    - Added new Squiz ObjectInstantiationSniff to throw errors if new objects are not assigned to a variable
    - Added new Squiz FunctionDuplicateArgumentSniff to throw errors if argument is declared multiple times in a function
    - Added new Squiz FunctionOpeningBraceSpaceSniff to ensure there are no blank lines after a function open brace
    - Added new Squiz CommentedOutCodeSniff to warn about comments that looks like they are commented out code blocks
    - Added CyclomaticComplexitySniff to Squiz standard
    - Added NestingLevelSniff to Squiz standard
    - Squiz ForbiddenFunctionsSniff now recommends echo() instead of print()
    - Squiz ValidLogicalOperatorsSniff now recommends ^ instead of xor
    - Squiz SwitchDeclarationSniff now contains more checks
      -- A single space is required after the case keyword
      -- No space is allowed before the colon in a case or default statement
      -- All switch statements now require a default case
      -- Default case must contain a break statement
      -- Empty default case must contain a comment describing why the default is ignored
      -- Empty case statements are not allowed
      -- Case and default statements must not be followed by a blank line
      -- Break statements must be followed by a blank line or the closing brace
      -- There must be no blank line before a break statement
    - Squiz standard is now using the PEAR IncludingFileSniff
    - PEAR ClassCommentSniff no longer complains about unknown tags
    - PEAR FileCommentSniff no longer complains about unknown tags
    - PEAR FileCommentSniff now accepts multiple @copyright tags
    - Squiz BlockCommentSniff now checks that comment starts with a capital letter
    - Squiz InlineCommentSniff now has better checking to ensure comment starts with a capital letter
    - Squiz ClassCommentSniff now checks that short and long comments start with a capital letter
    - Squiz FunctionCommentSniff now checks that short, long and param comments start with a capital letter
    - Squiz VariableCommentSniff now checks that short and long comments start with a capital letter
    - Fixed error with multi-token array indexes in Squiz ArrayDeclarationSniff
    - Fixed error with checking shorthand IF statements without a semicolon in Squiz InlineIfDeclarationSniff
    - Fixed error where constants used as defulat values in function declarations were seen as type hints
    - Fixed bug #12316 : PEAR is no longer the default standard
    - Fixed bug #12321 : wrong detection of missing function docblock
   </notes>
  </release>
  <release>
   <version>
    <release>0.9.0</release>
    <api>0.9.0</api>
   </version>
   <stability>
    <release>beta</release>
    <api>beta</api>
   </stability>
   <date>2007-09-24</date>
   <license uri="https://github.com/squizlabs/PHP_CodeSniffer/blob/master/licence.txt">BSD License</license>
   <notes>
    - Added a config system for setting config data across phpcs runs
    - You can now change the default coding standard from PEAR to something else
      -- Run: phpcs --config-set default_standard [standard]
    - Added new Zend coding standard to check code against the Zend Framework standards
      -- The complete standard is not yet implemented
      -- Specify --standard=Zend to use
      -- Thanks to Johann-Peter Hartmann for the contribution of some sniffs
      -- Thanks to Holger Kral for the Code Analyzer sniff
   </notes>
  </release>
  <release>
   <version>
    <release>0.8.0</release>
    <api>0.8.0</api>
   </version>
   <stability>
    <release>beta</release>
    <api>beta</api>
   </stability>
   <date>2007-08-08</date>
   <license uri="https://github.com/squizlabs/PHP_CodeSniffer/blob/master/licence.txt">BSD License</license>
   <notes>
    - Added new XML report format; --report=xml (feature request #11535)
      -- Thanks to Brett Bieber for the patch
    - Added new command line argument --ignore to specify a list of files to skip (feature request #11556)
    - Added PHPCS and MySource coding standards into the core install
    - Scope map no longer gets confused by curly braces that act as string offsets
    - Removed CodeSniffer/SniffException.php as it is no longer used
    - Unit tests can now be run directly from a CVS checkout
    - Made private vars and functions protected in PHP_CodeSniffer class so this package can be overridden
    - Added new Metrics category to Generic coding standard
      -- Contains Cyclomatic Complexity and Nesting Level sniffs
      -- Thanks to Johann-Peter Hartmann for the contribution
    - Added new Generic DisallowTabIndentSniff to throw errors if tabs are used for indentation (feature request #11738)
      -- PEAR and Squiz standards use this new sniff to throw more specific indentation errors
    - Generic MultipleStatementAlignmentSniff has new private var to set a padding size limit (feature request #11555)
    - Generic MultipleStatementAlignmentSniff can now handle assignments that span multiple lines (feature request #11561)
    - Generic LineLengthSniff now has a max line length after which errors are thrown instead of warnings
      -- BC BREAK: Override the protected member var absoluteLineLimit and set it to zero in custom LineLength sniffs
      -- Thanks to Johann-Peter Hartmann for the contribution
    - Comment sniff errors about incorrect tag orders are now more descriptive (feature request #11693)
    - Fixed bug #11473 : Invalid CamelCaps name when numbers used in names
   </notes>
  </release>
  <release>
   <version>
    <release>0.7.0</release>
    <api>0.7.0</api>
   </version>
   <stability>
    <release>beta</release>
    <api>beta</api>
   </stability>
   <date>2007-07-02</date>
   <license uri="https://github.com/squizlabs/PHP_CodeSniffer/blob/master/licence.txt">BSD License</license>
   <notes>
    - BC BREAK: EOL character is now auto-detected and used instead of hard-coded \n
      -- Pattern sniffs must now specify "EOL" instead of "\n" or "\r\n" to use auto-detection
      -- Please use $phpcsFile->eolChar to check for newlines instead of hard-coding "\n" or "\r\n"
      -- Comment parser classes now require you to pass $phpcsFile as an additional argument
    - BC BREAK: Included and excluded sniffs now require .php extension
      -- Please update your coding standard classes and add ".php" to all sniff entries
      -- See CodeSniffer/Standards/PEAR/PEARCodingStandard.php for an example

    - Fixed error where including a directory of sniffs in a coding standard class did not work
    - Coding standard classes can now specify a list of sniffs to exclude as well as include (feature request #11056)
    - Two uppercase characters can now be placed side-by-side in class names in Squiz ValidClassNameSniff
    - SVN tags now allowed in PEAR file doc blocks (feature request #11038)
      -- Thanks to Torsten Roehr for the patch
    - Private methods in commenting sniffs and comment parser are now protected (feature request #11087)
    - Added Generic LineEndingsSniff to check the EOL character of a file
    - PEAR standard now only throws one error per file for incorrect line endings (eg. /r/n)
    - Command line arg -v now shows number of registered sniffs
    - Command line arg -vvv now shows list of registered sniffs
    - Squiz ControlStructureSpacingSniff no longer throws errors if the control structure is at the end of the script
    - Squiz FunctionCommentSniff now throws error for "return void" if function has return statement
    - Squiz FunctionCommentSniff now throws error for functions that return void but specify something else
    - Squiz ValidVariableNameSniff now allows multiple uppercase letters in a row
    - Squiz ForEachLoopDeclarationSniff now throws error for AS keyword not being lowercase
    - Squiz SwitchDeclarationSniff now throws errors for CASE/DEFAULT/BREAK keywords not being lowercase
    - Squiz ArrayDeclarationSniff now handles multi-token array values when checking alignment
    - Squiz standard now enforces a space after cast tokens
    - Generic MultipleStatementAlignmentSniff no longer gets confused by assignments inside FOR conditions
    - Generic MultipleStatementAlignmentSniff no longer gets confused by the use of list()
    - Added Generic SpaceAfterCastSniff to ensure there is a single space after a cast token
    - Added Generic NoSpaceAfterCastSniff to ensure there is no whitespace after a cast token
    - Added PEAR ClassDeclarationSniff to ensure the opening brace of a class is on the line after the keyword
    - Added Squiz ScopeClosingBraceSniff to ensure closing braces are aligned correctly
    - Added Squiz EvalSniff to discourage the use of eval()
    - Added Squiz LowercaseDeclarationSniff to ensure all declaration keywords are lowercase
    - Added Squiz LowercaseClassKeywordsSniff to ensure all class declaration keywords are lowercase
    - Added Squiz LowercaseFunctionKeywordsSniff to ensure all function declaration keywords are lowercase
    - Added Squiz LowercasePHPFunctionsSniff to ensure all calls to inbuilt PHP functions are lowercase
    - Added Squiz CastSpacingSniff to ensure cast statements dont contain whitespace
    - Errors no longer thrown when checking 0 length files with verbosity on
    - Fixed bug #11105 : getIncludedSniffs() not working anymore
      -- Thanks to Blair Robertson for the patch
    - Fixed bug #11120 : Uninitialized string offset in AbstractParser.php on line 200
   </notes>
  </release>
  <release>
   <version>
    <release>0.6.0</release>
    <api>0.6.0</api>
   </version>
   <stability>
    <release>beta</release>
    <api>beta</api>
   </stability>
   <date>2007-05-15</date>
   <license uri="https://github.com/squizlabs/PHP_CodeSniffer/blob/master/licence.txt">BSD License</license>
   <notes>
    - The number of errors and warnings found is now shown for each file while checking the file if verbosity is enabled
    - Now using PHP_EOL instead of hard-coded \n so output looks good on Windows (feature request #10761)
      - Thanks to Carsten Wiedmann for the patch.
    - phpcs now exits with status 0 (no errors) or 1 (errors found) (feature request #10348)
    - Added new -l command line argument to stop recursion into directories (feature request #10979)
    - Fixed variable name error causing incorrect error message in Squiz ValidVariableNameSniff
    - Fixed bug #10757 : Error in ControlSignatureSniff
    - Fixed bugs #10751, #10777 : Sniffer class paths handled incorrectly in Windows
      - Thanks to Carsten Wiedmann for the patch.
    - Fixed bug #10961 : Error "Last parameter comment requires a blank newline after it" thrown
    - Fixed bug #10983 : phpcs outputs notices when checking invalid PHP
    - Fixed bug #10980 : Incorrect warnings for equals sign
   </notes>
  </release>
  <release>
   <version>
    <release>0.5.0</release>
    <api>0.5.0</api>
   </version>
   <stability>
    <release>beta</release>
    <api>beta</api>
   </stability>
   <date>2007-04-17</date>
   <license uri="https://github.com/squizlabs/PHP_CodeSniffer/blob/master/licence.txt">BSD License</license>
   <notes>
    - BC BREAK: Coding standards now require a class to be added so PHP_CodeSniffer can get information from them
      - Please read the end user docs for info about the new class required for all coding standards

    - Coding standards can now include sniffs from other standards, or whole standards, without writing new sniff files
    - PHP_CodeSniffer_File::isReference() now correctly returns for references in function declarations
    - PHP_CodeSniffer_File::isReference() now returns false if you don't pass it a T_BITWISE_AND token
    - PHP_CodeSniffer_File now stores the absolute path to the file so sniffs can check file locations correctly
    - Fixed undefined index error in AbstractVariableSniff for variables inside an interface function definition
    - Added MemberVarSpacingSniff to Squiz standard to enforce one-line spacing between member vars
    - Add FunctionCommentThrowTagSniff to Squiz standard to check that @throws tags are correct
    - Fixed problems caused by references and type hints in Squiz FunctionDeclarationArgumentSpacingSniff
    - Fixed problems with errors not being thrown for some misaligned @param comments in Squiz FunctionCommentSniff
    - Fixed badly spaced comma error being thrown for "extends" class in Squiz ClassDeclarationSniff
    - Errors no longer thrown for class method names in Generic ForbiddenFunctionsSniff
    - Errors no longer thrown for type hints in front of references in Generic UpperCaseConstantNameSniff
    - Errors no longer thrown for correctly indented buffered lines in Squiz ScopeIndexSniff
    - Errors no longer thrown for user-defined functions named as forbidden functions in Generic ForbiddenFunctionsSniff
    - Errors no longer thrown on __autoload functions in PEAR ValidFunctionNameSniff
    - Errors now thrown for __autoload methods in PEAR ValidFunctionNameSniff
    - Errors now thrown if constructors or destructors have @return tags in Squiz FunctionCommentSniff
    - Errors now thrown if @throws tags dont start with a capital and end with a full stop in Squiz FunctionCommentSniff
    - Errors now thrown for invalid @var tag values in Squiz VariableCommentSniff
    - Errors now thrown for missing doc comment in Squiz VariableCommentSniff
    - Errors now thrown for unspaced operators in FOR loop declarations in Squiz OperatorSpacingSniff
    - Errors now thrown for using ob_get_clean/flush functions to end buffers in Squiz OutputBufferingIndentSniff
    - Errors now thrown for all missing member variable comments in Squiz VariableCommentSniff
   </notes>
  </release>
  <release>
   <version>
    <release>0.4.0</release>
    <api>0.4.0</api>
   </version>
   <stability>
    <release>beta</release>
    <api>beta</api>
   </stability>
   <date>2007-02-19</date>
   <license uri="https://github.com/squizlabs/PHP_CodeSniffer/blob/master/licence.txt">BSD License</license>
   <notes>
    - Standard name specified with --standard command line argument is no longer case sensitive
    - Long error and warning messages are now wrapped to 80 characters in the full error report (thanks Endre Czirbesz)
    - Shortened a lot of error and warning messages so they don't take up so much room
    - Squiz FunctionCommentSniff now checks that param comments start with a capital letter and end with a full stop
    - Squiz FunctionSpacingSniff now reports incorrect lines below function on closing brace, not function keyword
    - Squiz FileCommentSniff now checks that there are no blank lines between the open PHP tag and the comment
    - PHP_CodeSniffer_File::isReference() now returns correctly when checking refs on right side of =>
    - Fixed incorrect error with switch closing brace in Squiz SwitchDeclarationSniff
    - Fixed missing error when multiple statements are not aligned correctly with object operators
    - Fixed incorrect errors for some PHP special variables in Squiz ValidVariableNameSniff
    - Fixed incorrect errors for arrays that only contain other arrays in Squiz ArrayDeclarationSniff
    - Fixed bug #9844 : throw new Exception(\n accidently reported as error but it ain't
   </notes>
  </release>
  <release>
   <version>
    <release>0.3.0</release>
    <api>0.3.0</api>
   </version>
   <stability>
    <release>beta</release>
    <api>beta</api>
   </stability>
   <date>2007-01-11</date>
   <license uri="https://github.com/squizlabs/PHP_CodeSniffer/blob/master/licence.txt">BSD License</license>
   <notes>
    - Updated package.xml to version 2
    - Specifying coding standard on command line is now optional, even if you have multiple standards installed
      - PHP_CodeSniffer uses the PEAR coding standard by default if no standard is specified
    - New command line option, --extensions, to specify a comma separated list of file extensions to check
    - Converted all unit tests to PHPUnit 3 format
    - Added new coding standard, Squiz, that can be used as an alternative to PEAR
      - also contains more examples of sniffs
      - some may be moved into the Generic coding standard if required
    - Added MultipleStatementAlignmentSniff to Generic standard
    - Added ScopeIndentSniff to Generic standard
    - Added ForbiddenFunctionsSniff to Generic standard
    - Added FileCommentSniff to PEAR standard
    - Added ClassCommentSniff to PEAR standard
    - Added FunctionCommentSniff to PEAR standard
    - Change MultipleStatementSniff to MultipleStatementAlignmentSniff in PEAR standard
    - Replaced Methods directory with Functions directory in Generic and PEAR standards
      - also renamed some of the sniffs in those directories
    - Updated file, class and method comments for all files
    - Fixed bug #9274 : nested_parenthesis element not set for open and close parenthesis tokens
    - Fixed bug #9411 : too few pattern characters cause incorrect error report
   </notes>
  </release>
  <release>
   <version>
    <release>0.2.1</release>
    <api>0.2.1</api>
   </version>
   <stability>
    <release>alpha</release>
    <api>alpha</api>
   </stability>
   <date>2006-11-09</date>
   <license uri="https://github.com/squizlabs/PHP_CodeSniffer/blob/master/licence.txt">BSD License</license>
   <notes>
    - Fixed bug #9274 : nested_parenthesis element not set for open and close parenthesis tokens
   </notes>
  </release>
  <release>
   <version>
    <release>0.2.0</release>
    <api>0.2.0</api>
   </version>
   <stability>
    <release>alpha</release>
    <api>alpha</api>
   </stability>
   <date>2006-10-13</date>
   <license uri="https://github.com/squizlabs/PHP_CodeSniffer/blob/master/licence.txt">BSD License</license>
   <notes>
    - Added a generic standards package that will contain generic sniffs to be used in specific coding standards
      - thanks to Frederic Poeydomenge for the idea
    - Changed PEAR standard to use generic sniffs where available
    - Added LowerCaseConstantSniff to Generic standard
    - Added UpperCaseConstantSniff to Generic standard
    - Added DisallowShortOpenTagSniff to Generic standard
    - Added LineLengthSniff to Generic standard
    - Added UpperCaseConstantNameSniff to Generic standard
    - Added OpeningMethodBraceBsdAllmanSniff to Generic standard (contrib by Frederic Poeydomenge)
    - Added OpeningMethodBraceKernighanRitchieSniff to Generic standard (contrib by Frederic Poeydomenge)
    - Added framework for core PHP_CodeSniffer unit tests
    - Added unit test for PHP_CodeSniffer:isCamelCaps method
    - ScopeClosingBraceSniff now checks indentation of BREAK statements
    - Added new command line arg (-vv) to show developer debug output
    - Fixed some coding standard errors
    - Fixed bug #8834 : Massive memory consumption
    - Fixed bug #8836 : path case issues in package.xml
    - Fixed bug #8843 : confusion on nested switch()
    - Fixed bug #8841 : comments taken as whitespace
    - Fixed bug #8884 : another problem with nested switch() statements
   </notes>
  </release>
  <release>
   <version>
    <release>0.1.1</release>
    <api>0.1.1</api>
   </version>
   <stability>
    <release>alpha</release>
    <api>alpha</api>
   </stability>
   <date>2006-09-25</date>
   <license uri="https://github.com/squizlabs/PHP_CodeSniffer/blob/master/licence.txt">BSD License</license>
   <notes>
    - Added unit tests for all PEAR sniffs
    - Exception class now extends from PEAR_Exception
    - Fixed summary report so files without errors but with warnings are not shown when warnings are hidden
   </notes>
  </release>
  <release>
   <version>
    <release>0.1.0</release>
    <api>0.1.0</api>
   </version>
   <stability>
    <release>alpha</release>
    <api>alpha</api>
   </stability>
   <date>2006-09-19</date>
   <license uri="https://github.com/squizlabs/PHP_CodeSniffer/blob/master/licence.txt">BSD License</license>
   <notes>
    - Reorganised package contents to conform to PEAR standards
    - Changed version numbering to conform to PEAR standards
    - Removed duplicate require_once() of Exception.php from CodeSniffer.php
   </notes>
  </release>
  <release>
   <version>
    <release>0.0.5</release>
    <api>0.0.5</api>
   </version>
   <stability>
    <release>alpha</release>
    <api>alpha</api>
   </stability>
   <date>2006-09-18</date>
   <license uri="https://github.com/squizlabs/PHP_CodeSniffer/blob/master/licence.txt">BSD License</license>
   <notes>
    - Fixed .bat file for situation where php.ini cannot be found so include_path is not set
   </notes>
  </release>
  <release>
   <version>
    <release>0.0.4</release>
    <api>0.0.4</api>
   </version>
   <stability>
    <release>alpha</release>
    <api>alpha</api>
   </stability>
   <date>2006-08-28</date>
   <license uri="https://github.com/squizlabs/PHP_CodeSniffer/blob/master/licence.txt">BSD License</license>
   <notes>
    - Added .bat file for easier running of PHP_CodeSniffer on Windows
    - Sniff that checks method names now works for PHP4 style code where there is no scope keyword
    - Sniff that checks method names now works for PHP4 style constructors
    - Sniff that checks method names no longer incorrectly reports error with magic methods
    - Sniff that checks method names now reports errors with non-magic methods prefixed with __
    - Sniff that checks for constant names no longer incorrectly reports errors with heredoc strings
    - Sniff that checks for constant names no longer incorrectly reports errors with created objects
    - Sniff that checks indentation no longer incorrectly reports errors with heredoc strings
    - Sniff that checks indentation now correctly reports errors with improperly indented multi-line strings
    - Sniff that checks function declarations now checks for spaces before and after an equals sign for default values
    - Sniff that checks function declarations no longer incorrectly reports errors with multi-line declarations
    - Sniff that checks included code no longer incorrectly reports errors when return value is used conditionally
    - Sniff that checks opening brace of function no longer incorrectly reports errors with multi-line declarations
    - Sniff that checks spacing after commas in function calls no longer reports too many errors for some code
    - Sniff that checks control structure declarations now gives more descriptive error message
   </notes>
  </release>
  <release>
   <version>
    <release>0.0.3</release>
    <api>0.0.3</api>
   </version>
   <stability>
    <release>alpha</release>
    <api>alpha</api>
   </stability>
   <date>2006-08-22</date>
   <license uri="https://github.com/squizlabs/PHP_CodeSniffer/blob/master/licence.txt">BSD License</license>
   <notes>
    - Added sniff to check for invalid class and interface names
    - Added sniff to check for invalid function and method names
    - Added sniff to warn if line is greater than 85 characters
    - Added sniff to check that function calls are in the correct format
    - Fixed error where comments were not allowed on the same line as a control structure declaration
    - Added command line arg to print current version (--version)
   </notes>
  </release>
  <release>
   <version>
    <release>0.0.2</release>
    <api>0.0.2</api>
   </version>
   <stability>
    <release>alpha</release>
    <api>alpha</api>
   </stability>
   <date>2006-07-25</date>
   <license uri="https://github.com/squizlabs/PHP_CodeSniffer/blob/master/licence.txt">BSD License</license>
   <notes>
    - Removed the including of checked files to stop errors caused by parsing them
    - Removed the use of reflection so checked files do not have to be included
    - Memory usage has been greatly reduced
    - Much faster tokenising and checking times
    - Reworked the PEAR coding standard sniffs (much faster now)
    - Fix some bugs with the PEAR scope indentation standard
    - Better checking for installed coding standards
    - Can now accept multiple files and dirs on the command line
    - Added an option to list installed coding standards
    - Added an option to print a summary report (number of errors and warnings shown for each file)
    - Added an option to hide warnings from reports
    - Added an option to print verbose output (so you know what is going on)
    - Reordered command line args to put switches first (although order is not enforced)
    - Switches can now be specified together (eg. php -nv) as well as separately (phpcs -n -v)
   </notes>
  </release>
  <release>
   <version>
    <release>0.0.1</release>
    <api>0.0.1</api>
   </version>
   <stability>
    <release>alpha</release>
    <api>alpha</api>
   </stability>
   <date>2006-07-19</date>
   <license uri="https://github.com/squizlabs/PHP_CodeSniffer/blob/master/licence.txt">BSD License</license>
   <notes>Initial preview release.</notes>
  </release>
 </changelog>
</package><|MERGE_RESOLUTION|>--- conflicted
+++ resolved
@@ -17,13 +17,8 @@
  <date>2016-09-02</date>
  <time>10:25:00</time>
  <version>
-<<<<<<< HEAD
-  <release>3.0.0RC1</release>
-  <api>3.0.0RC1</api>
-=======
-  <release>2.7.1</release>
-  <api>2.7.1</api>
->>>>>>> 67a31be9
+  <release>3.0.0RC2</release>
+  <api>3.0.0RC2</api>
  </version>
  <stability>
   <release>beta</release>
@@ -31,100 +26,7 @@
  </stability>
  <license uri="https://github.com/squizlabs/PHP_CodeSniffer/blob/master/licence.txt">BSD 3-Clause License</license>
  <notes>
-<<<<<<< HEAD
-  - Progress output now shows E and W in green when a file has fixable errors or warnings
-    -- Only supported if colors are enabled
-  - PHPCBF no longer produces verbose output by default (request #699)
-    -- Use the -v command line argument to show verbose fixing output
-    -- Use the -q command line argument to disable verbose information if enabled by default
-  - PHPBF now prints a summary report after fixing files
-    -- Report shows files that were fixed, how many errors were fixed, and how many remain
-  - PHPCBF now supports the -p command line argument to print progress information
-    -- Prints a green F for files where fixes occurred
-    -- Prints a red E for files that could not be fixed due to an error
-    -- Use the -q command line argument to disable progress information if enabled by default
-  - Running unit tests using --verbose no longer throws errors
-  - Fixed shell error appearing on some systems when trying to find executable paths
-
-  - Added --file-list command line argument to allow a list of files and directories to be specified in an external file
-    -- Useful is you have a generated list of files to check that would be too long for the command line
-    -- File and directory paths are listed one per line
-    -- Usage is: phpcs --file-list=/path/to/file-list ...
-    -- Thanks to Blotzu for the patch
-  - Values set using @codingStandardsChangeSetting comments can now contain spaces
-  - Sniff unit tests can now specify a list of test files instead of letting the runner pick them (request #1078)
-    -- Useful if a sniff needs to exclude files based on the environment, or is checking filenames
-    -- Override the new getTestFiles() method to specify your own list of test files
-  - Generic.Functions.OpeningFunctionBraceKernighanRitchie now ignores spacing for function return types
-    -- The sniff code Generic.Functions.OpeningFunctionBraceKernighanRitchie.SpaceAfterBracket has been removed
-    -- Replaced by Generic.Functions.OpeningFunctionBraceKernighanRitchie.SpaceBeforeBrace
-    -- The new error message is slightly clearer as it indicates that a single space is needed before the brace
-  - Squiz.Commenting.LongConditionClosingComment now allows for the length of a code block to be configured
-    -- Set the lineLimit property (default is 20) in your ruleset.xml file to set the code block length
-    -- When the code block length is reached, the sniff will enforce a closing comment after the closing brace
-    -- Thanks to Juliette Reinders Folmer for the patch
-  - Squiz.Commenting.LongConditionClosingComment now allows for the end comment format to be configured
-    -- Set the commentFormat property (default is "//end %s") in your ruleset.xml file to set the format
-    -- The placeholder %s will be replaced with the type of condition opener, e.g., "//end foreach"
-    -- Thanks to Juliette Reinders Folmer for the patch
-  - Generic.PHPForbiddenFunctions now allows forbidden functions to have mixed case
-    -- Previously, it would only do a strtolower comparison
-    -- Error message now shows what case was found in the code and what the correct case should be
-    -- Thanks to Juliette Reinders Folmer for the patch
-  - Added Generic.Classes.OpeningBraceSameLine to ensure opening brace of class/interface/trait is on the same line as the declaration
-    -- Thanks to Juliette Reinders Folmer for the patch
-  - Added Generic.PHP.BacktickOperator to ban the use of the backtick operator for running shell commands
-    -- Thanks to Juliette Reinders Folmer for the patch
-  - Added Generic.PHP.DisallowAlternativePHPTags to ban the use of alternate PHP tags
-    -- Thanks to Juliette Reinders Folmer for the patch
-  - Squiz.WhiteSpace.LanguageConstructSpacing no longer checks for spaces if parenthesis are being used (request #1062)
-    -- Makes this sniff more compatibile with those that check parenthesis spacing of function calls
-  - Squiz.WhiteSpace.ObjectOperatorSpacing now has a setting to ignore newline characters around object operators
-    -- Default remains FALSE, so newlines are not allowed
-    -- Override the "ignoreNewlines" setting in a ruleset.xml file to change
-    -- Thanks to Alex Howansky for the patch
-  - Squiz.Scope.MethodScope now sniffs traits as well as classes and interfaces
-    -- Thanks to Jesse Donat for the patch
-  - PHPCBF is now able to fix Squiz.SelfMemberReference.IncorrectCase errors
-    -- Thanks to Nikola Kovacs for the patch
-  - PHPCBF is now able to fix Squiz.Commenting.VariableComment.IncorrectVarType
-    -- Thanks to Walt Sorensen for the patch
-  - PHPCBF is now able to fix Generic.PHP.DisallowShortOpenTag
-    -- Thanks to Juliette Reinders Folmer for the patch
-  - Improved the formatting of the end brace when auto fixing InlineControlStructure errors (request #1121)
-  - Generic.Functions.OpeningFunctionBraceKernighanRitchie.BraceOnNewLine fix no longer leaves blank line after brace (request #1085)
-  - Generic UpperCaseConstantNameSniff now allows lowercase namespaces in constant definitions
-    -- Thanks to Daniel Schniepp for the patch
-  - Squiz DoubleQuoteUsageSniff is now more tolerant of syntax errors caused by mismatched string tokens
-  - A few sniffs that produce errors based on the current PHP version can now be told to run using a specific PHP version
-    -- Set the php_version config var using --config-set, --runtime-set, or in a ruleset to specify a specific PHP version
-    -- The format of the PHP version is the same as the PHP_VERSION_ID constant (e.g., 50403 for version 5.4.3)
-    -- Supported sniffs are Generic.PHP.DisallowAlternativePHPTags, PSR1.Classes.ClassDeclaration, Squiz.Commenting.FunctionComment
-    -- Thanks to Finlay Beaton for the patch
-  - Fixed bug #985  : Duplicate class definition detection generates false-positives in media queries
-    -- Thanks to Raphael Horber for the patch
-  - Fixed bug #1014 : Squiz VariableCommentSniff doesn't always detect a missing comment
-  - Fixed bug #1066 : Undefined index: quiet in CLI.php during unit test run with -v command line arg
-  - Fixed bug #1072 : Squiz.SelfMemberReference.NotUsed not detected if leading namespace separator is used
-  - Fixed bug #1089 : Rulesets cannot be loaded if the path contains urlencoded characters
-  - Fixed bug #1091 : PEAR and Squiz FunctionComment sniffs throw errors for some invalid @param line formats
-  - Fixed bug #1092 : PEAR.Functions.ValidDefaultValue should not flag type hinted methods with a NULL default argument
-  - Fixed bug #1095 : Generic LineEndings sniff replaces tabs with spaces with --tab-width is set
-  - Fixed bug #1096 : Squiz FunctionDeclarationArgumentSpacing gives incorrect error/fix when variadic operator is followed by a space
-  - Fixed bug #1099 : Group use declarations are incorrectly fixed by the PSR2 standard
-    -- Thanks to Jason McCreary for the patch
-  - Fixed bug #1101 : Incorrect indent errors when breaking out of PHP inside an IF statement
-  - Fixed bug #1102 : Squiz.Formatting.OperatorBracket.MissingBrackets faulty bracketing fix
-  - Fixed bug #1109 : Wrong scope indent reported in anonymous class
-  - Fixed bug #1112 : File docblock not recognized when require_once follows it
-  - Fixed bug #1120 : InlineControlStructureSniff does not handle auto-fixing for control structures that make function calls
-  - Fixed bug #1124 : Squiz.Operators.ComparisonOperatorUsage does not detect bracketed conditions for inline IF statements
-    -- Thanks to Raphael Horber for the patch
-=======
-  - Squiz.ControlStructures.ControlSignature.SpaceAfterCloseParenthesis fix now removes unnecessary whitespace
-  - Fixed a problem where the content of T_DOC_COMMENT_CLOSE_TAG tokens could sometimes be (boolean) false
-  - Fixed bug #1141 : Sniffs that check EOF newlines don't detect newlines properly when the last token is a doc block
->>>>>>> 67a31be9
+  - Includes all changes from the 2.7.1 release
  </notes>
  <contents>
   <dir name="/">
@@ -464,7 +366,6 @@
         <file baseinstalldir="PHP/CodeSniffer" name="InlineControlStructureUnitTest.php" role="test" />
        </dir>
        <dir name="Files">
-<<<<<<< HEAD
         <file baseinstalldir="PHP/CodeSniffer" name="ByteOrderMarkUnitTest.inc" role="test" />
         <file baseinstalldir="PHP/CodeSniffer" name="ByteOrderMarkUnitTest.php" role="test" />
         <file baseinstalldir="PHP/CodeSniffer" name="EndFileNewlineUnitTest.1.css" role="test" />
@@ -476,6 +377,8 @@
         <file baseinstalldir="PHP/CodeSniffer" name="EndFileNewlineUnitTest.3.css" role="test" />
         <file baseinstalldir="PHP/CodeSniffer" name="EndFileNewlineUnitTest.3.js" role="test" />
         <file baseinstalldir="PHP/CodeSniffer" name="EndFileNewlineUnitTest.3.inc" role="test" />
+        <file baseinstalldir="PHP/CodeSniffer" name="EndFileNewlineUnitTest.4.inc" role="test" />
+        <file baseinstalldir="PHP/CodeSniffer" name="EndFileNewlineUnitTest.5.inc" role="test" />
         <file baseinstalldir="PHP/CodeSniffer" name="EndFileNewlineUnitTest.php" role="test" />
         <file baseinstalldir="PHP/CodeSniffer" name="EndFileNoNewlineUnitTest.1.css" role="test" />
         <file baseinstalldir="PHP/CodeSniffer" name="EndFileNoNewlineUnitTest.1.js" role="test" />
@@ -487,6 +390,8 @@
         <file baseinstalldir="PHP/CodeSniffer" name="EndFileNoNewlineUnitTest.3.js" role="test" />
         <file baseinstalldir="PHP/CodeSniffer" name="EndFileNoNewlineUnitTest.3.inc" role="test" />
         <file baseinstalldir="PHP/CodeSniffer" name="EndFileNoNewlineUnitTest.4.inc" role="test" />
+        <file baseinstalldir="PHP/CodeSniffer" name="EndFileNoNewlineUnitTest.5.inc" role="test" />
+        <file baseinstalldir="PHP/CodeSniffer" name="EndFileNoNewlineUnitTest.6.inc" role="test" />
         <file baseinstalldir="PHP/CodeSniffer" name="EndFileNoNewlineUnitTest.php" role="test" />
         <file baseinstalldir="PHP/CodeSniffer" name="InlineHTMLUnitTest.1.inc" role="test" />
         <file baseinstalldir="PHP/CodeSniffer" name="InlineHTMLUnitTest.2.inc" role="test" />
@@ -509,76 +414,6 @@
         <file baseinstalldir="PHP/CodeSniffer" name="OneInterfacePerFileUnitTest.php" role="test" />
         <file baseinstalldir="PHP/CodeSniffer" name="OneTraitPerFileUnitTest.inc" role="test" />
         <file baseinstalldir="PHP/CodeSniffer" name="OneTraitPerFileUnitTest.php" role="test" />
-=======
-        <file baseinstalldir="PHP" name="ByteOrderMarkUnitTest.inc" role="test" />
-        <file baseinstalldir="PHP" name="ByteOrderMarkUnitTest.php" role="test">
-         <tasks:replace from="@package_version@" to="version" type="package-info" />
-        </file>
-        <file baseinstalldir="PHP" name="EndFileNewlineUnitTest.1.css" role="test" />
-        <file baseinstalldir="PHP" name="EndFileNewlineUnitTest.1.js" role="test" />
-        <file baseinstalldir="PHP" name="EndFileNewlineUnitTest.1.inc" role="test" />
-        <file baseinstalldir="PHP" name="EndFileNewlineUnitTest.2.css" role="test" />
-        <file baseinstalldir="PHP" name="EndFileNewlineUnitTest.2.js" role="test" />
-        <file baseinstalldir="PHP" name="EndFileNewlineUnitTest.2.inc" role="test" />
-        <file baseinstalldir="PHP" name="EndFileNewlineUnitTest.3.css" role="test" />
-        <file baseinstalldir="PHP" name="EndFileNewlineUnitTest.3.js" role="test" />
-        <file baseinstalldir="PHP" name="EndFileNewlineUnitTest.3.inc" role="test" />
-        <file baseinstalldir="PHP" name="EndFileNewlineUnitTest.4.inc" role="test" />
-        <file baseinstalldir="PHP" name="EndFileNewlineUnitTest.5.inc" role="test" />
-        <file baseinstalldir="PHP" name="EndFileNewlineUnitTest.php" role="test">
-         <tasks:replace from="@package_version@" to="version" type="package-info" />
-        </file>
-        <file baseinstalldir="PHP" name="EndFileNoNewlineUnitTest.1.css" role="test" />
-        <file baseinstalldir="PHP" name="EndFileNoNewlineUnitTest.1.js" role="test" />
-        <file baseinstalldir="PHP" name="EndFileNoNewlineUnitTest.1.inc" role="test" />
-        <file baseinstalldir="PHP" name="EndFileNoNewlineUnitTest.2.css" role="test" />
-        <file baseinstalldir="PHP" name="EndFileNoNewlineUnitTest.2.js" role="test" />
-        <file baseinstalldir="PHP" name="EndFileNoNewlineUnitTest.2.inc" role="test" />
-        <file baseinstalldir="PHP" name="EndFileNoNewlineUnitTest.3.css" role="test" />
-        <file baseinstalldir="PHP" name="EndFileNoNewlineUnitTest.3.js" role="test" />
-        <file baseinstalldir="PHP" name="EndFileNoNewlineUnitTest.3.inc" role="test" />
-        <file baseinstalldir="PHP" name="EndFileNoNewlineUnitTest.4.inc" role="test" />
-        <file baseinstalldir="PHP" name="EndFileNoNewlineUnitTest.5.inc" role="test" />
-        <file baseinstalldir="PHP" name="EndFileNoNewlineUnitTest.6.inc" role="test" />
-        <file baseinstalldir="PHP" name="EndFileNoNewlineUnitTest.php" role="test">
-         <tasks:replace from="@package_version@" to="version" type="package-info" />
-        </file>
-        <file baseinstalldir="PHP" name="InlineHTMLUnitTest.1.inc" role="test" />
-        <file baseinstalldir="PHP" name="InlineHTMLUnitTest.2.inc" role="test" />
-        <file baseinstalldir="PHP" name="InlineHTMLUnitTest.3.inc" role="test" />
-        <file baseinstalldir="PHP" name="InlineHTMLUnitTest.4.inc" role="test" />
-        <file baseinstalldir="PHP" name="InlineHTMLUnitTest.5.inc" role="test" />
-        <file baseinstalldir="PHP" name="InlineHTMLUnitTest.php" role="test">
-         <tasks:replace from="@package_version@" to="version" type="package-info" />
-        </file>
-        <file baseinstalldir="PHP" name="LineEndingsUnitTest.css" role="test" />
-        <file baseinstalldir="PHP" name="LineEndingsUnitTest.inc" role="test" />
-        <file baseinstalldir="PHP" name="LineEndingsUnitTest.inc.fixed" role="test" />
-        <file baseinstalldir="PHP" name="LineEndingsUnitTest.js" role="test" />
-        <file baseinstalldir="PHP" name="LineEndingsUnitTest.php" role="test">
-         <tasks:replace from="@package_version@" to="version" type="package-info" />
-        </file>
-        <file baseinstalldir="PHP" name="LineLengthUnitTest.inc" role="test" />
-        <file baseinstalldir="PHP" name="LineLengthUnitTest.php" role="test">
-         <tasks:replace from="@package_version@" to="version" type="package-info" />
-        </file>
-        <file baseinstalldir="PHP" name="LowercasedFilenameUnitTest.inc" role="test" />
-        <file baseinstalldir="PHP" name="LowercasedFilenameUnitTest.php" role="test">
-         <tasks:replace from="@package_version@" to="version" type="package-info" />
-        </file>
-        <file baseinstalldir="PHP" name="OneClassPerFileUnitTest.inc" role="test" />
-        <file baseinstalldir="PHP" name="OneClassPerFileUnitTest.php" role="test">
-         <tasks:replace from="@package_version@" to="version" type="package-info" />
-        </file>
-        <file baseinstalldir="PHP" name="OneInterfacePerFileUnitTest.inc" role="test" />
-        <file baseinstalldir="PHP" name="OneInterfacePerFileUnitTest.php" role="test">
-         <tasks:replace from="@package_version@" to="version" type="package-info" />
-        </file>
-        <file baseinstalldir="PHP" name="OneTraitPerFileUnitTest.inc" role="test" />
-        <file baseinstalldir="PHP" name="OneTraitPerFileUnitTest.php" role="test">
-         <tasks:replace from="@package_version@" to="version" type="package-info" />
-        </file>
->>>>>>> 67a31be9
        </dir>
        <dir name="Formatting">
         <file baseinstalldir="PHP/CodeSniffer" name="DisallowMultipleStatementsUnitTest.inc" role="test" />
@@ -1026,7 +861,6 @@
         <file baseinstalldir="PHP/CodeSniffer" name="SwitchDeclarationUnitTest.php" role="test" />
        </dir>
        <dir name="Files">
-<<<<<<< HEAD
         <file baseinstalldir="PHP/CodeSniffer" name="ClosingTagUnitTest.1.inc" role="test" />
         <file baseinstalldir="PHP/CodeSniffer" name="ClosingTagUnitTest.1.inc.fixed" role="test" />
         <file baseinstalldir="PHP/CodeSniffer" name="ClosingTagUnitTest.2.inc" role="test" />
@@ -1040,32 +874,12 @@
         <file baseinstalldir="PHP/CodeSniffer" name="EndFileNewlineUnitTest.3.inc" role="test" />
         <file baseinstalldir="PHP/CodeSniffer" name="EndFileNewlineUnitTest.4.inc" role="test" />
         <file baseinstalldir="PHP/CodeSniffer" name="EndFileNewlineUnitTest.5.inc" role="test" />
+        <file baseinstalldir="PHP/CodeSniffer" name="EndFileNewlineUnitTest.6.inc" role="test" />
+        <file baseinstalldir="PHP/CodeSniffer" name="EndFileNewlineUnitTest.7.inc" role="test" />
+        <file baseinstalldir="PHP/CodeSniffer" name="EndFileNewlineUnitTest.8.inc" role="test" />
+        <file baseinstalldir="PHP/CodeSniffer" name="EndFileNewlineUnitTest.9.inc" role="test" />
+        <file baseinstalldir="PHP/CodeSniffer" name="EndFileNewlineUnitTest.10.inc" role="test" />
         <file baseinstalldir="PHP/CodeSniffer" name="EndFileNewlineUnitTest.php" role="test" />
-=======
-        <file baseinstalldir="PHP" name="ClosingTagUnitTest.1.inc" role="test" />
-        <file baseinstalldir="PHP" name="ClosingTagUnitTest.1.inc.fixed" role="test" />
-        <file baseinstalldir="PHP" name="ClosingTagUnitTest.2.inc" role="test" />
-        <file baseinstalldir="PHP" name="ClosingTagUnitTest.3.inc" role="test" />
-        <file baseinstalldir="PHP" name="ClosingTagUnitTest.4.inc" role="test" />
-        <file baseinstalldir="PHP" name="ClosingTagUnitTest.4.inc.fixed" role="test" />
-        <file baseinstalldir="PHP" name="ClosingTagUnitTest.5.inc" role="test" />
-        <file baseinstalldir="PHP" name="ClosingTagUnitTest.php" role="test">
-         <tasks:replace from="@package_version@" to="version" type="package-info" />
-        </file>
-        <file baseinstalldir="PHP" name="EndFileNewlineUnitTest.1.inc" role="test" />
-        <file baseinstalldir="PHP" name="EndFileNewlineUnitTest.2.inc" role="test" />
-        <file baseinstalldir="PHP" name="EndFileNewlineUnitTest.3.inc" role="test" />
-        <file baseinstalldir="PHP" name="EndFileNewlineUnitTest.4.inc" role="test" />
-        <file baseinstalldir="PHP" name="EndFileNewlineUnitTest.5.inc" role="test" />
-        <file baseinstalldir="PHP" name="EndFileNewlineUnitTest.6.inc" role="test" />
-        <file baseinstalldir="PHP" name="EndFileNewlineUnitTest.7.inc" role="test" />
-        <file baseinstalldir="PHP" name="EndFileNewlineUnitTest.8.inc" role="test" />
-        <file baseinstalldir="PHP" name="EndFileNewlineUnitTest.9.inc" role="test" />
-        <file baseinstalldir="PHP" name="EndFileNewlineUnitTest.10.inc" role="test" />
-        <file baseinstalldir="PHP" name="EndFileNewlineUnitTest.php" role="test">
-         <tasks:replace from="@package_version@" to="version" type="package-info" />
-        </file>
->>>>>>> 67a31be9
        </dir>
        <dir name="Methods">
         <file baseinstalldir="PHP/CodeSniffer" name="FunctionCallSignatureUnitTest.inc" role="test" />
