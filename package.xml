<?xml version="1.0" encoding="UTF-8"?>
<package packagerversion="1.4.10" version="2.0" xmlns="http://pear.php.net/dtd/package-2.0" xmlns:tasks="http://pear.php.net/dtd/tasks-1.0" xmlns:xsi="http://www.w3.org/2001/XMLSchema-instance" xsi:schemaLocation="http://pear.php.net/dtd/tasks-1.0
http://pear.php.net/dtd/tasks-1.0.xsd
http://pear.php.net/dtd/package-2.0
http://pear.php.net/dtd/package-2.0.xsd">
 <name>PHP_CodeSniffer</name>
 <channel>pear.php.net</channel>
 <summary>PHP_CodeSniffer tokenises PHP, JavaScript and CSS files and detects violations of a defined set of coding standards.</summary>
 <description>PHP_CodeSniffer is a PHP5 script that tokenises PHP, JavaScript and CSS files to detect violations of a defined coding standard. It is an essential development tool that ensures your code remains clean and consistent. It can also help prevent some common semantic errors made by developers.
 </description>
 <lead>
  <name>Greg Sherwood</name>
  <user>squiz</user>
  <email>gsherwood@squiz.net</email>
  <active>yes</active>
 </lead>
<<<<<<< HEAD
 <date>2013-02-08</date>
 <time>14:08:00</time>
=======
 <date>2013-04-04</date>
 <time>10:13:00</time>
>>>>>>> 44f01e18
 <version>
  <release>1.5.0RC2</release>
  <api>1.5.0RC2</api>
 </version>
 <stability>
  <release>beta</release>
  <api>beta</api>
 </stability>
 <license uri="https://github.com/squizlabs/PHP_CodeSniffer/blob/master/licence.txt">BSD 3-Clause License</license>
 <notes>
  - Ruleset processing has been rewritten to be more predictable
    -- Provides much better support for relative paths inside ruleset files
    -- May mean that sniffs that were previously ignored are now being included when importing external rulesets
    -- Ruleset processing output can be seen by using the -vv command line argument
    -- Internal sniff registering functions have all changed, so please review custom scripts
  - You can now pass multiple coding standards on the command line, comma separated (request #19144)
    -- Works with built-in or custom standards and rulesets, or a mix of both
  - You can now exclude directories or whole standards in a ruleset XML file (request #19731)
    -- e.g., exclude "Generic.Commenting" or just "Generic"
    -- You can also pass in a path to a directory instead, if you know it
  - Added Generic LowerCaseKeywordSniff to ensure all PHP keywords are defined in lowercase
    -- The PSR2 and Squiz standards now use this sniff
  - Added Generic SAPIUsageSniff to ensure the PHP_SAPI constant is used instead of php_sapi_name() (request #19863)
  - Squiz FunctionSpacingSniff now has a setting to specify how many lines there should between functions (request #19843)
    -- Default remains at 2
    -- Override the "spacing" setting in a ruleset.xml file to change
  - Squiz LowercasePHPFunctionSniff no longer throws errors for the limited set of PHP keywords it was checking
    -- Add a rule for Generic.PHP.LowerCaseKeyword to your ruleset to replicate this functionality
  - Added support for the PHP 5.4 T_CALLABLE token so it can be used in lower PHP versions
  - Generic EndFileNoNewlineSniff now supports checking of CSS and JS files
  - PSR2 SwitchDeclarationSniff now has a setting to specify how many spaces code should be indented
    -- Default remains at 4; override the indent setting in a ruleset.xml file to change
    -- Thanks to Asher Snyder for the patch
  - Generic ScopeIndentSniff now has a setting to specify a list of tokens that should be ignored
    -- The first token on the line is checked and the whole line is ignored if the token is in the array
    -- Thanks to Eloy Lafuente for the patch
  - Squiz LowercaseClassKeywordsSniff now checks for the TRAIT keyword
    -- Thanks to Anthon Pang for the patch
  - If you create your own PHP_CodeSniffer object, PHPCS will no longer exit when an unknown argument is found
    -- This allows you to create wrapper scripts for PHPCS more easily
  - PSR2 MethodDeclarationSniff no longer generates a notice for methods named "_"
    -- Thanks to Bart S for the patch
  - Squiz BlockCommentSniff no longer reports that a blank line between a scope closer and block comment is invalid
  - Generic DuplicateClassNameSniff no longer reports an invalid error if multiple PHP open tags exist in a file
  - Generic DuplicateClassNameSniff no longer reports duplicate errors if multiple PHP open tags exist in a file
  - Fixed bug #19819 : Freeze with syntax error in use statement
  - Fixed bug #19820 : Wrong message level in Generic_Sniffs_CodeAnalysis_EmptyStatementSniff
  - Fixed bug #19859 : CodeSniffer::setIgnorePatterns API changed
  - Fixed bug #19871 : findExtendedClassName doesn't return FQCN on namespaced classes
  - Fixed bug #19879 : bitwise and operator interpreted as reference by value
 </notes>
 <contents>
  <dir name="/">
   <file baseinstalldir="PHP" name="CodeSniffer.php" role="php">
    <tasks:replace from="@package_version@" to="version" type="package-info" />
    <tasks:replace from="@data_dir@" to="data_dir" type="pear-config" />
   </file>
   <file baseinstalldir="PHP" name="CodeSniffer.conf.dist" role="data" />
   <dir name="scripts">
    <file baseinstalldir="" name="phpcs" role="script">
     <tasks:replace from="/usr/bin/env php" to="php_bin" type="pear-config" />
     <tasks:replace from="@package_version@" to="version" type="package-info" />
    </file>
    <file baseinstalldir="" name="phpcs-svn-pre-commit" role="script">
     <tasks:replace from="@php_bin@" to="php_bin" type="pear-config" />
     <tasks:replace from="@package_version@" to="version" type="package-info" />
    </file>
    <file baseinstalldir="" name="phpcs.bat" role="script">
     <tasks:replace from="@php_bin@" to="php_bin" type="pear-config" />
     <tasks:replace from="@bin_dir@" to="bin_dir" type="pear-config" />
     <tasks:replace from="@php_dir@" to="php_dir" type="pear-config" />
     <tasks:replace from="@package_version@" to="version" type="package-info" />
    </file>
   </dir>
   <dir name="tests">
    <dir name="Core">
     <dir name="File">
      <file baseinstalldir="" name="GetMethodParametersTest.php" role="test">
       <tasks:replace from="@package_version@" to="version" type="package-info" />
      </file>
     </dir>
     <file baseinstalldir="" name="AllTests.php" role="test">
      <tasks:replace from="@package_version@" to="version" type="package-info" />
     </file>
     <file baseinstalldir="" name="ErrorSuppressionTest.php" role="test">
      <tasks:replace from="@package_version@" to="version" type="package-info" />
     </file>
     <file baseinstalldir="" name="IsCamelCapsTest.php" role="test">
      <tasks:replace from="@package_version@" to="version" type="package-info" />
     </file>
    </dir>
    <dir name="Standards">
     <file baseinstalldir="" name="AbstractSniffUnitTest.php" role="test">
      <tasks:replace from="@package_version@" to="version" type="package-info" />
     </file>
     <file baseinstalldir="" name="AllSniffs.php" role="test">
      <tasks:replace from="@package_version@" to="version" type="package-info" />
     </file>
    </dir>
    <file baseinstalldir="" name="AllTests.php" role="test">
     <tasks:replace from="@package_version@" to="version" type="package-info" />
    </file>
    <file baseinstalldir="" name="TestSuite.php" role="test">
     <tasks:replace from="@package_version@" to="version" type="package-info" />
    </file>
   </dir>
   <dir name="CodeSniffer">
    <dir name="CommentParser">
     <file baseinstalldir="PHP" name="AbstractDocElement.php" role="php">
      <tasks:replace from="@package_version@" to="version" type="package-info" />
     </file>
     <file baseinstalldir="PHP" name="AbstractParser.php" role="php">
      <tasks:replace from="@package_version@" to="version" type="package-info" />
     </file>
     <file baseinstalldir="PHP" name="ClassCommentParser.php" role="php">
      <tasks:replace from="@package_version@" to="version" type="package-info" />
     </file>
     <file baseinstalldir="PHP" name="CommentElement.php" role="php">
      <tasks:replace from="@package_version@" to="version" type="package-info" />
     </file>
     <file baseinstalldir="PHP" name="DocElement.php" role="php">
      <tasks:replace from="@package_version@" to="version" type="package-info" />
     </file>
     <file baseinstalldir="PHP" name="FunctionCommentParser.php" role="php">
      <tasks:replace from="@package_version@" to="version" type="package-info" />
     </file>
     <file baseinstalldir="PHP" name="MemberCommentParser.php" role="php">
      <tasks:replace from="@package_version@" to="version" type="package-info" />
     </file>
     <file baseinstalldir="PHP" name="PairElement.php" role="php">
      <tasks:replace from="@package_version@" to="version" type="package-info" />
     </file>
     <file baseinstalldir="PHP" name="ParameterElement.php" role="php">
      <tasks:replace from="@package_version@" to="version" type="package-info" />
     </file>
     <file baseinstalldir="PHP" name="ParserException.php" role="php">
      <tasks:replace from="@package_version@" to="version" type="package-info" />
     </file>
     <file baseinstalldir="PHP" name="SingleElement.php" role="php">
      <tasks:replace from="@package_version@" to="version" type="package-info" />
     </file>
    </dir>
    <dir name="DocGenerators">
     <file baseinstalldir="PHP" name="Generator.php" role="php">
      <tasks:replace from="@package_version@" to="version" type="package-info" />
     </file>
     <file baseinstalldir="PHP" name="HTML.php" role="php">
      <tasks:replace from="@package_version@" to="version" type="package-info" />
     </file>
     <file baseinstalldir="PHP" name="Text.php" role="php">
      <tasks:replace from="@package_version@" to="version" type="package-info" />
     </file>
    </dir>
    <dir name="Reports">
     <file baseinstalldir="PHP" name="Checkstyle.php" role="php">
      <tasks:replace from="@package_version@" to="version" type="package-info" />
     </file>
     <file baseinstalldir="PHP" name="Csv.php" role="php">
      <tasks:replace from="@package_version@" to="version" type="package-info" />
     </file>
     <file baseinstalldir="PHP" name="Emacs.php" role="php">
      <tasks:replace from="@package_version@" to="version" type="package-info" />
     </file>
     <file baseinstalldir="PHP" name="Full.php" role="php">
      <tasks:replace from="@package_version@" to="version" type="package-info" />
     </file>
     <file baseinstalldir="PHP" name="Gitblame.php" role="php">
      <tasks:replace from="@package_version@" to="version" type="package-info" />
     </file>
     <file baseinstalldir="PHP" name="Hgblame.php" role="php">
      <tasks:replace from="@package_version@" to="version" type="package-info" />
     </file>
     <file baseinstalldir="PHP" name="Notifysend.php" role="php">
      <tasks:replace from="@package_version@" to="version" type="package-info" />
     </file>
     <file baseinstalldir="PHP" name="Source.php" role="php">
      <tasks:replace from="@package_version@" to="version" type="package-info" />
     </file>
     <file baseinstalldir="PHP" name="Summary.php" role="php">
      <tasks:replace from="@package_version@" to="version" type="package-info" />
     </file>
     <file baseinstalldir="PHP" name="Svnblame.php" role="php">
      <tasks:replace from="@package_version@" to="version" type="package-info" />
     </file>
     <file baseinstalldir="PHP" name="VersionControl.php" role="php">
      <tasks:replace from="@package_version@" to="version" type="package-info" />
     </file>
     <file baseinstalldir="PHP" name="Xml.php" role="php">
      <tasks:replace from="@package_version@" to="version" type="package-info" />
     </file>
    </dir>
    <dir name="Standards">
     <dir name="Generic">
      <dir name="Docs">
       <dir name="Files">
        <file baseinstalldir="PHP" name="LineLengthStandard.xml" role="php" />
       </dir>
       <dir name="Formatting">
        <file baseinstalldir="PHP" name="MultipleStatementAlignmentStandard.xml" role="php" />
       </dir>
       <dir name="Functions">
        <file baseinstalldir="PHP" name="OpeningFunctionBraceBsdAllmanStandard.xml" role="php" />
        <file baseinstalldir="PHP" name="OpeningFunctionBraceKernighanRitchieStandard.xml" role="php" />
       </dir>
       <dir name="NamingConventions">
        <file baseinstalldir="PHP" name="UpperCaseConstantNameStandard.xml" role="php" />
       </dir>
       <dir name="PHP">
        <file baseinstalldir="PHP" name="DisallowShortOpenTagStandard.xml" role="php" />
        <file baseinstalldir="PHP" name="LowerCaseConstantStandard.xml" role="php" />
        <file baseinstalldir="PHP" name="UpperCaseConstantStandard.xml" role="php" />
       </dir>
      </dir>
      <dir name="Sniffs">
       <dir name="Classes">
        <file baseinstalldir="PHP" name="DuplicateClassNameSniff.php" role="php">
         <tasks:replace from="@package_version@" to="version" type="package-info" />
        </file>
       </dir>
       <dir name="CodeAnalysis">
        <file baseinstalldir="PHP" name="EmptyStatementSniff.php" role="php">
         <tasks:replace from="@package_version@" to="version" type="package-info" />
        </file>
        <file baseinstalldir="PHP" name="ForLoopShouldBeWhileLoopSniff.php" role="php">
         <tasks:replace from="@package_version@" to="version" type="package-info" />
        </file>
        <file baseinstalldir="PHP" name="ForLoopWithTestFunctionCallSniff.php" role="php">
         <tasks:replace from="@package_version@" to="version" type="package-info" />
        </file>
        <file baseinstalldir="PHP" name="JumbledIncrementerSniff.php" role="php">
         <tasks:replace from="@package_version@" to="version" type="package-info" />
        </file>
        <file baseinstalldir="PHP" name="UnconditionalIfStatementSniff.php" role="php">
         <tasks:replace from="@package_version@" to="version" type="package-info" />
        </file>
        <file baseinstalldir="PHP" name="UnnecessaryFinalModifierSniff.php" role="php">
         <tasks:replace from="@package_version@" to="version" type="package-info" />
        </file>
        <file baseinstalldir="PHP" name="UnusedFunctionParameterSniff.php" role="php">
         <tasks:replace from="@package_version@" to="version" type="package-info" />
        </file>
        <file baseinstalldir="PHP" name="UselessOverridingMethodSniff.php" role="php">
         <tasks:replace from="@package_version@" to="version" type="package-info" />
        </file>
       </dir>
       <dir name="Commenting">
        <file baseinstalldir="PHP" name="FixmeSniff.php" role="php">
         <tasks:replace from="@package_version@" to="version" type="package-info" />
        </file>
        <file baseinstalldir="PHP" name="TodoSniff.php" role="php">
         <tasks:replace from="@package_version@" to="version" type="package-info" />
        </file>
       </dir>
       <dir name="ControlStructures">
        <file baseinstalldir="PHP" name="InlineControlStructureSniff.php" role="php">
         <tasks:replace from="@package_version@" to="version" type="package-info" />
        </file>
       </dir>
       <dir name="Debug">
        <file baseinstalldir="PHP" name="ClosureLinterSniff.php" role="php">
         <tasks:replace from="@package_version@" to="version" type="package-info" />
        </file>
        <file baseinstalldir="PHP" name="CSSLintSniff.php" role="php">
         <tasks:replace from="@package_version@" to="version" type="package-info" />
        </file>
        <file baseinstalldir="PHP" name="JSHintSniff.php" role="php">
         <tasks:replace from="@package_version@" to="version" type="package-info" />
        </file>
       </dir>
       <dir name="Files">
        <file baseinstalldir="PHP" name="ByteOrderMarkSniff.php" role="php">
         <tasks:replace from="@package_version@" to="version" type="package-info" />
        </file>
        <file baseinstalldir="PHP" name="EndFileNewlineSniff.php" role="php">
         <tasks:replace from="@package_version@" to="version" type="package-info" />
        </file>
        <file baseinstalldir="PHP" name="EndFileNoNewlineSniff.php" role="php">
         <tasks:replace from="@package_version@" to="version" type="package-info" />
        </file>
        <file baseinstalldir="PHP" name="LineEndingsSniff.php" role="php">
         <tasks:replace from="@package_version@" to="version" type="package-info" />
        </file>
        <file baseinstalldir="PHP" name="LineLengthSniff.php" role="php">
         <tasks:replace from="@package_version@" to="version" type="package-info" />
        </file>
        <file baseinstalldir="PHP" name="OneClassPerFileSniff.php" role="php">
         <tasks:replace from="@package_version@" to="version" type="package-info" />
        </file>
        <file baseinstalldir="PHP" name="OneInterfacePerFileSniff.php" role="php">
         <tasks:replace from="@package_version@" to="version" type="package-info" />
        </file>
       </dir>
       <dir name="Formatting">
        <file baseinstalldir="PHP" name="DisallowMultipleStatementsSniff.php" role="php">
         <tasks:replace from="@package_version@" to="version" type="package-info" />
        </file>
        <file baseinstalldir="PHP" name="MultipleStatementAlignmentSniff.php" role="php">
         <tasks:replace from="@package_version@" to="version" type="package-info" />
        </file>
        <file baseinstalldir="PHP" name="NoSpaceAfterCastSniff.php" role="php">
         <tasks:replace from="@package_version@" to="version" type="package-info" />
        </file>
        <file baseinstalldir="PHP" name="SpaceAfterCastSniff.php" role="php">
         <tasks:replace from="@package_version@" to="version" type="package-info" />
        </file>
       </dir>
       <dir name="Functions">
        <file baseinstalldir="PHP" name="CallTimePassByReferenceSniff.php" role="php">
         <tasks:replace from="@package_version@" to="version" type="package-info" />
        </file>
        <file baseinstalldir="PHP" name="FunctionCallArgumentSpacingSniff.php" role="php">
         <tasks:replace from="@package_version@" to="version" type="package-info" />
        </file>
        <file baseinstalldir="PHP" name="OpeningFunctionBraceBsdAllmanSniff.php" role="php">
         <tasks:replace from="@package_version@" to="version" type="package-info" />
        </file>
        <file baseinstalldir="PHP" name="OpeningFunctionBraceKernighanRitchieSniff.php" role="php">
         <tasks:replace from="@package_version@" to="version" type="package-info" />
        </file>
       </dir>
       <dir name="Metrics">
        <file baseinstalldir="PHP" name="CyclomaticComplexitySniff.php" role="php">
         <tasks:replace from="@package_version@" to="version" type="package-info" />
        </file>
        <file baseinstalldir="PHP" name="NestingLevelSniff.php" role="php">
         <tasks:replace from="@package_version@" to="version" type="package-info" />
        </file>
       </dir>
       <dir name="NamingConventions">
        <file baseinstalldir="PHP" name="CamelCapsFunctionNameSniff.php" role="php">
         <tasks:replace from="@package_version@" to="version" type="package-info" />
        </file>
        <file baseinstalldir="PHP" name="ConstructorNameSniff.php" role="php">
         <tasks:replace from="@package_version@" to="version" type="package-info" />
        </file>
        <file baseinstalldir="PHP" name="UpperCaseConstantNameSniff.php" role="php">
         <tasks:replace from="@package_version@" to="version" type="package-info" />
        </file>
       </dir>
       <dir name="PHP">
        <file baseinstalldir="PHP" name="CharacterBeforePHPOpeningTagSniff.php" role="php">
         <tasks:replace from="@package_version@" to="version" type="package-info" />
        </file>
        <file baseinstalldir="PHP" name="ClosingPHPTagSniff.php" role="php">
         <tasks:replace from="@package_version@" to="version" type="package-info" />
        </file>
        <file baseinstalldir="PHP" name="DeprecatedFunctionsSniff.php" role="php">
         <tasks:replace from="@package_version@" to="version" type="package-info" />
        </file>
        <file baseinstalldir="PHP" name="DisallowShortOpenTagSniff.php" role="php">
         <tasks:replace from="@package_version@" to="version" type="package-info" />
        </file>
        <file baseinstalldir="PHP" name="ForbiddenFunctionsSniff.php" role="php">
         <tasks:replace from="@package_version@" to="version" type="package-info" />
        </file>
        <file baseinstalldir="PHP" name="LowerCaseConstantSniff.php" role="php">
         <tasks:replace from="@package_version@" to="version" type="package-info" />
        </file>
        <file baseinstalldir="PHP" name="LowerCaseKeywordSniff.php" role="php">
         <tasks:replace from="@package_version@" to="version" type="package-info" />
        </file>
        <file baseinstalldir="PHP" name="NoSilencedErrorsSniff.php" role="php">
         <tasks:replace from="@package_version@" to="version" type="package-info" />
        </file>
        <file baseinstalldir="PHP" name="SAPIUsageSniff.php" role="php">
         <tasks:replace from="@package_version@" to="version" type="package-info" />
        </file>
        <file baseinstalldir="PHP" name="UpperCaseConstantSniff.php" role="php">
         <tasks:replace from="@package_version@" to="version" type="package-info" />
        </file>
       </dir>
       <dir name="Strings">
        <file baseinstalldir="PHP" name="UnnecessaryStringConcatSniff.php" role="php">
         <tasks:replace from="@package_version@" to="version" type="package-info" />
        </file>
       </dir>
       <dir name="VersionControl">
        <file baseinstalldir="PHP" name="SubversionPropertiesSniff.php" role="php">
         <tasks:replace from="@package_version@" to="version" type="package-info" />
        </file>
       </dir>
       <dir name="WhiteSpace">
        <file baseinstalldir="PHP" name="DisallowSpaceIndentSniff.php" role="php">
         <tasks:replace from="@package_version@" to="version" type="package-info" />
        </file>
        <file baseinstalldir="PHP" name="DisallowTabIndentSniff.php" role="php">
         <tasks:replace from="@package_version@" to="version" type="package-info" />
        </file>
        <file baseinstalldir="PHP" name="ScopeIndentSniff.php" role="php">
         <tasks:replace from="@package_version@" to="version" type="package-info" />
        </file>
       </dir>
      </dir>
      <dir name="Tests">
       <dir name="Classes">
        <file baseinstalldir="PHP" name="DuplicateClassNameUnitTest.1.inc" role="test" />
        <file baseinstalldir="PHP" name="DuplicateClassNameUnitTest.2.inc" role="test" />
        <file baseinstalldir="PHP" name="DuplicateClassNameUnitTest.3.inc" role="test" />
        <file baseinstalldir="PHP" name="DuplicateClassNameUnitTest.4.inc" role="test" />
        <file baseinstalldir="PHP" name="DuplicateClassNameUnitTest.5.inc" role="test" />
        <file baseinstalldir="PHP" name="DuplicateClassNameUnitTest.6.inc" role="test" />
        <file baseinstalldir="PHP" name="DuplicateClassNameUnitTest.php" role="test">
         <tasks:replace from="@package_version@" to="version" type="package-info" />
        </file>
       </dir>
       <dir name="CodeAnalysis">
        <file baseinstalldir="PHP" name="EmptyStatementUnitTest.inc" role="test" />
        <file baseinstalldir="PHP" name="EmptyStatementUnitTest.php" role="test">
         <tasks:replace from="@package_version@" to="version" type="package-info" />
        </file>
        <file baseinstalldir="PHP" name="ForLoopShouldBeWhileLoopUnitTest.inc" role="test" />
        <file baseinstalldir="PHP" name="ForLoopShouldBeWhileLoopUnitTest.php" role="test">
         <tasks:replace from="@package_version@" to="version" type="package-info" />
        </file>
        <file baseinstalldir="PHP" name="ForLoopWithTestFunctionCallUnitTest.inc" role="test" />
        <file baseinstalldir="PHP" name="ForLoopWithTestFunctionCallUnitTest.php" role="test">
         <tasks:replace from="@package_version@" to="version" type="package-info" />
        </file>
        <file baseinstalldir="PHP" name="JumbledIncrementerUnitTest.inc" role="test" />
        <file baseinstalldir="PHP" name="JumbledIncrementerUnitTest.php" role="test">
         <tasks:replace from="@package_version@" to="version" type="package-info" />
        </file>
        <file baseinstalldir="PHP" name="UnconditionalIfStatementUnitTest.inc" role="test" />
        <file baseinstalldir="PHP" name="UnconditionalIfStatementUnitTest.php" role="test">
         <tasks:replace from="@package_version@" to="version" type="package-info" />
        </file>
        <file baseinstalldir="PHP" name="UnnecessaryFinalModifierUnitTest.inc" role="test" />
        <file baseinstalldir="PHP" name="UnnecessaryFinalModifierUnitTest.php" role="test">
         <tasks:replace from="@package_version@" to="version" type="package-info" />
        </file>
        <file baseinstalldir="PHP" name="UnusedFunctionParameterUnitTest.inc" role="test" />
        <file baseinstalldir="PHP" name="UnusedFunctionParameterUnitTest.php" role="test">
         <tasks:replace from="@package_version@" to="version" type="package-info" />
        </file>
        <file baseinstalldir="PHP" name="UselessOverridingMethodUnitTest.inc" role="test" />
        <file baseinstalldir="PHP" name="UselessOverridingMethodUnitTest.php" role="test">
         <tasks:replace from="@package_version@" to="version" type="package-info" />
        </file>
       </dir>
       <dir name="Commenting">
        <file baseinstalldir="PHP" name="FixmeUnitTest.inc" role="test" />
        <file baseinstalldir="PHP" name="FixmeUnitTest.js" role="test" />
        <file baseinstalldir="PHP" name="FixmeUnitTest.php" role="test">
         <tasks:replace from="@package_version@" to="version" type="package-info" />
        </file>
        <file baseinstalldir="PHP" name="TodoUnitTest.inc" role="test" />
        <file baseinstalldir="PHP" name="TodoUnitTest.js" role="test" />
        <file baseinstalldir="PHP" name="TodoUnitTest.php" role="test">
         <tasks:replace from="@package_version@" to="version" type="package-info" />
        </file>
       </dir>
       <dir name="ControlStructures">
        <file baseinstalldir="PHP" name="InlineControlStructureUnitTest.inc" role="test" />
        <file baseinstalldir="PHP" name="InlineControlStructureUnitTest.js" role="test" />
        <file baseinstalldir="PHP" name="InlineControlStructureUnitTest.php" role="test">
         <tasks:replace from="@package_version@" to="version" type="package-info" />
        </file>
       </dir>
       <dir name="Files">
        <file baseinstalldir="PHP" name="ByteOrderMarkUnitTest.inc" role="test" />
        <file baseinstalldir="PHP" name="ByteOrderMarkUnitTest.php" role="test">
         <tasks:replace from="@package_version@" to="version" type="package-info" />
        </file>
        <file baseinstalldir="PHP" name="EndFileNewlineUnitTest.1.css" role="test" />
        <file baseinstalldir="PHP" name="EndFileNewlineUnitTest.1.js" role="test" />
        <file baseinstalldir="PHP" name="EndFileNewlineUnitTest.1.inc" role="test" />
        <file baseinstalldir="PHP" name="EndFileNewlineUnitTest.2.css" role="test" />
        <file baseinstalldir="PHP" name="EndFileNewlineUnitTest.2.js" role="test" />
        <file baseinstalldir="PHP" name="EndFileNewlineUnitTest.2.inc" role="test" />
        <file baseinstalldir="PHP" name="EndFileNewlineUnitTest.3.css" role="test" />
        <file baseinstalldir="PHP" name="EndFileNewlineUnitTest.3.js" role="test" />
        <file baseinstalldir="PHP" name="EndFileNewlineUnitTest.3.inc" role="test" />
        <file baseinstalldir="PHP" name="EndFileNewlineUnitTest.php" role="test">
         <tasks:replace from="@package_version@" to="version" type="package-info" />
        </file>
        <file baseinstalldir="PHP" name="EndFileNoNewlineUnitTest.1.css" role="test" />
        <file baseinstalldir="PHP" name="EndFileNoNewlineUnitTest.1.js" role="test" />
        <file baseinstalldir="PHP" name="EndFileNoNewlineUnitTest.1.inc" role="test" />
        <file baseinstalldir="PHP" name="EndFileNoNewlineUnitTest.2.css" role="test" />
        <file baseinstalldir="PHP" name="EndFileNoNewlineUnitTest.2.js" role="test" />
        <file baseinstalldir="PHP" name="EndFileNoNewlineUnitTest.2.inc" role="test" />
        <file baseinstalldir="PHP" name="EndFileNoNewlineUnitTest.3.css" role="test" />
        <file baseinstalldir="PHP" name="EndFileNoNewlineUnitTest.3.js" role="test" />
        <file baseinstalldir="PHP" name="EndFileNoNewlineUnitTest.3.inc" role="test" />
        <file baseinstalldir="PHP" name="EndFileNoNewlineUnitTest.4.inc" role="test" />
        <file baseinstalldir="PHP" name="EndFileNoNewlineUnitTest.php" role="test">
         <tasks:replace from="@package_version@" to="version" type="package-info" />
        </file>
        <file baseinstalldir="PHP" name="LineEndingsUnitTest.css" role="test" />
        <file baseinstalldir="PHP" name="LineEndingsUnitTest.inc" role="test" />
        <file baseinstalldir="PHP" name="LineEndingsUnitTest.js" role="test" />
        <file baseinstalldir="PHP" name="LineEndingsUnitTest.php" role="test">
         <tasks:replace from="@package_version@" to="version" type="package-info" />
        </file>
        <file baseinstalldir="PHP" name="LineLengthUnitTest.inc" role="test" />
        <file baseinstalldir="PHP" name="LineLengthUnitTest.php" role="test">
         <tasks:replace from="@package_version@" to="version" type="package-info" />
        </file>
        <file baseinstalldir="PHP" name="OneClassPerFileUnitTest.inc" role="test" />
        <file baseinstalldir="PHP" name="OneClassPerFileUnitTest.php" role="test">
         <tasks:replace from="@package_version@" to="version" type="package-info" />
        </file>
        <file baseinstalldir="PHP" name="OneInterfacePerFileUnitTest.inc" role="test" />
        <file baseinstalldir="PHP" name="OneInterfacePerFileUnitTest.php" role="test">
         <tasks:replace from="@package_version@" to="version" type="package-info" />
        </file>
       </dir>
       <dir name="Formatting">
        <file baseinstalldir="PHP" name="DisallowMultipleStatementsUnitTest.inc" role="test" />
        <file baseinstalldir="PHP" name="DisallowMultipleStatementsUnitTest.php" role="test">
         <tasks:replace from="@package_version@" to="version" type="package-info" />
        </file>
        <file baseinstalldir="PHP" name="MultipleStatementAlignmentUnitTest.inc" role="test" />
        <file baseinstalldir="PHP" name="MultipleStatementAlignmentUnitTest.js" role="test" />
        <file baseinstalldir="PHP" name="MultipleStatementAlignmentUnitTest.php" role="test">
         <tasks:replace from="@package_version@" to="version" type="package-info" />
        </file>
        <file baseinstalldir="PHP" name="NoSpaceAfterCastUnitTest.inc" role="test" />
        <file baseinstalldir="PHP" name="NoSpaceAfterCastUnitTest.php" role="test">
         <tasks:replace from="@package_version@" to="version" type="package-info" />
        </file>
        <file baseinstalldir="PHP" name="SpaceAfterCastUnitTest.inc" role="test" />
        <file baseinstalldir="PHP" name="SpaceAfterCastUnitTest.php" role="test">
         <tasks:replace from="@package_version@" to="version" type="package-info" />
        </file>
       </dir>
       <dir name="Functions">
        <file baseinstalldir="PHP" name="CallTimePassByReferenceUnitTest.inc" role="test" />
        <file baseinstalldir="PHP" name="CallTimePassByReferenceUnitTest.php" role="test">
         <tasks:replace from="@package_version@" to="version" type="package-info" />
        </file>
        <file baseinstalldir="PHP" name="FunctionCallArgumentSpacingUnitTest.inc" role="test" />
        <file baseinstalldir="PHP" name="FunctionCallArgumentSpacingUnitTest.php" role="test">
         <tasks:replace from="@package_version@" to="version" type="package-info" />
        </file>
        <file baseinstalldir="PHP" name="OpeningFunctionBraceBsdAllmanUnitTest.inc" role="test" />
        <file baseinstalldir="PHP" name="OpeningFunctionBraceBsdAllmanUnitTest.php" role="test">
         <tasks:replace from="@package_version@" to="version" type="package-info" />
        </file>
        <file baseinstalldir="PHP" name="OpeningFunctionBraceKernighanRitchieUnitTest.inc" role="test" />
        <file baseinstalldir="PHP" name="OpeningFunctionBraceKernighanRitchieUnitTest.php" role="test">
         <tasks:replace from="@package_version@" to="version" type="package-info" />
        </file>
       </dir>
       <dir name="Metrics">
        <file baseinstalldir="PHP" name="CyclomaticComplexityUnitTest.inc" role="test" />
        <file baseinstalldir="PHP" name="CyclomaticComplexityUnitTest.php" role="test">
         <tasks:replace from="@package_version@" to="version" type="package-info" />
        </file>
        <file baseinstalldir="PHP" name="NestingLevelUnitTest.inc" role="test" />
        <file baseinstalldir="PHP" name="NestingLevelUnitTest.php" role="test">
         <tasks:replace from="@package_version@" to="version" type="package-info" />
        </file>
       </dir>
       <dir name="NamingConventions">
        <file baseinstalldir="PHP" name="CamelCapsFunctionNameUnitTest.inc" role="test" />
        <file baseinstalldir="PHP" name="CamelCapsFunctionNameUnitTest.php" role="test">
         <tasks:replace from="@package_version@" to="version" type="package-info" />
        </file>
        <file baseinstalldir="PHP" name="ConstructorNameUnitTest.inc" role="test" />
        <file baseinstalldir="PHP" name="ConstructorNameUnitTest.php" role="test">
         <tasks:replace from="@package_version@" to="version" type="package-info" />
        </file>
        <file baseinstalldir="PHP" name="UpperCaseConstantNameUnitTest.inc" role="test" />
        <file baseinstalldir="PHP" name="UpperCaseConstantNameUnitTest.php" role="test">
         <tasks:replace from="@package_version@" to="version" type="package-info" />
        </file>
       </dir>
       <dir name="PHP">
        <file baseinstalldir="PHP" name="CharacterBeforePHPOpeningTagUnitTest.inc" role="test" />
        <file baseinstalldir="PHP" name="CharacterBeforePHPOpeningTagUnitTest.php" role="test">
         <tasks:replace from="@package_version@" to="version" type="package-info" />
        </file>
        <file baseinstalldir="PHP" name="ClosingPHPTagUnitTest.inc" role="test" />
        <file baseinstalldir="PHP" name="ClosingPHPTagUnitTest.php" role="test">
         <tasks:replace from="@package_version@" to="version" type="package-info" />
        </file>
        <file baseinstalldir="PHP" name="DisallowShortOpenTagUnitTest.inc" role="test" />
        <file baseinstalldir="PHP" name="DisallowShortOpenTagUnitTest.php" role="test">
         <tasks:replace from="@package_version@" to="version" type="package-info" />
        </file>
        <file baseinstalldir="PHP" name="ForbiddenFunctionsUnitTest.inc" role="test" />
        <file baseinstalldir="PHP" name="ForbiddenFunctionsUnitTest.php" role="test">
         <tasks:replace from="@package_version@" to="version" type="package-info" />
        </file>
        <file baseinstalldir="PHP" name="LowerCaseConstantUnitTest.inc" role="test" />
        <file baseinstalldir="PHP" name="LowerCaseConstantUnitTest.js" role="test" />
        <file baseinstalldir="PHP" name="LowerCaseConstantUnitTest.php" role="test">
         <tasks:replace from="@package_version@" to="version" type="package-info" />
        </file>
        <file baseinstalldir="PHP" name="LowerCaseKeywordUnitTest.inc" role="test" />
        <file baseinstalldir="PHP" name="LowerCaseKeywordUnitTest.php" role="test">
         <tasks:replace from="@package_version@" to="version" type="package-info" />
        </file>
        <file baseinstalldir="PHP" name="NoSilencedErrorsUnitTest.inc" role="test" />
        <file baseinstalldir="PHP" name="NoSilencedErrorsUnitTest.php" role="test">
         <tasks:replace from="@package_version@" to="version" type="package-info" />
        </file>
        <file baseinstalldir="PHP" name="SAPIUsageUnitTest.inc" role="test" />
        <file baseinstalldir="PHP" name="SAPIUsageUnitTest.php" role="test">
         <tasks:replace from="@package_version@" to="version" type="package-info" />
        </file>
        <file baseinstalldir="PHP" name="UpperCaseConstantUnitTest.inc" role="test" />
        <file baseinstalldir="PHP" name="UpperCaseConstantUnitTest.php" role="test">
         <tasks:replace from="@package_version@" to="version" type="package-info" />
        </file>
       </dir>
       <dir name="Strings">
        <file baseinstalldir="PHP" name="UnnecessaryStringConcatUnitTest.inc" role="test" />
        <file baseinstalldir="PHP" name="UnnecessaryStringConcatUnitTest.js" role="test" />
        <file baseinstalldir="PHP" name="UnnecessaryStringConcatUnitTest.php" role="test">
         <tasks:replace from="@package_version@" to="version" type="package-info" />
        </file>
       </dir>
       <dir name="WhiteSpace">
        <file baseinstalldir="PHP" name="DisallowSpaceIndentUnitTest.css" role="test" />
        <file baseinstalldir="PHP" name="DisallowSpaceIndentUnitTest.inc" role="test" />
        <file baseinstalldir="PHP" name="DisallowSpaceIndentUnitTest.js" role="test" />
        <file baseinstalldir="PHP" name="DisallowSpaceIndentUnitTest.php" role="test">
         <tasks:replace from="@package_version@" to="version" type="package-info" />
        </file>
        <file baseinstalldir="PHP" name="DisallowTabIndentUnitTest.css" role="test" />
        <file baseinstalldir="PHP" name="DisallowTabIndentUnitTest.inc" role="test" />
        <file baseinstalldir="PHP" name="DisallowTabIndentUnitTest.js" role="test" />
        <file baseinstalldir="PHP" name="DisallowTabIndentUnitTest.php" role="test">
         <tasks:replace from="@package_version@" to="version" type="package-info" />
        </file>
        <file baseinstalldir="PHP" name="ScopeIndentUnitTest.inc" role="test" />
        <file baseinstalldir="PHP" name="ScopeIndentUnitTest.php" role="test">
         <tasks:replace from="@package_version@" to="version" type="package-info" />
        </file>
       </dir>
      </dir>
      <file baseinstalldir="PHP" name="ruleset.xml" role="php" />
     </dir>
     <dir name="MySource">
      <dir name="Sniffs">
       <dir name="Channels">
        <file baseinstalldir="PHP" name="ChannelExceptionSniff.php" role="php">
         <tasks:replace from="@package_version@" to="version" type="package-info" />
        </file>
        <file baseinstalldir="PHP" name="DisallowSelfActionsSniff.php" role="php">
         <tasks:replace from="@package_version@" to="version" type="package-info" />
        </file>
        <file baseinstalldir="PHP" name="IncludeSystemSniff.php" role="php">
         <tasks:replace from="@package_version@" to="version" type="package-info" />
        </file>
        <file baseinstalldir="PHP" name="UnusedSystemSniff.php" role="php">
         <tasks:replace from="@package_version@" to="version" type="package-info" />
        </file>
       </dir>
       <dir name="Commenting">
        <file baseinstalldir="PHP" name="FunctionCommentSniff.php" role="php">
         <tasks:replace from="@package_version@" to="version" type="package-info" />
        </file>
       </dir>
       <dir name="CSS">
        <file baseinstalldir="PHP" name="BrowserSpecificStylesSniff.php" role="php">
         <tasks:replace from="@package_version@" to="version" type="package-info" />
        </file>
       </dir>
       <dir name="Debug">
        <file baseinstalldir="PHP" name="DebugCodeSniff.php" role="php">
         <tasks:replace from="@package_version@" to="version" type="package-info" />
        </file>
        <file baseinstalldir="PHP" name="FirebugConsoleSniff.php" role="php">
         <tasks:replace from="@package_version@" to="version" type="package-info" />
        </file>
       </dir>
       <dir name="Objects">
        <file baseinstalldir="PHP" name="AssignThisSniff.php" role="php">
         <tasks:replace from="@package_version@" to="version" type="package-info" />
        </file>
        <file baseinstalldir="PHP" name="CreateWidgetTypeCallbackSniff.php" role="php">
         <tasks:replace from="@package_version@" to="version" type="package-info" />
        </file>
        <file baseinstalldir="PHP" name="DisallowNewWidgetSniff.php" role="php">
         <tasks:replace from="@package_version@" to="version" type="package-info" />
        </file>
       </dir>
       <dir name="PHP">
        <file baseinstalldir="PHP" name="AjaxNullComparisonSniff.php" role="php">
         <tasks:replace from="@package_version@" to="version" type="package-info" />
        </file>
        <file baseinstalldir="PHP" name="EvalObjectFactorySniff.php" role="php">
         <tasks:replace from="@package_version@" to="version" type="package-info" />
        </file>
        <file baseinstalldir="PHP" name="GetRequestDataSniff.php" role="php">
         <tasks:replace from="@package_version@" to="version" type="package-info" />
        </file>
        <file baseinstalldir="PHP" name="ReturnFunctionValueSniff.php" role="php">
         <tasks:replace from="@package_version@" to="version" type="package-info" />
        </file>
       </dir>
       <dir name="Strings">
        <file baseinstalldir="PHP" name="JoinStringsSniff.php" role="php">
         <tasks:replace from="@package_version@" to="version" type="package-info" />
        </file>
       </dir>
      </dir>
      <dir name="Tests">
       <dir name="Channels">
        <file baseinstalldir="PHP" name="DisallowSelfActionsUnitTest.inc" role="test" />
        <file baseinstalldir="PHP" name="DisallowSelfActionsUnitTest.php" role="test">
         <tasks:replace from="@package_version@" to="version" type="package-info" />
        </file>
        <file baseinstalldir="PHP" name="IncludeSystemUnitTest.inc" role="test" />
        <file baseinstalldir="PHP" name="IncludeSystemUnitTest.php" role="test">
         <tasks:replace from="@package_version@" to="version" type="package-info" />
        </file>
        <file baseinstalldir="PHP" name="UnusedSystemUnitTest.inc" role="test" />
        <file baseinstalldir="PHP" name="UnusedSystemUnitTest.php" role="test">
         <tasks:replace from="@package_version@" to="version" type="package-info" />
        </file>
       </dir>
       <dir name="Commenting">
        <file baseinstalldir="PHP" name="FunctionCommentUnitTest.inc" role="test" />
        <file baseinstalldir="PHP" name="FunctionCommentUnitTest.php" role="test">
         <tasks:replace from="@package_version@" to="version" type="package-info" />
        </file>
       </dir>
       <dir name="CSS">
        <file baseinstalldir="PHP" name="BrowserSpecificStylesUnitTest.css" role="test" />
        <file baseinstalldir="PHP" name="BrowserSpecificStylesUnitTest.php" role="test">
         <tasks:replace from="@package_version@" to="version" type="package-info" />
        </file>
       </dir>
       <dir name="Debug">
        <file baseinstalldir="PHP" name="DebugCodeUnitTest.inc" role="test" />
        <file baseinstalldir="PHP" name="DebugCodeUnitTest.php" role="test">
         <tasks:replace from="@package_version@" to="version" type="package-info" />
        </file>
        <file baseinstalldir="PHP" name="FirebugConsoleUnitTest.js" role="test" />
        <file baseinstalldir="PHP" name="FirebugConsoleUnitTest.php" role="test">
         <tasks:replace from="@package_version@" to="version" type="package-info" />
        </file>
       </dir>
       <dir name="Objects">
        <file baseinstalldir="PHP" name="AssignThisUnitTest.js" role="test" />
        <file baseinstalldir="PHP" name="AssignThisUnitTest.php" role="test">
         <tasks:replace from="@package_version@" to="version" type="package-info" />
        </file>
        <file baseinstalldir="PHP" name="CreateWidgetTypeCallbackUnitTest.js" role="test" />
        <file baseinstalldir="PHP" name="CreateWidgetTypeCallbackUnitTest.php" role="test">
         <tasks:replace from="@package_version@" to="version" type="package-info" />
        </file>
        <file baseinstalldir="PHP" name="DisallowNewWidgetUnitTest.inc" role="test" />
        <file baseinstalldir="PHP" name="DisallowNewWidgetUnitTest.php" role="test">
         <tasks:replace from="@package_version@" to="version" type="package-info" />
        </file>
       </dir>
       <dir name="PHP">
        <file baseinstalldir="PHP" name="AjaxNullComparisonUnitTest.inc" role="test" />
        <file baseinstalldir="PHP" name="AjaxNullComparisonUnitTest.php" role="test">
         <tasks:replace from="@package_version@" to="version" type="package-info" />
        </file>
        <file baseinstalldir="PHP" name="EvalObjectFactoryUnitTest.inc" role="test" />
        <file baseinstalldir="PHP" name="EvalObjectFactoryUnitTest.php" role="test">
         <tasks:replace from="@package_version@" to="version" type="package-info" />
        </file>
        <file baseinstalldir="PHP" name="GetRequestDataUnitTest.inc" role="test" />
        <file baseinstalldir="PHP" name="GetRequestDataUnitTest.php" role="test">
         <tasks:replace from="@package_version@" to="version" type="package-info" />
        </file>
        <file baseinstalldir="PHP" name="ReturnFunctionValueUnitTest.inc" role="test" />
        <file baseinstalldir="PHP" name="ReturnFunctionValueUnitTest.php" role="test">
         <tasks:replace from="@package_version@" to="version" type="package-info" />
        </file>
       </dir>
       <dir name="Strings">
        <file baseinstalldir="PHP" name="JoinStringsUnitTest.js" role="test" />
        <file baseinstalldir="PHP" name="JoinStringsUnitTest.php" role="test">
         <tasks:replace from="@package_version@" to="version" type="package-info" />
        </file>
       </dir>
      </dir>
      <file baseinstalldir="PHP" name="ruleset.xml" role="php" />
     </dir>
     <dir name="PEAR">
      <dir name="Docs">
       <dir name="Files">
        <file baseinstalldir="PHP" name="IncludingFileStandard.xml" role="php" />
        <file baseinstalldir="PHP" name="LineLengthStandard.xml" role="php" />
       </dir>
       <dir name="Functions">
        <file baseinstalldir="PHP" name="FunctionCallSignatureStandard.xml" role="php" />
        <file baseinstalldir="PHP" name="ValidDefaultValueStandard.xml" role="php" />
       </dir>
       <dir name="NamingConventions">
        <file baseinstalldir="PHP" name="ValidClassNameStandard.xml" role="php" />
        <file baseinstalldir="PHP" name="ValidFunctionNameStandard.xml" role="php" />
       </dir>
      </dir>
      <dir name="Sniffs">
       <dir name="Classes">
        <file baseinstalldir="PHP" name="ClassDeclarationSniff.php" role="php">
         <tasks:replace from="@package_version@" to="version" type="package-info" />
        </file>
       </dir>
       <dir name="Commenting">
        <file baseinstalldir="PHP" name="ClassCommentSniff.php" role="php">
         <tasks:replace from="@package_version@" to="version" type="package-info" />
        </file>
        <file baseinstalldir="PHP" name="FileCommentSniff.php" role="php">
         <tasks:replace from="@package_version@" to="version" type="package-info" />
        </file>
        <file baseinstalldir="PHP" name="FunctionCommentSniff.php" role="php">
         <tasks:replace from="@package_version@" to="version" type="package-info" />
        </file>
        <file baseinstalldir="PHP" name="InlineCommentSniff.php" role="php">
         <tasks:replace from="@package_version@" to="version" type="package-info" />
        </file>
       </dir>
       <dir name="ControlStructures">
        <file baseinstalldir="PHP" name="ControlSignatureSniff.php" role="php">
         <tasks:replace from="@package_version@" to="version" type="package-info" />
        </file>
        <file baseinstalldir="PHP" name="MultiLineConditionSniff.php" role="php">
         <tasks:replace from="@package_version@" to="version" type="package-info" />
        </file>
       </dir>
       <dir name="Files">
        <file baseinstalldir="PHP" name="IncludingFileSniff.php" role="php">
         <tasks:replace from="@package_version@" to="version" type="package-info" />
        </file>
       </dir>
       <dir name="Formatting">
        <file baseinstalldir="PHP" name="MultiLineAssignmentSniff.php" role="php">
         <tasks:replace from="@package_version@" to="version" type="package-info" />
        </file>
       </dir>
       <dir name="Functions">
        <file baseinstalldir="PHP" name="FunctionCallSignatureSniff.php" role="php">
         <tasks:replace from="@package_version@" to="version" type="package-info" />
        </file>
        <file baseinstalldir="PHP" name="FunctionDeclarationSniff.php" role="php">
         <tasks:replace from="@package_version@" to="version" type="package-info" />
        </file>
        <file baseinstalldir="PHP" name="ValidDefaultValueSniff.php" role="php">
         <tasks:replace from="@package_version@" to="version" type="package-info" />
        </file>
       </dir>
       <dir name="NamingConventions">
        <file baseinstalldir="PHP" name="ValidClassNameSniff.php" role="php">
         <tasks:replace from="@package_version@" to="version" type="package-info" />
        </file>
        <file baseinstalldir="PHP" name="ValidFunctionNameSniff.php" role="php">
         <tasks:replace from="@package_version@" to="version" type="package-info" />
        </file>
        <file baseinstalldir="PHP" name="ValidVariableNameSniff.php" role="php">
         <tasks:replace from="@package_version@" to="version" type="package-info" />
        </file>
       </dir>
       <dir name="WhiteSpace">
        <file baseinstalldir="PHP" name="ObjectOperatorIndentSniff.php" role="php">
         <tasks:replace from="@package_version@" to="version" type="package-info" />
        </file>
        <file baseinstalldir="PHP" name="ScopeClosingBraceSniff.php" role="php">
         <tasks:replace from="@package_version@" to="version" type="package-info" />
        </file>
        <file baseinstalldir="PHP" name="ScopeIndentSniff.php" role="php">
         <tasks:replace from="@package_version@" to="version" type="package-info" />
        </file>
       </dir>
      </dir>
      <dir name="Tests">
       <dir name="Classes">
        <file baseinstalldir="PHP" name="ClassDeclarationUnitTest.inc" role="test" />
        <file baseinstalldir="PHP" name="ClassDeclarationUnitTest.php" role="test">
         <tasks:replace from="@package_version@" to="version" type="package-info" />
        </file>
       </dir>
       <dir name="Commenting">
        <file baseinstalldir="PHP" name="ClassCommentUnitTest.inc" role="test" />
        <file baseinstalldir="PHP" name="ClassCommentUnitTest.php" role="test">
         <tasks:replace from="@package_version@" to="version" type="package-info" />
        </file>
        <file baseinstalldir="PHP" name="FileCommentUnitTest.inc" role="test" />
        <file baseinstalldir="PHP" name="FileCommentUnitTest.php" role="test">
         <tasks:replace from="@package_version@" to="version" type="package-info" />
        </file>
        <file baseinstalldir="PHP" name="FunctionCommentUnitTest.inc" role="test" />
        <file baseinstalldir="PHP" name="FunctionCommentUnitTest.php" role="test">
         <tasks:replace from="@package_version@" to="version" type="package-info" />
        </file>
        <file baseinstalldir="PHP" name="InlineCommentUnitTest.inc" role="test" />
        <file baseinstalldir="PHP" name="InlineCommentUnitTest.php" role="test">
         <tasks:replace from="@package_version@" to="version" type="package-info" />
        </file>
       </dir>
       <dir name="ControlStructures">
        <file baseinstalldir="PHP" name="ControlSignatureUnitTest.inc" role="test" />
        <file baseinstalldir="PHP" name="ControlSignatureUnitTest.php" role="test">
         <tasks:replace from="@package_version@" to="version" type="package-info" />
        </file>
        <file baseinstalldir="PHP" name="MultiLineConditionUnitTest.inc" role="test" />
        <file baseinstalldir="PHP" name="MultiLineConditionUnitTest.php" role="test">
         <tasks:replace from="@package_version@" to="version" type="package-info" />
        </file>
       </dir>
       <dir name="Files">
        <file baseinstalldir="PHP" name="IncludingFileUnitTest.inc" role="test" />
        <file baseinstalldir="PHP" name="IncludingFileUnitTest.php" role="test">
         <tasks:replace from="@package_version@" to="version" type="package-info" />
        </file>
       </dir>
       <dir name="Formatting">
        <file baseinstalldir="PHP" name="MultiLineAssignmentUnitTest.inc" role="test" />
        <file baseinstalldir="PHP" name="MultiLineAssignmentUnitTest.php" role="test">
         <tasks:replace from="@package_version@" to="version" type="package-info" />
        </file>
       </dir>
       <dir name="Functions">
        <file baseinstalldir="PHP" name="FunctionCallSignatureUnitTest.inc" role="test" />
        <file baseinstalldir="PHP" name="FunctionCallSignatureUnitTest.php" role="test">
         <tasks:replace from="@package_version@" to="version" type="package-info" />
        </file>
        <file baseinstalldir="PHP" name="FunctionDeclarationUnitTest.inc" role="test" />
        <file baseinstalldir="PHP" name="FunctionDeclarationUnitTest.php" role="test">
         <tasks:replace from="@package_version@" to="version" type="package-info" />
        </file>
        <file baseinstalldir="PHP" name="ValidDefaultValueUnitTest.inc" role="test" />
        <file baseinstalldir="PHP" name="ValidDefaultValueUnitTest.php" role="test">
         <tasks:replace from="@package_version@" to="version" type="package-info" />
        </file>
       </dir>
       <dir name="NamingConventions">
        <file baseinstalldir="PHP" name="ValidClassNameUnitTest.inc" role="test" />
        <file baseinstalldir="PHP" name="ValidClassNameUnitTest.php" role="test">
         <tasks:replace from="@package_version@" to="version" type="package-info" />
        </file>
        <file baseinstalldir="PHP" name="ValidFunctionNameUnitTest.inc" role="test" />
        <file baseinstalldir="PHP" name="ValidFunctionNameUnitTest.php" role="test">
         <tasks:replace from="@package_version@" to="version" type="package-info" />
        </file>
        <file baseinstalldir="PHP" name="ValidVariableNameUnitTest.inc" role="test" />
        <file baseinstalldir="PHP" name="ValidVariableNameUnitTest.php" role="test">
         <tasks:replace from="@package_version@" to="version" type="package-info" />
        </file>
       </dir>
       <dir name="WhiteSpace">
        <file baseinstalldir="PHP" name="ObjectOperatorIndentUnitTest.inc" role="test" />
        <file baseinstalldir="PHP" name="ObjectOperatorIndentUnitTest.php" role="test">
         <tasks:replace from="@package_version@" to="version" type="package-info" />
        </file>
        <file baseinstalldir="PHP" name="ScopeClosingBraceUnitTest.inc" role="test" />
        <file baseinstalldir="PHP" name="ScopeClosingBraceUnitTest.php" role="test">
         <tasks:replace from="@package_version@" to="version" type="package-info" />
        </file>
        <file baseinstalldir="PHP" name="ScopeIndentUnitTest.inc" role="test" />
        <file baseinstalldir="PHP" name="ScopeIndentUnitTest.php" role="test">
         <tasks:replace from="@package_version@" to="version" type="package-info" />
        </file>
       </dir>
      </dir>
      <file baseinstalldir="PHP" name="ruleset.xml" role="php" />
     </dir>
     <dir name="PHPCS">
      <file baseinstalldir="PHP" name="ruleset.xml" role="php" />
     </dir>
     <dir name="PSR1">
      <dir name="Sniffs">
       <dir name="Classes">
        <file baseinstalldir="PHP" name="ClassDeclarationSniff.php" role="php">
         <tasks:replace from="@package_version@" to="version" type="package-info" />
        </file>
       </dir>
       <dir name="Files">
        <file baseinstalldir="PHP" name="SideEffectsSniff.php" role="php">
         <tasks:replace from="@package_version@" to="version" type="package-info" />
        </file>
       </dir>
      </dir>
      <dir name="Tests">
       <dir name="Classes">
        <file baseinstalldir="PHP" name="ClassDeclarationUnitTest.inc" role="test" />
        <file baseinstalldir="PHP" name="ClassDeclarationUnitTest.php" role="test">
         <tasks:replace from="@package_version@" to="version" type="package-info" />
        </file>
       </dir>
       <dir name="Files">
        <file baseinstalldir="PHP" name="SideEffectsUnitTest.1.inc" role="test" />
        <file baseinstalldir="PHP" name="SideEffectsUnitTest.2.inc" role="test" />
        <file baseinstalldir="PHP" name="SideEffectsUnitTest.3.inc" role="test" />
        <file baseinstalldir="PHP" name="SideEffectsUnitTest.4.inc" role="test" />
        <file baseinstalldir="PHP" name="SideEffectsUnitTest.php" role="test">
         <tasks:replace from="@package_version@" to="version" type="package-info" />
        </file>
       </dir>
      </dir>
      <file baseinstalldir="PHP" name="ruleset.xml" role="php" />
     </dir>
     <dir name="PSR2">
      <dir name="Sniffs">
       <dir name="Classes">
        <file baseinstalldir="PHP" name="ClassDeclarationSniff.php" role="php">
         <tasks:replace from="@package_version@" to="version" type="package-info" />
        </file>
        <file baseinstalldir="PHP" name="PropertyDeclarationSniff.php" role="php">
         <tasks:replace from="@package_version@" to="version" type="package-info" />
        </file>
       </dir>
       <dir name="ControlStructures">
        <file baseinstalldir="PHP" name="ControlStructureSpacingSniff.php" role="php">
         <tasks:replace from="@package_version@" to="version" type="package-info" />
        </file>
        <file baseinstalldir="PHP" name="ElseIfDeclarationSniff.php" role="php">
         <tasks:replace from="@package_version@" to="version" type="package-info" />
        </file>
        <file baseinstalldir="PHP" name="SwitchDeclarationSniff.php" role="php">
         <tasks:replace from="@package_version@" to="version" type="package-info" />
        </file>
       </dir>
       <dir name="Files">
        <file baseinstalldir="PHP" name="EndFileNewlineSniff.php" role="php">
         <tasks:replace from="@package_version@" to="version" type="package-info" />
        </file>
       </dir>
       <dir name="Methods">
        <file baseinstalldir="PHP" name="MethodDeclarationSniff.php" role="php">
         <tasks:replace from="@package_version@" to="version" type="package-info" />
        </file>
       </dir>
       <dir name="Namespaces">
        <file baseinstalldir="PHP" name="NamespaceDeclarationSniff.php" role="php">
         <tasks:replace from="@package_version@" to="version" type="package-info" />
        </file>
        <file baseinstalldir="PHP" name="UseDeclarationSniff.php" role="php">
         <tasks:replace from="@package_version@" to="version" type="package-info" />
        </file>
       </dir>
      </dir>
      <dir name="Tests">
       <dir name="Classes">
        <file baseinstalldir="PHP" name="ClassDeclarationUnitTest.inc" role="test" />
        <file baseinstalldir="PHP" name="ClassDeclarationUnitTest.php" role="test">
         <tasks:replace from="@package_version@" to="version" type="package-info" />
        </file>
        <file baseinstalldir="PHP" name="PropertyDeclarationUnitTest.inc" role="test" />
        <file baseinstalldir="PHP" name="PropertyDeclarationUnitTest.php" role="test">
         <tasks:replace from="@package_version@" to="version" type="package-info" />
        </file>
       </dir>
       <dir name="ControlStructures">
        <file baseinstalldir="PHP" name="ControlStructureSpacingUnitTest.inc" role="test" />
        <file baseinstalldir="PHP" name="ControlStructureSpacingUnitTest.php" role="test">
         <tasks:replace from="@package_version@" to="version" type="package-info" />
        </file>
        <file baseinstalldir="PHP" name="ElseIfDeclarationUnitTest.inc" role="test" />
        <file baseinstalldir="PHP" name="ElseIfDeclarationUnitTest.php" role="test">
         <tasks:replace from="@package_version@" to="version" type="package-info" />
        </file>
        <file baseinstalldir="PHP" name="SwitchDeclarationUnitTest.inc" role="test" />
        <file baseinstalldir="PHP" name="SwitchDeclarationUnitTest.php" role="test">
         <tasks:replace from="@package_version@" to="version" type="package-info" />
        </file>
       </dir>
       <dir name="Files">
        <file baseinstalldir="PHP" name="EndFileNewlineUnitTest.1.inc" role="test" />
        <file baseinstalldir="PHP" name="EndFileNewlineUnitTest.2.inc" role="test" />
        <file baseinstalldir="PHP" name="EndFileNewlineUnitTest.3.inc" role="test" />
        <file baseinstalldir="PHP" name="EndFileNewlineUnitTest.4.inc" role="test" />
        <file baseinstalldir="PHP" name="EndFileNewlineUnitTest.5.inc" role="test" />
        <file baseinstalldir="PHP" name="EndFileNewlineUnitTest.php" role="test">
         <tasks:replace from="@package_version@" to="version" type="package-info" />
        </file>
       </dir>
       <dir name="Methods">
        <file baseinstalldir="PHP" name="MethodDeclarationUnitTest.inc" role="test" />
        <file baseinstalldir="PHP" name="MethodDeclarationUnitTest.php" role="test">
         <tasks:replace from="@package_version@" to="version" type="package-info" />
        </file>
       </dir>
       <dir name="Namespaces">
        <file baseinstalldir="PHP" name="NamespaceDeclarationUnitTest.inc" role="test" />
        <file baseinstalldir="PHP" name="NamespaceDeclarationUnitTest.php" role="test">
         <tasks:replace from="@package_version@" to="version" type="package-info" />
        </file>
        <file baseinstalldir="PHP" name="UseDeclarationUnitTest.1.inc" role="test" />
        <file baseinstalldir="PHP" name="UseDeclarationUnitTest.2.inc" role="test" />
        <file baseinstalldir="PHP" name="UseDeclarationUnitTest.3.inc" role="test" />
        <file baseinstalldir="PHP" name="UseDeclarationUnitTest.php" role="test">
         <tasks:replace from="@package_version@" to="version" type="package-info" />
        </file>
       </dir>
      </dir>
      <file baseinstalldir="PHP" name="ruleset.xml" role="php" />
     </dir>
     <dir name="Squiz">
      <dir name="Docs">
       <dir name="Arrays">
        <file baseinstalldir="PHP" name="ArrayDeclarationStandard.xml" role="php" />
       </dir>
      </dir>
      <dir name="Sniffs">
       <dir name="Arrays">
        <file baseinstalldir="PHP" name="ArrayBracketSpacingSniff.php" role="php">
         <tasks:replace from="@package_version@" to="version" type="package-info" />
        </file>
        <file baseinstalldir="PHP" name="ArrayDeclarationSniff.php" role="php">
         <tasks:replace from="@package_version@" to="version" type="package-info" />
        </file>
       </dir>
       <dir name="Classes">
        <file baseinstalldir="PHP" name="ClassDeclarationSniff.php" role="php">
         <tasks:replace from="@package_version@" to="version" type="package-info" />
        </file>
        <file baseinstalldir="PHP" name="ClassFileNameSniff.php" role="php">
         <tasks:replace from="@package_version@" to="version" type="package-info" />
        </file>
        <file baseinstalldir="PHP" name="DuplicatePropertySniff.php" role="php">
         <tasks:replace from="@package_version@" to="version" type="package-info" />
        </file>
        <file baseinstalldir="PHP" name="LowercaseClassKeywordsSniff.php" role="php">
         <tasks:replace from="@package_version@" to="version" type="package-info" />
        </file>
        <file baseinstalldir="PHP" name="SelfMemberReferenceSniff.php" role="php">
         <tasks:replace from="@package_version@" to="version" type="package-info" />
        </file>
        <file baseinstalldir="PHP" name="ValidClassNameSniff.php" role="php">
         <tasks:replace from="@package_version@" to="version" type="package-info" />
        </file>
       </dir>
       <dir name="CodeAnalysis">
        <file baseinstalldir="PHP" name="EmptyStatementSniff.php" role="php">
         <tasks:replace from="@package_version@" to="version" type="package-info" />
        </file>
       </dir>
       <dir name="Commenting">
        <file baseinstalldir="PHP" name="BlockCommentSniff.php" role="php">
         <tasks:replace from="@package_version@" to="version" type="package-info" />
        </file>
        <file baseinstalldir="PHP" name="ClassCommentSniff.php" role="php">
         <tasks:replace from="@package_version@" to="version" type="package-info" />
        </file>
        <file baseinstalldir="PHP" name="ClosingDeclarationCommentSniff.php" role="php">
         <tasks:replace from="@package_version@" to="version" type="package-info" />
        </file>
        <file baseinstalldir="PHP" name="DocCommentAlignmentSniff.php" role="php">
         <tasks:replace from="@package_version@" to="version" type="package-info" />
        </file>
        <file baseinstalldir="PHP" name="EmptyCatchCommentSniff.php" role="php">
         <tasks:replace from="@package_version@" to="version" type="package-info" />
        </file>
        <file baseinstalldir="PHP" name="FileCommentSniff.php" role="php">
         <tasks:replace from="@package_version@" to="version" type="package-info" />
        </file>
        <file baseinstalldir="PHP" name="FunctionCommentThrowTagSniff.php" role="php">
         <tasks:replace from="@package_version@" to="version" type="package-info" />
        </file>
        <file baseinstalldir="PHP" name="FunctionCommentSniff.php" role="php">
         <tasks:replace from="@package_version@" to="version" type="package-info" />
        </file>
        <file baseinstalldir="PHP" name="InlineCommentSniff.php" role="php">
         <tasks:replace from="@package_version@" to="version" type="package-info" />
        </file>
        <file baseinstalldir="PHP" name="LongConditionClosingCommentSniff.php" role="php">
         <tasks:replace from="@package_version@" to="version" type="package-info" />
        </file>
        <file baseinstalldir="PHP" name="PostStatementCommentSniff.php" role="php">
         <tasks:replace from="@package_version@" to="version" type="package-info" />
        </file>
        <file baseinstalldir="PHP" name="VariableCommentSniff.php" role="php">
         <tasks:replace from="@package_version@" to="version" type="package-info" />
        </file>
       </dir>
       <dir name="ControlStructures">
        <file baseinstalldir="PHP" name="ControlSignatureSniff.php" role="php">
         <tasks:replace from="@package_version@" to="version" type="package-info" />
        </file>
        <file baseinstalldir="PHP" name="ElseIfDeclarationSniff.php" role="php">
         <tasks:replace from="@package_version@" to="version" type="package-info" />
        </file>
        <file baseinstalldir="PHP" name="ForEachLoopDeclarationSniff.php" role="php">
         <tasks:replace from="@package_version@" to="version" type="package-info" />
        </file>
        <file baseinstalldir="PHP" name="ForLoopDeclarationSniff.php" role="php">
         <tasks:replace from="@package_version@" to="version" type="package-info" />
        </file>
        <file baseinstalldir="PHP" name="InlineIfDeclarationSniff.php" role="php">
         <tasks:replace from="@package_version@" to="version" type="package-info" />
        </file>
        <file baseinstalldir="PHP" name="LowercaseDeclarationSniff.php" role="php">
         <tasks:replace from="@package_version@" to="version" type="package-info" />
        </file>
        <file baseinstalldir="PHP" name="SwitchDeclarationSniff.php" role="php">
         <tasks:replace from="@package_version@" to="version" type="package-info" />
        </file>
       </dir>
       <dir name="CSS">
        <file baseinstalldir="PHP" name="ClassDefinitionClosingBraceSpaceSniff.php" role="php">
         <tasks:replace from="@package_version@" to="version" type="package-info" />
        </file>
        <file baseinstalldir="PHP" name="ClassDefinitionNameSpacingSniff.php" role="php">
         <tasks:replace from="@package_version@" to="version" type="package-info" />
        </file>
        <file baseinstalldir="PHP" name="ClassDefinitionOpeningBraceSpaceSniff.php" role="php">
         <tasks:replace from="@package_version@" to="version" type="package-info" />
        </file>
        <file baseinstalldir="PHP" name="ColonSpacingSniff.php" role="php">
         <tasks:replace from="@package_version@" to="version" type="package-info" />
        </file>
        <file baseinstalldir="PHP" name="ColourDefinitionSniff.php" role="php">
         <tasks:replace from="@package_version@" to="version" type="package-info" />
        </file>
        <file baseinstalldir="PHP" name="DisallowMultipleStyleDefinitionsSniff.php" role="php">
         <tasks:replace from="@package_version@" to="version" type="package-info" />
        </file>
        <file baseinstalldir="PHP" name="DuplicateClassDefinitionSniff.php" role="php">
         <tasks:replace from="@package_version@" to="version" type="package-info" />
        </file>
        <file baseinstalldir="PHP" name="DuplicateStyleDefinitionSniff.php" role="php">
         <tasks:replace from="@package_version@" to="version" type="package-info" />
        </file>
        <file baseinstalldir="PHP" name="EmptyClassDefinitionSniff.php" role="php">
         <tasks:replace from="@package_version@" to="version" type="package-info" />
        </file>
        <file baseinstalldir="PHP" name="EmptyStyleDefinitionSniff.php" role="php">
         <tasks:replace from="@package_version@" to="version" type="package-info" />
        </file>
        <file baseinstalldir="PHP" name="IndentationSniff.php" role="php">
         <tasks:replace from="@package_version@" to="version" type="package-info" />
        </file>
        <file baseinstalldir="PHP" name="LowercaseStyleDefinitionSniff.php" role="php">
         <tasks:replace from="@package_version@" to="version" type="package-info" />
        </file>
        <file baseinstalldir="PHP" name="MissingColonSniff.php" role="php">
         <tasks:replace from="@package_version@" to="version" type="package-info" />
        </file>
        <file baseinstalldir="PHP" name="OpacitySniff.php" role="php">
         <tasks:replace from="@package_version@" to="version" type="package-info" />
        </file>
        <file baseinstalldir="PHP" name="SemicolonSpacingSniff.php" role="php">
         <tasks:replace from="@package_version@" to="version" type="package-info" />
        </file>
       </dir>
       <dir name="Debug">
        <file baseinstalldir="PHP" name="JavaScriptLintSniff.php" role="php">
         <tasks:replace from="@package_version@" to="version" type="package-info" />
        </file>
        <file baseinstalldir="PHP" name="JSLintSniff.php" role="php">
         <tasks:replace from="@package_version@" to="version" type="package-info" />
        </file>
       </dir>
       <dir name="Files">
        <file baseinstalldir="PHP" name="FileExtensionSniff.php" role="php">
         <tasks:replace from="@package_version@" to="version" type="package-info" />
        </file>
       </dir>
       <dir name="Formatting">
        <file baseinstalldir="PHP" name="OperatorBracketSniff.php" role="php">
         <tasks:replace from="@package_version@" to="version" type="package-info" />
        </file>
       </dir>
       <dir name="Functions">
        <file baseinstalldir="PHP" name="FunctionDeclarationArgumentSpacingSniff.php" role="php">
         <tasks:replace from="@package_version@" to="version" type="package-info" />
        </file>
        <file baseinstalldir="PHP" name="FunctionDeclarationSniff.php" role="php">
         <tasks:replace from="@package_version@" to="version" type="package-info" />
        </file>
        <file baseinstalldir="PHP" name="FunctionDuplicateArgumentSniff.php" role="php">
         <tasks:replace from="@package_version@" to="version" type="package-info" />
        </file>
        <file baseinstalldir="PHP" name="GlobalFunctionSniff.php" role="php">
         <tasks:replace from="@package_version@" to="version" type="package-info" />
        </file>
        <file baseinstalldir="PHP" name="LowercaseFunctionKeywordsSniff.php" role="php">
         <tasks:replace from="@package_version@" to="version" type="package-info" />
        </file>
        <file baseinstalldir="PHP" name="MultiLineFunctionDeclarationSniff.php" role="php">
         <tasks:replace from="@package_version@" to="version" type="package-info" />
        </file>
       </dir>
       <dir name="NamingConventions">
        <file baseinstalldir="PHP" name="ConstantCaseSniff.php" role="php">
         <tasks:replace from="@package_version@" to="version" type="package-info" />
        </file>
        <file baseinstalldir="PHP" name="ValidFunctionNameSniff.php" role="php">
         <tasks:replace from="@package_version@" to="version" type="package-info" />
        </file>
        <file baseinstalldir="PHP" name="ValidVariableNameSniff.php" role="php">
         <tasks:replace from="@package_version@" to="version" type="package-info" />
        </file>
       </dir>
       <dir name="Objects">
        <file baseinstalldir="PHP" name="DisallowObjectStringIndexSniff.php" role="php">
         <tasks:replace from="@package_version@" to="version" type="package-info" />
        </file>
        <file baseinstalldir="PHP" name="ObjectInstantiationSniff.php" role="php">
         <tasks:replace from="@package_version@" to="version" type="package-info" />
        </file>
        <file baseinstalldir="PHP" name="ObjectMemberCommaSniff.php" role="php">
         <tasks:replace from="@package_version@" to="version" type="package-info" />
        </file>
       </dir>
       <dir name="Operators">
        <file baseinstalldir="PHP" name="ComparisonOperatorUsageSniff.php" role="php">
         <tasks:replace from="@package_version@" to="version" type="package-info" />
        </file>
        <file baseinstalldir="PHP" name="IncrementDecrementUsageSniff.php" role="php">
         <tasks:replace from="@package_version@" to="version" type="package-info" />
        </file>
        <file baseinstalldir="PHP" name="ValidLogicalOperatorsSniff.php" role="php">
         <tasks:replace from="@package_version@" to="version" type="package-info" />
        </file>
       </dir>
       <dir name="PHP">
        <file baseinstalldir="PHP" name="CommentedOutCodeSniff.php" role="php">
         <tasks:replace from="@package_version@" to="version" type="package-info" />
        </file>
        <file baseinstalldir="PHP" name="DisallowComparisonAssignmentSniff.php" role="php">
         <tasks:replace from="@package_version@" to="version" type="package-info" />
        </file>
        <file baseinstalldir="PHP" name="DisallowInlineIfSniff.php" role="php">
         <tasks:replace from="@package_version@" to="version" type="package-info" />
        </file>
        <file baseinstalldir="PHP" name="DisallowMultipleAssignmentsSniff.php" role="php">
         <tasks:replace from="@package_version@" to="version" type="package-info" />
        </file>
        <file baseinstalldir="PHP" name="DisallowObEndFlushSniff.php" role="php">
         <tasks:replace from="@package_version@" to="version" type="package-info" />
        </file>
        <file baseinstalldir="PHP" name="DisallowSizeFunctionsInLoopsSniff.php" role="php">
         <tasks:replace from="@package_version@" to="version" type="package-info" />
        </file>
        <file baseinstalldir="PHP" name="DiscouragedFunctionsSniff.php" role="php">
         <tasks:replace from="@package_version@" to="version" type="package-info" />
        </file>
        <file baseinstalldir="PHP" name="EmbeddedPhpSniff.php" role="php">
         <tasks:replace from="@package_version@" to="version" type="package-info" />
        </file>
        <file baseinstalldir="PHP" name="EvalSniff.php" role="php">
         <tasks:replace from="@package_version@" to="version" type="package-info" />
        </file>
        <file baseinstalldir="PHP" name="ForbiddenFunctionsSniff.php" role="php">
         <tasks:replace from="@package_version@" to="version" type="package-info" />
        </file>
        <file baseinstalldir="PHP" name="GlobalKeywordSniff.php" role="php">
         <tasks:replace from="@package_version@" to="version" type="package-info" />
        </file>
        <file baseinstalldir="PHP" name="HeredocSniff.php" role="php">
         <tasks:replace from="@package_version@" to="version" type="package-info" />
        </file>
        <file baseinstalldir="PHP" name="InnerFunctionsSniff.php" role="php">
         <tasks:replace from="@package_version@" to="version" type="package-info" />
        </file>
        <file baseinstalldir="PHP" name="LowercasePHPFunctionsSniff.php" role="php">
         <tasks:replace from="@package_version@" to="version" type="package-info" />
        </file>
        <file baseinstalldir="PHP" name="NonExecutableCodeSniff.php" role="php">
         <tasks:replace from="@package_version@" to="version" type="package-info" />
        </file>
       </dir>
       <dir name="Scope">
        <file baseinstalldir="PHP" name="MemberVarScopeSniff.php" role="php">
         <tasks:replace from="@package_version@" to="version" type="package-info" />
        </file>
        <file baseinstalldir="PHP" name="MethodScopeSniff.php" role="php">
         <tasks:replace from="@package_version@" to="version" type="package-info" />
        </file>
        <file baseinstalldir="PHP" name="StaticThisUsageSniff.php" role="php">
         <tasks:replace from="@package_version@" to="version" type="package-info" />
        </file>
       </dir>
       <dir name="Strings">
        <file baseinstalldir="PHP" name="ConcatenationSpacingSniff.php" role="php">
         <tasks:replace from="@package_version@" to="version" type="package-info" />
        </file>
        <file baseinstalldir="PHP" name="DoubleQuoteUsageSniff.php" role="php">
         <tasks:replace from="@package_version@" to="version" type="package-info" />
        </file>
        <file baseinstalldir="PHP" name="EchoedStringsSniff.php" role="php">
         <tasks:replace from="@package_version@" to="version" type="package-info" />
        </file>
       </dir>
       <dir name="WhiteSpace">
        <file baseinstalldir="PHP" name="CastSpacingSniff.php" role="php">
         <tasks:replace from="@package_version@" to="version" type="package-info" />
        </file>
        <file baseinstalldir="PHP" name="ControlStructureSpacingSniff.php" role="php">
         <tasks:replace from="@package_version@" to="version" type="package-info" />
        </file>
        <file baseinstalldir="PHP" name="FunctionClosingBraceSpaceSniff.php" role="php">
         <tasks:replace from="@package_version@" to="version" type="package-info" />
        </file>
        <file baseinstalldir="PHP" name="FunctionOpeningBraceSpaceSniff.php" role="php">
         <tasks:replace from="@package_version@" to="version" type="package-info" />
        </file>
        <file baseinstalldir="PHP" name="FunctionSpacingSniff.php" role="php">
         <tasks:replace from="@package_version@" to="version" type="package-info" />
        </file>
        <file baseinstalldir="PHP" name="LanguageConstructSpacingSniff.php" role="php">
         <tasks:replace from="@package_version@" to="version" type="package-info" />
        </file>
        <file baseinstalldir="PHP" name="LogicalOperatorSpacingSniff.php" role="php">
         <tasks:replace from="@package_version@" to="version" type="package-info" />
        </file>
        <file baseinstalldir="PHP" name="MemberVarSpacingSniff.php" role="php">
         <tasks:replace from="@package_version@" to="version" type="package-info" />
        </file>
        <file baseinstalldir="PHP" name="ObjectOperatorSpacingSniff.php" role="php">
         <tasks:replace from="@package_version@" to="version" type="package-info" />
        </file>
        <file baseinstalldir="PHP" name="OperatorSpacingSniff.php" role="php">
         <tasks:replace from="@package_version@" to="version" type="package-info" />
        </file>
        <file baseinstalldir="PHP" name="PropertyLabelSpacingSniff.php" role="php">
         <tasks:replace from="@package_version@" to="version" type="package-info" />
        </file>
        <file baseinstalldir="PHP" name="ScopeClosingBraceSniff.php" role="php">
         <tasks:replace from="@package_version@" to="version" type="package-info" />
        </file>
        <file baseinstalldir="PHP" name="ScopeKeywordSpacingSniff.php" role="php">
         <tasks:replace from="@package_version@" to="version" type="package-info" />
        </file>
        <file baseinstalldir="PHP" name="SemicolonSpacingSniff.php" role="php">
         <tasks:replace from="@package_version@" to="version" type="package-info" />
        </file>
        <file baseinstalldir="PHP" name="SuperfluousWhitespaceSniff.php" role="php">
         <tasks:replace from="@package_version@" to="version" type="package-info" />
        </file>
       </dir>
      </dir>
      <dir name="Tests">
       <dir name="Arrays">
        <file baseinstalldir="PHP" name="ArrayBracketSpacingUnitTest.inc" role="test" />
        <file baseinstalldir="PHP" name="ArrayBracketSpacingUnitTest.php" role="test">
         <tasks:replace from="@package_version@" to="version" type="package-info" />
        </file>
        <file baseinstalldir="PHP" name="ArrayDeclarationUnitTest.inc" role="test" />
        <file baseinstalldir="PHP" name="ArrayDeclarationUnitTest.php" role="test">
         <tasks:replace from="@package_version@" to="version" type="package-info" />
        </file>
       </dir>
       <dir name="Classes">
        <file baseinstalldir="PHP" name="ClassDeclarationUnitTest.inc" role="test" />
        <file baseinstalldir="PHP" name="ClassDeclarationUnitTest.php" role="test">
         <tasks:replace from="@package_version@" to="version" type="package-info" />
        </file>
        <file baseinstalldir="PHP" name="ClassFileNameUnitTest.inc" role="test" />
        <file baseinstalldir="PHP" name="ClassFileNameUnitTest.php" role="test">
         <tasks:replace from="@package_version@" to="version" type="package-info" />
        </file>
        <file baseinstalldir="PHP" name="DuplicatePropertyUnitTest.js" role="test" />
        <file baseinstalldir="PHP" name="DuplicatePropertyUnitTest.php" role="test">
         <tasks:replace from="@package_version@" to="version" type="package-info" />
        </file>
        <file baseinstalldir="PHP" name="LowercaseClassKeywordsUnitTest.inc" role="test" />
        <file baseinstalldir="PHP" name="LowercaseClassKeywordsUnitTest.php" role="test">
         <tasks:replace from="@package_version@" to="version" type="package-info" />
        </file>
        <file baseinstalldir="PHP" name="SelfMemberReferenceUnitTest.inc" role="test" />
        <file baseinstalldir="PHP" name="SelfMemberReferenceUnitTest.php" role="test">
         <tasks:replace from="@package_version@" to="version" type="package-info" />
        </file>
        <file baseinstalldir="PHP" name="ValidClassNameUnitTest.inc" role="test" />
        <file baseinstalldir="PHP" name="ValidClassNameUnitTest.php" role="test">
         <tasks:replace from="@package_version@" to="version" type="package-info" />
        </file>
       </dir>
       <dir name="CodeAnalysis">
        <file baseinstalldir="PHP" name="EmptyStatementUnitTest.inc" role="test" />
        <file baseinstalldir="PHP" name="EmptyStatementUnitTest.php" role="test">
         <tasks:replace from="@package_version@" to="version" type="package-info" />
        </file>
       </dir>
       <dir name="Commenting">
        <file baseinstalldir="PHP" name="BlockCommentUnitTest.inc" role="test" />
        <file baseinstalldir="PHP" name="BlockCommentUnitTest.php" role="test">
         <tasks:replace from="@package_version@" to="version" type="package-info" />
        </file>
        <file baseinstalldir="PHP" name="ClassCommentUnitTest.inc" role="test" />
        <file baseinstalldir="PHP" name="ClassCommentUnitTest.php" role="test">
         <tasks:replace from="@package_version@" to="version" type="package-info" />
        </file>
        <file baseinstalldir="PHP" name="ClosingDeclarationCommentUnitTest.inc" role="test" />
        <file baseinstalldir="PHP" name="ClosingDeclarationCommentUnitTest.php" role="test">
         <tasks:replace from="@package_version@" to="version" type="package-info" />
        </file>
        <file baseinstalldir="PHP" name="DocCommentAlignmentUnitTest.inc" role="test" />
        <file baseinstalldir="PHP" name="DocCommentAlignmentUnitTest.php" role="test">
         <tasks:replace from="@package_version@" to="version" type="package-info" />
        </file>
        <file baseinstalldir="PHP" name="EmptyCatchCommentUnitTest.inc" role="test" />
        <file baseinstalldir="PHP" name="EmptyCatchCommentUnitTest.php" role="test">
         <tasks:replace from="@package_version@" to="version" type="package-info" />
        </file>
        <file baseinstalldir="PHP" name="FileCommentUnitTest.inc" role="test" />
        <file baseinstalldir="PHP" name="FileCommentUnitTest.js" role="test" />
        <file baseinstalldir="PHP" name="FileCommentUnitTest.php" role="test">
         <tasks:replace from="@package_version@" to="version" type="package-info" />
        </file>
        <file baseinstalldir="PHP" name="FunctionCommentThrowTagUnitTest.inc" role="test" />
        <file baseinstalldir="PHP" name="FunctionCommentThrowTagUnitTest.php" role="test">
         <tasks:replace from="@package_version@" to="version" type="package-info" />
        </file>
        <file baseinstalldir="PHP" name="FunctionCommentUnitTest.inc" role="test" />
        <file baseinstalldir="PHP" name="FunctionCommentUnitTest.php" role="test">
         <tasks:replace from="@package_version@" to="version" type="package-info" />
        </file>
        <file baseinstalldir="PHP" name="InlineCommentUnitTest.inc" role="test" />
        <file baseinstalldir="PHP" name="InlineCommentUnitTest.js" role="test" />
        <file baseinstalldir="PHP" name="InlineCommentUnitTest.php" role="test">
         <tasks:replace from="@package_version@" to="version" type="package-info" />
        </file>
        <file baseinstalldir="PHP" name="LongConditionClosingCommentUnitTest.inc" role="test" />
        <file baseinstalldir="PHP" name="LongConditionClosingCommentUnitTest.js" role="test" />
        <file baseinstalldir="PHP" name="LongConditionClosingCommentUnitTest.php" role="test">
         <tasks:replace from="@package_version@" to="version" type="package-info" />
        </file>
        <file baseinstalldir="PHP" name="PostStatementCommentUnitTest.inc" role="test" />
        <file baseinstalldir="PHP" name="PostStatementCommentUnitTest.js" role="test" />
        <file baseinstalldir="PHP" name="PostStatementCommentUnitTest.php" role="test">
         <tasks:replace from="@package_version@" to="version" type="package-info" />
        </file>
        <file baseinstalldir="PHP" name="VariableCommentUnitTest.inc" role="test" />
        <file baseinstalldir="PHP" name="VariableCommentUnitTest.php" role="test">
         <tasks:replace from="@package_version@" to="version" type="package-info" />
        </file>
       </dir>
       <dir name="ControlStructures">
        <file baseinstalldir="PHP" name="ControlSignatureUnitTest.inc" role="test" />
        <file baseinstalldir="PHP" name="ControlSignatureUnitTest.js" role="test" />
        <file baseinstalldir="PHP" name="ControlSignatureUnitTest.php" role="test">
         <tasks:replace from="@package_version@" to="version" type="package-info" />
        </file>
        <file baseinstalldir="PHP" name="ElseIfDeclarationUnitTest.inc" role="test" />
        <file baseinstalldir="PHP" name="ElseIfDeclarationUnitTest.php" role="test">
         <tasks:replace from="@package_version@" to="version" type="package-info" />
        </file>
        <file baseinstalldir="PHP" name="ForEachLoopDeclarationUnitTest.inc" role="test" />
        <file baseinstalldir="PHP" name="ForEachLoopDeclarationUnitTest.php" role="test">
         <tasks:replace from="@package_version@" to="version" type="package-info" />
        </file>
        <file baseinstalldir="PHP" name="ForLoopDeclarationUnitTest.inc" role="test" />
        <file baseinstalldir="PHP" name="ForLoopDeclarationUnitTest.js" role="test" />
        <file baseinstalldir="PHP" name="ForLoopDeclarationUnitTest.php" role="test">
         <tasks:replace from="@package_version@" to="version" type="package-info" />
        </file>
        <file baseinstalldir="PHP" name="InlineIfDeclarationUnitTest.inc" role="test" />
        <file baseinstalldir="PHP" name="InlineIfDeclarationUnitTest.php" role="test">
         <tasks:replace from="@package_version@" to="version" type="package-info" />
        </file>
        <file baseinstalldir="PHP" name="LowercaseDeclarationUnitTest.inc" role="test" />
        <file baseinstalldir="PHP" name="LowercaseDeclarationUnitTest.php" role="test">
         <tasks:replace from="@package_version@" to="version" type="package-info" />
        </file>
        <file baseinstalldir="PHP" name="SwitchDeclarationUnitTest.inc" role="test" />
        <file baseinstalldir="PHP" name="SwitchDeclarationUnitTest.js" role="test" />
        <file baseinstalldir="PHP" name="SwitchDeclarationUnitTest.php" role="test">
         <tasks:replace from="@package_version@" to="version" type="package-info" />
        </file>
       </dir>
       <dir name="CSS">
        <file baseinstalldir="PHP" name="ClassDefinitionClosingBraceSpaceUnitTest.css" role="test" />
        <file baseinstalldir="PHP" name="ClassDefinitionClosingBraceSpaceUnitTest.php" role="test">
         <tasks:replace from="@package_version@" to="version" type="package-info" />
        </file>
        <file baseinstalldir="PHP" name="ClassDefinitionNameSpacingUnitTest.css" role="test" />
        <file baseinstalldir="PHP" name="ClassDefinitionNameSpacingUnitTest.php" role="test">
         <tasks:replace from="@package_version@" to="version" type="package-info" />
        </file>
        <file baseinstalldir="PHP" name="ClassDefinitionOpeningBraceSpaceUnitTest.css" role="test" />
        <file baseinstalldir="PHP" name="ClassDefinitionOpeningBraceSpaceUnitTest.php" role="test">
         <tasks:replace from="@package_version@" to="version" type="package-info" />
        </file>
        <file baseinstalldir="PHP" name="ColonSpacingUnitTest.css" role="test" />
        <file baseinstalldir="PHP" name="ColonSpacingUnitTest.php" role="test">
         <tasks:replace from="@package_version@" to="version" type="package-info" />
        </file>
        <file baseinstalldir="PHP" name="ColourDefinitionUnitTest.css" role="test" />
        <file baseinstalldir="PHP" name="ColourDefinitionUnitTest.php" role="test">
         <tasks:replace from="@package_version@" to="version" type="package-info" />
        </file>
        <file baseinstalldir="PHP" name="DisallowMultipleStyleDefinitionsUnitTest.css" role="test" />
        <file baseinstalldir="PHP" name="DisallowMultipleStyleDefinitionsUnitTest.php" role="test">
         <tasks:replace from="@package_version@" to="version" type="package-info" />
        </file>
        <file baseinstalldir="PHP" name="DuplicateClassDefinitionUnitTest.css" role="test" />
        <file baseinstalldir="PHP" name="DuplicateClassDefinitionUnitTest.php" role="test">
         <tasks:replace from="@package_version@" to="version" type="package-info" />
        </file>
        <file baseinstalldir="PHP" name="DuplicateStyleDefinitionUnitTest.css" role="test" />
        <file baseinstalldir="PHP" name="DuplicateStyleDefinitionUnitTest.php" role="test">
         <tasks:replace from="@package_version@" to="version" type="package-info" />
        </file>
        <file baseinstalldir="PHP" name="EmptyClassDefinitionUnitTest.css" role="test" />
        <file baseinstalldir="PHP" name="EmptyClassDefinitionUnitTest.php" role="test">
         <tasks:replace from="@package_version@" to="version" type="package-info" />
        </file>
        <file baseinstalldir="PHP" name="EmptyStyleDefinitionUnitTest.css" role="test" />
        <file baseinstalldir="PHP" name="EmptyStyleDefinitionUnitTest.php" role="test">
         <tasks:replace from="@package_version@" to="version" type="package-info" />
        </file>
        <file baseinstalldir="PHP" name="IndentationUnitTest.css" role="test" />
        <file baseinstalldir="PHP" name="IndentationUnitTest.php" role="test">
         <tasks:replace from="@package_version@" to="version" type="package-info" />
        </file>
        <file baseinstalldir="PHP" name="LowercaseStyleDefinitionUnitTest.css" role="test" />
        <file baseinstalldir="PHP" name="LowercaseStyleDefinitionUnitTest.php" role="test">
         <tasks:replace from="@package_version@" to="version" type="package-info" />
        </file>
        <file baseinstalldir="PHP" name="MissingColonUnitTest.css" role="test" />
        <file baseinstalldir="PHP" name="MissingColonUnitTest.php" role="test">
         <tasks:replace from="@package_version@" to="version" type="package-info" />
        </file>
        <file baseinstalldir="PHP" name="OpacityUnitTest.css" role="test" />
        <file baseinstalldir="PHP" name="OpacityUnitTest.php" role="test">
         <tasks:replace from="@package_version@" to="version" type="package-info" />
        </file>
        <file baseinstalldir="PHP" name="SemicolonSpacingUnitTest.css" role="test" />
        <file baseinstalldir="PHP" name="SemicolonSpacingUnitTest.php" role="test">
         <tasks:replace from="@package_version@" to="version" type="package-info" />
        </file>
       </dir>
       <dir name="Debug">
        <file baseinstalldir="PHP" name="JavaScriptLintUnitTest.js" role="test" />
        <file baseinstalldir="PHP" name="JavaScriptLintUnitTest.php" role="test">
         <tasks:replace from="@package_version@" to="version" type="package-info" />
        </file>
        <file baseinstalldir="PHP" name="JSLintUnitTest.js" role="test" />
        <file baseinstalldir="PHP" name="JSLintUnitTest.php" role="test">
         <tasks:replace from="@package_version@" to="version" type="package-info" />
        </file>
       </dir>
       <dir name="Files">
        <file baseinstalldir="PHP" name="FileExtensionUnitTest.inc" role="test" />
        <file baseinstalldir="PHP" name="FileExtensionUnitTest.php" role="test">
         <tasks:replace from="@package_version@" to="version" type="package-info" />
        </file>
       </dir>
       <dir name="Formatting">
        <file baseinstalldir="PHP" name="OperatorBracketUnitTest.inc" role="test" />
        <file baseinstalldir="PHP" name="OperatorBracketUnitTest.js" role="test" />
        <file baseinstalldir="PHP" name="OperatorBracketUnitTest.php" role="test">
         <tasks:replace from="@package_version@" to="version" type="package-info" />
        </file>
       </dir>
       <dir name="Functions">
        <file baseinstalldir="PHP" name="FunctionDeclarationArgumentSpacingUnitTest.inc" role="test" />
        <file baseinstalldir="PHP" name="FunctionDeclarationArgumentSpacingUnitTest.php" role="test">
         <tasks:replace from="@package_version@" to="version" type="package-info" />
        </file>
        <file baseinstalldir="PHP" name="FunctionDeclarationUnitTest.inc" role="test" />
        <file baseinstalldir="PHP" name="FunctionDeclarationUnitTest.php" role="test">
         <tasks:replace from="@package_version@" to="version" type="package-info" />
        </file>
        <file baseinstalldir="PHP" name="FunctionDuplicateArgumentUnitTest.inc" role="test" />
        <file baseinstalldir="PHP" name="FunctionDuplicateArgumentUnitTest.php" role="test">
         <tasks:replace from="@package_version@" to="version" type="package-info" />
        </file>
        <file baseinstalldir="PHP" name="GlobalFunctionUnitTest.inc" role="test" />
        <file baseinstalldir="PHP" name="GlobalFunctionUnitTest.php" role="test">
         <tasks:replace from="@package_version@" to="version" type="package-info" />
        </file>
        <file baseinstalldir="PHP" name="LowercaseFunctionKeywordsUnitTest.inc" role="test" />
        <file baseinstalldir="PHP" name="LowercaseFunctionKeywordsUnitTest.php" role="test">
         <tasks:replace from="@package_version@" to="version" type="package-info" />
        </file>
        <file baseinstalldir="PHP" name="MultiLineFunctionDeclarationUnitTest.inc" role="test" />
        <file baseinstalldir="PHP" name="MultiLineFunctionDeclarationUnitTest.php" role="test">
         <tasks:replace from="@package_version@" to="version" type="package-info" />
        </file>
       </dir>
       <dir name="NamingConventions">
        <file baseinstalldir="PHP" name="ConstantCaseUnitTest.inc" role="test" />
        <file baseinstalldir="PHP" name="ConstantCaseUnitTest.js" role="test" />
        <file baseinstalldir="PHP" name="ConstantCaseUnitTest.php" role="test">
         <tasks:replace from="@package_version@" to="version" type="package-info" />
        </file>
        <file baseinstalldir="PHP" name="ValidFunctionNameUnitTest.inc" role="test" />
        <file baseinstalldir="PHP" name="ValidFunctionNameUnitTest.php" role="test">
         <tasks:replace from="@package_version@" to="version" type="package-info" />
        </file>
        <file baseinstalldir="PHP" name="ValidVariableNameUnitTest.inc" role="test" />
        <file baseinstalldir="PHP" name="ValidVariableNameUnitTest.php" role="test">
         <tasks:replace from="@package_version@" to="version" type="package-info" />
        </file>
       </dir>
       <dir name="Objects">
        <file baseinstalldir="PHP" name="DisallowObjectStringIndexUnitTest.js" role="test" />
        <file baseinstalldir="PHP" name="DisallowObjectStringIndexUnitTest.php" role="test">
         <tasks:replace from="@package_version@" to="version" type="package-info" />
        </file>
        <file baseinstalldir="PHP" name="ObjectInstantiationUnitTest.inc" role="test" />
        <file baseinstalldir="PHP" name="ObjectInstantiationUnitTest.php" role="test">
         <tasks:replace from="@package_version@" to="version" type="package-info" />
        </file>
        <file baseinstalldir="PHP" name="ObjectMemberCommaUnitTest.js" role="test" />
        <file baseinstalldir="PHP" name="ObjectMemberCommaUnitTest.php" role="test">
         <tasks:replace from="@package_version@" to="version" type="package-info" />
        </file>
       </dir>
       <dir name="Operators">
        <file baseinstalldir="PHP" name="ComparisonOperatorUsageUnitTest.inc" role="test" />
        <file baseinstalldir="PHP" name="ComparisonOperatorUsageUnitTest.js" role="test" />
        <file baseinstalldir="PHP" name="ComparisonOperatorUsageUnitTest.php" role="test">
         <tasks:replace from="@package_version@" to="version" type="package-info" />
        </file>
        <file baseinstalldir="PHP" name="IncrementDecrementUsageUnitTest.inc" role="test" />
        <file baseinstalldir="PHP" name="IncrementDecrementUsageUnitTest.php" role="test">
         <tasks:replace from="@package_version@" to="version" type="package-info" />
        </file>
        <file baseinstalldir="PHP" name="ValidLogicalOperatorsUnitTest.inc" role="test" />
        <file baseinstalldir="PHP" name="ValidLogicalOperatorsUnitTest.php" role="test">
         <tasks:replace from="@package_version@" to="version" type="package-info" />
        </file>
       </dir>
       <dir name="PHP">
        <file baseinstalldir="PHP" name="CommentedOutCodeUnitTest.css" role="test" />
        <file baseinstalldir="PHP" name="CommentedOutCodeUnitTest.inc" role="test" />
        <file baseinstalldir="PHP" name="CommentedOutCodeUnitTest.php" role="test">
         <tasks:replace from="@package_version@" to="version" type="package-info" />
        </file>
        <file baseinstalldir="PHP" name="DisallowComparisonAssignmentUnitTest.inc" role="test" />
        <file baseinstalldir="PHP" name="DisallowComparisonAssignmentUnitTest.php" role="test">
         <tasks:replace from="@package_version@" to="version" type="package-info" />
        </file>
        <file baseinstalldir="PHP" name="DisallowInlineIfUnitTest.inc" role="test" />
        <file baseinstalldir="PHP" name="DisallowInlineIfUnitTest.js" role="test" />
        <file baseinstalldir="PHP" name="DisallowInlineIfUnitTest.php" role="test">
         <tasks:replace from="@package_version@" to="version" type="package-info" />
        </file>
        <file baseinstalldir="PHP" name="DisallowMultipleAssignmentsUnitTest.inc" role="test" />
        <file baseinstalldir="PHP" name="DisallowMultipleAssignmentsUnitTest.php" role="test">
         <tasks:replace from="@package_version@" to="version" type="package-info" />
        </file>
        <file baseinstalldir="PHP" name="DisallowObEndFlushUnitTest.inc" role="test" />
        <file baseinstalldir="PHP" name="DisallowObEndFlushUnitTest.php" role="test">
         <tasks:replace from="@package_version@" to="version" type="package-info" />
        </file>
        <file baseinstalldir="PHP" name="DisallowSizeFunctionsInLoopsUnitTest.inc" role="test" />
        <file baseinstalldir="PHP" name="DisallowSizeFunctionsInLoopsUnitTest.js" role="test" />
        <file baseinstalldir="PHP" name="DisallowSizeFunctionsInLoopsUnitTest.php" role="test">
         <tasks:replace from="@package_version@" to="version" type="package-info" />
        </file>
        <file baseinstalldir="PHP" name="DiscouragedFunctionsUnitTest.inc" role="test" />
        <file baseinstalldir="PHP" name="DiscouragedFunctionsUnitTest.php" role="test">
         <tasks:replace from="@package_version@" to="version" type="package-info" />
        </file>
        <file baseinstalldir="PHP" name="EmbeddedPhpUnitTest.inc" role="test" />
        <file baseinstalldir="PHP" name="EmbeddedPhpUnitTest.php" role="test">
         <tasks:replace from="@package_version@" to="version" type="package-info" />
        </file>
        <file baseinstalldir="PHP" name="EvalUnitTest.inc" role="test" />
        <file baseinstalldir="PHP" name="EvalUnitTest.php" role="test">
         <tasks:replace from="@package_version@" to="version" type="package-info" />
        </file>
        <file baseinstalldir="PHP" name="ForbiddenFunctionsUnitTest.inc" role="test" />
        <file baseinstalldir="PHP" name="ForbiddenFunctionsUnitTest.php" role="test">
         <tasks:replace from="@package_version@" to="version" type="package-info" />
        </file>
        <file baseinstalldir="PHP" name="GlobalKeywordUnitTest.inc" role="test" />
        <file baseinstalldir="PHP" name="GlobalKeywordUnitTest.php" role="test">
         <tasks:replace from="@package_version@" to="version" type="package-info" />
        </file>
        <file baseinstalldir="PHP" name="HeredocUnitTest.inc" role="test" />
        <file baseinstalldir="PHP" name="HeredocUnitTest.php" role="test">
         <tasks:replace from="@package_version@" to="version" type="package-info" />
        </file>
        <file baseinstalldir="PHP" name="InnerFunctionsUnitTest.inc" role="test" />
        <file baseinstalldir="PHP" name="InnerFunctionsUnitTest.php" role="test">
         <tasks:replace from="@package_version@" to="version" type="package-info" />
        </file>
        <file baseinstalldir="PHP" name="LowercasePHPFunctionsUnitTest.inc" role="test" />
        <file baseinstalldir="PHP" name="LowercasePHPFunctionsUnitTest.php" role="test">
         <tasks:replace from="@package_version@" to="version" type="package-info" />
        </file>
        <file baseinstalldir="PHP" name="NonExecutableCodeUnitTest.inc" role="test" />
        <file baseinstalldir="PHP" name="NonExecutableCodeUnitTest.php" role="test">
         <tasks:replace from="@package_version@" to="version" type="package-info" />
        </file>
       </dir>
       <dir name="Scope">
        <file baseinstalldir="PHP" name="MemberVarScopeUnitTest.inc" role="test" />
        <file baseinstalldir="PHP" name="MemberVarScopeUnitTest.php" role="test">
         <tasks:replace from="@package_version@" to="version" type="package-info" />
        </file>
        <file baseinstalldir="PHP" name="MethodScopeUnitTest.inc" role="test" />
        <file baseinstalldir="PHP" name="MethodScopeUnitTest.php" role="test">
         <tasks:replace from="@package_version@" to="version" type="package-info" />
        </file>
        <file baseinstalldir="PHP" name="StaticThisUsageUnitTest.inc" role="test" />
        <file baseinstalldir="PHP" name="StaticThisUsageUnitTest.php" role="test">
         <tasks:replace from="@package_version@" to="version" type="package-info" />
        </file>
       </dir>
       <dir name="Strings">
        <file baseinstalldir="PHP" name="ConcatenationSpacingUnitTest.inc" role="test" />
        <file baseinstalldir="PHP" name="ConcatenationSpacingUnitTest.php" role="test">
         <tasks:replace from="@package_version@" to="version" type="package-info" />
        </file>
        <file baseinstalldir="PHP" name="DoubleQuoteUsageUnitTest.inc" role="test" />
        <file baseinstalldir="PHP" name="DoubleQuoteUsageUnitTest.php" role="test">
         <tasks:replace from="@package_version@" to="version" type="package-info" />
        </file>
        <file baseinstalldir="PHP" name="EchoedStringsUnitTest.inc" role="test" />
        <file baseinstalldir="PHP" name="EchoedStringsUnitTest.php" role="test">
         <tasks:replace from="@package_version@" to="version" type="package-info" />
        </file>
       </dir>
       <dir name="WhiteSpace">
        <file baseinstalldir="PHP" name="CastSpacingUnitTest.inc" role="test" />
        <file baseinstalldir="PHP" name="CastSpacingUnitTest.php" role="test">
         <tasks:replace from="@package_version@" to="version" type="package-info" />
        </file>
        <file baseinstalldir="PHP" name="ControlStructureSpacingUnitTest.inc" role="test" />
        <file baseinstalldir="PHP" name="ControlStructureSpacingUnitTest.js" role="test" />
        <file baseinstalldir="PHP" name="ControlStructureSpacingUnitTest.php" role="test">
         <tasks:replace from="@package_version@" to="version" type="package-info" />
        </file>
        <file baseinstalldir="PHP" name="FunctionClosingBraceSpaceUnitTest.inc" role="test" />
        <file baseinstalldir="PHP" name="FunctionClosingBraceSpaceUnitTest.js" role="test" />
        <file baseinstalldir="PHP" name="FunctionClosingBraceSpaceUnitTest.php" role="test">
         <tasks:replace from="@package_version@" to="version" type="package-info" />
        </file>
        <file baseinstalldir="PHP" name="FunctionOpeningBraceSpaceUnitTest.inc" role="test" />
        <file baseinstalldir="PHP" name="FunctionOpeningBraceSpaceUnitTest.js" role="test" />
        <file baseinstalldir="PHP" name="FunctionOpeningBraceSpaceUnitTest.php" role="test">
         <tasks:replace from="@package_version@" to="version" type="package-info" />
        </file>
        <file baseinstalldir="PHP" name="FunctionSpacingUnitTest.inc" role="test" />
        <file baseinstalldir="PHP" name="FunctionSpacingUnitTest.php" role="test">
         <tasks:replace from="@package_version@" to="version" type="package-info" />
        </file>
        <file baseinstalldir="PHP" name="LanguageConstructSpacingUnitTest.inc" role="test" />
        <file baseinstalldir="PHP" name="LanguageConstructSpacingUnitTest.php" role="test">
         <tasks:replace from="@package_version@" to="version" type="package-info" />
        </file>
        <file baseinstalldir="PHP" name="LogicalOperatorSpacingUnitTest.inc" role="test" />
        <file baseinstalldir="PHP" name="LogicalOperatorSpacingUnitTest.js" role="test" />
        <file baseinstalldir="PHP" name="LogicalOperatorSpacingUnitTest.php" role="test">
         <tasks:replace from="@package_version@" to="version" type="package-info" />
        </file>
        <file baseinstalldir="PHP" name="MemberVarSpacingUnitTest.inc" role="test" />
        <file baseinstalldir="PHP" name="MemberVarSpacingUnitTest.php" role="test">
         <tasks:replace from="@package_version@" to="version" type="package-info" />
        </file>
        <file baseinstalldir="PHP" name="ObjectOperatorSpacingUnitTest.inc" role="test" />
        <file baseinstalldir="PHP" name="ObjectOperatorSpacingUnitTest.php" role="test">
         <tasks:replace from="@package_version@" to="version" type="package-info" />
        </file>
        <file baseinstalldir="PHP" name="OperatorSpacingUnitTest.inc" role="test" />
        <file baseinstalldir="PHP" name="OperatorSpacingUnitTest.js" role="test" />
        <file baseinstalldir="PHP" name="OperatorSpacingUnitTest.php" role="test">
         <tasks:replace from="@package_version@" to="version" type="package-info" />
        </file>
        <file baseinstalldir="PHP" name="PropertyLabelSpacingUnitTest.js" role="test" />
        <file baseinstalldir="PHP" name="PropertyLabelSpacingUnitTest.php" role="test">
         <tasks:replace from="@package_version@" to="version" type="package-info" />
        </file>
        <file baseinstalldir="PHP" name="ScopeClosingBraceUnitTest.inc" role="test" />
        <file baseinstalldir="PHP" name="ScopeClosingBraceUnitTest.php" role="test">
         <tasks:replace from="@package_version@" to="version" type="package-info" />
        </file>
        <file baseinstalldir="PHP" name="ScopeKeywordSpacingUnitTest.inc" role="test" />
        <file baseinstalldir="PHP" name="ScopeKeywordSpacingUnitTest.php" role="test">
         <tasks:replace from="@package_version@" to="version" type="package-info" />
        </file>
        <file baseinstalldir="PHP" name="SemicolonSpacingUnitTest.inc" role="test" />
        <file baseinstalldir="PHP" name="SemicolonSpacingUnitTest.js" role="test" />
        <file baseinstalldir="PHP" name="SemicolonSpacingUnitTest.php" role="test">
         <tasks:replace from="@package_version@" to="version" type="package-info" />
        </file>
        <file baseinstalldir="PHP" name="SuperfluousWhitespaceUnitTest.1.css" role="test" />
        <file baseinstalldir="PHP" name="SuperfluousWhitespaceUnitTest.1.js" role="test" />
        <file baseinstalldir="PHP" name="SuperfluousWhitespaceUnitTest.2.css" role="test" />
        <file baseinstalldir="PHP" name="SuperfluousWhitespaceUnitTest.2.js" role="test" />
        <file baseinstalldir="PHP" name="SuperfluousWhitespaceUnitTest.3.css" role="test" />
        <file baseinstalldir="PHP" name="SuperfluousWhitespaceUnitTest.3.js" role="test" />
        <file baseinstalldir="PHP" name="SuperfluousWhitespaceUnitTest.inc" role="test" />
        <file baseinstalldir="PHP" name="SuperfluousWhitespaceUnitTest.php" role="test">
         <tasks:replace from="@package_version@" to="version" type="package-info" />
        </file>
       </dir>
      </dir>
      <file baseinstalldir="PHP" name="ruleset.xml" role="php" />
     </dir>
     <dir name="Zend">
      <dir name="Sniffs">
       <dir name="Debug">
        <file baseinstalldir="PHP" name="CodeAnalyzerSniff.php" role="php">
         <tasks:replace from="@package_version@" to="version" type="package-info" />
        </file>
       </dir>
       <dir name="Files">
        <file baseinstalldir="PHP" name="ClosingTagSniff.php" role="php">
         <tasks:replace from="@package_version@" to="version" type="package-info" />
        </file>
       </dir>
       <dir name="NamingConventions">
        <file baseinstalldir="PHP" name="ValidVariableNameSniff.php" role="php">
         <tasks:replace from="@package_version@" to="version" type="package-info" />
        </file>
       </dir>
      </dir>
      <dir name="Tests">
       <dir name="Debug">
        <file baseinstalldir="PHP" name="CodeAnalyzerUnitTest.inc" role="test" />
        <file baseinstalldir="PHP" name="CodeAnalyzerUnitTest.php" role="test">
         <tasks:replace from="@package_version@" to="version" type="package-info" />
        </file>
       </dir>
       <dir name="Files">
        <file baseinstalldir="PHP" name="ClosingTagUnitTest.inc" role="test" />
        <file baseinstalldir="PHP" name="ClosingTagUnitTest.php" role="test">
         <tasks:replace from="@package_version@" to="version" type="package-info" />
        </file>
       </dir>
       <dir name="NamingConventions">
        <file baseinstalldir="PHP" name="ValidVariableNameUnitTest.inc" role="test" />
        <file baseinstalldir="PHP" name="ValidVariableNameUnitTest.php" role="test">
         <tasks:replace from="@package_version@" to="version" type="package-info" />
        </file>
       </dir>
      </dir>
      <file baseinstalldir="PHP" name="ruleset.xml" role="php" />
     </dir>
     <file baseinstalldir="PHP" name="AbstractPatternSniff.php" role="php">
      <tasks:replace from="@package_version@" to="version" type="package-info" />
     </file>
     <file baseinstalldir="PHP" name="AbstractScopeSniff.php" role="php">
      <tasks:replace from="@package_version@" to="version" type="package-info" />
     </file>
     <file baseinstalldir="PHP" name="AbstractVariableSniff.php" role="php">
      <tasks:replace from="@package_version@" to="version" type="package-info" />
     </file>
     <file baseinstalldir="PHP" name="IncorrectPatternException.php" role="php">
      <tasks:replace from="@package_version@" to="version" type="package-info" />
     </file>
    </dir>
    <dir name="Tokenizers">
     <file baseinstalldir="PHP" name="CSS.php" role="php">
      <tasks:replace from="@package_version@" to="version" type="package-info" />
     </file>
     <file baseinstalldir="PHP" name="JS.php" role="php">
      <tasks:replace from="@package_version@" to="version" type="package-info" />
     </file>
     <file baseinstalldir="PHP" name="PHP.php" role="php">
      <tasks:replace from="@package_version@" to="version" type="package-info" />
     </file>
    </dir>
    <file baseinstalldir="PHP" name="CLI.php" role="php">
     <tasks:replace from="@package_version@" to="version" type="package-info" />
     <tasks:replace from="@package_state@" to="state" type="package-info" />
    </file>
    <file baseinstalldir="PHP" name="Exception.php" role="php">
     <tasks:replace from="@package_version@" to="version" type="package-info" />
    </file>
    <file baseinstalldir="PHP" name="File.php" role="php">
     <tasks:replace from="@package_version@" to="version" type="package-info" />
    </file>
    <file baseinstalldir="PHP" name="MultiFileSniff.php" role="php">
     <tasks:replace from="@package_version@" to="version" type="package-info" />
    </file>
    <file baseinstalldir="PHP" name="Report.php" role="php">
     <tasks:replace from="@package_version@" to="version" type="package-info" />
    </file>
    <file baseinstalldir="PHP" name="Reporting.php" role="php">
     <tasks:replace from="@package_version@" to="version" type="package-info" />
    </file>
    <file baseinstalldir="PHP" name="Sniff.php" role="php">
     <tasks:replace from="@package_version@" to="version" type="package-info" />
    </file>
    <file baseinstalldir="PHP" name="Tokens.php" role="php">
     <tasks:replace from="@package_version@" to="version" type="package-info" />
    </file>
   </dir>
  </dir>
 </contents>
 <dependencies>
  <required>
   <php>
    <min>5.1.2</min>
   </php>
   <pearinstaller>
    <min>1.4.0b1</min>
   </pearinstaller>
  </required>
  <optional>
   <package>
    <name>PHP_Timer</name>
    <channel>pear.phpunit.de</channel>
   </package>
  </optional>
 </dependencies>
 <phprelease>
  <installconditions>
   <os>
    <name>windows</name>
   </os>
  </installconditions>
  <filelist>
   <install as="phpcs" name="scripts/phpcs" />
   <install as="phpcs.bat" name="scripts/phpcs.bat" />
   <install as="AllTests.php" name="tests/AllTests.php" />
   <install as="TestSuite.php" name="tests/TestSuite.php" />
   <install as="CodeSniffer/Core/AllTests.php" name="tests/Core/AllTests.php" />
   <install as="CodeSniffer/Core/IsCamelCapsTest.php" name="tests/Core/IsCamelCapsTest.php" />
   <install as="CodeSniffer/Core/ErrorSuppressionTest.php" name="tests/Core/ErrorSuppressionTest.php" />
   <install as="CodeSniffer/Core/File/GetMethodParametersTest.php" name="tests/Core/File/GetMethodParametersTest.php" />
   <install as="CodeSniffer/Standards/AllSniffs.php" name="tests/Standards/AllSniffs.php" />
   <install as="CodeSniffer/Standards/AbstractSniffUnitTest.php" name="tests/Standards/AbstractSniffUnitTest.php" />
  </filelist>
 </phprelease>
 <phprelease>
  <filelist>
   <install as="phpcs" name="scripts/phpcs" />
   <install as="AllTests.php" name="tests/AllTests.php" />
   <install as="TestSuite.php" name="tests/TestSuite.php" />
   <install as="CodeSniffer/Core/AllTests.php" name="tests/Core/AllTests.php" />
   <install as="CodeSniffer/Core/IsCamelCapsTest.php" name="tests/Core/IsCamelCapsTest.php" />
   <install as="CodeSniffer/Core/ErrorSuppressionTest.php" name="tests/Core/ErrorSuppressionTest.php" />
   <install as="CodeSniffer/Core/File/GetMethodParametersTest.php" name="tests/Core/File/GetMethodParametersTest.php" />
   <install as="CodeSniffer/Standards/AllSniffs.php" name="tests/Standards/AllSniffs.php" />
   <install as="CodeSniffer/Standards/AbstractSniffUnitTest.php" name="tests/Standards/AbstractSniffUnitTest.php" />
   <ignore name="scripts/phpcs.bat" />
  </filelist>
 </phprelease>
 <changelog>
  <release>
   <version>
    <release>1.5.0RC1</release>
    <api>1.5.0RC1</api>
   </version>
   <stability>
    <release>beta</release>
    <api>beta</api>
   </stability>
   <date>2013-02-08</date>
   <license uri="https://github.com/squizlabs/PHP_CodeSniffer/blob/master/licence.txt">BSD License</license>
   <notes>
    - Reports have been completely rewritten to consume far less memory
      -- Each report is incrementally written to the file system during a run and then printed out when the run ends
      -- There is no longer a need to keep the list of errors and warnings in memory during a run
    - Multi-file sniff support has been removed because they are too memory intensive
      -- If you have a custom multi-file sniff, you can convert it into a standard sniff quite easily
      -- See CodeSniffer/Standards/Generic/Sniffs/Classes/DuplicateClassNameSniff.php for an example
   </notes>
  </release>
  <release>
   <version>
    <release>1.4.5</release>
    <api>1.4.5</api>
   </version>
   <stability>
    <release>stable</release>
    <api>stable</api>
   </stability>
   <date>2013-04-04</date>
   <license uri="https://github.com/squizlabs/PHP_CodeSniffer/blob/master/licence.txt">BSD License</license>
   <notes>
    - Added Generic LowerCaseKeywordSniff to ensure all PHP keywords are defined in lowercase
      -- The PSR2 and Squiz standards now use this sniff
    - Added Generic SAPIUsageSniff to ensure the PHP_SAPI constant is used instead of php_sapi_name() (request #19863)
    - Squiz FunctionSpacingSniff now has a setting to specify how many lines there should between functions (request #19843)
      -- Default remains at 2
      -- Override the "spacing" setting in a ruleset.xml file to change
    - Squiz LowercasePHPFunctionSniff no longer throws errors for the limited set of PHP keywords it was checking
      -- Add a rule for Generic.PHP.LowerCaseKeyword to your ruleset to replicate this functionality
    - Added support for the PHP 5.4 T_CALLABLE token so it can be used in lower PHP versions
    - Generic EndFileNoNewlineSniff now supports checking of CSS and JS files
    - PSR2 SwitchDeclarationSniff now has a setting to specify how many spaces code should be indented
      -- Default remains at 4; override the indent setting in a ruleset.xml file to change
      -- Thanks to Asher Snyder for the patch
    - Generic ScopeIndentSniff now has a setting to specify a list of tokens that should be ignored
      -- The first token on the line is checked and the whole line is ignored if the token is in the array
      -- Thanks to Eloy Lafuente for the patch
    - Squiz LowercaseClassKeywordsSniff now checks for the TRAIT keyword
      -- Thanks to Anthon Pang for the patch
    - If you create your own PHP_CodeSniffer object, PHPCS will no longer exit when an unknown argument is found
      -- This allows you to create wrapper scripts for PHPCS more easily
    - PSR2 MethodDeclarationSniff no longer generates a notice for methods named "_"
      -- Thanks to Bart S for the patch
    - Squiz BlockCommentSniff no longer reports that a blank line between a scope closer and block comment is invalid
    - Generic DuplicateClassNameSniff no longer reports an invalid error if multiple PHP open tags exist in a file
    - Generic DuplicateClassNameSniff no longer reports duplicate errors if multiple PHP open tags exist in a file
    - Fixed bug #19819 : Freeze with syntax error in use statement
    - Fixed bug #19820 : Wrong message level in Generic_Sniffs_CodeAnalysis_EmptyStatementSniff
    - Fixed bug #19859 : CodeSniffer::setIgnorePatterns API changed
    - Fixed bug #19871 : findExtendedClassName doesn't return FQCN on namespaced classes
    - Fixed bug #19879 : bitwise and operator interpreted as reference by value
   </notes>
  </release>
  <release>
   <version>
    <release>1.4.4</release>
    <api>1.4.4</api>
   </version>
   <stability>
    <release>stable</release>
    <api>stable</api>
   </stability>
   <date>2013-02-07</date>
   <license uri="https://github.com/squizlabs/PHP_CodeSniffer/blob/master/licence.txt">BSD License</license>
   <notes>
    - Ignored lines no longer cause the summary report to show incorrect error and warning counts
      -- Thanks to Bert Van Hauwaert for the patch
    - Added Generic CSSLintSniff to run CSSLint over a CSS file and report warnings
      -- Set full command to run CSSLint using phpcs --config-set csslint_path /path/to/csslint
      -- Thanks to Roman Levishchenko for the contribution
    - Added PSR2 ControlStructureSpacingSniff to ensure there are no spaces before and after parenthesis in control structures
      -- Fixes bug #19732 : PSR2: some control structures errors not reported
    - Squiz commenting sniffs now support non-English characters when checking for capital letters
      -- Thanks to Roman Levishchenko for the patch
    - Generic EndFileNewlineSniff now supports JS and CSS files
      -- Thanks to Denis Ryabkov for the patch
    - PSR1 SideEffectsSniff no longer reports constant declarations as side effects
    - Notifysend report now supports notify-send versions before 0.7.3
      -- Thanks to Ken Guest for the patch
    - PEAR and Squiz FunctionCommentSniffs no longer report errors for misaligned argument comments when they are blank
      -- Thanks to Thomas Peterson for the patch
    - Squiz FunctionDeclarationArgumentSpacingSniff now works correctly for equalsSpacing values greater than 0
      -- Thanks to Klaus Purer for the patch
    - Squiz SuperfluousWhitespaceSniff no longer throws errors for CSS files with no newline at the end
    - Squiz SuperfluousWhitespaceSniff now allows a single newline at the end of JS and CSS files
    - Fixed bug #19755 : Token of T_CLASS type has no scope_opener and scope_closer keys
    - Fixed bug #19759 : Squiz.PHP.NonExecutableCode fails for return function()...
    - Fixed bug #19763 : Use statements for traits not recognised correctly for PSR2 code style
    - Fixed bug #19764 : Instead of for traits throws uppercase constant name errors
    - Fixed bug #19772 : PSR2_Sniffs_Namespaces_UseDeclarationSniff does not properly recognize last use
    - Fixed bug #19775 : False positive in NonExecutableCode sniff when not using curly braces
    - Fixed bug #19782 : Invalid found size functions in loop when using object operator
    - Fixed bug #19799 : config folder is not created automatically
    - Fixed bug #19804 : JS Tokenizer wrong /**/ parsing
   </notes>
  </release>
  <release>
   <version>
    <release>1.4.3</release>
    <api>1.4.3</api>
   </version>
   <stability>
    <release>stable</release>
    <api>stable</api>
   </stability>
   <date>2012-12-04</date>
   <license uri="https://github.com/squizlabs/PHP_CodeSniffer/blob/master/licence.txt">BSD License</license>
   <notes>
    - Added support for the PHP 5.5 T_FINALLY token to detect try/catch/finally statements
    - Added empty CodeSniffer.conf to enable config settings for Composer installs
    - Added Generic EndFileNoNewlineSniff to ensure there is no newline at the end of a file
    - Autoloader can now load PSR-0 compliant classes
      -- Thanks to Maik Penz for the patch
    - Squiz NonExecutableCodeSniff no longer throws error for multi-line RETURNs inside CASE statements
      -- Thanks to Marc Ypes for the patch
    - Squiz OperatorSpacingSniff no longer reports errors for negative numbers inside inline THEN statements
      -- Thanks to Klaus Purer for the patch
    - Squiz OperatorSpacingSniff no longer reports errors for the assignment of operations involving negative numbers
    - Squiz SelfMemberReferenceSniff can no longer get into an infinite loop when checking a static call with a namespace
      -- Thanks to Andy Grunwald for the patch
    - Fixed bug #19699 : Generic.Files.LineLength giving false positives when tab-width is used
    - Fixed bug #19726 : Wrong number of spaces expected after instanceof static
  - Fixed bug #19727 : PSR2: no error reported when using } elseif {
   </notes>
  </release>
  <release>
   <version>
    <release>1.4.2</release>
    <api>1.4.2</api>
   </version>
   <stability>
    <release>stable</release>
    <api>stable</api>
   </stability>
   <date>2012-11-09</date>
   <license uri="https://github.com/squizlabs/PHP_CodeSniffer/blob/master/licence.txt">BSD License</license>
   <notes>
    - PHP_CodeSniffer can now be installed using Composer
      -- Require squizlabs/php_codesniffer in your composer.json file
      -- Thanks to Rob Bast, Stephen Rees-Carter, Stefano Kowalke and Ivan Habunek for help with this
    - Squiz BlockCommentSniff and InlineCommentSniff no longer report errors for trait block comments
    - Squiz SelfMemberReferenceSniff now supports namespaces
      -- Thanks to Andy Grunwald for the patch
    - Squiz FileCommentSniff now uses tag names inside the error codes for many messages
      -- This allows you to exclude specific missing, out of order etc., tags
    - Squiz SuperfluousWhitespaceSniff now has an option to ignore blank lines
      -- This will stop errors being reported for lines that contain only whitespace
      -- Set the ignoreBlankLines property to TRUE in your ruleset.xml file to enable this
    - PSR2 no longer reports errors for whitespace at the end of blank lines
    - Fixed gitblame report not working on Windows
      -- Thanks to Rogerio Prado de Jesus
    - Fixed an incorrect error in Squiz OperatorSpacingSniff for default values inside a closure definition
    - Fixed bug #19691 : SubversionPropertiesSniff fails to find missing properties
      -- Thanks to Kevin Winahradsky for the patch
    - Fixed bug #19692 : DisallowMultipleAssignments is triggered by a closure
    - Fixed bug #19693 : exclude-patterns no longer work on specific messages
    - Fixed bug #19694 : Squiz.PHP.LowercasePHPFunctions incorrectly matches return by ref functions
   </notes>
  </release>
  <release>
   <version>
    <release>1.4.1</release>
    <api>1.4.1</api>
   </version>
   <stability>
    <release>stable</release>
    <api>stable</api>
   </stability>
   <date>2012-11-02</date>
   <license uri="https://github.com/squizlabs/PHP_CodeSniffer/blob/master/licence.txt">BSD License</license>
   <notes>
    - All ignore patterns have been reverted to being checked against the absolute path of a file
      -- Patterns can be specified to be relative in a rulset.xml file, but nowhere else
      -- e.g., [exclude-pattern type="relative"]^tests/*[/exclude-pattern] (with angle brackets, not square brackets)
    - Added support for PHP tokenizing of T_INLINE_ELSE colons, so this token type is now available
      -- Custom sniffs that rely on looking for T_COLON tokens inside inline if statements must be changed to use the new token
      -- Fixes bug #19666 : PSR1.Files.SideEffects throws a notice Undefined index: scope_closer
    - Messages can now be changed from errors to warnings (and vice versa) inside ruleset.xml files
      -- As you would with "message" and "severity", specify a "type" tag under a "rule" tag and set the value to "error" or "warning"
    - PHP_CodeSniffer will now generate a warning on files that it detects have mixed line endings
      -- This warning has the code Internal.LineEndings.Mixed and can be overriden in a ruleset.xml file
      -- Thanks to Vit Brunner for help with this
    - Sniffs inside PHP 5.3 namespaces are now supported, along with the existing underscore-style emulated namespaces
      -- For example: namespace MyStandard\Sniffs\Arrays; class ArrayDeclarationSniff implements \PHP_CodeSniffer_Sniff { ...
      -- Thanks to Till Klampaeckel for the patch
    - Generic DuplicateClassNameSniff is no longer a multi-file sniff, so it won't max out your memory
      -- Multi-file sniff support should be considered deprecated as standard sniffs can now do the same thing
    - Added Generic DisallowSpaceIndent to check that files are indented using tabs
    - Added Generic OneClassPerFileSniff to check that only one class is defined in each file
      -- Thanks to Andy Grunwald for the contribution
    - Added Generic OneInterfacePerFileSniff to check that only one interface is defined in each file
      -- Thanks to Andy Grunwald for the contribution
    - Added Generic LowercasedFilenameSniff to check that filenames are lowercase
      -- Thanks to Andy Grunwald for the contribution
    - Added Generic ClosingPHPTagSniff to check that each open PHP tag has a corresponding close tag
      -- Thanks to Andy Grunwald for the contribution
    - Added Generic CharacterBeforePHPOpeningTagSniff to check that the open PHP tag is the first content in a file
      -- Thanks to Andy Grunwald for the contribution
    - Fixed incorrect errors in Squiz OperatorBracketSniff and OperatorSpacingSniff for negative numbers in CASE statements
      -- Thanks to Arnout Boks for the patch
    - Generic CamelCapsFunctionNameSniff no longer enforces exact case matching for PHP magic methods
    - Generic CamelCapsFunctionNameSniff no longer throws errors for overridden SOAPClient methods prefixed with double underscores
      -- Thanks to Dorian Villet for the patch
    - PEAR ValidFunctionNameSniff now supports traits
    - PSR1 ClassDeclarationSniff no longer throws an error for non-namespaced code if PHP version is less than 5.3.0
    - Fixed bug #19616 : Nested switches cause false error in PSR2
    - Fixed bug #19629 : PSR2 error for inline comments on multi-line argument lists
    - Fixed bug #19644 : Alternative syntax, e.g. if/endif triggers Inline Control Structure error
    - Fixed bug #19655 : Closures reporting as multi-line when they are not
    - Fixed bug #19675 : Improper indent of nested anonymous function bodies in a call
    - Fixed bug #19685 : PSR2 catch-22 with empty third statement in for loop
    - Fixed bug #19687 : Anonymous functions inside arrays marked as indented incorrectly in PSR2
   </notes>
  </release>
  <release>
   <version>
    <release>1.4.0</release>
    <api>1.4.0</api>
   </version>
   <stability>
    <release>stable</release>
    <api>stable</api>
   </stability>
   <date>2012-09-26</date>
   <license uri="https://github.com/squizlabs/PHP_CodeSniffer/blob/master/licence.txt">BSD License</license>
   <notes>
    - Added PSR1 and PSR2 coding standards that can be used to check your code against these guidelines
    - PHP 5.4 short array syntax is now detected and tokens are assigned to the open and close characters
      -- New tokens are T_OPEN_SHORT_ARRAY and T_CLOSE_SHORT_ARRAY as PHP does not define its own
    - Added the ability to explain a coding standard by listing the sniffs that it includes
      -- The sniff list includes all imported and native sniffs
      -- Explain a standard by using the -e and --standard=[standard] command line arguments
      -- E.g., phpcs -e --standard=Squiz
      -- Thanks to Ben Selby for the idea
    - Added report to show results using notify-send
      -- Use --report=notifysend to generate the report
      -- Thanks to Christian Weiske for the contribution
    - The JS tokenizer now recognises RETURN as a valid closer for CASE and DEFAULT inside switch statements
    - AbstractPatternSniff now sets the ignoreComments option using a public var rather than through the constructor
      -- This allows the setting to be overwritten in ruleset.xml files
      -- Old method remains for backwards compatibility
    - Generic LowerCaseConstantSniff and UpperCaseConstantSniff no longer report errors on classes named True, False or Null
    - PEAR ValidFunctionNameSniff no longer enforces exact case matching for PHP magic methods
    - Squiz SwitchDeclarationSniff now allows RETURN statements to close a CASE or DEFAULT statement
    - Squiz BlockCommentSniff now correctly reports an error for blank lines before blocks at the start of a control structure
    - Fixed a PHP notice generated when loading custom array settings from a rulset.xml file
    - Fixed bug #17908 : CodeSniffer does not recognise optional @params
      -- Thanks to Pete Walker for the patch
    - Fixed bug #19538 : Function indentation code sniffer checks inside short arrays
    - Fixed bug #19565 : Non-Executable Code Sniff Broken for Case Statements with both return and break
    - Fixed bug #19612 : Invalid @package suggestion
   </notes>
  </release>
  <release>
   <version>
    <release>1.3.6</release>
    <api>1.3.6</api>
   </version>
   <stability>
    <release>stable</release>
    <api>stable</api>
   </stability>
   <date>2012-08-08</date>
   <license uri="https://github.com/squizlabs/PHP_CodeSniffer/blob/master/licence.txt">BSD License</license>
   <notes>
    - Memory usage has been dramatically reduced when using the summary report
      -- Reduced memory is only available when displaying a single summary report to the screen
      -- PHP_CodeSniffer will not generate any messages in this case, storing only error counts instead
      -- Impact is most notable with very high error and warning counts
    - Significantly improved the performance of Squiz NonExecutableCodeSniff
    - Ignore patterns now check the relative path of a file based on the dir being checked
      -- Allows ignore patterns to become more generic as the path to the code is no longer included when checking
      -- Thanks to Kristof Coomans for the patch
    - Sniff settings can now be changed by specifying a special comment format inside a file
      -- e.g., // @codingStandardsChangeSetting PEAR.Functions.FunctionCallSignature allowMultipleArguments false
      -- If you change a setting, don't forget to change it back
    - Added Generic EndFileNewlineSniff to ensure PHP files end with a newline character
    - PEAR FunctionCallSignatureSniff now includes a setting to force one argument per line in multi-line calls
      -- Set allowMultipleArguments to false
    - Squiz standard now enforces one argument per line in multi-line function calls
    - Squiz FunctionDeclarationArgumentSpacingSniff now supports closures
    - Squiz OperatorSpacingSniff no longer throws an error for negative values inside an inline THEN statement
      -- Thanks to Klaus Purer for the patch
    - Squiz FunctionCommentSniff now throws an error for not closing a comment with */
      -- Thanks to Klaus Purer for the patch
    - Summary report no longer shows two lines of PHP_Timer output when showing sources
    - Fixed undefined variable error in PEAR FunctionCallSignatureSniff for lines with no indent
    - Fixed bug #19502 : Generic.Files.LineEndingsSniff fails if no new-lines in file
    - Fixed bug #19508 : switch+return: Closing brace indented incorrectly
    - Fixed bug #19532 : The PSR-2 standard don't recognize Null in class names
    - Fixed bug #19546 : Error thrown for __call() method in traits
   </notes>
  </release>
  <release>
   <version>
    <release>1.3.5</release>
    <api>1.3.5</api>
   </version>
   <stability>
    <release>stable</release>
    <api>stable</api>
   </stability>
   <date>2012-07-12</date>
   <license uri="https://github.com/squizlabs/PHP_CodeSniffer/blob/master/licence.txt">BSD License</license>
   <notes>
    - Added Generic CamelCapsFunctionNameSniff to just check if function and method names use camel caps
      -- Does not allow underscore prefixes for private/protected methods
      -- Defaults to strict checking, where two uppercase characters can not be next to each other
      -- Strict checking can be disabled in a ruleset.xml file
    - Squiz FunctionDeclarationArgumentSpacing now has a setting to specify how many spaces should surround equals signs
      -- Default remains at 0
      -- Override the equalsSpacing setting in a ruleset.xml file to change
    - Squiz ClassDeclarationSniff now throws errors for > 1 space before extends/implements class name with ns seperator
    - Squiz standard now warns about deprecated functions using Generic DeprecatedFunctionsSniff
    - PEAR FunctionDeclarationSniff now reports an error for multiple spaces after the FUNCTION keyword and around USE
    - PEAR FunctionDeclarationSniff now supports closures
    - Squiz MultiLineFunctionDeclarationSniff now supports closures
    - Exclude rules written for Unix systems will now work correctly on Windows
      -- Thanks to Walter Tamboer for the patch
    - The PHP tokenizer now recognises T_RETURN as a valid closer for T_CASE and T_DEFAULT inside switch statements
    - Fixed duplicate message codes in Generic OpeningFunctionBraceKernighanRitchieSniff
    - Fixed bug #18651 : PHPunit Test cases for custom standards are not working on Windows
    - Fixed bug #19416 : Shorthand arrays cause bracket spacing errors
    - Fixed bug #19421 : phpcs doesn't recognize ${x} as equivalent to $x
    - Fixed bug #19428 : PHPCS Report "hgblame" doesn't support windows paths
      -- Thanks to Justin Rovang for the patch
    - Fixed bug #19448 : Problem with detecting remote standards
    - Fixed bug #19463 : Anonymous functions incorrectly being flagged by NonExecutableCodeSniff
    - Fixed bug #19469 : PHP_CodeSniffer_File::getMemberProperties() sets wrong scope
    - Fixed bug #19471 : phpcs on Windows, when using Zend standard, doesn't catch problems
      -- Thanks to Ivan Habunek for the patch
    - Fixed bug #19478 : Incorrect indent detection in PEAR standard
      -- Thanks to Shane Auckland for the patch
    - Fixed bug #19483 : Blame Reports fail with space in directory name
   </notes>
  </release>
  <release>
   <version>
    <release>1.3.4</release>
    <api>1.3.4</api>
   </version>
   <stability>
    <release>stable</release>
    <api>stable</api>
   </stability>
   <date>2012-05-17</date>
   <license uri="https://github.com/squizlabs/PHP_CodeSniffer/blob/master/licence.txt">BSD License</license>
   <notes>
    - Added missing package.xml entries for new Generic FixmeSniff
      -- Thanks to Jaroslav Hanslík for the patch
    - Expected indents for PEAR ScopeClosingBraceSniff and FunctionCallSignatureSniff can now be set in ruleset files
      -- Both sniffs use a variable called "indent"
      -- Thanks to Thomas Despoix for the patch
    - Standards designed to be installed in the PHPCS Standards dir will now work outside this dir as well
      -- In particular, allows the Drupal CS to work without needing to symlink it into the PHPCS install
      -- Thanks to Peter Philipp for the patch
    - Rule references for standards, directories and specific sniffs can now be relative in ruleset.xml files
      -- For example: ref="../MyStandard/Sniffs/Commenting/DisallowHashCommentsSniff.php"
    - Symlinked standards now work correctly, allowing aliasing of installed standards (request #19417)
      -- Thanks to Tom Klingenberg for the patch
    - Squiz ObjectInstantiationSniff now allows objects to be returned without assinging them to a variable
    - Added Squiz.Commenting.FileComment.MissingShort error message for file comments that only contains tags
      -- Also stops undefined index errors being generated for these comments
    - Debug option -vv now shows tokenizer status for CSS files
    - Added support for new gjslint error formats
      -- Thanks to Meck for the patch
    - Generic ScopeIndentSniff now allows comment indents to not be exact even if the exact flag is set
      -- The start of the comment is still checked for exact indentation as normal
    - Fixed an issue in AbstractPatternSniff where comments were not being ignored in some cases
    - Fixed an issue in Zend ClosingTagSniff where the closing tag was not always being detected correctly
      -- Thanks to Jonathan Robson for the patch
    - Fixed an issue in Generic FunctionCallArgumentSpacingSniff where closures could cause incorrect errors
    - Fixed an issue in Generic UpperCaseConstantNameSniff where errors were incorrectly reported on goto statements
      -- Thanks to Tom Klingenberg for the patch
    - PEAR FileCommentSniff and ClassCommentSniff now support author emails with a single character in the local part
      -- E.g., a@me.com
      -- Thanks to Denis Shapkin for the patch
    - Fixed bug #19290 : Generic indent sniffer fails for anonymous functions
    - Fixed bug #19324 : Setting show_warnings configuration option does not work
    - Fixed bug #19354 : Not recognizing references passed to method
    - Fixed bug #19361 : CSS tokenzier generates errors when PHP embedded in CSS file
    - Fixed bug #19374 : HEREDOC/NOWDOC Indentation problems
    - Fixed bug #19381 : traits and indetations in traits are not handled properly
    - Fixed bug #19394 : Notice in NonExecutableCodeSniff
    - Fixed bug #19402 : Syntax error when executing phpcs on Windows with parens in PHP path
      -- Thanks to Tom Klingenberg for the patch
    - Fixed bug #19411 : magic method error on __construct()
      -- The fix required a rewrite of AbstractScopeSniff, so please test any sniffs that extend this class
    - Fixed bug #19412 : Incorrect error about assigning objects to variables when inside inline IF
    - Fixed bug #19413 : php_cs thinks I haven't used a parameter when I have
    - Fixed bug #19414 : php_cs seems to not track variables correctly in heredocs
   </notes>
  </release>
  <release>
   <version>
    <release>1.3.3</release>
    <api>1.3.3</api>
   </version>
   <stability>
    <release>stable</release>
    <api>stable</api>
   </stability>
   <date>2012-02-17</date>
   <license uri="https://github.com/squizlabs/PHP_CodeSniffer/blob/master/licence.txt">BSD License</license>
   <notes>
    - Added new Generic FixmeSniff that shows error messages for all FIXME comments left in your code
      -- Thanks to Sam Graham for the contribution
    - The maxPercentage setting in the Squiz CommentedOutCodeSniff can now be overriden in a rulset.xml file
      -- Thanks to Volker Dusch for the patch
    - The Checkstyle and XML reports now use XMLWriter
      -- Only change in output is that empty file tags are no longer produced for files with no violations
      -- Thanks to Sebastian Bergmann for the patch
    - Added PHP_CodeSniffer_Tokens::$bracketTokens to give sniff writers fast access to open and close bracket tokens
    - Fixed an issue in AbstractPatternSniff where EOL tokens were not being correctly checked in some cases
    - PHP_CodeSniffer_File::getTokensAsString() now detects incorrect length value (request #19313)
    - Fixed bug #19114 : CodeSniffer checks extension even for single file
    - Fixed bug #19171 : Show sniff codes option is ignored by some report types
      -- Thanks to Dominic Scheirlinck for the patch
    - Fixed bug #19188 : Lots of PHP Notices when analyzing the Symfony framework
      -- First issue was list-style.. lines in CSS files not properly adjusting open/close bracket positions
      -- Second issue was notices caused by bug #19137
    - Fixed bug #19208 : UpperCaseConstantName reports class members
      -- Was also a problem with LowerCaseConstantName as well
    - Fixed bug #19256 : T_DOC_COMMENT in CSS files breaks ClassDefinitionNameSpacingSniff
      -- Thanks to Klaus Purer for the patch
    - Fixed bug #19264 : Squiz.PHP.NonExecutableCode does not handle RETURN in CASE without BREAK
    - Fixed bug #19270 : DuplicateClassName does not handle namespaces correctly
    - Fixed bug #19283 : CSS @media rules cause false positives
      -- Thanks to Klaus Purer for the patch
   </notes>
  </release>
  <release>
   <version>
    <release>1.3.2</release>
    <api>1.3.2</api>
   </version>
   <stability>
    <release>stable</release>
    <api>stable</api>
   </stability>
   <date>2011-12-01</date>
   <license uri="https://github.com/squizlabs/PHP_CodeSniffer/blob/master/licence.txt">BSD License</license>
   <notes>
    - Added Generic JSHintSniff to run jshint.js over a JS file and report warnings
      -- Set jshint path using phpcs --config-set jshint_path /path/to/jshint-rhino.js
      -- Set rhino path using phpcs --config-set rhino_path /path/to/rhino
      -- Thanks to Alexander Weiß for the contribution
    - Nowdocs are now tokenized using PHP_CodeSniffer specific T_NOWDOC tokens for easier identification
    - Generic UpperCaseConstantNameSniff no longer throws errors for namespaces
      -- Thanks to Jaroslav Hanslík for the patch
    - Squiz NonExecutableCodeSniff now detects code after thrown exceptions
      -- Thanks to Jaroslav Hanslík for the patch
    - Squiz OperatorSpacingSniff now ignores references
      -- Thanks to Jaroslav Hanslík for the patch
    - Squiz FunctionCommentSniff now reports a missing function comment if it finds a standard code comment instead
    - Squiz FunctionCommentThrownTagSniff no longer reports errors if it can't find a function comment
    - Fixed unit tests not running under Windows
      -- Thanks to Jaroslav Hanslík for the patch
    - Fixed bug #18964 : "$stackPtr must be of type T_VARIABLE" on heredocs and nowdocs
    - Fixed bug #18973 : phpcs is looking for variables in a nowdoc
    - Fixed bug #18974 : Blank line causes "Multi-line function call not indented correctly"
      -- Adds new error message to ban empty lines in multi-line function calls
    - Fixed bug #18975 : "Closing parenthesis must be on a line by itself" also causes indentation error
   </notes>
  </release>
  <release>
   <version>
    <release>1.3.1</release>
    <api>1.3.1</api>
   </version>
   <stability>
    <release>stable</release>
    <api>stable</api>
   </stability>
   <date>2011-11-03</date>
   <license uri="https://github.com/squizlabs/PHP_CodeSniffer/blob/master/licence.txt">BSD License</license>
   <notes>
    - All report file command line arguments now work with relative paths (request #17240)
    - The extensions command line argument now supports multi-part file extensions (request #17227)
    - Added report type --report=hgblame to show number of errors/warnings committed by authors in a Mercurial repository
      -- Has the same functionality as the svnblame report
      -- Thanks to Ben Selby for the patch
    - Added T_BACKTICK token type to make detection of backticks easier (request #18799)
    - Added pattern matching support to Generic ForbiddenFunctionsSniff
        -- If you are extending it and overriding register() or addError() you will need to review your sniff
    - Namespaces are now recognised as scope openers, although they do not require braces (request #18043)
    - Added new ByteOrderMarkSniff to Generic standard (request #18194)
      -- Throws an error if a byte order mark is found in any PHP file
      -- Thanks to Piotr Karas for the contribution
    - PHP_Timer output is no longer included in reports when being written to a file (request #18252)
      -- Also now shown for all report types if nothing is being printed to the screen
    - Generic DeprecatedFunctionSniff now reports functions as deprecated and not simply forbidden (request #18288)
    - PHPCS now accepts file contents from STDIN (request #18447)
      -- Example usage: cat temp.php | phpcs [options]  -OR-  phpcs [options] &lt; temp.php
      -- Not every sniff will work correctly due to the lack of a valid file path
    - PHP_CodeSniffer_Exception no longer extends PEAR_Exception (request #18483)
      -- PEAR_Exception added a requirement that PEAR had to be installed
      -- PHP_CodeSniffer is not used as a library, so unlikely to have any impact
    - PEAR FileCommentSniff now allows GIT IDs in the version tag (request #14874)
    - AbstractVariableSniff now supports heredocs
      -- Also includes some variable detection fixes
      -- Thanks to Sam Graham for the patch
    - Squiz FileCommentSniff now enforces rule that package names cannot start with the word Squiz
    - MySource AssignThisSniff now allows "this" to be assigned to the private var _self
    - Fixed issue in Squiz FileCommentSniff where suggested package name was the same as the incorrect package name
    - Fixed some issues with Squiz ArrayDeclarationSniff when using function calls in array values
    - Fixed doc generation so it actually works again
      -- Also now works when being run from an SVN checkout as well as when installed as a PEAR package
      -- Should fix bug #18949 : Call to private method from static
    - PEAR ClassDeclaration sniff now supports indentation checks when using the alternate namespace syntax
      -- PEAR.Classes.ClassDeclaration.SpaceBeforeBrace message now contains 2 variables instead of 1
      -- Sniff allows overriding of the default indent level, which is set to 4
      -- Fixes bug #18933 : Alternative namespace declaration syntax confuses scope sniffs
    - Fixed bug #18465 : "self::" does not work in lambda functions
      -- Also corrects conversion of T_FUNCTION tokens to T_CLOSURE, which was not fixing token condition arrays
    - Fixed bug #18543 : CSS Tokenizer deletes too many #
    - Fixed bug #18624 : @throws namespace problem
      -- Thanks to Gavin Davies for the patch
    - Fixed bug #18628 : Generic.Files.LineLength gives incorrect results with Windows line-endings
    - Fixed bug #18633 : CSS Tokenizer doesn't replace T_LIST tokens inside some styles
    - Fixed bug #18657 : anonymous functions wrongly indented
    - Fixed bug #18670 : UpperCaseConstantNameSniff fails on dynamic retrieval of class constant
    - Fixed bug #18709 : Code sniffer sniffs file if even if it's in --ignore
      -- Thanks to Artem Lopata for the patch
    - Fixed bug #18762 : Incorrect handling of define and constant in UpperCaseConstantNameSniff
      -- Thanks to Thomas Baker for the patch
    - Fixed bug #18769 : CSS Tokenizer doesn't replace T_BREAK tokens inside some styles
    - Fixed bug #18835 : Unreachable errors of inline returns of closure functions
      -- Thanks to Patrick Schmidt for the patch
    - Fixed bug #18839 : Fix miscount of warnings in AbstractSniffUnitTest.php
      -- Thanks to Sam Graham for the patch
    - Fixed bug #18844 : Generic_Sniffs_CodeAnalysis_UnusedFunctionParameterSniff with empty body
      -- Thanks to Dmitri Medvedev for the patch
    - Fixed bug #18847 : Running Squiz_Sniffs_Classes_ClassDeclarationSniff results in PHP notice
    - Fixed bug #18868 : jslint+rhino: errors/warnings not detected
      -- Thanks to Christian Weiske for the patch
    - Fixed bug #18879 : phpcs-svn-pre-commit requires escapeshellarg
      -- Thanks to Bjorn Katuin for the patch
    - Fixed bug #18951 : weird behaviour with closures and multi-line use () params
   </notes>
  </release>
  <release>
   <version>
    <release>1.3.0</release>
    <api>1.3.0</api>
   </version>
   <stability>
    <release>stable</release>
    <api>stable</api>
   </stability>
   <date>2011-03-17</date>
   <license uri="https://github.com/squizlabs/PHP_CodeSniffer/blob/master/licence.txt">BSD License</license>
   <notes>
    - Add a new token T_CLOSURE that replaces T_FUNCTION if the function keyword is anonymous
    - Many Squiz sniffs no longer report errors when checking closures; they are now ignored
    - Fixed some error messages in PEAR MultiLineConditionSniff that were not using placeholders for message data
    - AbstractVariableSniff now correctly finds variable names wrapped with curly braces inside double quoted strings
    - PEAR FunctionDeclarationSniff now ignores arrays in argument default values when checking multi-line declarations
    - Fixed bug #18200 : Using custom named ruleset file as standard no longer works
    - Fixed bug #18196 : PEAR MultiLineCondition.SpaceBeforeOpenBrace not consistent with newline chars
    - Fixed bug #18204 : FunctionCommentThrowTag picks wrong exception type when throwing function call
    - Fixed bug #18222 : Add __invoke method to PEAR standard
    - Fixed bug #18235 : Invalid error generation in Squiz.Commenting.FunctionCommentThrowTag
    - Fixed bug #18250 : --standard with relative path skips Standards' "implicit" sniffs
    - Fixed bug #18274 : Multi-line IF and function call indent rules conflict
    - Fixed bug #18282 : Squiz doesn't handle final keyword before function comments
      -- Thanks to Dave Perrett for the patch
    - Fixed bug #18336 : Function isUnderscoreName gives php notices
   </notes>
  </release>
  <release>
   <version>
    <release>1.3.0RC2</release>
    <api>1.3.0RC2</api>
   </version>
   <stability>
    <release>beta</release>
    <api>beta</api>
   </stability>
   <date>2011-01-14</date>
   <license uri="https://github.com/squizlabs/PHP_CodeSniffer/blob/master/licence.txt">BSD License</license>
   <notes>
    - You can now print multiple reports for each run and print each to the screen or a file (request #12434)
      -- Format is --report-[report][=file] (e.g., --report-xml=out.xml)
      -- Printing to screen is done by leaving [file] empty (e.g., --report-xml)
      -- Multiple reports can be specified in this way (e.g., --report-summary --report-xml=out.xml)
      -- The standard --report and --report-file command line arguments are unchanged
    - Added -d command line argument to set php.ini settings while running (request #17244)
      -- Usage is: phpcs -d memory_limit=32M -d ...
      -- Thanks to Ben Selby for the patch
    - Added -p command line argument to show progress during a run
      -- Dot means pass, E means errors found, W means only warnings found and S means skipped file
      -- Particularly good for runs where you are checking more than 100 files
      -- Enable by default with --config-set show_progress 1
      -- Will not print anything if you are already printing verbose output
      -- This has caused a big change in the way PHP_CodeSniffer processes files (API changes around processing)
    - You can now add exclude rules for individual sniffs or error messages (request #17903)
      -- Only available when using a ruleset.xml file to specify rules
      -- Uses the same exclude-pattern tags as normal but allows them inside rule tags
    - Using the -vvv option will now print a list of sniffs executed for each file and how long they took to process
    - Added Generic ClosureLinterSniff to run Google's gjslint over your JS files
    - The XML and CSV reports now include the severity of the error (request #18165)
      -- The Severity column in the CSV report has been renamed to Type, and a new Severity column added for this
    - Fixed issue with Squiz FunctionCommentSniff reporting incorrect type hint when default value uses namespace
      -- Thanks to Anti Veeranna for the patch
    - Generic FileLengthSniff now uses iconv_strlen to check line length if an encoding is specified (request #14237)
    - Generic UnnecessaryStringConcatSniff now allows strings to be combined to form a PHP open or close tag
    - Squiz SwitchDeclarationSniff no longer reports indentation errors for BREAK statements inside IF conditions
    - Interactive mode now always prints the full error report (ignores command line)
    - Improved regular expression detection in JavaScript files
      -- Added new T_TYPEOF token that can be used to target the typeof JS operator
      -- Fixes bug #17611 : Regular expression tokens not recognised
    - Squiz ScopeIndentSniff removed
      -- Squiz standard no longer requires additional indents between ob_* methods
      -- Also removed Squiz OutputBufferingIndentSniff that was checking the same thing
    - PHP_CodeSniffer_File::getMemberProperties() performance improved significantly
      -- Improves performance of Squiz ValidVariableNameSniff significantly
    - Squiz OperatorSpacingSniff performance improved significantly
    - Squiz NonExecutableCodeSniff performance improved significantly
      -- Will throw duplicate errors in some cases now, but these should be rare
    - MySource IncludeSystemSniff performance improved significantly
    - MySource JoinStringsSniff no longer reports an error when using join() on a named JS array
    - Warnings are now reported for each file when they cannot be opened instead of stopping the script
      -- Hide warnings with the -n command line argument
      -- Can override the warnings using the code Internal.DetectLineEndings
    - Fixed bug #17693 : issue with pre-commit hook script with filenames that start with v
    - Fixed bug #17860 : isReference function fails with references in array
      -- Thanks to Lincoln Maskey for the patch
    - Fixed bug #17902 : Cannot run tests when tests are symlinked into tests dir
      -- Thanks to Matt Button for the patch
    - Fixed bug #17928 : Improve error message for Generic_Sniffs_PHP_UpperCaseConstantSniff
      -- Thanks to Stefano Kowalke for the patch
    - Fixed bug #18039 : JS Tokenizer crash when ] is last character in file
    - Fixed bug #18047 : Incorrect handling of namespace aliases as constants
      -- Thanks to Dmitri Medvedev for the patch
    - Fixed bug #18072 : Impossible to exclude path from processing when symlinked
    - Fixed bug #18073 : Squiz.PHP.NonExecutableCode fault
    - Fixed bug #18117 : PEAR coding standard: Method constructor not sniffed as a function
    - Fixed bug #18135 : Generic FunctionCallArgumentSpacingSniff reports function declaration errors
    - Fixed bug #18140 : Generic scope indent in exact mode: strange expected/found values for switch
    - Fixed bug #18145 : Sniffs are not loaded for custom ruleset file
      -- Thanks to Scott McCammon for the patch
    - Fixed bug #18152 : While and do-while with AbstractPatternSniff
    - Fixed bug #18191 : Squiz.PHP.LowercasePHPFunctions does not work with new Date()
    - Fixed bug #18193 : CodeSniffer doesn't reconize CR (\r) line endings
   </notes>
  </release>
  <release>
   <version>
    <release>1.3.0RC1</release>
    <api>1.3.0RC1</api>
   </version>
   <stability>
    <release>beta</release>
    <api>beta</api>
   </stability>
   <date>2010-09-03</date>
   <license uri="https://github.com/squizlabs/PHP_CodeSniffer/blob/master/licence.txt">BSD License</license>
   <notes>
    - Added exclude pattern support to ruleset.xml file so you can specify ignore patterns in a standard (request #17683)
      -- Use new exclude-pattern tags to include the ignore rules into your ruleset.xml file
      -- See CodeSniffer/Standards/PHPCS/ruleset.xml for an example
    - Added new --encoding command line argument to specify the encoding of the files being checked
      -- When set to utf-8, stops the XML-based reports from double-encoding
      -- When set to something else, helps the XML-based reports encode to utf-8
      -- Default value is iso-8859-1 but can be changed with --config-set encoding [value]
    - The report is no longer printed to screen when using the --report-file command line option (request #17467)
      -- If you want to print it to screen as well, use the -v command line argument
    - The SVN and GIT blame reports now also show percentage of reported errors per author (request #17606)
      -- Thanks to Ben Selby for the patch
    - Updated the SVN pre-commit hook to work with the new severity levels feature
    - Generic SubversionPropertiesSniff now allows properties to have NULL values (request #17682)
      -- A null value indicates that the property should exist but the value should not be checked
    - Generic UpperCaseConstantName Sniff now longer complains about the PHPUnit_MAIN_METHOD constant (request #17798)
    - Squiz FileComment sniff now checks JS files as well as PHP files
    - Squiz FunctionCommentSniff now supports namespaces in type hints
    - Fixed a problem in Squiz OutputBufferingIndentSniff where block comments were reported as not indented
    - Fixed bug #17092 : Problems with utf8_encode and htmlspecialchars with non-ascii chars
      -- Use the new --encoding=utf-8 command line argument if your files are utf-8 encoded
    - Fixed bug #17629 : PHP_CodeSniffer_Tokens::$booleanOperators missing T_LOGICAL_XOR
      -- Thanks to Matthew Turland for the patch
    - Fixed bug #17699 : Fatal error generating code coverage with PHPUnit 5.3.0RC1
    - Fixed bug #17718 : Namespace 'use' statement: used global class name is recognized as constant
    - Fixed bug #17734 : Generic SubversionPropertiesSniff complains on non SVN files
    - Fixed bug #17742 : EmbeddedPhpSniff reacts negatively to file without closing php tag
    - Fixed bug #17823 : Notice: Please no longer include PHPUnit/Framework.php
   </notes>
  </release>
  <release>
   <version>
    <release>1.3.0a1</release>
    <api>1.3.0a1</api>
   </version>
   <stability>
    <release>alpha</release>
    <api>alpha</api>
   </stability>
   <date>2010-07-15</date>
   <license uri="https://github.com/squizlabs/PHP_CodeSniffer/blob/master/licence.txt">BSD License</license>
   <notes>
    - All CodingStandard.php files have been replaced by ruleset.xml files
      -- Custom standards will need to be converted over to this new format to continue working
    - You can specify a path to your own custom ruleset.xml file by using the --standard command line arg
      -- e.g., phpcs --standard=/path/to/my/ruleset.xml
    - Added a new report type --report=gitblame to show how many errors and warnings were committed by each author
      -- Has the same functionality as the svnblame report
      -- Thanks to Ben Selby for the patch
    - A new token type T_DOLLAR has been added to allow you to sniff for variable variables (feature request #17095)
      -- Thanks to Ian Young for the patch
    - JS tokenizer now supports T_POWER (^) and T_MOD_EQUAL (%=) tokens (feature request #17441)
    - If you have PHP_Timer installed, you'll now get a time/memory summary at the end of a script run
      -- Only happens when printing reports that are designed to be read on the command line
    - Added Generic DeprecatedFunctionsSniff to warn about the use of deprecated functions (feature request #16694)
      -- Thanks to Sebastian Bergmann for the patch
    - Added Squiz LogicalOperatorSniff to ensure that logical operators are surrounded by single spaces
    - Added MySource ChannelExceptionSniff to ensure action files only throw ChannelException
    - Added new method getClassProperties() for sniffs to use to determine if a class is abstract and/or final
      -- Thanks to Christian Kaps for the patch
    - Generic UpperCaseConstantSniff no longer throws errors about namespaces
      -- Thanks to Christian Kaps for the patch
    - Squiz OperatorBracketSniff now correctly checks value assignmnets in arrays
    - Squiz LongConditionClosingCommentSniff now requires a comment for long CASE statements that use curly braces
    - Squiz LongConditionClosingCommentSniff now requires an exact comment match on the brace
    - MySource IncludeSystemSniff now ignores DOMDocument usage
    - MySource IncludeSystemSniff no longer requires inclusion of systems that are being implemented
    - Removed found and expected messages from Squiz ConcatenationSpacingSniff because they were messy and not helpful
    - Fixed a problem where Generic CodeAnalysisSniff could show warnings if checking multi-line strings
    - Fixed error messages in Squiz ArrayDeclarationSniff reporting incorrect number of found and expected spaces
    - Fixed bug #17048 : False positive in Squiz_WhiteSpace_ScopeKeywordSpacingSniff
    - Fixed bug #17054 : phpcs more strict than PEAR CS regarding function parameter spacing
    - Fixed bug #17096 : Notice: Undefined index: scope_condition in ScopeClosingBraceSniff.php
      -- Moved PEAR.Functions.FunctionCallArgumentSpacing to Generic.Functions.FunctionCallArgumentSpacing
    - Fixed bug #17144 : Deprecated: Function eregi() is deprecated
    - Fixed bug #17236 : PHP Warning due to token_get_all() in DoubleQuoteUsageSniff
    - Fixed bug #17243 : Alternate Switch Syntax causes endless loop of Notices in SwitchDeclaration
    - Fixed bug #17313 : Bug with switch case struture
    - Fixed bug #17331 : Possible parse error: interfaces may not include member vars
    - Fixed bug #17337 : CSS tokenizer fails on quotes urls
    - Fixed bug #17420 : Uncaught exception when comment before function brace
    - Fixed bug #17503 : closures formatting is not supported
   </notes>
  </release>
  <release>
   <version>
    <release>1.2.2</release>
    <api>1.2.2</api>
   </version>
   <stability>
    <release>stable</release>
    <api>stable</api>
   </stability>
   <date>2010-01-27</date>
   <license uri="https://github.com/squizlabs/PHP_CodeSniffer/blob/master/licence.txt">BSD License</license>
   <notes>
    - The core PHP_CodeSniffer_File methods now understand the concept of closures (feature request #16866)
      -- Thanks to Christian Kaps for the sample code
    - Sniffs can now specify violation codes for each error and warning they add
      -- Future versions will allow you to override messages and severities using these codes
      -- Specifying a code is optional, but will be required if you wish to support overriding
    - All reports have been broken into separate classes
      -- Command line usage and report output remains the same
      -- Thanks to Gabriele Santini for the patch
    - Added an interactive mode that can be enabled using the -a command line argument
      -- Scans files and stops when it finds a file with errors
      -- Waits for user input to recheck the file (hopefully you fixed the errors) or skip the file
      -- Useful for very large code bases where full rechecks take a while
    - The reports now show the correct number of errors and warnings found
    - The isCamelCaps method now allows numbers in class names
    - The JS tokenizer now correctly identifies boolean and bitwise AND and OR tokens
    - The JS tokenzier now correctly identifies regular expressions used in conditions
    - PEAR ValidFunctionNameSniff now ignores closures
    - Squiz standard now uses the PEAR setting of 85 chars for LineLengthSniff
    - Squiz ControlStructureSpacingSniff now ensure there are no spaces around parentheses
    - Squiz LongConditionClosingCommentSniff now checks for comments at the end of try/catch statements
    - Squiz LongConditionClosingCommentSniff now checks validity of comments for short structures if they exist
    - Squiz IncrementDecrementUsageSniff now has better checking to ensure it only looks at simple variable assignments
    - Squiz PostStatementCommentSniff no longer throws errors for end function comments
    - Squiz InlineCommentSniff no longer throws errors for end function comments
    - Squiz OperatorBracketSniff now allows simple arithmetic operations in SWITCH conditions
    - Squiz ValidFunctionNameSniff now ignores closures
    - Squiz MethodScopeSniff now ignores closures
    - Squiz ClosingDeclarationCommentSniff now ignores closures
    - Squiz GlobalFunctionSniff now ignores closures
    - Squiz DisallowComparisonAssignmentSniff now ignores the assigning of arrays
    - Squiz DisallowObjectStringIndexSniff now allows indexes that contain dots and reserved words
    - Squiz standard now throws nesting level and cyclomatic complexity errors at much higher levels
    - Squiz CommentedOutCodeSniff now ignores common comment framing chacacters
    - Squiz ClassCommentSniff now ensures the open comment tag is the only content on the first line
    - Squiz FileCommentSniff now ensures the open comment tag is the only content on the first line
    - Squiz FunctionCommentSniff now ensures the open comment tag is the only content on the first line
    - Squiz VariableCommentSniff now ensures the open comment tag is the only content on the first line
    - Squiz NonExecutableCodeSniff now warns about empty return statements that are not required
    - Removed ForbiddenStylesSniff from Squiz standard
      -- It is now in in the MySource standard as BrowserSpecificStylesSniff
      -- New BrowserSpecificStylesSniff ignores files with browser-specific suffixes
    - MySource IncludeSystemSniff no longer throws errors when extending the Exception class
    - MySource IncludeSystemSniff no longer throws errors for the abstract widget class
    - MySource IncludeSystemSniff and UnusedSystemSniff now allow includes inside IF statements
    - MySource IncludeSystemSniff no longer throws errors for included widgets inside methods
    - MySource GetRequestDataSniff now throws errors for using $_FILES
    - MySource CreateWidgetTypeCallbackSniff now allows return statements in nested functions
    - MySource DisallowSelfActionsSniff now ignores abstract classes
    - Fixed a problem with the SVN pre-commit hook for PHP versions without vertical whitespace regex support
    - Fixed bug #16740 : False positives for heredoc strings and unused parameter sniff
    - Fixed bug #16794 : ValidLogicalOperatorsSniff doesn't report operators not in lowercase
    - Fixed bug #16804 : Report filename is shortened too much
    - Fixed bug #16821 : Bug in Squiz_Sniffs_WhiteSpace_OperatorSpacingSniff
      -- Thanks to Jaroslav Hanslík for the patch
    - Fixed bug #16836 : Notice raised when using semicolon to open case
    - Fixed bug #16855 : Generic standard sniffs incorrectly for define() method
    - Fixed bug #16865 : Two bugs in Squiz_Sniffs_WhiteSpace_OperatorSpacingSniff
      -- Thanks to Jaroslav Hanslík for the patch
    - Fixed bug #16902 : Inline If Declaration bug
    - Fixed bug #16960 : False positive for late static binding in Squiz/ScopeKeywordSpacingSniff
      -- Thanks to Jakub Tománek for the patch
    - Fixed bug #16976 : The phpcs attempts to process symbolic links that don't resolve to files
    - Fixed bug #17017 : Including one file in the files sniffed alters errors reported for another file
   </notes>
  </release>
  <release>
   <version>
    <release>1.2.1</release>
    <api>1.2.1</api>
   </version>
   <stability>
    <release>stable</release>
    <api>stable</api>
   </stability>
   <date>2009-11-17</date>
   <license uri="https://github.com/squizlabs/PHP_CodeSniffer/blob/master/licence.txt">BSD License</license>
   <notes>
    - Added a new report type --report=svnblame to show how many errors and warnings were committed by each author
      -- Also shows the percentage of their code that are errors and warnings
      -- Requires you to have the SVN command in your path
      -- Make sure SVN is storing usernames and passwords (if required) or you will need to enter them for each file
      -- You can also use the -s command line argument to see the different types of errors authors are committing
      -- You can use the -v command line argument to see all authors, even if they have no errors or warnings
    - Added a new command line argument --report-width to allow you to set the column width of screen reports
      -- Reports wont accept values less than 70 or else they get too small
      -- Can also be set via a config var: phpcs --config-set report_width 100
    - You can now get PHP_CodeSniffer to ignore a whole file by adding @codingStandardsIgnoreFile in the content
      -- If you put it in the first two lines the file wont even be tokenized, so it will be much quicker
    - Reports now print their file lists in alphabetical order
    - PEAR FunctionDeclarationSniff now reports error for incorrect closing bracket placement in multi-line definitions
    - Added Generic CallTimePassByRefenceSniff to prohibit the passing of variables into functions by reference
      -- Thanks to Florian Grandel for the contribution
    - Added Squiz DisallowComparisonAssignmentSniff to ban the assignment of comparison values to a variable
    - Added Squiz DuplicateStyleDefinitionSniff to check for duplicate CSS styles in a single class block
    - Squiz ArrayDeclarationSniff no longer checks the case of array indexes because that is not its job
    - Squiz PostStatementCommentSniff now allows end comments for class member functions
    - Squiz InlineCommentSniff now supports the checking of JS files
    - MySource CreateWidgetTypeCallbackSniff now allows the callback to be passed to another function
    - MySource CreateWidgetTypeCallbackSniff now correctly ignores callbacks used inside conditions
    - Generic MultipleStatementAlignmentSniff now enforces a single space before equals sign if max padding is reached
    - Fixed a problem in the JS tokenizer where regular expressions containing \// were not converted correctly
    - Fixed a problem tokenizing CSS files where multiple ID targets on a line would look like comments
    - Fixed a problem tokenizing CSS files where class names containing a colon looked like style definitions
    - Fixed a problem tokenizing CSS files when style statements had empty url() calls
    - Fixed a problem tokenizing CSS colours with the letter E in first half of the code
    - Squiz ColonSpacingSniff now ensures it is only checking style definitions in CSS files and not class names
    - Squiz DisallowComparisonAssignmentSniff no longer reports errors when assigning the return value of a function
    - CSS tokenizer now correctly supports multi-line comments
    - When only the case of var names differ for function comments, the error now indicates the case is different
    - Fixed an issue with Generic UnnecessaryStringConcatSniff where it incorrectly suggested removing a concat
    - Fixed bug #16530 : ScopeIndentSniff reports false positive
    - Fixed bug #16533 : Duplicate errors and warnings
    - Fixed bug #16563 : Check file extensions problem in phpcs-svn-pre-commit
      -- Thanks to Kaijung Chen for the patch
    - Fixed bug #16592 : Object operator indentation incorrect when first operator is on a new line
    - Fixed bug #16641 : Notice output
    - Fixed bug #16682 : Squiz_Sniffs_Strings_DoubleQuoteUsageSniff reports string "\0" as invalid
    - Fixed bug #16683 : Typing error in PHP_CodeSniffer_CommentParser_AbstractParser
    - Fixed bug #16684 : Bug in Squiz_Sniffs_PHP_NonExecutableCodeSniff
    - Fixed bug #16692 : Spaces in paths in Squiz_Sniffs_Debug_JavaScriptLintSniff
      -- Thanks to Jaroslav Hanslík for the patch
    - Fixed bug #16696 : Spelling error in MultiLineConditionSniff
    - Fixed bug #16697 : MultiLineConditionSniff incorrect result with inline IF
    - Fixed bug #16698 : Notice in JavaScript Tokenizer
    - Fixed bug #16736 : Multi-files sniffs aren't processed when FILE is a single directory
      -- Thanks to Alexey Shein for the patch
    - Fixed bug #16792 : Bug in Generic_Sniffs_PHP_ForbiddenFunctionsSniff
   </notes>
  </release>
  <release>
   <version>
    <release>1.2.0</release>
    <api>1.2.0</api>
   </version>
   <stability>
    <release>stable</release>
    <api>stable</api>
   </stability>
   <date>2009-08-17</date>
   <license uri="https://github.com/squizlabs/PHP_CodeSniffer/blob/master/licence.txt">BSD License</license>
   <notes>
    - Installed standards are now favoured over custom standards when using the cmd line arg with relative paths
    - Unit tests now use a lot less memory while running
    - Squiz standard now uses Generic EmptyStatementSniff but throws errors instead of warnings
    - Squiz standard now uses Generic UnusedFunctionParameterSniff
    - Removed unused ValidArrayIndexNameSniff from the Squiz standard
    - Fixed bug #16424 : SubversionPropertiesSniff print PHP Warning
    - Fixed bug #16450 : Constant PHP_CODESNIFFER_VERBOSITY already defined (unit tests)
    - Fixed bug #16453 : function declaration long line splitted error
    - Fixed bug #16482 : phpcs-svn-pre-commit ignores extensions parameter
   </notes>
  </release>
  <release>
   <version>
    <release>1.2.0RC3</release>
    <api>1.2.0RC3</api>
   </version>
   <stability>
    <release>beta</release>
    <api>beta</api>
   </stability>
   <date>2009-07-07</date>
   <license uri="https://github.com/squizlabs/PHP_CodeSniffer/blob/master/licence.txt">BSD License</license>
   <notes>
    - You can now use @codingStandardsIgnoreStart and @...End comments to suppress messages (feature request #14002)
    - A warning is now included for files without any code when short_open_tag is set to Off (feature request #12952)
    - You can now use relative paths to your custom standards with the --standard cmd line arg (feature request #14967)
    - You can now override magic methods and functions in PEAR ValidFunctionNameSniff (feature request #15830)
    - MySource IncludeSystemSniff now recognises widget action classes
    - MySource IncludeSystemSniff now knows about unit test classes and changes rules accordingly
   </notes>
  </release>
  <release>
   <version>
    <release>1.2.0RC2</release>
    <api>1.2.0RC2</api>
   </version>
   <stability>
    <release>beta</release>
    <api>beta</api>
   </stability>
   <date>2009-05-25</date>
   <license uri="https://github.com/squizlabs/PHP_CodeSniffer/blob/master/licence.txt">BSD License</license>
   <notes>
    - Test suite can now be run using the full path to AllTests.php (feature request #16179)
    - Fixed bug #15980 : PHP_CodeSniffer change php current directory
      -- Thanks to Dolly Aswin Harahap for the patch
    - Fixed bug #16001 : Notice triggered
    - Fixed bug #16054 : phpcs-svn-pre-commit not showing any errors
    - Fixed bug #16071 : Fatal error: Uncaught PHP_CodeSniffer_Exception
    - Fixed bug #16170 : Undefined Offset -1 in MultiLineConditionSniff.php on line 68
    - Fixed bug #16175 : Bug in Squiz-IncrementDecrementUsageSniff
   </notes>
  </release>
  <release>
   <version>
    <release>1.2.0RC1</release>
    <api>1.2.0RC1</api>
   </version>
   <stability>
    <release>beta</release>
    <api>beta</api>
   </stability>
   <date>2009-03-09</date>
   <license uri="https://github.com/squizlabs/PHP_CodeSniffer/blob/master/licence.txt">BSD License</license>
   <notes>
    - Reports that are output to a file now include a trailing newline at the end of the file
    - Fixed sniff names not shown in -vvv token processing output
    - Added Generic SubversionPropertiesSniff to check that specific svn props are set for files
      -- Thanks to Jack Bates for the contribution
    - The PHP version check can now be overridden in classes that extend PEAR FileCommentSniff
      -- Thanks to Helgi Þormar Þorbjörnsson for the suggestion
    - Added Generic ConstructorNameSniff to check for PHP4 constructor name usage
      -- Thanks to Leif Wickland for the contribution
    - Squiz standard now supports multi-line function and condition sniffs from PEAR standard
    - Squiz standard now uses Generic ConstructorNameSniff
    - Added MySource GetRequestDataSniff to ensure REQUEST, GET and POST are not accessed directly
    - Squiz OperatorBracketSniff now allows square brackets in simple unbracketed operations
    - Fixed the incorrect tokenizing of multi-line block comments in CSS files
    - Fixed bug #15383 : Uncaught PHP_CodeSniffer_Exception
    - Fixed bug #15408 : An unexpected exception has been caught: Undefined offset: 2
    - Fixed bug #15519 : Uncaught PHP_CodeSniffer_Exception
    - Fixed bug #15624 : Pre-commit hook fails with PHP errors
    - Fixed bug #15661 : Uncaught PHP_CodeSniffer_Exception
    - Fixed bug #15722 : "declare(encoding = 'utf-8');" leads to "Missing file doc comment"
    - Fixed bug #15910 : Object operator indention not calculated correctly
   </notes>
  </release>
  <release>
   <version>
    <release>1.2.0a1</release>
    <api>1.2.0a1</api>
   </version>
   <stability>
    <release>alpha</release>
    <api>alpha</api>
   </stability>
   <date>2008-12-18</date>
   <license uri="https://github.com/squizlabs/PHP_CodeSniffer/blob/master/licence.txt">BSD License</license>
   <notes>
    - PHP_CodeSniffer now has a CSS tokenizer for checking CSS files
    - Added support for a new multi-file sniff that sniffs all processed files at once
    - Added new output format --report=emacs to output errors using the emacs standard compile output format
      -- Thanks to Len Trigg for the contribution
    - Reports can now be written to a file using the --report-file command line argument (feature request #14953)
      -- The report is also written to screen when using this argument
    - The CheckStyle, CSV and XML reports now include a source for each error and warning (feature request #13242)
      -- A new report type --report=source can be used to show you the most common errors in your files
    - Added new command line argument -s to show error sources in all reports
    - Added new command line argument --sniffs to specify a list of sniffs to restrict checking to
      -- Uses the sniff source codes that are optionally displayed in reports
    - Changed the max width of error lines from 80 to 79 chars to stop blank lines in the default windows cmd window
    - PHP_CodeSniffer now has a token for an asperand (@ symbol) so sniffs can listen for them
      -- Thanks to Andy Brockhurst for the patch
    - Added Generic DuplicateClassNameSniff that will warn if the same class name is used in multiple files
      -- Not currently used by any standard; more of a multi-file sniff sample than anything useful
    - Added Generic NoSilencedErrorsSniff that warns if PHP errors are being silenced using the @ symbol
      -- Thanks to Andy Brockhurst for the contribution
    - Added Generic UnnecessaryStringConcatSniff that checks for two strings being concatenated
    - Added PEAR FunctionDeclarationSniff to enforce the new multi-line function declaration PEAR standard
    - Added PEAR MultiLineAssignmentSniff to enforce the correct indentation of multi-line assignments
    - Added PEAR MultiLineConditionSniff to enforce the new multi-line condition PEAR standard
    - Added PEAR ObjectOperatorIndentSniff to enforce the new chained function call PEAR standard
    - Added MySource DisallowSelfActionSniff to ban the use of self::method() calls in Action classes
    - Added MySource DebugCodeSniff to ban the use of Debug::method() calls
    - Added MySource CreateWidgetTypeCallback sniff to check callback usage in widget type create methods
    - Added Squiz DisallowObjectStringIndexSniff that forces object dot notation in JavaScript files
      -- Thanks to Sertan Danis for the contribution
    - Added Squiz DiscouragedFunctionsSniff to warn when using debug functions
    - Added Squiz PropertyLabelSniff to check whitespace around colons in JS property and label declarations
    - Added Squiz DuplicatePropertySniff to check for duplicate property names in JS classes
    - Added Squiz ColonSpacingSniff to check for spacing around colons in CSS style definitions
    - Added Squiz SemicolonSpacingSniff to check for spacing around semicolons in CSS style definitions
    - Added Squiz IdentationSniff to check for correct indentation of CSS files
    - Added Squiz ColourDefinitionSniff to check that CSS colours are defined in uppercase and using shorthand
    - Added Squiz EmptyStyleDefinitionSniff to check for CSS style definitions without content
    - Added Squiz EmptyClassDefinitionSniff to check for CSS class definitions without content
    - Added Squiz ClassDefinitionOpeningBraceSpaceSniff to check for spaces around opening brace of CSS class definitions
    - Added Squiz ClassDefinitionClosingBraceSpaceSniff to check for a single blank line after CSS class definitions
    - Added Squiz ClassDefinitionNameSpacingSniff to check for a blank lines inside CSS class definition names
    - Added Squiz DisallowMultipleStyleDefinitionsSniff to check for multiple style definitions on a single line
    - Added Squiz DuplicateClassDefinitionSniff to check for duplicate CSS class blocks that can be merged
    - Added Squiz ForbiddenStylesSniff to check for usage of browser specific styles
    - Added Squiz OpacitySniff to check for incorrect opacity values in CSS
    - Added Squiz LowercaseStyleDefinitionSniff to check for styles that are not defined in lowercase
    - Added Squiz MissingColonSniff to check for style definitions where the colon has been forgotten
    - Added Squiz MultiLineFunctionDeclarationSniff to check that multi-line declarations contain one param per line
    - Added Squiz JSLintSniff to check for JS errors using the jslint.js script through Rhino
      -- Set jslint path using phpcs --config-set jslint_path /path/to/jslint.js
      -- Set rhino path using phpcs --config-set rhino_path /path/to/rhino
    - Added Generic TodoSniff that warns about comments that contain the word TODO
    - Removed MultipleStatementAlignmentSniff from the PEAR standard as alignment is now optional
    - Generic ForbiddenFunctionsSniff now has protected member var to specify if it should use errors or warnings
    - Generic MultipleStatementAlignmentSniff now has correct error message if assignment is on a new line
    - Generic MultipleStatementAlignmentSniff now has protected member var to allow it to ignore multi-line assignments
    - Generic LineEndingsSniff now supports checking of JS files
    - Generic LineEndingsSniff now supports checking of CSS files
    - Generic DisallowTabIndentSniff now supports checking of CSS files
    - Squiz DoubleQuoteUsageSniff now bans the use of variables in double quoted strings in favour of concatenation
    - Squiz SuperfluousWhitespaceSniff now supports checking of JS files
    - Squiz SuperfluousWhitespaceSniff now supports checking of CSS files
    - Squiz DisallowInlineIfSniff now supports checking of JS files
    - Squiz SemicolonSpacingSniff now supports checking of JS files
    - Squiz PostStatementCommentSniff now supports checking of JS files
    - Squiz FunctionOpeningBraceSpacingSniff now supports checking of JS files
    - Squiz FunctionClosingBraceSpacingSniff now supports checking of JS files
      -- Empty JS functions must have their opening and closing braces next to each other
    - Squiz ControlStructureSpacingSniff now supports checking of JS files
    - Squiz LongConditionClosingCommentSniff now supports checking of JS files
    - Squiz OperatorSpacingSniff now supports checking of JS files
    - Squiz SwitchDeclarationSniff now supports checking of JS files
    - Squiz CommentedOutCodeSniff now supports checking of CSS files
    - Squiz DisallowSizeFunctionsInLoopsSniff now supports checking of JS files for the use of object.length
    - Squiz DisallowSizeFunctionsInLoopsSniff no longer complains about size functions outside of the FOR condition
    - Squiz ControlStructureSpacingSniff now bans blank lines at the end of a control structure
    - Squiz ForLoopDeclarationSniff no longer throws errors for JS FOR loops without semicolons
    - Squiz MultipleStatementAlignmentSniff no longer throws errors if a statement would take more than 8 spaces to align
    - Squiz standard now uses Genric TodoSniff
    - Squiz standard now uses Genric UnnecessaryStringConcatSniff
    - Squiz standard now uses PEAR MultiLineAssignmentSniff
    - Squiz standard now uses PEAR MultiLineConditionSniff
    - Zend standard now uses OpeningFunctionBraceBsdAllmanSniff (feature request #14647)
    - MySource JoinStringsSniff now bans the use of inline array joins and suggests the + operator
    - Fixed incorrect errors that can be generated from abstract scope sniffs when moving to a new file
    - Core tokenizer now matches orphaned curly braces in the same way as square brackets
    - Whitespace tokens at the end of JS files are now added to the token stack
    - JavaScript tokenizer now identifies properties and labels as new token types
    - JavaScript tokenizer now identifies object definitions as a new token type and matches curly braces for them
    - JavaScript tokenizer now identifies DIV_EQUAL and MUL_EQUAL tokens
    - Improved regular expression detection in the JavaScript tokenizer
    - Improve AbstractPatternSniff support so it can listen for any token type, not just weighted tokens
    - Fixed Squiz DoubleQuoteUsageSniff so it works correctly with short_open_tag=Off
    - Fixed bug #14409 : Output of warnings to log file
    - Fixed bug #14520 : Notice: Undefined offset: 1 in /usr/share/php/PHP/CodeSniffer/File.php on line
    - Fixed bug #14637 : Call to processUnknownArguments() misses second parameter $pos
      -- Thanks to Peter Buri for the patch
    - Fixed bug #14889 : Lack of clarity: licence or license
    - Fixed bug #15008 : Nested Parentheses in Control Structure Sniffs
    - Fixed bug #15091 : pre-commit hook attempts to sniff folders
      -- Thanks to Bruce Weirdan for the patch
    - Fixed bug #15124 : AbstractParser.php uses deprecated split() function
      -- Thanks to Sebastian Bergmann for the patch
    - Fixed bug #15188 : PHPCS vs HEREDOC strings
    - Fixed bug #15231 : Notice: Uninitialized string offset: 0 in FileCommentSniff.php on line 555
    - Fixed bug #15336 : Notice: Undefined offset: 2 in /usr/share/php/PHP/CodeSniffer/File.php on line
   </notes>
  </release>
  <release>
   <version>
    <release>1.1.0</release>
    <api>1.1.0</api>
   </version>
   <stability>
    <release>stable</release>
    <api>stable</api>
   </stability>
   <date>2008-07-14</date>
   <license uri="https://github.com/squizlabs/PHP_CodeSniffer/blob/master/licence.txt">BSD License</license>
   <notes>
    - PEAR FileCommentSniff now allows tag orders to be overridden in child classes
      -- Thanks to Jeff Hodsdon for the patch
    - Added Generic DisallowMultipleStatementsSniff to ensure there is only one statement per line
    - Squiz standard now uses DisallowMultipleStatementsSniff
    - Fixed error in Zend ValidVariableNameSniff when checking vars in form: $class->{$var}
    - Fixed bug #14077 : Fatal error: Uncaught PHP_CodeSniffer_Exception: $stackPtr is not a class member
    - Fixed bug #14168 : Global Function -> Static Method and __autoload()
    - Fixed bug #14238 : Line length not checket at last line of a file
    - Fixed bug #14249 : wrong detection of scope_opener
    - Fixed bug #14250 : ArrayDeclarationSniff emit warnings at malformed array
    - Fixed bug #14251 : --extensions option doesn't work
   </notes>
  </release>
  <release>
   <version>
    <release>1.1.0RC3</release>
    <api>1.1.0RC3</api>
   </version>
   <stability>
    <release>beta</release>
    <api>beta</api>
   </stability>
   <date>2008-07-03</date>
   <license uri="https://github.com/squizlabs/PHP_CodeSniffer/blob/master/licence.txt">BSD License</license>
   <notes>
    - PEAR FileCommentSniff now allows tag orders to be overridden in child classes
      -- Thanks to Jeff Hodsdon for the patch
    - Added Generic DisallowMultipleStatementsSniff to ensure there is only one statement per line
    - Squiz standard now uses DisallowMultipleStatementsSniff
    - Fixed error in Zend ValidVariableNameSniff when checking vars in form: $class->{$var}
    - Fixed bug #14077 : Fatal error: Uncaught PHP_CodeSniffer_Exception: $stackPtr is not a class member
    - Fixed bug #14168 : Global Function -> Static Method and __autoload()
    - Fixed bug #14238 : Line length not checket at last line of a file
    - Fixed bug #14249 : wrong detection of scope_opener
    - Fixed bug #14250 : ArrayDeclarationSniff emit warnings at malformed array
    - Fixed bug #14251 : --extensions option doesn't work
   </notes>
  </release>
  <release>
   <version>
    <release>1.1.0RC2</release>
    <api>1.1.0RC2</api>
   </version>
   <stability>
    <release>beta</release>
    <api>beta</api>
   </stability>
   <date>2008-06-13</date>
   <license uri="https://github.com/squizlabs/PHP_CodeSniffer/blob/master/licence.txt">BSD License</license>
   <notes>
    - Permission denied errors now stop script execution but still display current errors (feature request #14076)
    - Added Squiz ValidArrayIndexNameSniff to ensure array indexes do not use camel case
    - Squiz ArrayDeclarationSniff now ensures arrays are not declared with camel case index values
    - PEAR ValidVariableNameSniff now alerts about a possible parse error for member vars inside an interface
    - Fixed bug #13921 : js parsing fails for comments on last line of file
    - Fixed bug #13922 : crash in case of malformed (but tokenized) php file
      -- PEAR and Squiz ClassDeclarationSniff now throw warnings for possible parse errors
      -- Squiz ValidClassNameSniff now throws warning for possible parse errors
      -- Squiz ClosingDeclarationCommentSniff now throws additonal warnings for parse errors
   </notes>
  </release>
  <release>
   <version>
    <release>1.1.0RC1</release>
    <api>1.1.0RC1</api>
   </version>
   <stability>
    <release>beta</release>
    <api>beta</api>
   </stability>
   <date>2008-05-13</date>
   <license uri="https://github.com/squizlabs/PHP_CodeSniffer/blob/master/licence.txt">BSD License</license>
   <notes>
    - Added support for multiple tokenizers so PHP_CodeSniffer can check more than just PHP files
      -- PHP_CodeSniffer now has a JS tokenizer for checking JavaScript files
      -- Sniffs need to be updated to work with additional tokenizers, or new sniffs written for them
   - phpcs now exits with status 2 if the tokenier extension has been disabled (feature request #13269)
   - Added scripts/phpcs-svn-pre-commit that can be used as an SVN pre-commit hook
     -- Also reworked the way the phpcs script works to make it easier to wrap it with other functionality
     -- Thanks to Jack Bates for the contribution
   - Fixed error in phpcs error message when a supplied file does not exist
   - Fixed a cosmetic error in AbstractPatternSniff where the "found" string was missing some content
   - Added sniffs that implement part of the PMD rule catalog to the Generic standard
     -- Thanks to Manuel Pichler for the contribution of all these sniffs.
   - Squiz FunctionCommentThrowTagSniff no longer throws errors for function that only throw variables
   - Generic ScopeIndentSniff now has private member to enforce exact indent matching
   - Replaced Squiz DisallowCountInLoopsSniff with Squiz DisallowSizeFunctionsInLoopsSniff
     -- Thanks to Jan Miczaika for the sniff
   - Squiz BlockCommentSniff now checks inline doc block comments
   - Squiz InlineCommentSniff now checks inline doc block comments
   - Squiz BlockCommentSniff now checks for no blank line before first comment in a function
   - Squiz DocCommentAlignmentSniff now ignores inline doc block comments
   - Squiz ControlStructureSpacingSniff now ensures no blank lines at the start of control structures
   - Squiz ControlStructureSpacingSniff now ensures no blank lines between control structure closing braces
   - Squiz IncrementDecrementUsageSniff now ensures inc/dec ops are bracketed in string concats
   - Squiz IncrementDecrementUsageSniff now ensures inc/dec ops are not used in arithmetic operations
   - Squiz FunctionCommentSniff no longer throws errors if return value is mixed but function returns void somewhere
   - Squiz OperatorBracketSniff no allows function call brackets to count as operator brackets
   - Squiz DoubleQuoteUsageSniff now supports \x \f and \v (feature request #13365)
   - Squiz ComparisonOperatorUsageSniff now supports JS files
   - Squiz ControlSignatureSniff now supports JS files
   - Squiz ForLoopDeclarationSniff now supports JS files
   - Squiz OperatorBracketSniff now supports JS files
   - Squiz InlineControlStructureSniff now supports JS files
   - Generic LowerCaseConstantSniff now supports JS files
   - Generic DisallowTabIndentSniff now supports JS files
   - Generic MultipleStatementAlignmentSniff now supports JS files
   - Added Squiz ObjectMemberCommaSniff to ensure the last member of a JS object is not followed by a comma
   - Added Squiz ConstantCaseSniff to ensure the PHP constants are uppercase and JS lowercase
   - Added Squiz JavaScriptLintSniff to check JS files with JSL
     -- Set path using phpcs --config-set jsl_path /path/to/jsl
   - Added MySource FirebugConsoleSniff to ban the use of "console" for JS variable and function names
   - Added MySource JoinStringsSniff to enforce the use of join() to concatenate JS strings
   - Added MySource AssignThisSniff to ensure this is only assigned to a var called self
   - Added MySource DisallowNewWidgetSniff to ban manual creation of widget objects
   - Removed warning shown in Zend CodeAnalyzerSniff when the ZCA path is not set
   - Fixed error in Squiz ValidVariableNameSniff when checking vars in the form $obj->$var
   - Fixed error in Squiz DisallowMultipleAssignmentsSniff when checking vars in the form $obj->$var
   - Fixed error in Squiz InlineCommentSniff where comments for class constants were seen as inline
   - Fixed error in Squiz BlockCommentSniff where comments for class constants were not ignored
   - Fixed error in Squiz OperatorBracketSniff where negative numbers were ignored during comparisons
   - Fixed error in Squiz FunctionSpacingSniff where functions after member vars reported incorrect spacing
   - Fixed bug #13062 : Interface comments aren't handled in PEAR standard
     -- Thanks to Manuel Pichler for the path
   - Fixed bug #13119 : php minimum requirement need to be fix
   - Fixed bug #13156 : Bug in Squiz_Sniffs_PHP_NonExecutableCodeSniff
   - Fixed bug #13158 : Strange behaviour in AbstractPatternSniff
   - Fixed bug #13169 : Undefined variables
   - Fixed bug #13178 : Catch exception in File.php
   - Fixed bug #13254 : Notices output in checkstyle report causes XML issues
   - Fixed bug #13446 : crash with src of phpMyAdmin
     -- Thanks to Manuel Pichler for the path
   </notes>
  </release>
  <release>
   <version>
    <release>1.1.0a1</release>
    <api>1.1.0a1</api>
   </version>
   <stability>
    <release>alpha</release>
    <api>alpha</api>
   </stability>
   <date>2008-04-21</date>
   <license uri="https://github.com/squizlabs/PHP_CodeSniffer/blob/master/licence.txt">BSD License</license>
   <notes>
    - Fixed error in PEAR ValidClassNameSniff when checking class names with double underscores
    - Moved Squiz InlineControlStructureSniff into Generic standard
    - PEAR standard now throws warnings for inline control structures
    - Squiz OutputBufferingIndentSniff now ignores the indentation of inline HTML
    - MySource IncludeSystemSniff now ignores usage of ZipArchive
    - Removed "function" from error messages for Generic function brace sniffs (feature request #13820)
    - Generic UpperCaseConstantSniff no longer throws errors for delcare(ticks = ...)
      -- Thanks to Josh Snyder for the patch
    - Squiz ClosingDeclarationCommentSniff and AbstractVariableSniff now throw warnings for possible parse errors
    - Fixed bug #13827 : AbstractVariableSniff throws "undefined index"
    - Fixed bug #13846 : Bug in Squiz.NonExecutableCodeSniff
    - Fixed bug #13849 : infinite loop in PHP_CodeSniffer_File::findNext()
   </notes>
  </release>
  <release>
   <version>
    <release>1.0.1</release>
    <api>1.0.1</api>
   </version>
   <stability>
    <release>stable</release>
    <api>stable</api>
   </stability>
   <date>2008-02-04</date>
   <license uri="https://github.com/squizlabs/PHP_CodeSniffer/blob/master/licence.txt">BSD License</license>
   <notes>
    - Squiz ArrayDeclarationSniff now throws error if the array keyword is followed by a space
    - Squiz ArrayDeclarationSniff now throws error for empty multi-line arrays
    - Squiz ArrayDeclarationSniff now throws error for multi-line arrays with a single value
    - Squiz DocCommentAlignmentSniff now checks for a single space before tags inside docblocks
    - Squiz ForbiddenFunctionsSniff now disallows is_null() to force use of (=== NULL) instead
    - Squiz VariableCommentSniff now continues throwing errors after the first one is found
    - Squiz SuperfluousWhitespaceSniff now throws errors for multiple blank lines inside functions
    - MySource IncludedSystemSniff now checks extended class names
    - MySource UnusedSystemSniff now checks extended and implemented class names
    - MySource IncludedSystemSniff now supports includeWidget()
    - MySource UnusedSystemSniff now supports includeWidget()
    - Added PEAR ValidVariableNameSniff to check that only private member vars are prefixed with an underscore
    - Added Squiz DisallowCountInLoopsSniff to check for the use of count() in FOR and WHILE loop conditions
    - Added MySource UnusedSystemSniff to check for included classes that are never used
    - Fixed a problem that caused the parentheses map to sometimes contain incorrect values
    - Fixed bug #12767 : Cant run phpcs from dir with PEAR subdir
    - Fixed bug #12773 : Reserved variables are not detected in strings
      -- Thanks to Wilfried Loche for the patch
    - Fixed bug #12832 : Tab to space conversion does not work
    - Fixed bug #12888 : extra space indentation = Notice: Uninitialized string offset...
    - Fixed bug #12909 : Default generateDocs function does not work under linux
      -- Thanks to Paul Smith for the patch
    - Fixed bug #12957 : PHP 5.3 magic method __callStatic
      -- Thanks to Manuel Pichler for the patch
   </notes>
  </release>
  <release>
   <version>
    <release>1.0.0</release>
    <api>1.0.0</api>
   </version>
   <stability>
    <release>stable</release>
    <api>stable</api>
   </stability>
   <date>2007-12-21</date>
   <license uri="https://github.com/squizlabs/PHP_CodeSniffer/blob/master/licence.txt">BSD License</license>
   <notes>
    - You can now specify the full path to a coding standard on the command line (feature request #11886)
      -- This allows you to use standards that are stored outside of PHP_CodeSniffer's own Standard dir
      -- You can also specify full paths in the CodingStandard.php include and exclude methods
      -- Classes, dirs and files need to be names as if the standard was part of PHP_CodeSniffer
      -- Thanks to Dirk Thomas for the doc generator patch and testing
    - Modified the scope map to keep checking after 3 lines for some tokens (feature request #12561)
      -- Those tokens that must have an opener (like T_CLASS) now keep looking until EOF
      -- Other tokens (like T_FUNCTION) still stop after 3 lines for performance
    - You can now esacpe commas in ignore patterns so they can be matched in file names
      -- Thanks to Carsten Wiedmann for the patch
    - Config data is now cached in a global var so the file system is not hit so often
      -- You can also set config data temporarily for the script if you are using your own external script
      -- Pass TRUE as the third argument to PHP_CodeSniffer::setConfigData()
    - PEAR ClassDeclarationSniff no longer throws errors for multi-line class declarations
    - Squiz ClassDeclarationSniff now ensures there is one blank line after a class closing brace
    - Squiz ClassDeclarationSniff now throws errors for a missing end PHP tag after the end class tag
    - Squiz IncrementDecrementUsageSniff no longer throws errors when -= and += are being used with vars
    - Squiz SwitchDeclarationSniff now throws errors for switch statements that do not contain a case statement
      -- Thanks to Sertan Danis for the patch
    - MySource IncludeSystemSniff no longer throws errors for the Util package
    - Fixed bug #12621 : "space after AS" check is wrong
      -- Thanks to Satoshi Oikawa for the patch
    - Fixed bug #12645 : error message is wrong
      -- Thanks to Renoiv for the patch
    - Fixed bug #12651 : Increment/Decrement Operators Usage at -1
   </notes>
  </release>
  <release>
   <version>
    <release>1.0.0RC3</release>
    <api>1.0.0RC3</api>
   </version>
   <stability>
    <release>beta</release>
    <api>beta</api>
   </stability>
   <date>2007-11-30</date>
   <license uri="https://github.com/squizlabs/PHP_CodeSniffer/blob/master/licence.txt">BSD License</license>
   <notes>
    - Added new command line argument --tab-width that will convert tabs to spaces before testing
      -- This allows you to use the existing sniffs that check for spaces even when you use tabs
      -- Can also be set via a config var: phpcs --config-set tab_width 4
      -- A value of zero (the default) tells PHP_CodeSniffer not to replace tabs with spaces
    - You can now change the default report format from "full" to something else
        -- Run: phpcs --config-set report_format [format]
    - Improved performance by optimising the way the scope map is created during tokenising
    - Added new Squiz DisallowInlineIfSniff to disallow the usage of inline IF statements
    - Fixed incorrect errors being thrown for nested switches in Squiz SwitchDeclarationSniff
    - PEAR FunctionCommentSniff no longer complains about missing comments for @throws tags
    - PEAR FunctionCommentSniff now throws error for missing exception class name for @throws tags
    - PHP_CodeSniffer_File::isReference() now correctly returns for functions that return references
    - Generic LineLengthSniff no longer warns about @version lines with CVS or SVN id tags
    - Generic LineLengthSniff no longer warns about @license lines with long URLs
    - Squiz FunctionCommentThrowTagSniff no longer complains about throwing variables
    - Squiz ComparisonOperatorUsageSniff no longer throws incorrect errors for inline IF statements
    - Squiz DisllowMultipleAssignmentsSniff no longer throws errors for assignments in inline IF statements
    - Fixed bug #12455 : CodeSniffer treats content inside heredoc as PHP code
    - Fixed bug #12471 : Checkstyle report is broken
    - Fixed bug #12476 : PHP4 destructors are reported as error
    - Fixed bug #12513 : Checkstyle XML messages need to be utf8_encode()d
      -- Thanks to Sebastian Bergmann for the patch.
    - Fixed bug #12517 : getNewlineAfter() and dos files
   </notes>
  </release>
  <release>
   <version>
    <release>1.0.0RC2</release>
    <api>1.0.0RC2</api>
   </version>
   <stability>
    <release>beta</release>
    <api>beta</api>
   </stability>
   <date>2007-11-14</date>
   <license uri="https://github.com/squizlabs/PHP_CodeSniffer/blob/master/licence.txt">BSD License</license>
   <notes>
    - Added a new Checkstyle report format
      -- Like the current XML format but modified to look like Checkstyle output
      -- Thanks to Manuel Pichler for helping get the format correct
    - You can now hide warnings by default
        -- Run: phpcs --config-set show_warnings 0
        -- If warnings are hidden by default, use the new -w command line argument to override
    - Added new command line argument --config-delete to delete a config value and revert to the default
    - Improved overall performance by optimising tokenising and next/prev methods (feature request #12421)
      -- Thanks to Christian Weiske for the patch
    - Added FunctionCallSignatureSniff to Squiz standard
    - Added @subpackage support to file and class comment sniffs in PEAR standard (feature request #12382)
      -- Thanks to Carsten Wiedmann for the patch
    - An error is now displayed if you use a PHP version less than 5.1.0 (feature request #12380)
      -- Thanks to Carsten Wiedmann for the patch
    - phpcs now exits with status 2 if it receives invalid input (feature request #12380)
      -- This is distinct from status 1, which indicates errors or warnings were found
    - Added new Squiz LanguageConstructSpacingSniff to throw errors for additional whitespace after echo etc.
    - Removed Squiz ValidInterfaceNameSniff
    - PEAR FunctionCommentSniff no longer complains about unknown tags
    - Fixed incorrect errors about missing function comments in PEAR FunctionCommentSniff
    - Fixed incorrect function docblock detection in Squiz FunctionCommentSniff
    - Fixed incorrect errors for list() in Squiz DisallowMultipleAssignmentsSniff
    - Errors no longer thrown if control structure is followed by a CASE's BREAK in Squiz ControlStructureSpacingSniff
    - Fixed bug #12368 : Autoloader cannot be found due to include_path override
      -- Thanks to Richard Quadling for the patch
    - Fixed bug #12378 : equal sign alignments problem with while()
   </notes>
  </release>
  <release>
   <version>
    <release>1.0.0RC1</release>
    <api>1.0.0RC1</api>
   </version>
   <stability>
    <release>beta</release>
    <api>beta</api>
   </stability>
   <date>2007-11-01</date>
   <license uri="https://github.com/squizlabs/PHP_CodeSniffer/blob/master/licence.txt">BSD License</license>
   <notes>
    - Main phpcs script can now be run from a CVS checkout without installing the package
    - Added a new CSV report format
      -- Header row indicates what position each element is in
      -- Always use the header row to determine positions rather than assuming the format, as it may change
    - XML and CSV report formats now contain information about which column the error occurred at
      -- Useful if you want to highlight the token that caused the error in a custom application
    - Square bracket tokens now have bracket_opener and bracket_closer set
    - Added new Squiz SemicolonSpacingSniff to throw errors if whitespace is found before a semicolon
    - Added new Squiz ArrayBracketSpacingSniff to throw errors if whitespace is found around square brackets
    - Added new Squiz ObjectOperatorSpacingSniff to throw errors if whitespace is found around object operators
    - Added new Squiz DisallowMultipleAssignmentsSniff to throw errors if multiple assignments are on the same line
    - Added new Squiz ScopeKeywordSpacingSniff to throw errors if there is not a single space after a scope modifier
    - Added new Squiz ObjectInstantiationSniff to throw errors if new objects are not assigned to a variable
    - Added new Squiz FunctionDuplicateArgumentSniff to throw errors if argument is declared multiple times in a function
    - Added new Squiz FunctionOpeningBraceSpaceSniff to ensure there are no blank lines after a function open brace
    - Added new Squiz CommentedOutCodeSniff to warn about comments that looks like they are commented out code blocks
    - Added CyclomaticComplexitySniff to Squiz standard
    - Added NestingLevelSniff to Squiz standard
    - Squiz ForbiddenFunctionsSniff now recommends echo() instead of print()
    - Squiz ValidLogicalOperatorsSniff now recommends ^ instead of xor
    - Squiz SwitchDeclarationSniff now contains more checks
      -- A single space is required after the case keyword
      -- No space is allowed before the colon in a case or default statement
      -- All switch statements now require a default case
      -- Default case must contain a break statement
      -- Empty default case must contain a comment describing why the default is ignored
      -- Empty case statements are not allowed
      -- Case and default statements must not be followed by a blank line
      -- Break statements must be followed by a blank line or the closing brace
      -- There must be no blank line before a break statement
    - Squiz standard is now using the PEAR IncludingFileSniff
    - PEAR ClassCommentSniff no longer complains about unknown tags
    - PEAR FileCommentSniff no longer complains about unknown tags
    - PEAR FileCommentSniff now accepts multiple @copyright tags
    - Squiz BlockCommentSniff now checks that comment starts with a capital letter
    - Squiz InlineCommentSniff now has better checking to ensure comment starts with a capital letter
    - Squiz ClassCommentSniff now checks that short and long comments start with a capital letter
    - Squiz FunctionCommentSniff now checks that short, long and param comments start with a capital letter
    - Squiz VariableCommentSniff now checks that short and long comments start with a capital letter
    - Fixed error with multi-token array indexes in Squiz ArrayDeclarationSniff
    - Fixed error with checking shorthand IF statements without a semicolon in Squiz InlineIfDeclarationSniff
    - Fixed error where constants used as defulat values in function declarations were seen as type hints
    - Fixed bug #12316 : PEAR is no longer the default standard
    - Fixed bug #12321 : wrong detection of missing function docblock
   </notes>
  </release>
  <release>
   <version>
    <release>0.9.0</release>
    <api>0.9.0</api>
   </version>
   <stability>
    <release>beta</release>
    <api>beta</api>
   </stability>
   <date>2007-09-24</date>
   <license uri="https://github.com/squizlabs/PHP_CodeSniffer/blob/master/licence.txt">BSD License</license>
   <notes>
    - Added a config system for setting config data across phpcs runs
    - You can now change the default coding standard from PEAR to something else
      -- Run: phpcs --config-set default_standard [standard]
    - Added new Zend coding standard to check code against the Zend Framework standards
      -- The complete standard is not yet implemented
      -- Specify --standard=Zend to use
      -- Thanks to Johann-Peter Hartmann for the contribution of some sniffs
      -- Thanks to Holger Kral for the Code Analyzer sniff
   </notes>
  </release>
  <release>
   <version>
    <release>0.8.0</release>
    <api>0.8.0</api>
   </version>
   <stability>
    <release>beta</release>
    <api>beta</api>
   </stability>
   <date>2007-08-08</date>
   <license uri="https://github.com/squizlabs/PHP_CodeSniffer/blob/master/licence.txt">BSD License</license>
   <notes>
    - Added new XML report format; --report=xml (feature request #11535)
      -- Thanks to Brett Bieber for the patch
    - Added new command line argument --ignore to specify a list of files to skip (feature request #11556)
    - Added PHPCS and MySource coding standards into the core install
    - Scope map no longer gets confused by curly braces that act as string offsets
    - Removed CodeSniffer/SniffException.php as it is no longer used
    - Unit tests can now be run directly from a CVS checkout
    - Made private vars and functions protected in PHP_CodeSniffer class so this package can be overridden
    - Added new Metrics category to Generic coding standard
      -- Contains Cyclomatic Complexity and Nesting Level sniffs
      -- Thanks to Johann-Peter Hartmann for the contribution
    - Added new Generic DisallowTabIndentSniff to throw errors if tabs are used for indentation (feature request #11738)
      -- PEAR and Squiz standards use this new sniff to throw more specific indentation errors
    - Generic MultipleStatementAlignmentSniff has new private var to set a padding size limit (feature request #11555)
    - Generic MultipleStatementAlignmentSniff can now handle assignments that span multiple lines (feature request #11561)
    - Generic LineLengthSniff now has a max line length after which errors are thrown instead of warnings
      -- BC BREAK: Override the protected member var absoluteLineLimit and set it to zero in custom LineLength sniffs
      -- Thanks to Johann-Peter Hartmann for the contribution
    - Comment sniff errors about incorrect tag orders are now more descriptive (feature request #11693)
    - Fixed bug #11473 : Invalid CamelCaps name when numbers used in names
   </notes>
  </release>
  <release>
   <version>
    <release>0.7.0</release>
    <api>0.7.0</api>
   </version>
   <stability>
    <release>beta</release>
    <api>beta</api>
   </stability>
   <date>2007-07-02</date>
   <license uri="https://github.com/squizlabs/PHP_CodeSniffer/blob/master/licence.txt">BSD License</license>
   <notes>
    - BC BREAK: EOL character is now auto-detected and used instead of hard-coded \n
      -- Pattern sniffs must now specify "EOL" instead of "\n" or "\r\n" to use auto-detection
      -- Please use $phpcsFile->eolChar to check for newlines instead of hard-coding "\n" or "\r\n"
      -- Comment parser classes now require you to pass $phpcsFile as an additional argument
    - BC BREAK: Included and excluded sniffs now require .php extension
      -- Please update your coding standard classes and add ".php" to all sniff entries
      -- See CodeSniffer/Standards/PEAR/PEARCodingStandard.php for an example

    - Fixed error where including a directory of sniffs in a coding standard class did not work
    - Coding standard classes can now specify a list of sniffs to exclude as well as include (feature request #11056)
    - Two uppercase characters can now be placed side-by-side in class names in Squiz ValidClassNameSniff
    - SVN tags now allowed in PEAR file doc blocks (feature request #11038)
      -- Thanks to Torsten Roehr for the patch
    - Private methods in commenting sniffs and comment parser are now protected (feature request #11087)
    - Added Generic LineEndingsSniff to check the EOL character of a file
    - PEAR standard now only throws one error per file for incorrect line endings (eg. /r/n)
    - Command line arg -v now shows number of registered sniffs
    - Command line arg -vvv now shows list of registered sniffs
    - Squiz ControlStructureSpacingSniff no longer throws errors if the control structure is at the end of the script
    - Squiz FunctionCommentSniff now throws error for "return void" if function has return statement
    - Squiz FunctionCommentSniff now throws error for functions that return void but specify something else
    - Squiz ValidVariableNameSniff now allows multiple uppercase letters in a row
    - Squiz ForEachLoopDeclarationSniff now throws error for AS keyword not being lowercase
    - Squiz SwitchDeclarationSniff now throws errors for CASE/DEFAULT/BREAK keywords not being lowercase
    - Squiz ArrayDeclarationSniff now handles multi-token array values when checking alignment
    - Squiz standard now enforces a space after cast tokens
    - Generic MultipleStatementAlignmentSniff no longer gets confused by assignments inside FOR conditions
    - Generic MultipleStatementAlignmentSniff no longer gets confused by the use of list()
    - Added Generic SpaceAfterCastSniff to ensure there is a single space after a cast token
    - Added Generic NoSpaceAfterCastSniff to ensure there is no whitespace after a cast token
    - Added PEAR ClassDeclarationSniff to ensure the opening brace of a class is on the line after the keyword
    - Added Squiz ScopeClosingBraceSniff to ensure closing braces are aligned correctly
    - Added Squiz EvalSniff to discourage the use of eval()
    - Added Squiz LowercaseDeclarationSniff to ensure all declaration keywords are lowercase
    - Added Squiz LowercaseClassKeywordsSniff to ensure all class declaration keywords are lowercase
    - Added Squiz LowercaseFunctionKeywordsSniff to ensure all function declaration keywords are lowercase
    - Added Squiz LowercasePHPFunctionsSniff to ensure all calls to inbuilt PHP functions are lowercase
    - Added Squiz CastSpacingSniff to ensure cast statements dont contain whitespace
    - Errors no longer thrown when checking 0 length files with verbosity on
    - Fixed bug #11105 : getIncludedSniffs() not working anymore
      -- Thanks to Blair Robertson for the patch
    - Fixed bug #11120 : Uninitialized string offset in AbstractParser.php on line 200
   </notes>
  </release>
  <release>
   <version>
    <release>0.6.0</release>
    <api>0.6.0</api>
   </version>
   <stability>
    <release>beta</release>
    <api>beta</api>
   </stability>
   <date>2007-05-15</date>
   <license uri="https://github.com/squizlabs/PHP_CodeSniffer/blob/master/licence.txt">BSD License</license>
   <notes>
    - The number of errors and warnings found is now shown for each file while checking the file if verbosity is enabled
    - Now using PHP_EOL instead of hard-coded \n so output looks good on Windows (feature request #10761)
      - Thanks to Carsten Wiedmann for the patch.
    - phpcs now exits with status 0 (no errors) or 1 (errors found) (feature request #10348)
    - Added new -l command line argument to stop recursion into directories (feature request #10979)
    - Fixed variable name error causing incorrect error message in Squiz ValidVariableNameSniff
    - Fixed bug #10757 : Error in ControlSignatureSniff
    - Fixed bugs #10751, #10777 : Sniffer class paths handled incorrectly in Windows
      - Thanks to Carsten Wiedmann for the patch.
    - Fixed bug #10961 : Error "Last parameter comment requires a blank newline after it" thrown
    - Fixed bug #10983 : phpcs outputs notices when checking invalid PHP
    - Fixed bug #10980 : Incorrect warnings for equals sign
   </notes>
  </release>
  <release>
   <version>
    <release>0.5.0</release>
    <api>0.5.0</api>
   </version>
   <stability>
    <release>beta</release>
    <api>beta</api>
   </stability>
   <date>2007-04-17</date>
   <license uri="https://github.com/squizlabs/PHP_CodeSniffer/blob/master/licence.txt">BSD License</license>
   <notes>
    - BC BREAK: Coding standards now require a class to be added so PHP_CodeSniffer can get information from them
      - Please read the end user docs for info about the new class required for all coding standards

    - Coding standards can now include sniffs from other standards, or whole standards, without writing new sniff files
    - PHP_CodeSniffer_File::isReference() now correctly returns for references in function declarations
    - PHP_CodeSniffer_File::isReference() now returns false if you don't pass it a T_BITWISE_AND token
    - PHP_CodeSniffer_File now stores the absolute path to the file so sniffs can check file locations correctly
    - Fixed undefined index error in AbstractVariableSniff for variables inside an interface function definition
    - Added MemberVarSpacingSniff to Squiz standard to enforce one-line spacing between member vars
    - Add FunctionCommentThrowTagSniff to Squiz standard to check that @throws tags are correct
    - Fixed problems caused by references and type hints in Squiz FunctionDeclarationArgumentSpacingSniff
    - Fixed problems with errors not being thrown for some misaligned @param comments in Squiz FunctionCommentSniff
    - Fixed badly spaced comma error being thrown for "extends" class in Squiz ClassDeclarationSniff
    - Errors no longer thrown for class method names in Generic ForbiddenFunctionsSniff
    - Errors no longer thrown for type hints in front of references in Generic UpperCaseConstantNameSniff
    - Errors no longer thrown for correctly indented buffered lines in Squiz ScopeIndexSniff
    - Errors no longer thrown for user-defined functions named as forbidden functions in Generic ForbiddenFunctionsSniff
    - Errors no longer thrown on __autoload functions in PEAR ValidFunctionNameSniff
    - Errors now thrown for __autoload methods in PEAR ValidFunctionNameSniff
    - Errors now thrown if constructors or destructors have @return tags in Squiz FunctionCommentSniff
    - Errors now thrown if @throws tags dont start with a capital and end with a full stop in Squiz FunctionCommentSniff
    - Errors now thrown for invalid @var tag values in Squiz VariableCommentSniff
    - Errors now thrown for missing doc comment in Squiz VariableCommentSniff
    - Errors now thrown for unspaced operators in FOR loop declarations in Squiz OperatorSpacingSniff
    - Errors now thrown for using ob_get_clean/flush functions to end buffers in Squiz OutputBufferingIndentSniff
    - Errors now thrown for all missing member variable comments in Squiz VariableCommentSniff
   </notes>
  </release>
  <release>
   <version>
    <release>0.4.0</release>
    <api>0.4.0</api>
   </version>
   <stability>
    <release>beta</release>
    <api>beta</api>
   </stability>
   <date>2007-02-19</date>
   <license uri="https://github.com/squizlabs/PHP_CodeSniffer/blob/master/licence.txt">BSD License</license>
   <notes>
    - Standard name specified with --standard command line argument is no longer case sensitive
    - Long error and warning messages are now wrapped to 80 characters in the full error report (thanks Endre Czirbesz)
    - Shortened a lot of error and warning messages so they don't take up so much room
    - Squiz FunctionCommentSniff now checks that param comments start with a capital letter and end with a full stop
    - Squiz FunctionSpacingSniff now reports incorrect lines below function on closing brace, not function keyword
    - Squiz FileCommentSniff now checks that there are no blank lines between the open PHP tag and the comment
    - PHP_CodeSniffer_File::isReference() now returns correctly when checking refs on right side of =>
    - Fixed incorrect error with switch closing brace in Squiz SwitchDeclarationSniff
    - Fixed missing error when multiple statements are not aligned correctly with object operators
    - Fixed incorrect errors for some PHP special variables in Squiz ValidVariableNameSniff
    - Fixed incorrect errors for arrays that only contain other arrays in Squiz ArrayDeclarationSniff
    - Fixed bug #9844 : throw new Exception(\n accidently reported as error but it ain't
   </notes>
  </release>
  <release>
   <version>
    <release>0.3.0</release>
    <api>0.3.0</api>
   </version>
   <stability>
    <release>beta</release>
    <api>beta</api>
   </stability>
   <date>2007-01-11</date>
   <license uri="https://github.com/squizlabs/PHP_CodeSniffer/blob/master/licence.txt">BSD License</license>
   <notes>
    - Updated package.xml to version 2
    - Specifying coding standard on command line is now optional, even if you have multiple standards installed
      - PHP_CodeSniffer uses the PEAR coding standard by default if no standard is specified
    - New command line option, --extensions, to specify a comma separated list of file extensions to check
    - Converted all unit tests to PHPUnit 3 format
    - Added new coding standard, Squiz, that can be used as an alternative to PEAR
      - also contains more examples of sniffs
      - some may be moved into the Generic coding standard if required
    - Added MultipleStatementAlignmentSniff to Generic standard
    - Added ScopeIndentSniff to Generic standard
    - Added ForbiddenFunctionsSniff to Generic standard
    - Added FileCommentSniff to PEAR standard
    - Added ClassCommentSniff to PEAR standard
    - Added FunctionCommentSniff to PEAR standard
    - Change MultipleStatementSniff to MultipleStatementAlignmentSniff in PEAR standard
    - Replaced Methods directory with Functions directory in Generic and PEAR standards
      - also renamed some of the sniffs in those directories
    - Updated file, class and method comments for all files
    - Fixed bug #9274 : nested_parenthesis element not set for open and close parenthesis tokens
    - Fixed bug #9411 : too few pattern characters cause incorrect error report
   </notes>
  </release>
  <release>
   <version>
    <release>0.2.1</release>
    <api>0.2.1</api>
   </version>
   <stability>
    <release>alpha</release>
    <api>alpha</api>
   </stability>
   <date>2006-11-09</date>
   <license uri="https://github.com/squizlabs/PHP_CodeSniffer/blob/master/licence.txt">BSD License</license>
   <notes>
    - Fixed bug #9274 : nested_parenthesis element not set for open and close parenthesis tokens
   </notes>
  </release>
  <release>
   <version>
    <release>0.2.0</release>
    <api>0.2.0</api>
   </version>
   <stability>
    <release>alpha</release>
    <api>alpha</api>
   </stability>
   <date>2006-10-13</date>
   <license uri="https://github.com/squizlabs/PHP_CodeSniffer/blob/master/licence.txt">BSD License</license>
   <notes>
    - Added a generic standards package that will contain generic sniffs to be used in specific coding standards
      - thanks to Frederic Poeydomenge for the idea
    - Changed PEAR standard to use generic sniffs where available
    - Added LowerCaseConstantSniff to Generic standard
    - Added UpperCaseConstantSniff to Generic standard
    - Added DisallowShortOpenTagSniff to Generic standard
    - Added LineLengthSniff to Generic standard
    - Added UpperCaseConstantNameSniff to Generic standard
    - Added OpeningMethodBraceBsdAllmanSniff to Generic standard (contrib by Frederic Poeydomenge)
    - Added OpeningMethodBraceKernighanRitchieSniff to Generic standard (contrib by Frederic Poeydomenge)
    - Added framework for core PHP_CodeSniffer unit tests
    - Added unit test for PHP_CodeSniffer:isCamelCaps method
    - ScopeClosingBraceSniff now checks indentation of BREAK statements
    - Added new command line arg (-vv) to show developer debug output
    - Fixed some coding standard errors
    - Fixed bug #8834 : Massive memory consumption
    - Fixed bug #8836 : path case issues in package.xml
    - Fixed bug #8843 : confusion on nested switch()
    - Fixed bug #8841 : comments taken as whitespace
    - Fixed bug #8884 : another problem with nested switch() statements
   </notes>
  </release>
  <release>
   <version>
    <release>0.1.1</release>
    <api>0.1.1</api>
   </version>
   <stability>
    <release>alpha</release>
    <api>alpha</api>
   </stability>
   <date>2006-09-25</date>
   <license uri="https://github.com/squizlabs/PHP_CodeSniffer/blob/master/licence.txt">BSD License</license>
   <notes>
    - Added unit tests for all PEAR sniffs
    - Exception class now extends from PEAR_Exception
    - Fixed summary report so files without errors but with warnings are not shown when warnings are hidden
   </notes>
  </release>
  <release>
   <version>
    <release>0.1.0</release>
    <api>0.1.0</api>
   </version>
   <stability>
    <release>alpha</release>
    <api>alpha</api>
   </stability>
   <date>2006-09-19</date>
   <license uri="https://github.com/squizlabs/PHP_CodeSniffer/blob/master/licence.txt">BSD License</license>
   <notes>
    - Reorganised package contents to conform to PEAR standards
    - Changed version numbering to conform to PEAR standards
    - Removed duplicate require_once() of Exception.php from CodeSniffer.php
   </notes>
  </release>
  <release>
   <version>
    <release>0.0.5</release>
    <api>0.0.5</api>
   </version>
   <stability>
    <release>alpha</release>
    <api>alpha</api>
   </stability>
   <date>2006-09-18</date>
   <license uri="https://github.com/squizlabs/PHP_CodeSniffer/blob/master/licence.txt">BSD License</license>
   <notes>
    - Fixed .bat file for situation where php.ini cannot be found so include_path is not set
   </notes>
  </release>
  <release>
   <version>
    <release>0.0.4</release>
    <api>0.0.4</api>
   </version>
   <stability>
    <release>alpha</release>
    <api>alpha</api>
   </stability>
   <date>2006-08-28</date>
   <license uri="https://github.com/squizlabs/PHP_CodeSniffer/blob/master/licence.txt">BSD License</license>
   <notes>
    - Added .bat file for easier running of PHP_CodeSniffer on Windows
    - Sniff that checks method names now works for PHP4 style code where there is no scope keyword
    - Sniff that checks method names now works for PHP4 style constructors
    - Sniff that checks method names no longer incorrectly reports error with magic methods
    - Sniff that checks method names now reports errors with non-magic methods prefixed with __
    - Sniff that checks for constant names no longer incorrectly reports errors with heredoc strings
    - Sniff that checks for constant names no longer incorrectly reports errors with created objects
    - Sniff that checks indentation no longer incorrectly reports errors with heredoc strings
    - Sniff that checks indentation now correctly reports errors with improperly indented multi-line strings
    - Sniff that checks function declarations now checks for spaces before and after an equals sign for default values
    - Sniff that checks function declarations no longer incorrectly reports errors with multi-line declarations
    - Sniff that checks included code no longer incorrectly reports errors when return value is used conditionally
    - Sniff that checks opening brace of function no longer incorrectly reports errors with multi-line declarations
    - Sniff that checks spacing after commas in function calls no longer reports too many errors for some code
    - Sniff that checks control structure declarations now gives more descriptive error message
   </notes>
  </release>
  <release>
   <version>
    <release>0.0.3</release>
    <api>0.0.3</api>
   </version>
   <stability>
    <release>alpha</release>
    <api>alpha</api>
   </stability>
   <date>2006-08-22</date>
   <license uri="https://github.com/squizlabs/PHP_CodeSniffer/blob/master/licence.txt">BSD License</license>
   <notes>
    - Added sniff to check for invalid class and interface names
    - Added sniff to check for invalid function and method names
    - Added sniff to warn if line is greater than 85 characters
    - Added sniff to check that function calls are in the correct format
    - Fixed error where comments were not allowed on the same line as a control structure declaration
    - Added command line arg to print current version (--version)
   </notes>
  </release>
  <release>
   <version>
    <release>0.0.2</release>
    <api>0.0.2</api>
   </version>
   <stability>
    <release>alpha</release>
    <api>alpha</api>
   </stability>
   <date>2006-07-25</date>
   <license uri="https://github.com/squizlabs/PHP_CodeSniffer/blob/master/licence.txt">BSD License</license>
   <notes>
    - Removed the including of checked files to stop errors caused by parsing them
    - Removed the use of reflection so checked files do not have to be included
    - Memory usage has been greatly reduced
    - Much faster tokenising and checking times
    - Reworked the PEAR coding standard sniffs (much faster now)
    - Fix some bugs with the PEAR scope indentation standard
    - Better checking for installed coding standards
    - Can now accept multiple files and dirs on the command line
    - Added an option to list installed coding standards
    - Added an option to print a summary report (number of errors and warnings shown for each file)
    - Added an option to hide warnings from reports
    - Added an option to print verbose output (so you know what is going on)
    - Reordered command line args to put switches first (although order is not enforced)
    - Switches can now be specified together (eg. php -nv) as well as separately (phpcs -n -v)
   </notes>
  </release>
  <release>
   <version>
    <release>0.0.1</release>
    <api>0.0.1</api>
   </version>
   <stability>
    <release>alpha</release>
    <api>alpha</api>
   </stability>
   <date>2006-07-19</date>
   <license uri="https://github.com/squizlabs/PHP_CodeSniffer/blob/master/licence.txt">BSD License</license>
   <notes>Initial preview release.</notes>
  </release>
 </changelog>
</package><|MERGE_RESOLUTION|>--- conflicted
+++ resolved
@@ -14,13 +14,8 @@
   <email>gsherwood@squiz.net</email>
   <active>yes</active>
  </lead>
-<<<<<<< HEAD
- <date>2013-02-08</date>
- <time>14:08:00</time>
-=======
  <date>2013-04-04</date>
  <time>10:13:00</time>
->>>>>>> 44f01e18
  <version>
   <release>1.5.0RC2</release>
   <api>1.5.0RC2</api>
