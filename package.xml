--- conflicted
+++ resolved
@@ -1088,7 +1088,6 @@
         <file baseinstalldir="PHP/CodeSniffer" name="ValidClassNameUnitTest.php" role="test" />
        </dir>
        <dir name="Commenting">
-<<<<<<< HEAD
         <file baseinstalldir="PHP/CodeSniffer" name="BlockCommentUnitTest.inc" role="test" />
         <file baseinstalldir="PHP/CodeSniffer" name="BlockCommentUnitTest.inc.fixed" role="test" />
         <file baseinstalldir="PHP/CodeSniffer" name="BlockCommentUnitTest.php" role="test" />
@@ -1123,69 +1122,8 @@
         <file baseinstalldir="PHP/CodeSniffer" name="PostStatementCommentUnitTest.js" role="test" />
         <file baseinstalldir="PHP/CodeSniffer" name="PostStatementCommentUnitTest.php" role="test" />
         <file baseinstalldir="PHP/CodeSniffer" name="VariableCommentUnitTest.inc" role="test" />
+        <file baseinstalldir="PHP/CodeSniffer" name="VariableCommentUnitTest.inc.fixed" role="test" />
         <file baseinstalldir="PHP/CodeSniffer" name="VariableCommentUnitTest.php" role="test" />
-=======
-        <file baseinstalldir="PHP" name="BlockCommentUnitTest.inc" role="test" />
-        <file baseinstalldir="PHP" name="BlockCommentUnitTest.inc.fixed" role="test" />
-        <file baseinstalldir="PHP" name="BlockCommentUnitTest.php" role="test">
-         <tasks:replace from="@package_version@" to="version" type="package-info" />
-        </file>
-        <file baseinstalldir="PHP" name="ClassCommentUnitTest.inc" role="test" />
-        <file baseinstalldir="PHP" name="ClassCommentUnitTest.php" role="test">
-         <tasks:replace from="@package_version@" to="version" type="package-info" />
-        </file>
-        <file baseinstalldir="PHP" name="ClosingDeclarationCommentUnitTest.inc" role="test" />
-        <file baseinstalldir="PHP" name="ClosingDeclarationCommentUnitTest.php" role="test">
-         <tasks:replace from="@package_version@" to="version" type="package-info" />
-        </file>
-        <file baseinstalldir="PHP" name="DocCommentAlignmentUnitTest.inc" role="test" />
-        <file baseinstalldir="PHP" name="DocCommentAlignmentUnitTest.inc.fixed" role="test" />
-        <file baseinstalldir="PHP" name="DocCommentAlignmentUnitTest.js" role="test" />
-        <file baseinstalldir="PHP" name="DocCommentAlignmentUnitTest.js.fixed" role="test" />
-        <file baseinstalldir="PHP" name="DocCommentAlignmentUnitTest.php" role="test">
-         <tasks:replace from="@package_version@" to="version" type="package-info" />
-        </file>
-        <file baseinstalldir="PHP" name="EmptyCatchCommentUnitTest.inc" role="test" />
-        <file baseinstalldir="PHP" name="EmptyCatchCommentUnitTest.php" role="test">
-         <tasks:replace from="@package_version@" to="version" type="package-info" />
-        </file>
-        <file baseinstalldir="PHP" name="FileCommentUnitTest.inc" role="test" />
-        <file baseinstalldir="PHP" name="FileCommentUnitTest.1.inc" role="test" />
-        <file baseinstalldir="PHP" name="FileCommentUnitTest.js" role="test" />
-        <file baseinstalldir="PHP" name="FileCommentUnitTest.1.js" role="test" />
-        <file baseinstalldir="PHP" name="FileCommentUnitTest.php" role="test">
-         <tasks:replace from="@package_version@" to="version" type="package-info" />
-        </file>
-        <file baseinstalldir="PHP" name="FunctionCommentThrowTagUnitTest.inc" role="test" />
-        <file baseinstalldir="PHP" name="FunctionCommentThrowTagUnitTest.php" role="test">
-         <tasks:replace from="@package_version@" to="version" type="package-info" />
-        </file>
-        <file baseinstalldir="PHP" name="FunctionCommentUnitTest.inc" role="test" />
-        <file baseinstalldir="PHP" name="FunctionCommentUnitTest.php" role="test">
-         <tasks:replace from="@package_version@" to="version" type="package-info" />
-        </file>
-        <file baseinstalldir="PHP" name="InlineCommentUnitTest.inc" role="test" />
-        <file baseinstalldir="PHP" name="InlineCommentUnitTest.inc.fixed" role="test" />
-        <file baseinstalldir="PHP" name="InlineCommentUnitTest.js" role="test" />
-        <file baseinstalldir="PHP" name="InlineCommentUnitTest.php" role="test">
-         <tasks:replace from="@package_version@" to="version" type="package-info" />
-        </file>
-        <file baseinstalldir="PHP" name="LongConditionClosingCommentUnitTest.inc" role="test" />
-        <file baseinstalldir="PHP" name="LongConditionClosingCommentUnitTest.js" role="test" />
-        <file baseinstalldir="PHP" name="LongConditionClosingCommentUnitTest.php" role="test">
-         <tasks:replace from="@package_version@" to="version" type="package-info" />
-        </file>
-        <file baseinstalldir="PHP" name="PostStatementCommentUnitTest.inc" role="test" />
-        <file baseinstalldir="PHP" name="PostStatementCommentUnitTest.js" role="test" />
-        <file baseinstalldir="PHP" name="PostStatementCommentUnitTest.php" role="test">
-         <tasks:replace from="@package_version@" to="version" type="package-info" />
-        </file>
-        <file baseinstalldir="PHP" name="VariableCommentUnitTest.inc" role="test" />
-        <file baseinstalldir="PHP" name="VariableCommentUnitTest.inc.fixed" role="test" />
-        <file baseinstalldir="PHP" name="VariableCommentUnitTest.php" role="test">
-         <tasks:replace from="@package_version@" to="version" type="package-info" />
-        </file>
->>>>>>> 125df2e5
        </dir>
        <dir name="ControlStructures">
         <file baseinstalldir="PHP/CodeSniffer" name="ControlSignatureUnitTest.inc" role="test" />
