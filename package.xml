<?xml version="1.0" encoding="UTF-8"?>
<package packagerversion="1.4.10" version="2.0" xmlns="http://pear.php.net/dtd/package-2.0" xmlns:tasks="http://pear.php.net/dtd/tasks-1.0" xmlns:xsi="http://www.w3.org/2001/XMLSchema-instance" xsi:schemaLocation="http://pear.php.net/dtd/tasks-1.0
http://pear.php.net/dtd/tasks-1.0.xsd
http://pear.php.net/dtd/package-2.0
http://pear.php.net/dtd/package-2.0.xsd">
 <name>PHP_CodeSniffer</name>
 <channel>pear.php.net</channel>
 <summary>PHP_CodeSniffer tokenizes PHP, JavaScript and CSS files to detect and fix violations of a defined set of coding standards.</summary>
 <description>PHP_CodeSniffer is a set of two PHP scripts; the main phpcs script that tokenizes PHP, JavaScript and CSS files to detect violations of a defined coding standard, and a second phpcbf script to automatically correct coding standard violations. PHP_CodeSniffer is an essential development tool that ensures your code remains clean and consistent.
 </description>
 <lead>
  <name>Greg Sherwood</name>
  <user>squiz</user>
  <email>gsherwood@squiz.net</email>
  <active>yes</active>
 </lead>
 <date>2017-03-02</date>
 <time>09:30:00</time>
 <version>
<<<<<<< HEAD
  <release>3.0.0RC5</release>
  <api>3.0.0RC5</api>
=======
  <release>2.9.0</release>
  <api>2.9.0</api>
>>>>>>> 786bf24e
 </version>
 <stability>
  <release>beta</release>
  <api>beta</api>
 </stability>
 <license uri="https://github.com/squizlabs/PHP_CodeSniffer/blob/master/licence.txt">BSD 3-Clause License</license>
 <notes>
<<<<<<< HEAD
  - Added an --ignore-annotations command line argument to ignore all @codingStandards annotations in code comments (request #811)
    -- This allows you to force errors to be shown that would otherwise be ignored by code comments
    -- Also stop files being able to change sniff properties mid way through processing
  - An error is now reported if no sniffs were registered to be run (request #1129)
  - The is_closure index has been removed from the return value of File::getMethodProperties()
    -- This value was always false becasue T_FUNCTION tokens are never closures
    -- Closures will have a token type of T_CLOSURE
  - The File::isAnonymousFunction() method has been removed
    -- This function always returned false because it only accepted T_FUNCTION tokens, which are never closures
    -- Closures will have a token type of T_CLOSURE
  - Includes all changes from the 2.8.2 release
=======
  - Added Generic.Debug.ESLint sniff to run ESLint over JS files and report errors
    -- Set eslint path using: phpcs --config-set eslint_path /path/to/eslint
    -- Thanks to Ryan McCue for the contribution
  - T_POW is now properly considered an arithmetic operator, and will be checked as such
    -- Thanks to Juliette Reinders Folmer for the patch
  - T_SPACESHIP and T_COALESCE are now properly considered comparison operators, and will be checked as such
    -- Thanks to Juliette Reinders Folmer for the patch
  - Generic.PHP.DisallowShortOpenTag now warns about possible short open tags even when short_open_tag is set to OFF
    -- Thanks to Juliette Reinders Folmer for the patch
  - Generic.WhiteSpace.DisallowTabIndent now finds and fixes inproper use of spaces anywhere inside the line indent
    -- Previously, only the first part of the indent was used to determine the indent type
    -- Thanks to Juliette Reinders Folmer for the patch
  - Squiz.PHP.DisallowMultipleAssignments now ignores PHP4-style member var assignments
    -- Thanks to Juliette Reinders Folmer for the patch
  - Squiz.WhiteSpace.FunctionSpacing now ignores spacing above functions when they are preceded by inline comments
    -- Stops conflicts between this sniff and comment spacing sniffs
  - Fixed bug #1364 : Yield From values are not recognised as returned values in Squiz FunctionComment sniff
  - Fixed bug #1373 : Error in tab expansion results in white-space of incorrect size
    -- Thanks to Mark Clements for the patch
  - Fixed bug #1381 : Tokenizer: derefencing incorrectly identified as short array
  - Fixed bug #1387 : Squiz.ControlStructures.ControlSignature does not handle alt syntax when checking space after closing brace
  - Fixed bug #1392 : Scope indent calculated incorrectly when using array destructuring
  - Fixed bug #1394 : integer type hints appearing as TypeHintMissing instead of ScalarTypeHintMissing
    -- PHP 7 type hints were also being shown when run under PHP 5 in some cases
  - Fixed bug #1405 : Squiz.WhiteSpace.ScopeClosingBrace fails to fix closing brace within indented PHP tags
>>>>>>> 786bf24e
 </notes>
 <contents>
  <dir name="/">
   <file baseinstalldir="PHP/CodeSniffer" name="autoload.php" role="php">
    <tasks:replace from="@test_dir@" to="test_dir" type="pear-config" />
  </file>
   <file baseinstalldir="PHP/CodeSniffer" name="CodeSniffer.conf.dist" role="data" />
   <file baseinstalldir="PHP/CodeSniffer" name="README.md" role="doc" />
   <file baseinstalldir="PHP/CodeSniffer" name="CONTRIBUTING.md" role="doc" />
   <file baseinstalldir="PHP/CodeSniffer" name="licence.txt" role="doc" />
   <dir name="bin">
    <file baseinstalldir="" name="phpcbf" role="script">
     <tasks:replace from="/usr/bin/env php" to="php_bin" type="pear-config" />
    </file>
    <file baseinstalldir="" name="phpcs" role="script">
     <tasks:replace from="/usr/bin/env php" to="php_bin" type="pear-config" />
    </file>
    <file baseinstalldir="" name="phpcs.bat" role="script">
     <tasks:replace from="@php_bin@" to="php_bin" type="pear-config" />
     <tasks:replace from="@bin_dir@" to="bin_dir" type="pear-config" />
    </file>
    <file baseinstalldir="" name="phpcbf.bat" role="script">
     <tasks:replace from="@php_bin@" to="php_bin" type="pear-config" />
     <tasks:replace from="@bin_dir@" to="bin_dir" type="pear-config" />
    </file>
   </dir>
   <dir name="tests">
    <dir name="Core">
     <dir name="File">
      <file baseinstalldir="" name="FindExtendedClassNameTest.inc" role="test" />
      <file baseinstalldir="" name="FindExtendedClassNameTest.php" role="test" />
      <file baseinstalldir="" name="FindImplementedInterfaceNamesTest.inc" role="test" />
      <file baseinstalldir="" name="FindImplementedInterfaceNamesTest.php" role="test" />
      <file baseinstalldir="" name="GetMethodParametersTest.inc" role="test" />
      <file baseinstalldir="" name="GetMethodParametersTest.php" role="test" />
     </dir>
     <file baseinstalldir="" name="AllTests.php" role="test" />
     <file baseinstalldir="" name="ErrorSuppressionTest.php" role="test" />
     <file baseinstalldir="" name="IsCamelCapsTest.php" role="test" />
    </dir>
    <dir name="Standards">
     <file baseinstalldir="" name="AbstractSniffUnitTest.php" role="test" />
     <file baseinstalldir="" name="AllSniffs.php" role="test" />
    </dir>
    <file baseinstalldir="" name="AllTests.php" role="test" />
    <file baseinstalldir="" name="TestSuite.php" role="test" />
   </dir>
   <dir name="src">
    <file baseinstalldir="PHP/CodeSniffer" name="Config.php" role="php">
      <tasks:replace from="@data_dir@" to="data_dir" type="pear-config" />
    </file>
    <file baseinstalldir="PHP/CodeSniffer" name="Fixer.php" role="php" />
    <file baseinstalldir="PHP/CodeSniffer" name="Reporter.php" role="php" />
    <file baseinstalldir="PHP/CodeSniffer" name="Ruleset.php" role="php" />
    <file baseinstalldir="PHP/CodeSniffer" name="Runner.php" role="php" />
    <dir name="Exceptions">
     <file baseinstalldir="PHP/CodeSniffer" name="RuntimeException.php" role="php" />
     <file baseinstalldir="PHP/CodeSniffer" name="TokenizerException.php" role="php" />
    </dir>
    <dir name="Files">
     <file baseinstalldir="PHP/CodeSniffer" name="DummyFile.php" role="php" />
     <file baseinstalldir="PHP/CodeSniffer" name="File.php" role="php" />
     <file baseinstalldir="PHP/CodeSniffer" name="FileList.php" role="php" />
     <file baseinstalldir="PHP/CodeSniffer" name="LocalFile.php" role="php" />
    </dir>
    <dir name="Filters">
     <file baseinstalldir="PHP/CodeSniffer" name="ExactMatch.php" role="php" />
     <file baseinstalldir="PHP/CodeSniffer" name="Filter.php" role="php" />
     <file baseinstalldir="PHP/CodeSniffer" name="GitModified.php" role="php" />
    </dir>
    <dir name="Generators">
     <file baseinstalldir="PHP/CodeSniffer" name="Generator.php" role="php" />
     <file baseinstalldir="PHP/CodeSniffer" name="HTML.php" role="php" />
     <file baseinstalldir="PHP/CodeSniffer" name="Markdown.php" role="php" />
     <file baseinstalldir="PHP/CodeSniffer" name="Text.php" role="php" />
    </dir>
    <dir name="Reports">
     <file baseinstalldir="PHP/CodeSniffer" name="Cbf.php" role="php" />
     <file baseinstalldir="PHP/CodeSniffer" name="Checkstyle.php" role="php" />
     <file baseinstalldir="PHP/CodeSniffer" name="Csv.php" role="php" />
     <file baseinstalldir="PHP/CodeSniffer" name="Diff.php" role="php" />
     <file baseinstalldir="PHP/CodeSniffer" name="Emacs.php" role="php" />
     <file baseinstalldir="PHP/CodeSniffer" name="Full.php" role="php" />
     <file baseinstalldir="PHP/CodeSniffer" name="Gitblame.php" role="php" />
     <file baseinstalldir="PHP/CodeSniffer" name="Hgblame.php" role="php" />
     <file baseinstalldir="PHP/CodeSniffer" name="Info.php" role="php" />
     <file baseinstalldir="PHP/CodeSniffer" name="Json.php" role="php" />
     <file baseinstalldir="PHP/CodeSniffer" name="Junit.php" role="php" />
     <file baseinstalldir="PHP/CodeSniffer" name="Notifysend.php" role="php" />
     <file baseinstalldir="PHP/CodeSniffer" name="Report.php" role="php" />
     <file baseinstalldir="PHP/CodeSniffer" name="Source.php" role="php" />
     <file baseinstalldir="PHP/CodeSniffer" name="Summary.php" role="php" />
     <file baseinstalldir="PHP/CodeSniffer" name="Svnblame.php" role="php" />
     <file baseinstalldir="PHP/CodeSniffer" name="VersionControl.php" role="php" />
     <file baseinstalldir="PHP/CodeSniffer" name="Xml.php" role="php" />
    </dir>
    <dir name="Sniffs">
     <file baseinstalldir="PHP/CodeSniffer" name="AbstractPatternSniff.php" role="php" />
     <file baseinstalldir="PHP/CodeSniffer" name="AbstractScopeSniff.php" role="php" />
     <file baseinstalldir="PHP/CodeSniffer" name="AbstractVariableSniff.php" role="php" />
     <file baseinstalldir="PHP/CodeSniffer" name="Sniff.php" role="php" />
    </dir>
    <dir name="Standards">
     <dir name="Generic">
      <dir name="Docs">
       <dir name="Classes">
        <file baseinstalldir="PHP/CodeSniffer" name="DuplicateClassNameStandard.xml" role="php" />
        <file baseinstalldir="PHP/CodeSniffer" name="OpeningBraceSameLineStandard.xml" role="php" />
       </dir>
       <dir name="Debug">
        <file baseinstalldir="PHP/CodeSniffer" name="CSSLintStandard.xml" role="php" />
        <file baseinstalldir="PHP/CodeSniffer" name="ClosureLinterStandard.xml" role="php" />
        <file baseinstalldir="PHP/CodeSniffer" name="JSHintStandard.xml" role="php" />
       </dir>
       <dir name="Commenting">
        <file baseinstalldir="PHP/CodeSniffer" name="FixmeStandard.xml" role="php" />
        <file baseinstalldir="PHP/CodeSniffer" name="TodoStandard.xml" role="php" />
       </dir>
       <dir name="CodeAnalysis">
        <file baseinstalldir="PHP/CodeSniffer" name="JumbledIncrementerStandard.xml" role="php" />
        <file baseinstalldir="PHP/CodeSniffer" name="UnusedFunctionParameterStandard.xml" role="php" />
       </dir>
       <dir name="ControlStructures">
        <file baseinstalldir="PHP/CodeSniffer" name="InlineControlStructureStandard.xml" role="php" />
       </dir>
       <dir name="CodeAnalysis">
        <file baseinstalldir="PHP/CodeSniffer" name="EmptyStatementStandard.xml" role="php" />
        <file baseinstalldir="PHP/CodeSniffer" name="ForLoopShouldBeWhileLoopStandard.xml" role="php" />
        <file baseinstalldir="PHP/CodeSniffer" name="ForLoopWithTestFunctionCallStandard.xml" role="php" />
        <file baseinstalldir="PHP/CodeSniffer" name="UnconditionalIfStatementStandard.xml" role="php" />
        <file baseinstalldir="PHP/CodeSniffer" name="UnnecessaryFinalModifierStandard.xml" role="php" />
        <file baseinstalldir="PHP/CodeSniffer" name="UselessOverridingMethodStandard.xml" role="php" />
       </dir>
       <dir name="Files">
        <file baseinstalldir="PHP/CodeSniffer" name="ByteOrderMarkStandard.xml" role="php" />
        <file baseinstalldir="PHP/CodeSniffer" name="EndFileNewlineStandard.xml" role="php" />
        <file baseinstalldir="PHP/CodeSniffer" name="EndFileNoNewlineStandard.xml" role="php" />
        <file baseinstalldir="PHP/CodeSniffer" name="InlineHTMLStandard.xml" role="php" />
        <file baseinstalldir="PHP/CodeSniffer" name="LineEndingsStandard.xml" role="php" />
        <file baseinstalldir="PHP/CodeSniffer" name="LineLengthStandard.xml" role="php" />
        <file baseinstalldir="PHP/CodeSniffer" name="LowercasedFilenameStandard.xml" role="php" />
        <file baseinstalldir="PHP/CodeSniffer" name="OneClassPerFileStandard.xml" role="php" />
        <file baseinstalldir="PHP/CodeSniffer" name="OneInterfacePerFileStandard.xml" role="php" />
       </dir>
       <dir name="Formatting">
        <file baseinstalldir="PHP/CodeSniffer" name="DisallowMultipleStatementsStandard.xml" role="php" />
        <file baseinstalldir="PHP/CodeSniffer" name="MultipleStatementAlignmentStandard.xml" role="php" />
        <file baseinstalldir="PHP/CodeSniffer" name="NoSpaceAfterCastStandard.xml" role="php" />
        <file baseinstalldir="PHP/CodeSniffer" name="SpaceAfterCastStandard.xml" role="php" />
       </dir>
       <dir name="Functions">
        <file baseinstalldir="PHP/CodeSniffer" name="CallTimePassByReferenceStandard.xml" role="php" />
        <file baseinstalldir="PHP/CodeSniffer" name="FunctionCallArgumentSpacingStandard.xml" role="php" />
        <file baseinstalldir="PHP/CodeSniffer" name="OpeningFunctionBraceBsdAllmanStandard.xml" role="php" />
        <file baseinstalldir="PHP/CodeSniffer" name="OpeningFunctionBraceKernighanRitchieStandard.xml" role="php" />
       </dir>
       <dir name="Metrics">
        <file baseinstalldir="PHP/CodeSniffer" name="CyclomaticComplexityStandard.xml" role="php" />
        <file baseinstalldir="PHP/CodeSniffer" name="NestingLevelStandard.xml" role="php" />
       </dir>
       <dir name="NamingConventions">
        <file baseinstalldir="PHP/CodeSniffer" name="CamelCapsFunctionNameStandard.xml" role="php" />
        <file baseinstalldir="PHP/CodeSniffer" name="ConstructorNameStandard.xml" role="php" />
        <file baseinstalldir="PHP/CodeSniffer" name="UpperCaseConstantNameStandard.xml" role="php" />
       </dir>
       <dir name="PHP">
        <file baseinstalldir="PHP/CodeSniffer" name="BacktickOperatorStandard.xml" role="php" />
        <file baseinstalldir="PHP/CodeSniffer" name="CharacterBeforePHPOpeningTagStandard.xml" role="php" />
        <file baseinstalldir="PHP/CodeSniffer" name="ClosingPHPTagStandard.xml" role="php" />
        <file baseinstalldir="PHP/CodeSniffer" name="DeprecatedFunctionsStandard.xml" role="php" />
        <file baseinstalldir="PHP/CodeSniffer" name="DisallowAlternativePHPTagsStandard.xml" role="php" />
        <file baseinstalldir="PHP/CodeSniffer" name="DisallowShortOpenTagStandard.xml" role="php" />
        <file baseinstalldir="PHP/CodeSniffer" name="ForbiddenFunctionsStandard.xml" role="php" />
        <file baseinstalldir="PHP/CodeSniffer" name="LowerCaseConstantStandard.xml" role="php" />
        <file baseinstalldir="PHP/CodeSniffer" name="LowerCaseKeywordStandard.xml" role="php" />
        <file baseinstalldir="PHP/CodeSniffer" name="NoSilencedErrorsStandard.xml" role="php" />
        <file baseinstalldir="PHP/CodeSniffer" name="SAPIUsageStandard.xml" role="php" />
        <file baseinstalldir="PHP/CodeSniffer" name="UpperCaseConstantStandard.xml" role="php" />
       </dir>
       <dir name="Strings">
        <file baseinstalldir="PHP/CodeSniffer" name="UnnecessaryStringConcatStandard.xml" role="php" />
       </dir>
       <dir name="VersionControl">
        <file baseinstalldir="PHP/CodeSniffer" name="SubversionPropertiesStandard.xml" role="php" />
       </dir>
       <dir name="WhiteSpace">
        <file baseinstalldir="PHP/CodeSniffer" name="DisallowSpaceIndentStandard.xml" role="php" />
        <file baseinstalldir="PHP/CodeSniffer" name="DisallowTabIndentStandard.xml" role="php" />
        <file baseinstalldir="PHP/CodeSniffer" name="ScopeIndentStandard.xml" role="php" />
       </dir>
      </dir>
      <dir name="Sniffs">
       <dir name="Arrays">
        <file baseinstalldir="PHP/CodeSniffer" name="DisallowLongArraySyntaxSniff.php" role="php" />
        <file baseinstalldir="PHP/CodeSniffer" name="DisallowShortArraySyntaxSniff.php" role="php" />
       </dir>
       <dir name="Classes">
        <file baseinstalldir="PHP/CodeSniffer" name="DuplicateClassNameSniff.php" role="php" />
        <file baseinstalldir="PHP/CodeSniffer" name="OpeningBraceSameLineSniff.php" role="php" />
       </dir>
       <dir name="CodeAnalysis">
        <file baseinstalldir="PHP/CodeSniffer" name="EmptyStatementSniff.php" role="php" />
        <file baseinstalldir="PHP/CodeSniffer" name="ForLoopShouldBeWhileLoopSniff.php" role="php" />
        <file baseinstalldir="PHP/CodeSniffer" name="ForLoopWithTestFunctionCallSniff.php" role="php" />
        <file baseinstalldir="PHP/CodeSniffer" name="JumbledIncrementerSniff.php" role="php" />
        <file baseinstalldir="PHP/CodeSniffer" name="UnconditionalIfStatementSniff.php" role="php" />
        <file baseinstalldir="PHP/CodeSniffer" name="UnnecessaryFinalModifierSniff.php" role="php" />
        <file baseinstalldir="PHP/CodeSniffer" name="UnusedFunctionParameterSniff.php" role="php" />
        <file baseinstalldir="PHP/CodeSniffer" name="UselessOverridingMethodSniff.php" role="php" />
       </dir>
       <dir name="Commenting">
        <file baseinstalldir="PHP/CodeSniffer" name="DocCommentSniff.php" role="php" />
        <file baseinstalldir="PHP/CodeSniffer" name="FixmeSniff.php" role="php" />
        <file baseinstalldir="PHP/CodeSniffer" name="TodoSniff.php" role="php" />
       </dir>
       <dir name="ControlStructures">
        <file baseinstalldir="PHP/CodeSniffer" name="InlineControlStructureSniff.php" role="php" />
       </dir>
       <dir name="Debug">
        <file baseinstalldir="PHP/CodeSniffer" name="ClosureLinterSniff.php" role="php" />
        <file baseinstalldir="PHP/CodeSniffer" name="CSSLintSniff.php" role="php" />
        <file baseinstalldir="PHP/CodeSniffer" name="ESLintSniff.php" role="php" />
        <file baseinstalldir="PHP/CodeSniffer" name="JSHintSniff.php" role="php" />
       </dir>
       <dir name="Files">
        <file baseinstalldir="PHP/CodeSniffer" name="ByteOrderMarkSniff.php" role="php" />
        <file baseinstalldir="PHP/CodeSniffer" name="EndFileNewlineSniff.php" role="php" />
        <file baseinstalldir="PHP/CodeSniffer" name="EndFileNoNewlineSniff.php" role="php" />
        <file baseinstalldir="PHP/CodeSniffer" name="InlineHTMLSniff.php" role="php" />
        <file baseinstalldir="PHP/CodeSniffer" name="LineEndingsSniff.php" role="php" />
        <file baseinstalldir="PHP/CodeSniffer" name="LineLengthSniff.php" role="php" />
        <file baseinstalldir="PHP/CodeSniffer" name="LowercasedFilenameSniff.php" role="php" />
        <file baseinstalldir="PHP/CodeSniffer" name="OneClassPerFileSniff.php" role="php" />
        <file baseinstalldir="PHP/CodeSniffer" name="OneInterfacePerFileSniff.php" role="php" />
        <file baseinstalldir="PHP/CodeSniffer" name="OneTraitPerFileSniff.php" role="php" />
       </dir>
       <dir name="Formatting">
        <file baseinstalldir="PHP/CodeSniffer" name="DisallowMultipleStatementsSniff.php" role="php" />
        <file baseinstalldir="PHP/CodeSniffer" name="MultipleStatementAlignmentSniff.php" role="php" />
        <file baseinstalldir="PHP/CodeSniffer" name="NoSpaceAfterCastSniff.php" role="php" />
        <file baseinstalldir="PHP/CodeSniffer" name="SpaceAfterCastSniff.php" role="php" />
        <file baseinstalldir="PHP/CodeSniffer" name="SpaceAfterNotSniff.php" role="php" />
       </dir>
       <dir name="Functions">
        <file baseinstalldir="PHP/CodeSniffer" name="CallTimePassByReferenceSniff.php" role="php" />
        <file baseinstalldir="PHP/CodeSniffer" name="FunctionCallArgumentSpacingSniff.php" role="php" />
        <file baseinstalldir="PHP/CodeSniffer" name="OpeningFunctionBraceBsdAllmanSniff.php" role="php" />
        <file baseinstalldir="PHP/CodeSniffer" name="OpeningFunctionBraceKernighanRitchieSniff.php" role="php" />
       </dir>
       <dir name="Metrics">
        <file baseinstalldir="PHP/CodeSniffer" name="CyclomaticComplexitySniff.php" role="php" />
        <file baseinstalldir="PHP/CodeSniffer" name="NestingLevelSniff.php" role="php" />
       </dir>
       <dir name="NamingConventions">
        <file baseinstalldir="PHP/CodeSniffer" name="CamelCapsFunctionNameSniff.php" role="php" />
        <file baseinstalldir="PHP/CodeSniffer" name="ConstructorNameSniff.php" role="php" />
        <file baseinstalldir="PHP/CodeSniffer" name="UpperCaseConstantNameSniff.php" role="php" />
       </dir>
       <dir name="PHP">
        <file baseinstalldir="PHP/CodeSniffer" name="BacktickOperatorSniff.php" role="php" />
        <file baseinstalldir="PHP/CodeSniffer" name="CharacterBeforePHPOpeningTagSniff.php" role="php" />
        <file baseinstalldir="PHP/CodeSniffer" name="ClosingPHPTagSniff.php" role="php" />
        <file baseinstalldir="PHP/CodeSniffer" name="DeprecatedFunctionsSniff.php" role="php" />
        <file baseinstalldir="PHP/CodeSniffer" name="DisallowShortOpenTagSniff.php" role="php" />
        <file baseinstalldir="PHP/CodeSniffer" name="DisallowAlternativePHPTagsSniff.php" role="php" />
        <file baseinstalldir="PHP/CodeSniffer" name="ForbiddenFunctionsSniff.php" role="php" />
        <file baseinstalldir="PHP/CodeSniffer" name="LowerCaseConstantSniff.php" role="php" />
        <file baseinstalldir="PHP/CodeSniffer" name="LowerCaseKeywordSniff.php" role="php" />
        <file baseinstalldir="PHP/CodeSniffer" name="NoSilencedErrorsSniff.php" role="php" />
        <file baseinstalldir="PHP/CodeSniffer" name="SAPIUsageSniff.php" role="php" />
        <file baseinstalldir="PHP/CodeSniffer" name="SyntaxSniff.php" role="php" />
        <file baseinstalldir="PHP/CodeSniffer" name="UpperCaseConstantSniff.php" role="php" />
       </dir>
       <dir name="Strings">
        <file baseinstalldir="PHP/CodeSniffer" name="UnnecessaryStringConcatSniff.php" role="php" />
       </dir>
       <dir name="VersionControl">
        <file baseinstalldir="PHP/CodeSniffer" name="SubversionPropertiesSniff.php" role="php" />
       </dir>
       <dir name="WhiteSpace">
        <file baseinstalldir="PHP/CodeSniffer" name="DisallowSpaceIndentSniff.php" role="php" />
        <file baseinstalldir="PHP/CodeSniffer" name="DisallowTabIndentSniff.php" role="php" />
        <file baseinstalldir="PHP/CodeSniffer" name="ScopeIndentSniff.php" role="php" />
       </dir>
      </dir>
      <dir name="Tests">
       <dir name="Arrays">
        <file baseinstalldir="PHP/CodeSniffer" name="DisallowLongArraySyntaxUnitTest.inc" role="test" />
        <file baseinstalldir="PHP/CodeSniffer" name="DisallowLongArraySyntaxUnitTest.inc.fixed" role="test" />
        <file baseinstalldir="PHP/CodeSniffer" name="DisallowLongArraySyntaxUnitTest.php" role="test" />
        <file baseinstalldir="PHP/CodeSniffer" name="DisallowShortArraySyntaxUnitTest.inc" role="test" />
        <file baseinstalldir="PHP/CodeSniffer" name="DisallowShortArraySyntaxUnitTest.inc.fixed" role="test" />
        <file baseinstalldir="PHP/CodeSniffer" name="DisallowShortArraySyntaxUnitTest.php" role="test" />
       </dir>
       <dir name="Classes">
        <file baseinstalldir="PHP/CodeSniffer" name="DuplicateClassNameUnitTest.1.inc" role="test" />
        <file baseinstalldir="PHP/CodeSniffer" name="DuplicateClassNameUnitTest.2.inc" role="test" />
        <file baseinstalldir="PHP/CodeSniffer" name="DuplicateClassNameUnitTest.3.inc" role="test" />
        <file baseinstalldir="PHP/CodeSniffer" name="DuplicateClassNameUnitTest.4.inc" role="test" />
        <file baseinstalldir="PHP/CodeSniffer" name="DuplicateClassNameUnitTest.5.inc" role="test" />
        <file baseinstalldir="PHP/CodeSniffer" name="DuplicateClassNameUnitTest.6.inc" role="test" />
        <file baseinstalldir="PHP/CodeSniffer" name="DuplicateClassNameUnitTest.php" role="test" />
        <file baseinstalldir="PHP/CodeSniffer" name="OpeningBraceSameLineUnitTest.inc" role="test" />
        <file baseinstalldir="PHP/CodeSniffer" name="OpeningBraceSameLineUnitTest.inc.fixed" role="test" />
        <file baseinstalldir="PHP/CodeSniffer" name="OpeningBraceSameLineUnitTest.php" role="test" />
       </dir>
       <dir name="CodeAnalysis">
        <file baseinstalldir="PHP/CodeSniffer" name="EmptyStatementUnitTest.inc" role="test" />
        <file baseinstalldir="PHP/CodeSniffer" name="EmptyStatementUnitTest.php" role="test" />
        <file baseinstalldir="PHP/CodeSniffer" name="ForLoopShouldBeWhileLoopUnitTest.inc" role="test" />
        <file baseinstalldir="PHP/CodeSniffer" name="ForLoopShouldBeWhileLoopUnitTest.php" role="test" />
        <file baseinstalldir="PHP/CodeSniffer" name="ForLoopWithTestFunctionCallUnitTest.inc" role="test" />
        <file baseinstalldir="PHP/CodeSniffer" name="ForLoopWithTestFunctionCallUnitTest.php" role="test" />
        <file baseinstalldir="PHP/CodeSniffer" name="JumbledIncrementerUnitTest.inc" role="test" />
        <file baseinstalldir="PHP/CodeSniffer" name="JumbledIncrementerUnitTest.php" role="test" />
        <file baseinstalldir="PHP/CodeSniffer" name="UnconditionalIfStatementUnitTest.inc" role="test" />
        <file baseinstalldir="PHP/CodeSniffer" name="UnconditionalIfStatementUnitTest.php" role="test" />
        <file baseinstalldir="PHP/CodeSniffer" name="UnnecessaryFinalModifierUnitTest.inc" role="test" />
        <file baseinstalldir="PHP/CodeSniffer" name="UnnecessaryFinalModifierUnitTest.php" role="test" />
        <file baseinstalldir="PHP/CodeSniffer" name="UnusedFunctionParameterUnitTest.inc" role="test" />
        <file baseinstalldir="PHP/CodeSniffer" name="UnusedFunctionParameterUnitTest.php" role="test" />
        <file baseinstalldir="PHP/CodeSniffer" name="UselessOverridingMethodUnitTest.inc" role="test" />
        <file baseinstalldir="PHP/CodeSniffer" name="UselessOverridingMethodUnitTest.php" role="test" />
       </dir>
       <dir name="Commenting">
        <file baseinstalldir="PHP/CodeSniffer" name="DocCommentUnitTest.inc" role="test" />
        <file baseinstalldir="PHP/CodeSniffer" name="DocCommentUnitTest.js" role="test" />
        <file baseinstalldir="PHP/CodeSniffer" name="DocCommentUnitTest.php" role="test" />
        <file baseinstalldir="PHP/CodeSniffer" name="FixmeUnitTest.inc" role="test" />
        <file baseinstalldir="PHP/CodeSniffer" name="FixmeUnitTest.js" role="test" />
        <file baseinstalldir="PHP/CodeSniffer" name="FixmeUnitTest.php" role="test" />
        <file baseinstalldir="PHP/CodeSniffer" name="TodoUnitTest.inc" role="test" />
        <file baseinstalldir="PHP/CodeSniffer" name="TodoUnitTest.js" role="test" />
        <file baseinstalldir="PHP/CodeSniffer" name="TodoUnitTest.php" role="test" />
       </dir>
       <dir name="ControlStructures">
        <file baseinstalldir="PHP/CodeSniffer" name="InlineControlStructureUnitTest.inc" role="test" />
        <file baseinstalldir="PHP/CodeSniffer" name="InlineControlStructureUnitTest.inc.fixed" role="test" />
        <file baseinstalldir="PHP/CodeSniffer" name="InlineControlStructureUnitTest.js" role="test" />
        <file baseinstalldir="PHP/CodeSniffer" name="InlineControlStructureUnitTest.js.fixed" role="test" />
        <file baseinstalldir="PHP/CodeSniffer" name="InlineControlStructureUnitTest.php" role="test" />
       </dir>
       <dir name="Files">
        <file baseinstalldir="PHP/CodeSniffer" name="ByteOrderMarkUnitTest.inc" role="test" />
        <file baseinstalldir="PHP/CodeSniffer" name="ByteOrderMarkUnitTest.php" role="test" />
        <file baseinstalldir="PHP/CodeSniffer" name="EndFileNewlineUnitTest.1.css" role="test" />
        <file baseinstalldir="PHP/CodeSniffer" name="EndFileNewlineUnitTest.1.js" role="test" />
        <file baseinstalldir="PHP/CodeSniffer" name="EndFileNewlineUnitTest.1.inc" role="test" />
        <file baseinstalldir="PHP/CodeSniffer" name="EndFileNewlineUnitTest.2.css" role="test" />
        <file baseinstalldir="PHP/CodeSniffer" name="EndFileNewlineUnitTest.2.js" role="test" />
        <file baseinstalldir="PHP/CodeSniffer" name="EndFileNewlineUnitTest.2.inc" role="test" />
        <file baseinstalldir="PHP/CodeSniffer" name="EndFileNewlineUnitTest.3.css" role="test" />
        <file baseinstalldir="PHP/CodeSniffer" name="EndFileNewlineUnitTest.3.js" role="test" />
        <file baseinstalldir="PHP/CodeSniffer" name="EndFileNewlineUnitTest.3.inc" role="test" />
        <file baseinstalldir="PHP/CodeSniffer" name="EndFileNewlineUnitTest.4.inc" role="test" />
        <file baseinstalldir="PHP/CodeSniffer" name="EndFileNewlineUnitTest.5.inc" role="test" />
        <file baseinstalldir="PHP/CodeSniffer" name="EndFileNewlineUnitTest.php" role="test" />
        <file baseinstalldir="PHP/CodeSniffer" name="EndFileNoNewlineUnitTest.1.css" role="test" />
        <file baseinstalldir="PHP/CodeSniffer" name="EndFileNoNewlineUnitTest.1.js" role="test" />
        <file baseinstalldir="PHP/CodeSniffer" name="EndFileNoNewlineUnitTest.1.inc" role="test" />
        <file baseinstalldir="PHP/CodeSniffer" name="EndFileNoNewlineUnitTest.2.css" role="test" />
        <file baseinstalldir="PHP/CodeSniffer" name="EndFileNoNewlineUnitTest.2.js" role="test" />
        <file baseinstalldir="PHP/CodeSniffer" name="EndFileNoNewlineUnitTest.2.inc" role="test" />
        <file baseinstalldir="PHP/CodeSniffer" name="EndFileNoNewlineUnitTest.3.css" role="test" />
        <file baseinstalldir="PHP/CodeSniffer" name="EndFileNoNewlineUnitTest.3.js" role="test" />
        <file baseinstalldir="PHP/CodeSniffer" name="EndFileNoNewlineUnitTest.3.inc" role="test" />
        <file baseinstalldir="PHP/CodeSniffer" name="EndFileNoNewlineUnitTest.4.inc" role="test" />
        <file baseinstalldir="PHP/CodeSniffer" name="EndFileNoNewlineUnitTest.5.inc" role="test" />
        <file baseinstalldir="PHP/CodeSniffer" name="EndFileNoNewlineUnitTest.6.inc" role="test" />
        <file baseinstalldir="PHP/CodeSniffer" name="EndFileNoNewlineUnitTest.php" role="test" />
        <file baseinstalldir="PHP/CodeSniffer" name="InlineHTMLUnitTest.1.inc" role="test" />
        <file baseinstalldir="PHP/CodeSniffer" name="InlineHTMLUnitTest.2.inc" role="test" />
        <file baseinstalldir="PHP/CodeSniffer" name="InlineHTMLUnitTest.3.inc" role="test" />
        <file baseinstalldir="PHP/CodeSniffer" name="InlineHTMLUnitTest.4.inc" role="test" />
        <file baseinstalldir="PHP/CodeSniffer" name="InlineHTMLUnitTest.5.inc" role="test" />
        <file baseinstalldir="PHP/CodeSniffer" name="InlineHTMLUnitTest.php" role="test" />
        <file baseinstalldir="PHP/CodeSniffer" name="LineEndingsUnitTest.css" role="test" />
        <file baseinstalldir="PHP/CodeSniffer" name="LineEndingsUnitTest.inc" role="test" />
        <file baseinstalldir="PHP/CodeSniffer" name="LineEndingsUnitTest.inc.fixed" role="test" />
        <file baseinstalldir="PHP/CodeSniffer" name="LineEndingsUnitTest.js" role="test" />
        <file baseinstalldir="PHP/CodeSniffer" name="LineEndingsUnitTest.php" role="test" />
        <file baseinstalldir="PHP/CodeSniffer" name="LineLengthUnitTest.inc" role="test" />
        <file baseinstalldir="PHP/CodeSniffer" name="LineLengthUnitTest.php" role="test" />
        <file baseinstalldir="PHP/CodeSniffer" name="LowercasedFilenameUnitTest.inc" role="test" />
        <file baseinstalldir="PHP/CodeSniffer" name="LowercasedFilenameUnitTest.php" role="test" />
        <file baseinstalldir="PHP/CodeSniffer" name="OneClassPerFileUnitTest.inc" role="test" />
        <file baseinstalldir="PHP/CodeSniffer" name="OneClassPerFileUnitTest.php" role="test" />
        <file baseinstalldir="PHP/CodeSniffer" name="OneInterfacePerFileUnitTest.inc" role="test" />
        <file baseinstalldir="PHP/CodeSniffer" name="OneInterfacePerFileUnitTest.php" role="test" />
        <file baseinstalldir="PHP/CodeSniffer" name="OneTraitPerFileUnitTest.inc" role="test" />
        <file baseinstalldir="PHP/CodeSniffer" name="OneTraitPerFileUnitTest.php" role="test" />
       </dir>
       <dir name="Formatting">
        <file baseinstalldir="PHP/CodeSniffer" name="DisallowMultipleStatementsUnitTest.inc" role="test" />
        <file baseinstalldir="PHP/CodeSniffer" name="DisallowMultipleStatementsUnitTest.php" role="test" />
        <file baseinstalldir="PHP/CodeSniffer" name="MultipleStatementAlignmentUnitTest.inc" role="test" />
        <file baseinstalldir="PHP/CodeSniffer" name="MultipleStatementAlignmentUnitTest.inc.fixed" role="test" />
        <file baseinstalldir="PHP/CodeSniffer" name="MultipleStatementAlignmentUnitTest.js" role="test" />
        <file baseinstalldir="PHP/CodeSniffer" name="MultipleStatementAlignmentUnitTest.js.fixed" role="test" />
        <file baseinstalldir="PHP/CodeSniffer" name="MultipleStatementAlignmentUnitTest.php" role="test" />
        <file baseinstalldir="PHP/CodeSniffer" name="NoSpaceAfterCastUnitTest.inc" role="test" />
        <file baseinstalldir="PHP/CodeSniffer" name="NoSpaceAfterCastUnitTest.inc.fixed" role="test" />
        <file baseinstalldir="PHP/CodeSniffer" name="NoSpaceAfterCastUnitTest.php" role="test" />
        <file baseinstalldir="PHP/CodeSniffer" name="SpaceAfterCastUnitTest.inc" role="test" />
        <file baseinstalldir="PHP/CodeSniffer" name="SpaceAfterCastUnitTest.inc.fixed" role="test" />
        <file baseinstalldir="PHP/CodeSniffer" name="SpaceAfterCastUnitTest.php" role="test" />
        <file baseinstalldir="PHP/CodeSniffer" name="SpaceAfterNotUnitTest.inc" role="test" />
        <file baseinstalldir="PHP/CodeSniffer" name="SpaceAfterNotUnitTest.inc.fixed" role="test" />
        <file baseinstalldir="PHP/CodeSniffer" name="SpaceAfterNotUnitTest.js" role="test" />
        <file baseinstalldir="PHP/CodeSniffer" name="SpaceAfterNotUnitTest.js.fixed" role="test" />
        <file baseinstalldir="PHP/CodeSniffer" name="SpaceAfterNotUnitTest.php" role="test" />
       </dir>
       <dir name="Functions">
        <file baseinstalldir="PHP/CodeSniffer" name="CallTimePassByReferenceUnitTest.inc" role="test" />
        <file baseinstalldir="PHP/CodeSniffer" name="CallTimePassByReferenceUnitTest.php" role="test" />
        <file baseinstalldir="PHP/CodeSniffer" name="FunctionCallArgumentSpacingUnitTest.inc" role="test" />
        <file baseinstalldir="PHP/CodeSniffer" name="FunctionCallArgumentSpacingUnitTest.inc.fixed" role="test" />
        <file baseinstalldir="PHP/CodeSniffer" name="FunctionCallArgumentSpacingUnitTest.php" role="test" />
        <file baseinstalldir="PHP/CodeSniffer" name="OpeningFunctionBraceBsdAllmanUnitTest.inc" role="test" />
        <file baseinstalldir="PHP/CodeSniffer" name="OpeningFunctionBraceBsdAllmanUnitTest.inc.fixed" role="test" />
        <file baseinstalldir="PHP/CodeSniffer" name="OpeningFunctionBraceBsdAllmanUnitTest.php" role="test" />
        <file baseinstalldir="PHP/CodeSniffer" name="OpeningFunctionBraceKernighanRitchieUnitTest.inc" role="test" />
        <file baseinstalldir="PHP/CodeSniffer" name="OpeningFunctionBraceKernighanRitchieUnitTest.inc.fixed" role="test" />
        <file baseinstalldir="PHP/CodeSniffer" name="OpeningFunctionBraceKernighanRitchieUnitTest.php" role="test" />
       </dir>
       <dir name="Metrics">
        <file baseinstalldir="PHP/CodeSniffer" name="CyclomaticComplexityUnitTest.inc" role="test" />
        <file baseinstalldir="PHP/CodeSniffer" name="CyclomaticComplexityUnitTest.php" role="test" />
        <file baseinstalldir="PHP/CodeSniffer" name="NestingLevelUnitTest.inc" role="test" />
        <file baseinstalldir="PHP/CodeSniffer" name="NestingLevelUnitTest.php" role="test" />
       </dir>
       <dir name="NamingConventions">
        <file baseinstalldir="PHP/CodeSniffer" name="CamelCapsFunctionNameUnitTest.inc" role="test" />
        <file baseinstalldir="PHP/CodeSniffer" name="CamelCapsFunctionNameUnitTest.php" role="test" />
        <file baseinstalldir="PHP/CodeSniffer" name="ConstructorNameUnitTest.inc" role="test" />
        <file baseinstalldir="PHP/CodeSniffer" name="ConstructorNameUnitTest.php" role="test" />
        <file baseinstalldir="PHP/CodeSniffer" name="UpperCaseConstantNameUnitTest.inc" role="test" />
        <file baseinstalldir="PHP/CodeSniffer" name="UpperCaseConstantNameUnitTest.php" role="test" />
       </dir>
       <dir name="PHP">
        <file baseinstalldir="PHP/CodeSniffer" name="BacktickOperatorUnitTest.inc" role="test" />
        <file baseinstalldir="PHP/CodeSniffer" name="BacktickOperatorUnitTest.php" role="test" />
        <file baseinstalldir="PHP/CodeSniffer" name="CharacterBeforePHPOpeningTagUnitTest.1.inc" role="test" />
        <file baseinstalldir="PHP/CodeSniffer" name="CharacterBeforePHPOpeningTagUnitTest.2.inc" role="test" />
        <file baseinstalldir="PHP/CodeSniffer" name="CharacterBeforePHPOpeningTagUnitTest.php" role="test" />
        <file baseinstalldir="PHP/CodeSniffer" name="ClosingPHPTagUnitTest.inc" role="test" />
        <file baseinstalldir="PHP/CodeSniffer" name="ClosingPHPTagUnitTest.php" role="test" />
        <file baseinstalldir="PHP/CodeSniffer" name="DisallowAlternativePHPTagsUnitTest.1.inc" role="test" />
        <file baseinstalldir="PHP/CodeSniffer" name="DisallowAlternativePHPTagsUnitTest.1.inc.fixed" role="test" />
        <file baseinstalldir="PHP/CodeSniffer" name="DisallowAlternativePHPTagsUnitTest.2.inc" role="test" />
        <file baseinstalldir="PHP/CodeSniffer" name="DisallowAlternativePHPTagsUnitTest.2.inc.fixed" role="test" />
        <file baseinstalldir="PHP/CodeSniffer" name="DisallowAlternativePHPTagsUnitTest.php" role="test" />
        <file baseinstalldir="PHP/CodeSniffer" name="DisallowShortOpenTagUnitTest.1.inc" role="test" />
        <file baseinstalldir="PHP/CodeSniffer" name="DisallowShortOpenTagUnitTest.1.inc.fixed" role="test" />
        <file baseinstalldir="PHP/CodeSniffer" name="DisallowShortOpenTagUnitTest.2.inc" role="test" />
        <file baseinstalldir="PHP/CodeSniffer" name="DisallowShortOpenTagUnitTest.2.inc.fixed" role="test" />
        <file baseinstalldir="PHP/CodeSniffer" name="DisallowShortOpenTagUnitTest.3.inc" role="test" />
        <file baseinstalldir="PHP/CodeSniffer" name="DisallowShortOpenTagUnitTest.php" role="test" />
        <file baseinstalldir="PHP/CodeSniffer" name="ForbiddenFunctionsUnitTest.inc" role="test" />
        <file baseinstalldir="PHP/CodeSniffer" name="ForbiddenFunctionsUnitTest.php" role="test" />
        <file baseinstalldir="PHP/CodeSniffer" name="LowerCaseConstantUnitTest.inc" role="test" />
        <file baseinstalldir="PHP/CodeSniffer" name="LowerCaseConstantUnitTest.inc.fixed" role="test" />
        <file baseinstalldir="PHP/CodeSniffer" name="LowerCaseConstantUnitTest.js" role="test" />
        <file baseinstalldir="PHP/CodeSniffer" name="LowerCaseConstantUnitTest.js.fixed" role="test" />
        <file baseinstalldir="PHP/CodeSniffer" name="LowerCaseConstantUnitTest.php" role="test" />
        <file baseinstalldir="PHP/CodeSniffer" name="LowerCaseKeywordUnitTest.inc" role="test" />
        <file baseinstalldir="PHP/CodeSniffer" name="LowerCaseKeywordUnitTest.inc.fixed" role="test" />
        <file baseinstalldir="PHP/CodeSniffer" name="LowerCaseKeywordUnitTest.php" role="test" />
        <file baseinstalldir="PHP/CodeSniffer" name="NoSilencedErrorsUnitTest.inc" role="test" />
        <file baseinstalldir="PHP/CodeSniffer" name="NoSilencedErrorsUnitTest.php" role="test" />
        <file baseinstalldir="PHP/CodeSniffer" name="SAPIUsageUnitTest.inc" role="test" />
        <file baseinstalldir="PHP/CodeSniffer" name="SAPIUsageUnitTest.php" role="test" />
        <file baseinstalldir="PHP/CodeSniffer" name="SyntaxUnitTest.inc" role="test" />
        <file baseinstalldir="PHP/CodeSniffer" name="SyntaxUnitTest.php" role="test" />
        <file baseinstalldir="PHP/CodeSniffer" name="UpperCaseConstantUnitTest.inc" role="test" />
        <file baseinstalldir="PHP/CodeSniffer" name="UpperCaseConstantUnitTest.inc.fixed" role="test" />
        <file baseinstalldir="PHP/CodeSniffer" name="UpperCaseConstantUnitTest.php" role="test" />
       </dir>
       <dir name="Strings">
        <file baseinstalldir="PHP/CodeSniffer" name="UnnecessaryStringConcatUnitTest.inc" role="test" />
        <file baseinstalldir="PHP/CodeSniffer" name="UnnecessaryStringConcatUnitTest.js" role="test" />
        <file baseinstalldir="PHP/CodeSniffer" name="UnnecessaryStringConcatUnitTest.php" role="test" />
       </dir>
       <dir name="WhiteSpace">
<<<<<<< HEAD
        <file baseinstalldir="PHP/CodeSniffer" name="DisallowSpaceIndentUnitTest.css" role="test" />
        <file baseinstalldir="PHP/CodeSniffer" name="DisallowSpaceIndentUnitTest.inc" role="test" />
        <file baseinstalldir="PHP/CodeSniffer" name="DisallowSpaceIndentUnitTest.inc.fixed" role="test" />
        <file baseinstalldir="PHP/CodeSniffer" name="DisallowSpaceIndentUnitTest.js" role="test" />
        <file baseinstalldir="PHP/CodeSniffer" name="DisallowSpaceIndentUnitTest.php" role="test" />
        <file baseinstalldir="PHP/CodeSniffer" name="DisallowTabIndentUnitTest.css" role="test" />
        <file baseinstalldir="PHP/CodeSniffer" name="DisallowTabIndentUnitTest.css.fixed" role="test" />
        <file baseinstalldir="PHP/CodeSniffer" name="DisallowTabIndentUnitTest.inc" role="test" />
        <file baseinstalldir="PHP/CodeSniffer" name="DisallowTabIndentUnitTest.inc.fixed" role="test" />
        <file baseinstalldir="PHP/CodeSniffer" name="DisallowTabIndentUnitTest.js" role="test" />
        <file baseinstalldir="PHP/CodeSniffer" name="DisallowTabIndentUnitTest.js.fixed" role="test" />
        <file baseinstalldir="PHP/CodeSniffer" name="DisallowTabIndentUnitTest.php" role="test" />
        <file baseinstalldir="PHP/CodeSniffer" name="ScopeIndentUnitTest.1.inc" role="test" />
        <file baseinstalldir="PHP/CodeSniffer" name="ScopeIndentUnitTest.1.inc.fixed" role="test" />
        <file baseinstalldir="PHP/CodeSniffer" name="ScopeIndentUnitTest.1.js" role="test" />
        <file baseinstalldir="PHP/CodeSniffer" name="ScopeIndentUnitTest.1.js.fixed" role="test" />
        <file baseinstalldir="PHP/CodeSniffer" name="ScopeIndentUnitTest.2.inc" role="test" />
        <file baseinstalldir="PHP/CodeSniffer" name="ScopeIndentUnitTest.2.inc.fixed" role="test" />
        <file baseinstalldir="PHP/CodeSniffer" name="ScopeIndentUnitTest.3.inc" role="test" />
        <file baseinstalldir="PHP/CodeSniffer" name="ScopeIndentUnitTest.3.inc.fixed" role="test" />
        <file baseinstalldir="PHP/CodeSniffer" name="ScopeIndentUnitTest.php" role="test" />
=======
        <file baseinstalldir="PHP" name="DisallowSpaceIndentUnitTest.css" role="test" />
        <file baseinstalldir="PHP" name="DisallowSpaceIndentUnitTest.css.fixed" role="test" />
        <file baseinstalldir="PHP" name="DisallowSpaceIndentUnitTest.inc" role="test" />
        <file baseinstalldir="PHP" name="DisallowSpaceIndentUnitTest.inc.fixed" role="test" />
        <file baseinstalldir="PHP" name="DisallowSpaceIndentUnitTest.js" role="test" />
        <file baseinstalldir="PHP" name="DisallowSpaceIndentUnitTest.js.fixed" role="test" />
        <file baseinstalldir="PHP" name="DisallowSpaceIndentUnitTest.php" role="test">
         <tasks:replace from="@package_version@" to="version" type="package-info" />
        </file>
        <file baseinstalldir="PHP" name="DisallowTabIndentUnitTest.css" role="test" />
        <file baseinstalldir="PHP" name="DisallowTabIndentUnitTest.css.fixed" role="test" />
        <file baseinstalldir="PHP" name="DisallowTabIndentUnitTest.inc" role="test" />
        <file baseinstalldir="PHP" name="DisallowTabIndentUnitTest.inc.fixed" role="test" />
        <file baseinstalldir="PHP" name="DisallowTabIndentUnitTest.js" role="test" />
        <file baseinstalldir="PHP" name="DisallowTabIndentUnitTest.js.fixed" role="test" />
        <file baseinstalldir="PHP" name="DisallowTabIndentUnitTest.php" role="test">
         <tasks:replace from="@package_version@" to="version" type="package-info" />
        </file>
        <file baseinstalldir="PHP" name="ScopeIndentUnitTest.1.inc" role="test" />
        <file baseinstalldir="PHP" name="ScopeIndentUnitTest.1.inc.fixed" role="test" />
        <file baseinstalldir="PHP" name="ScopeIndentUnitTest.1.js" role="test" />
        <file baseinstalldir="PHP" name="ScopeIndentUnitTest.1.js.fixed" role="test" />
        <file baseinstalldir="PHP" name="ScopeIndentUnitTest.2.inc" role="test" />
        <file baseinstalldir="PHP" name="ScopeIndentUnitTest.2.inc.fixed" role="test" />
        <file baseinstalldir="PHP" name="ScopeIndentUnitTest.3.inc" role="test" />
        <file baseinstalldir="PHP" name="ScopeIndentUnitTest.3.inc.fixed" role="test" />
        <file baseinstalldir="PHP" name="ScopeIndentUnitTest.php" role="test">
         <tasks:replace from="@package_version@" to="version" type="package-info" />
        </file>
>>>>>>> 786bf24e
       </dir>
      </dir>
      <file baseinstalldir="PHP/CodeSniffer" name="ruleset.xml" role="php" />
     </dir>
     <dir name="MySource">
      <dir name="Sniffs">
       <dir name="Channels">
        <file baseinstalldir="PHP/CodeSniffer" name="DisallowSelfActionsSniff.php" role="php" />
        <file baseinstalldir="PHP/CodeSniffer" name="IncludeOwnSystemSniff.php" role="php" />
        <file baseinstalldir="PHP/CodeSniffer" name="IncludeSystemSniff.php" role="php" />
        <file baseinstalldir="PHP/CodeSniffer" name="UnusedSystemSniff.php" role="php" />
       </dir>
       <dir name="Commenting">
        <file baseinstalldir="PHP/CodeSniffer" name="FunctionCommentSniff.php" role="php" />
       </dir>
       <dir name="CSS">
        <file baseinstalldir="PHP/CodeSniffer" name="BrowserSpecificStylesSniff.php" role="php" />
       </dir>
       <dir name="Debug">
        <file baseinstalldir="PHP/CodeSniffer" name="DebugCodeSniff.php" role="php" />
        <file baseinstalldir="PHP/CodeSniffer" name="FirebugConsoleSniff.php" role="php" />
       </dir>
       <dir name="Objects">
        <file baseinstalldir="PHP/CodeSniffer" name="AssignThisSniff.php" role="php" />
        <file baseinstalldir="PHP/CodeSniffer" name="CreateWidgetTypeCallbackSniff.php" role="php" />
        <file baseinstalldir="PHP/CodeSniffer" name="DisallowNewWidgetSniff.php" role="php" />
       </dir>
       <dir name="PHP">
        <file baseinstalldir="PHP/CodeSniffer" name="AjaxNullComparisonSniff.php" role="php" />
        <file baseinstalldir="PHP/CodeSniffer" name="EvalObjectFactorySniff.php" role="php" />
        <file baseinstalldir="PHP/CodeSniffer" name="GetRequestDataSniff.php" role="php" />
        <file baseinstalldir="PHP/CodeSniffer" name="ReturnFunctionValueSniff.php" role="php" />
       </dir>
       <dir name="Strings">
        <file baseinstalldir="PHP/CodeSniffer" name="JoinStringsSniff.php" role="php" />
       </dir>
      </dir>
      <dir name="Tests">
       <dir name="Channels">
        <file baseinstalldir="PHP/CodeSniffer" name="DisallowSelfActionsUnitTest.inc" role="test" />
        <file baseinstalldir="PHP/CodeSniffer" name="DisallowSelfActionsUnitTest.php" role="test" />
        <file baseinstalldir="PHP/CodeSniffer" name="IncludeSystemUnitTest.inc" role="test" />
        <file baseinstalldir="PHP/CodeSniffer" name="IncludeSystemUnitTest.php" role="test" />
        <file baseinstalldir="PHP/CodeSniffer" name="UnusedSystemUnitTest.inc" role="test" />
        <file baseinstalldir="PHP/CodeSniffer" name="UnusedSystemUnitTest.php" role="test" />
       </dir>
       <dir name="Commenting">
        <file baseinstalldir="PHP/CodeSniffer" name="FunctionCommentUnitTest.inc" role="test" />
        <file baseinstalldir="PHP/CodeSniffer" name="FunctionCommentUnitTest.php" role="test" />
       </dir>
       <dir name="CSS">
        <file baseinstalldir="PHP/CodeSniffer" name="BrowserSpecificStylesUnitTest.css" role="test" />
        <file baseinstalldir="PHP/CodeSniffer" name="BrowserSpecificStylesUnitTest.php" role="test" />
       </dir>
       <dir name="Debug">
        <file baseinstalldir="PHP/CodeSniffer" name="DebugCodeUnitTest.inc" role="test" />
        <file baseinstalldir="PHP/CodeSniffer" name="DebugCodeUnitTest.php" role="test" />
        <file baseinstalldir="PHP/CodeSniffer" name="FirebugConsoleUnitTest.js" role="test" />
        <file baseinstalldir="PHP/CodeSniffer" name="FirebugConsoleUnitTest.php" role="test" />
       </dir>
       <dir name="Objects">
        <file baseinstalldir="PHP/CodeSniffer" name="AssignThisUnitTest.js" role="test" />
        <file baseinstalldir="PHP/CodeSniffer" name="AssignThisUnitTest.php" role="test" />
        <file baseinstalldir="PHP/CodeSniffer" name="CreateWidgetTypeCallbackUnitTest.js" role="test" />
        <file baseinstalldir="PHP/CodeSniffer" name="CreateWidgetTypeCallbackUnitTest.php" role="test" />
        <file baseinstalldir="PHP/CodeSniffer" name="DisallowNewWidgetUnitTest.inc" role="test" />
        <file baseinstalldir="PHP/CodeSniffer" name="DisallowNewWidgetUnitTest.php" role="test" />
       </dir>
       <dir name="PHP">
        <file baseinstalldir="PHP/CodeSniffer" name="AjaxNullComparisonUnitTest.inc" role="test" />
        <file baseinstalldir="PHP/CodeSniffer" name="AjaxNullComparisonUnitTest.php" role="test" />
        <file baseinstalldir="PHP/CodeSniffer" name="EvalObjectFactoryUnitTest.inc" role="test" />
        <file baseinstalldir="PHP/CodeSniffer" name="EvalObjectFactoryUnitTest.php" role="test" />
        <file baseinstalldir="PHP/CodeSniffer" name="GetRequestDataUnitTest.inc" role="test" />
        <file baseinstalldir="PHP/CodeSniffer" name="GetRequestDataUnitTest.php" role="test" />
        <file baseinstalldir="PHP/CodeSniffer" name="ReturnFunctionValueUnitTest.inc" role="test" />
        <file baseinstalldir="PHP/CodeSniffer" name="ReturnFunctionValueUnitTest.php" role="test" />
       </dir>
       <dir name="Strings">
        <file baseinstalldir="PHP/CodeSniffer" name="JoinStringsUnitTest.js" role="test" />
        <file baseinstalldir="PHP/CodeSniffer" name="JoinStringsUnitTest.php" role="test" />
       </dir>
      </dir>
      <file baseinstalldir="PHP/CodeSniffer" name="ruleset.xml" role="php" />
     </dir>
     <dir name="PEAR">
      <dir name="Docs">
       <dir name="Classes">
        <file baseinstalldir="PHP/CodeSniffer" name="ClassDeclarationStandard.xml" role="php" />
       </dir>
       <dir name="Commenting">
        <file baseinstalldir="PHP/CodeSniffer" name="ClassCommentStandard.xml" role="php" />
        <file baseinstalldir="PHP/CodeSniffer" name="FileCommentStandard.xml" role="php" />
        <file baseinstalldir="PHP/CodeSniffer" name="FunctionCommentStandard.xml" role="php" />
        <file baseinstalldir="PHP/CodeSniffer" name="InlineCommentStandard.xml" role="php" />
       </dir>
       <dir name="ControlStructures">
        <file baseinstalldir="PHP/CodeSniffer" name="ControlSignatureStandard.xml" role="php" />
        <file baseinstalldir="PHP/CodeSniffer" name="MultiLineConditionStandard.xml" role="php" />
       </dir>
       <dir name="Files">
        <file baseinstalldir="PHP/CodeSniffer" name="IncludingFileStandard.xml" role="php" />
        <file baseinstalldir="PHP/CodeSniffer" name="LineLengthStandard.xml" role="php" />
       </dir>
       <dir name="Formatting">
        <file baseinstalldir="PHP/CodeSniffer" name="MultiLineAssignmentStandard.xml" role="php" />
       </dir>
       <dir name="Functions">
        <file baseinstalldir="PHP/CodeSniffer" name="FunctionCallSignatureStandard.xml" role="php" />
        <file baseinstalldir="PHP/CodeSniffer" name="FunctionDeclarationStandard.xml" role="php" />
        <file baseinstalldir="PHP/CodeSniffer" name="ValidDefaultValueStandard.xml" role="php" />
       </dir>
       <dir name="NamingConventions">
        <file baseinstalldir="PHP/CodeSniffer" name="ValidClassNameStandard.xml" role="php" />
        <file baseinstalldir="PHP/CodeSniffer" name="ValidFunctionNameStandard.xml" role="php" />
        <file baseinstalldir="PHP/CodeSniffer" name="ValidVariableNameStandard.xml" role="php" />
       </dir>
       <dir name="WhiteSpace">
        <file baseinstalldir="PHP/CodeSniffer" name="ScopeClosingBraceStandard.xml" role="php" />
        <file baseinstalldir="PHP/CodeSniffer" name="ScopeIndentStandard.xml" role="php" />
        <file baseinstalldir="PHP/CodeSniffer" name="ObjectOperatorIndentStandard.xml" role="php" />
       </dir>
      </dir>
      <dir name="Sniffs">
       <dir name="Classes">
        <file baseinstalldir="PHP/CodeSniffer" name="ClassDeclarationSniff.php" role="php" />
       </dir>
       <dir name="Commenting">
        <file baseinstalldir="PHP/CodeSniffer" name="ClassCommentSniff.php" role="php" />
        <file baseinstalldir="PHP/CodeSniffer" name="FileCommentSniff.php" role="php" />
        <file baseinstalldir="PHP/CodeSniffer" name="FunctionCommentSniff.php" role="php" />
        <file baseinstalldir="PHP/CodeSniffer" name="InlineCommentSniff.php" role="php" />
       </dir>
       <dir name="ControlStructures">
        <file baseinstalldir="PHP/CodeSniffer" name="ControlSignatureSniff.php" role="php" />
        <file baseinstalldir="PHP/CodeSniffer" name="MultiLineConditionSniff.php" role="php" />
       </dir>
       <dir name="Files">
        <file baseinstalldir="PHP/CodeSniffer" name="IncludingFileSniff.php" role="php" />
       </dir>
       <dir name="Formatting">
        <file baseinstalldir="PHP/CodeSniffer" name="MultiLineAssignmentSniff.php" role="php" />
       </dir>
       <dir name="Functions">
        <file baseinstalldir="PHP/CodeSniffer" name="FunctionCallSignatureSniff.php" role="php" />
        <file baseinstalldir="PHP/CodeSniffer" name="FunctionDeclarationSniff.php" role="php" />
        <file baseinstalldir="PHP/CodeSniffer" name="ValidDefaultValueSniff.php" role="php" />
       </dir>
       <dir name="NamingConventions">
        <file baseinstalldir="PHP/CodeSniffer" name="ValidClassNameSniff.php" role="php" />
        <file baseinstalldir="PHP/CodeSniffer" name="ValidFunctionNameSniff.php" role="php" />
        <file baseinstalldir="PHP/CodeSniffer" name="ValidVariableNameSniff.php" role="php" />
       </dir>
       <dir name="WhiteSpace">
        <file baseinstalldir="PHP/CodeSniffer" name="ObjectOperatorIndentSniff.php" role="php" />
        <file baseinstalldir="PHP/CodeSniffer" name="ScopeClosingBraceSniff.php" role="php" />
        <file baseinstalldir="PHP/CodeSniffer" name="ScopeIndentSniff.php" role="php" />
       </dir>
      </dir>
      <dir name="Tests">
       <dir name="Classes">
        <file baseinstalldir="PHP/CodeSniffer" name="ClassDeclarationUnitTest.inc" role="test" />
        <file baseinstalldir="PHP/CodeSniffer" name="ClassDeclarationUnitTest.php" role="test" />
       </dir>
       <dir name="Commenting">
        <file baseinstalldir="PHP/CodeSniffer" name="ClassCommentUnitTest.inc" role="test" />
        <file baseinstalldir="PHP/CodeSniffer" name="ClassCommentUnitTest.php" role="test" />
        <file baseinstalldir="PHP/CodeSniffer" name="FileCommentUnitTest.inc" role="test" />
        <file baseinstalldir="PHP/CodeSniffer" name="FileCommentUnitTest.php" role="test" />
        <file baseinstalldir="PHP/CodeSniffer" name="FunctionCommentUnitTest.inc" role="test" />
        <file baseinstalldir="PHP/CodeSniffer" name="FunctionCommentUnitTest.inc.fixed" role="test" />
        <file baseinstalldir="PHP/CodeSniffer" name="FunctionCommentUnitTest.php" role="test" />
        <file baseinstalldir="PHP/CodeSniffer" name="InlineCommentUnitTest.inc" role="test" />
        <file baseinstalldir="PHP/CodeSniffer" name="InlineCommentUnitTest.inc.fixed" role="test" />
        <file baseinstalldir="PHP/CodeSniffer" name="InlineCommentUnitTest.php" role="test" />
       </dir>
       <dir name="ControlStructures">
        <file baseinstalldir="PHP/CodeSniffer" name="ControlSignatureUnitTest.inc" role="test" />
        <file baseinstalldir="PHP/CodeSniffer" name="ControlSignatureUnitTest.php" role="test" />
        <file baseinstalldir="PHP/CodeSniffer" name="MultiLineConditionUnitTest.inc" role="test" />
        <file baseinstalldir="PHP/CodeSniffer" name="MultiLineConditionUnitTest.inc.fixed" role="test" />
        <file baseinstalldir="PHP/CodeSniffer" name="MultiLineConditionUnitTest.js" role="test" />
        <file baseinstalldir="PHP/CodeSniffer" name="MultiLineConditionUnitTest.js.fixed" role="test" />
        <file baseinstalldir="PHP/CodeSniffer" name="MultiLineConditionUnitTest.php" role="test" />
       </dir>
       <dir name="Files">
        <file baseinstalldir="PHP/CodeSniffer" name="IncludingFileUnitTest.inc" role="test" />
        <file baseinstalldir="PHP/CodeSniffer" name="IncludingFileUnitTest.inc.fixed" role="test" />
        <file baseinstalldir="PHP/CodeSniffer" name="IncludingFileUnitTest.php" role="test" />
       </dir>
       <dir name="Formatting">
        <file baseinstalldir="PHP/CodeSniffer" name="MultiLineAssignmentUnitTest.inc" role="test" />
        <file baseinstalldir="PHP/CodeSniffer" name="MultiLineAssignmentUnitTest.php" role="test" />
       </dir>
       <dir name="Functions">
        <file baseinstalldir="PHP/CodeSniffer" name="FunctionCallSignatureUnitTest.inc" role="test" />
        <file baseinstalldir="PHP/CodeSniffer" name="FunctionCallSignatureUnitTest.inc.fixed" role="test" />
        <file baseinstalldir="PHP/CodeSniffer" name="FunctionCallSignatureUnitTest.js" role="test" />
        <file baseinstalldir="PHP/CodeSniffer" name="FunctionCallSignatureUnitTest.js.fixed" role="test" />
        <file baseinstalldir="PHP/CodeSniffer" name="FunctionCallSignatureUnitTest.php" role="test" />
        <file baseinstalldir="PHP/CodeSniffer" name="FunctionDeclarationUnitTest.inc" role="test" />
        <file baseinstalldir="PHP/CodeSniffer" name="FunctionDeclarationUnitTest.inc.fixed" role="test" />
        <file baseinstalldir="PHP/CodeSniffer" name="FunctionDeclarationUnitTest.js" role="test" />
        <file baseinstalldir="PHP/CodeSniffer" name="FunctionDeclarationUnitTest.js.fixed" role="test" />
        <file baseinstalldir="PHP/CodeSniffer" name="FunctionDeclarationUnitTest.php" role="test" />
        <file baseinstalldir="PHP/CodeSniffer" name="ValidDefaultValueUnitTest.inc" role="test" />
        <file baseinstalldir="PHP/CodeSniffer" name="ValidDefaultValueUnitTest.php" role="test" />
       </dir>
       <dir name="NamingConventions">
        <file baseinstalldir="PHP/CodeSniffer" name="ValidClassNameUnitTest.inc" role="test" />
        <file baseinstalldir="PHP/CodeSniffer" name="ValidClassNameUnitTest.php" role="test" />
        <file baseinstalldir="PHP/CodeSniffer" name="ValidFunctionNameUnitTest.inc" role="test" />
        <file baseinstalldir="PHP/CodeSniffer" name="ValidFunctionNameUnitTest.php" role="test" />
        <file baseinstalldir="PHP/CodeSniffer" name="ValidVariableNameUnitTest.inc" role="test" />
        <file baseinstalldir="PHP/CodeSniffer" name="ValidVariableNameUnitTest.php" role="test" />
       </dir>
       <dir name="WhiteSpace">
        <file baseinstalldir="PHP/CodeSniffer" name="ObjectOperatorIndentUnitTest.inc" role="test" />
        <file baseinstalldir="PHP/CodeSniffer" name="ObjectOperatorIndentUnitTest.php" role="test" />
        <file baseinstalldir="PHP/CodeSniffer" name="ScopeClosingBraceUnitTest.inc" role="test" />
        <file baseinstalldir="PHP/CodeSniffer" name="ScopeClosingBraceUnitTest.inc.fixed" role="test" />
        <file baseinstalldir="PHP/CodeSniffer" name="ScopeClosingBraceUnitTest.php" role="test" />
        <file baseinstalldir="PHP/CodeSniffer" name="ScopeIndentUnitTest.inc" role="test" />
        <file baseinstalldir="PHP/CodeSniffer" name="ScopeIndentUnitTest.php" role="test" />
       </dir>
      </dir>
      <file baseinstalldir="PHP/CodeSniffer" name="ruleset.xml" role="php" />
     </dir>
     <dir name="PSR1">
      <dir name="Docs">
       <dir name="Classes">
        <file baseinstalldir="PHP/CodeSniffer" name="ClassDeclarationStandard.xml" role="php" />
       </dir>
       <dir name="Files">
        <file baseinstalldir="PHP/CodeSniffer" name="SideEffectsStandard.xml" role="php" />
       </dir>
      </dir>
      <dir name="Sniffs">
       <dir name="Classes">
        <file baseinstalldir="PHP/CodeSniffer" name="ClassDeclarationSniff.php" role="php" />
       </dir>
       <dir name="Files">
        <file baseinstalldir="PHP/CodeSniffer" name="SideEffectsSniff.php" role="php" />
       </dir>
       <dir name="Methods">
        <file baseinstalldir="PHP/CodeSniffer" name="CamelCapsMethodNameSniff.php" role="php" />
       </dir>
      </dir>
      <dir name="Tests">
       <dir name="Classes">
        <file baseinstalldir="PHP/CodeSniffer" name="ClassDeclarationUnitTest.1.inc" role="test" />
        <file baseinstalldir="PHP/CodeSniffer" name="ClassDeclarationUnitTest.2.inc" role="test" />
        <file baseinstalldir="PHP/CodeSniffer" name="ClassDeclarationUnitTest.php" role="test" />
       </dir>
       <dir name="Files">
        <file baseinstalldir="PHP/CodeSniffer" name="SideEffectsUnitTest.1.inc" role="test" />
        <file baseinstalldir="PHP/CodeSniffer" name="SideEffectsUnitTest.2.inc" role="test" />
        <file baseinstalldir="PHP/CodeSniffer" name="SideEffectsUnitTest.3.inc" role="test" />
        <file baseinstalldir="PHP/CodeSniffer" name="SideEffectsUnitTest.4.inc" role="test" />
        <file baseinstalldir="PHP/CodeSniffer" name="SideEffectsUnitTest.5.inc" role="test" />
        <file baseinstalldir="PHP/CodeSniffer" name="SideEffectsUnitTest.6.inc" role="test" />
        <file baseinstalldir="PHP/CodeSniffer" name="SideEffectsUnitTest.7.inc" role="test" />
        <file baseinstalldir="PHP/CodeSniffer" name="SideEffectsUnitTest.php" role="test" />
       </dir>
       <dir name="Methods">
        <file baseinstalldir="PHP/CodeSniffer" name="CamelCapsMethodNameUnitTest.inc" role="test" />
        <file baseinstalldir="PHP/CodeSniffer" name="CamelCapsMethodNameUnitTest.php" role="test" />
       </dir>
      </dir>
      <file baseinstalldir="PHP/CodeSniffer" name="ruleset.xml" role="php" />
     </dir>
     <dir name="PSR2">
      <dir name="Docs">
       <dir name="Classes">
        <file baseinstalldir="PHP/CodeSniffer" name="ClassDeclarationStandard.xml" role="php" />
        <file baseinstalldir="PHP/CodeSniffer" name="PropertyDeclarationStandard.xml" role="php" />
       </dir>
       <dir name="ControlStructures">
        <file baseinstalldir="PHP/CodeSniffer" name="ControlStructureSpacingStandard.xml" role="php" />
        <file baseinstalldir="PHP/CodeSniffer" name="ElseIfDeclarationStandard.xml" role="php" />
        <file baseinstalldir="PHP/CodeSniffer" name="SwitchDeclarationStandard.xml" role="php" />
       </dir>
       <dir name="Files">
        <file baseinstalldir="PHP/CodeSniffer" name="EndFileNewlineStandard.xml" role="php" />
       </dir>
       <dir name="Methods">
        <file baseinstalldir="PHP/CodeSniffer" name="MethodDeclarationStandard.xml" role="php" />
       </dir>
       <dir name="Namespaces">
        <file baseinstalldir="PHP/CodeSniffer" name="NamespaceDeclarationStandard.xml" role="php" />
        <file baseinstalldir="PHP/CodeSniffer" name="UseDeclarationStandard.xml" role="php" />
       </dir>
      </dir>
      <dir name="Sniffs">
       <dir name="Classes">
        <file baseinstalldir="PHP/CodeSniffer" name="ClassDeclarationSniff.php" role="php" />
        <file baseinstalldir="PHP/CodeSniffer" name="PropertyDeclarationSniff.php" role="php" />
       </dir>
       <dir name="ControlStructures">
        <file baseinstalldir="PHP/CodeSniffer" name="ControlStructureSpacingSniff.php" role="php" />
        <file baseinstalldir="PHP/CodeSniffer" name="ElseIfDeclarationSniff.php" role="php" />
        <file baseinstalldir="PHP/CodeSniffer" name="SwitchDeclarationSniff.php" role="php" />
       </dir>
       <dir name="Files">
        <file baseinstalldir="PHP/CodeSniffer" name="ClosingTagSniff.php" role="php" />
        <file baseinstalldir="PHP/CodeSniffer" name="EndFileNewlineSniff.php" role="php" />
       </dir>
       <dir name="Methods">
        <file baseinstalldir="PHP/CodeSniffer" name="FunctionCallSignatureSniff.php" role="php" />
        <file baseinstalldir="PHP/CodeSniffer" name="FunctionClosingBraceSniff.php" role="php" />
        <file baseinstalldir="PHP/CodeSniffer" name="MethodDeclarationSniff.php" role="php" />
       </dir>
       <dir name="Namespaces">
        <file baseinstalldir="PHP/CodeSniffer" name="NamespaceDeclarationSniff.php" role="php" />
        <file baseinstalldir="PHP/CodeSniffer" name="UseDeclarationSniff.php" role="php" />
       </dir>
      </dir>
      <dir name="Tests">
       <dir name="Classes">
        <file baseinstalldir="PHP/CodeSniffer" name="ClassDeclarationUnitTest.inc" role="test" />
        <file baseinstalldir="PHP/CodeSniffer" name="ClassDeclarationUnitTest.inc.fixed" role="test" />
        <file baseinstalldir="PHP/CodeSniffer" name="ClassDeclarationUnitTest.php" role="test" />
        <file baseinstalldir="PHP/CodeSniffer" name="PropertyDeclarationUnitTest.inc" role="test" />
        <file baseinstalldir="PHP/CodeSniffer" name="PropertyDeclarationUnitTest.php" role="test" />
       </dir>
       <dir name="ControlStructures">
        <file baseinstalldir="PHP/CodeSniffer" name="ControlStructureSpacingUnitTest.inc" role="test" />
        <file baseinstalldir="PHP/CodeSniffer" name="ControlStructureSpacingUnitTest.inc.fixed" role="test" />
        <file baseinstalldir="PHP/CodeSniffer" name="ControlStructureSpacingUnitTest.php" role="test" />
        <file baseinstalldir="PHP/CodeSniffer" name="ElseIfDeclarationUnitTest.inc" role="test" />
        <file baseinstalldir="PHP/CodeSniffer" name="ElseIfDeclarationUnitTest.inc.fixed" role="test" />
        <file baseinstalldir="PHP/CodeSniffer" name="ElseIfDeclarationUnitTest.php" role="test" />
        <file baseinstalldir="PHP/CodeSniffer" name="SwitchDeclarationUnitTest.inc" role="test" />
        <file baseinstalldir="PHP/CodeSniffer" name="SwitchDeclarationUnitTest.inc.fixed" role="test" />
        <file baseinstalldir="PHP/CodeSniffer" name="SwitchDeclarationUnitTest.php" role="test" />
       </dir>
       <dir name="Files">
        <file baseinstalldir="PHP/CodeSniffer" name="ClosingTagUnitTest.1.inc" role="test" />
        <file baseinstalldir="PHP/CodeSniffer" name="ClosingTagUnitTest.1.inc.fixed" role="test" />
        <file baseinstalldir="PHP/CodeSniffer" name="ClosingTagUnitTest.2.inc" role="test" />
        <file baseinstalldir="PHP/CodeSniffer" name="ClosingTagUnitTest.3.inc" role="test" />
        <file baseinstalldir="PHP/CodeSniffer" name="ClosingTagUnitTest.4.inc" role="test" />
        <file baseinstalldir="PHP/CodeSniffer" name="ClosingTagUnitTest.4.inc.fixed" role="test" />
        <file baseinstalldir="PHP/CodeSniffer" name="ClosingTagUnitTest.5.inc" role="test" />
        <file baseinstalldir="PHP/CodeSniffer" name="ClosingTagUnitTest.php" role="test" />
        <file baseinstalldir="PHP/CodeSniffer" name="EndFileNewlineUnitTest.1.inc" role="test" />
        <file baseinstalldir="PHP/CodeSniffer" name="EndFileNewlineUnitTest.2.inc" role="test" />
        <file baseinstalldir="PHP/CodeSniffer" name="EndFileNewlineUnitTest.3.inc" role="test" />
        <file baseinstalldir="PHP/CodeSniffer" name="EndFileNewlineUnitTest.4.inc" role="test" />
        <file baseinstalldir="PHP/CodeSniffer" name="EndFileNewlineUnitTest.5.inc" role="test" />
        <file baseinstalldir="PHP/CodeSniffer" name="EndFileNewlineUnitTest.6.inc" role="test" />
        <file baseinstalldir="PHP/CodeSniffer" name="EndFileNewlineUnitTest.7.inc" role="test" />
        <file baseinstalldir="PHP/CodeSniffer" name="EndFileNewlineUnitTest.8.inc" role="test" />
        <file baseinstalldir="PHP/CodeSniffer" name="EndFileNewlineUnitTest.9.inc" role="test" />
        <file baseinstalldir="PHP/CodeSniffer" name="EndFileNewlineUnitTest.10.inc" role="test" />
        <file baseinstalldir="PHP/CodeSniffer" name="EndFileNewlineUnitTest.php" role="test" />
       </dir>
       <dir name="Methods">
        <file baseinstalldir="PHP/CodeSniffer" name="FunctionCallSignatureUnitTest.inc" role="test" />
        <file baseinstalldir="PHP/CodeSniffer" name="FunctionCallSignatureUnitTest.inc.fixed" role="test" />
        <file baseinstalldir="PHP/CodeSniffer" name="FunctionCallSignatureUnitTest.php" role="test" />
        <file baseinstalldir="PHP/CodeSniffer" name="FunctionClosingBraceUnitTest.inc" role="test" />
        <file baseinstalldir="PHP/CodeSniffer" name="FunctionClosingBraceUnitTest.inc.fixed" role="test" />
        <file baseinstalldir="PHP/CodeSniffer" name="FunctionClosingBraceUnitTest.php" role="test" />
        <file baseinstalldir="PHP/CodeSniffer" name="MethodDeclarationUnitTest.inc" role="test" />
        <file baseinstalldir="PHP/CodeSniffer" name="MethodDeclarationUnitTest.inc.fixed" role="test" />
        <file baseinstalldir="PHP/CodeSniffer" name="MethodDeclarationUnitTest.php" role="test" />
       </dir>
       <dir name="Namespaces">
        <file baseinstalldir="PHP/CodeSniffer" name="NamespaceDeclarationUnitTest.inc" role="test" />
        <file baseinstalldir="PHP/CodeSniffer" name="NamespaceDeclarationUnitTest.inc.fixed" role="test" />
        <file baseinstalldir="PHP/CodeSniffer" name="NamespaceDeclarationUnitTest.php" role="test" />
        <file baseinstalldir="PHP/CodeSniffer" name="UseDeclarationUnitTest.1.inc" role="test" />
        <file baseinstalldir="PHP/CodeSniffer" name="UseDeclarationUnitTest.2.inc" role="test" />
        <file baseinstalldir="PHP/CodeSniffer" name="UseDeclarationUnitTest.2.inc.fixed" role="test" />
        <file baseinstalldir="PHP/CodeSniffer" name="UseDeclarationUnitTest.3.inc" role="test" />
        <file baseinstalldir="PHP/CodeSniffer" name="UseDeclarationUnitTest.3.inc.fixed" role="test" />
        <file baseinstalldir="PHP/CodeSniffer" name="UseDeclarationUnitTest.4.inc" role="test" />
        <file baseinstalldir="PHP/CodeSniffer" name="UseDeclarationUnitTest.5.inc" role="test" />
        <file baseinstalldir="PHP/CodeSniffer" name="UseDeclarationUnitTest.5.inc.fixed" role="test" />
        <file baseinstalldir="PHP/CodeSniffer" name="UseDeclarationUnitTest.php" role="test" />
       </dir>
      </dir>
      <file baseinstalldir="PHP/CodeSniffer" name="ruleset.xml" role="php" />
     </dir>
     <dir name="Squiz">
      <dir name="Docs">
       <dir name="Arrays">
        <file baseinstalldir="PHP/CodeSniffer" name="ArrayBracketSpacingStandard.xml" role="php" />
        <file baseinstalldir="PHP/CodeSniffer" name="ArrayDeclarationStandard.xml" role="php" />
       </dir>
       <dir name="Classes">
        <file baseinstalldir="PHP/CodeSniffer" name="LowercaseClassKeywordsStandard.xml" role="php" />
        <file baseinstalldir="PHP/CodeSniffer" name="SelfMemberReferenceStandard.xml" role="php" />
       </dir>
       <dir name="Commenting">
        <file baseinstalldir="PHP/CodeSniffer" name="DocCommentAlignmentStandard.xml" role="php" />
        <file baseinstalldir="PHP/CodeSniffer" name="FunctionCommentThrowTagStandard.xml" role="php" />
       </dir>
       <dir name="ControlStructures">
        <file baseinstalldir="PHP/CodeSniffer" name="ForEachLoopDeclarationStandard.xml" role="php" />
        <file baseinstalldir="PHP/CodeSniffer" name="ForLoopDeclarationStandard.xml" role="php" />
        <file baseinstalldir="PHP/CodeSniffer" name="LowercaseDeclarationStandard.xml" role="php" />
       </dir>
       <dir name="Functions">
        <file baseinstalldir="PHP/CodeSniffer" name="FunctionDuplicateArgumentStandard.xml" role="php" />
        <file baseinstalldir="PHP/CodeSniffer" name="LowercaseFunctionKeywordsStandard.xml" role="php" />
       </dir>
       <dir name="Scope">
        <file baseinstalldir="PHP/CodeSniffer" name="StaticThisUsageStandard.xml" role="php" />
       </dir>
       <dir name="Strings">
        <file baseinstalldir="PHP/CodeSniffer" name="EchoedStringsStandard.xml" role="php" />
       </dir>
       <dir name="WhiteSpace">
        <file baseinstalldir="PHP/CodeSniffer" name="CastSpacingStandard.xml" role="php" />
        <file baseinstalldir="PHP/CodeSniffer" name="FunctionOpeningBraceStandard.xml" role="php" />
        <file baseinstalldir="PHP/CodeSniffer" name="LanguageConstructSpacingStandard.xml" role="php" />
        <file baseinstalldir="PHP/CodeSniffer" name="ObjectOperatorSpacingStandard.xml" role="php" />
        <file baseinstalldir="PHP/CodeSniffer" name="ScopeKeywordSpacingStandard.xml" role="php" />
        <file baseinstalldir="PHP/CodeSniffer" name="SemicolonSpacingStandard.xml" role="php" />
       </dir>
      </dir>
      <dir name="Sniffs">
       <dir name="Arrays">
        <file baseinstalldir="PHP/CodeSniffer" name="ArrayBracketSpacingSniff.php" role="php" />
        <file baseinstalldir="PHP/CodeSniffer" name="ArrayDeclarationSniff.php" role="php" />
       </dir>
       <dir name="Classes">
        <file baseinstalldir="PHP/CodeSniffer" name="ClassDeclarationSniff.php" role="php" />
        <file baseinstalldir="PHP/CodeSniffer" name="ClassFileNameSniff.php" role="php" />
        <file baseinstalldir="PHP/CodeSniffer" name="DuplicatePropertySniff.php" role="php" />
        <file baseinstalldir="PHP/CodeSniffer" name="LowercaseClassKeywordsSniff.php" role="php" />
        <file baseinstalldir="PHP/CodeSniffer" name="SelfMemberReferenceSniff.php" role="php" />
        <file baseinstalldir="PHP/CodeSniffer" name="ValidClassNameSniff.php" role="php" />
       </dir>
       <dir name="Commenting">
        <file baseinstalldir="PHP/CodeSniffer" name="BlockCommentSniff.php" role="php" />
        <file baseinstalldir="PHP/CodeSniffer" name="ClassCommentSniff.php" role="php" />
        <file baseinstalldir="PHP/CodeSniffer" name="ClosingDeclarationCommentSniff.php" role="php" />
        <file baseinstalldir="PHP/CodeSniffer" name="DocCommentAlignmentSniff.php" role="php" />
        <file baseinstalldir="PHP/CodeSniffer" name="EmptyCatchCommentSniff.php" role="php" />
        <file baseinstalldir="PHP/CodeSniffer" name="FileCommentSniff.php" role="php" />
        <file baseinstalldir="PHP/CodeSniffer" name="FunctionCommentThrowTagSniff.php" role="php" />
        <file baseinstalldir="PHP/CodeSniffer" name="FunctionCommentSniff.php" role="php" />
        <file baseinstalldir="PHP/CodeSniffer" name="InlineCommentSniff.php" role="php" />
        <file baseinstalldir="PHP/CodeSniffer" name="LongConditionClosingCommentSniff.php" role="php" />
        <file baseinstalldir="PHP/CodeSniffer" name="PostStatementCommentSniff.php" role="php" />
        <file baseinstalldir="PHP/CodeSniffer" name="VariableCommentSniff.php" role="php" />
       </dir>
       <dir name="ControlStructures">
        <file baseinstalldir="PHP/CodeSniffer" name="ControlSignatureSniff.php" role="php" />
        <file baseinstalldir="PHP/CodeSniffer" name="ElseIfDeclarationSniff.php" role="php" />
        <file baseinstalldir="PHP/CodeSniffer" name="ForEachLoopDeclarationSniff.php" role="php" />
        <file baseinstalldir="PHP/CodeSniffer" name="ForLoopDeclarationSniff.php" role="php" />
        <file baseinstalldir="PHP/CodeSniffer" name="InlineIfDeclarationSniff.php" role="php" />
        <file baseinstalldir="PHP/CodeSniffer" name="LowercaseDeclarationSniff.php" role="php" />
        <file baseinstalldir="PHP/CodeSniffer" name="SwitchDeclarationSniff.php" role="php" />
       </dir>
       <dir name="CSS">
        <file baseinstalldir="PHP/CodeSniffer" name="ClassDefinitionClosingBraceSpaceSniff.php" role="php" />
        <file baseinstalldir="PHP/CodeSniffer" name="ClassDefinitionNameSpacingSniff.php" role="php" />
        <file baseinstalldir="PHP/CodeSniffer" name="ClassDefinitionOpeningBraceSpaceSniff.php" role="php" />
        <file baseinstalldir="PHP/CodeSniffer" name="ColonSpacingSniff.php" role="php" />
        <file baseinstalldir="PHP/CodeSniffer" name="ColourDefinitionSniff.php" role="php" />
        <file baseinstalldir="PHP/CodeSniffer" name="DisallowMultipleStyleDefinitionsSniff.php" role="php" />
        <file baseinstalldir="PHP/CodeSniffer" name="DuplicateClassDefinitionSniff.php" role="php" />
        <file baseinstalldir="PHP/CodeSniffer" name="DuplicateStyleDefinitionSniff.php" role="php" />
        <file baseinstalldir="PHP/CodeSniffer" name="EmptyClassDefinitionSniff.php" role="php" />
        <file baseinstalldir="PHP/CodeSniffer" name="EmptyStyleDefinitionSniff.php" role="php" />
        <file baseinstalldir="PHP/CodeSniffer" name="ForbiddenStylesSniff.php" role="php" />
        <file baseinstalldir="PHP/CodeSniffer" name="IndentationSniff.php" role="php" />
        <file baseinstalldir="PHP/CodeSniffer" name="LowercaseStyleDefinitionSniff.php" role="php" />
        <file baseinstalldir="PHP/CodeSniffer" name="MissingColonSniff.php" role="php" />
        <file baseinstalldir="PHP/CodeSniffer" name="NamedColoursSniff.php" role="php" />
        <file baseinstalldir="PHP/CodeSniffer" name="OpacitySniff.php" role="php" />
        <file baseinstalldir="PHP/CodeSniffer" name="SemicolonSpacingSniff.php" role="php" />
        <file baseinstalldir="PHP/CodeSniffer" name="ShorthandSizeSniff.php" role="php" />
       </dir>
       <dir name="Debug">
        <file baseinstalldir="PHP/CodeSniffer" name="JavaScriptLintSniff.php" role="php" />
        <file baseinstalldir="PHP/CodeSniffer" name="JSLintSniff.php" role="php" />
       </dir>
       <dir name="Files">
        <file baseinstalldir="PHP/CodeSniffer" name="FileExtensionSniff.php" role="php" />
       </dir>
       <dir name="Formatting">
        <file baseinstalldir="PHP/CodeSniffer" name="OperatorBracketSniff.php" role="php" />
       </dir>
       <dir name="Functions">
        <file baseinstalldir="PHP/CodeSniffer" name="FunctionDeclarationArgumentSpacingSniff.php" role="php" />
        <file baseinstalldir="PHP/CodeSniffer" name="FunctionDeclarationSniff.php" role="php" />
        <file baseinstalldir="PHP/CodeSniffer" name="FunctionDuplicateArgumentSniff.php" role="php" />
        <file baseinstalldir="PHP/CodeSniffer" name="GlobalFunctionSniff.php" role="php" />
        <file baseinstalldir="PHP/CodeSniffer" name="LowercaseFunctionKeywordsSniff.php" role="php" />
        <file baseinstalldir="PHP/CodeSniffer" name="MultiLineFunctionDeclarationSniff.php" role="php" />
       </dir>
       <dir name="NamingConventions">
        <file baseinstalldir="PHP/CodeSniffer" name="ValidFunctionNameSniff.php" role="php" />
        <file baseinstalldir="PHP/CodeSniffer" name="ValidVariableNameSniff.php" role="php" />
       </dir>
       <dir name="Objects">
        <file baseinstalldir="PHP/CodeSniffer" name="DisallowObjectStringIndexSniff.php" role="php" />
        <file baseinstalldir="PHP/CodeSniffer" name="ObjectInstantiationSniff.php" role="php" />
        <file baseinstalldir="PHP/CodeSniffer" name="ObjectMemberCommaSniff.php" role="php" />
       </dir>
       <dir name="Operators">
        <file baseinstalldir="PHP/CodeSniffer" name="ComparisonOperatorUsageSniff.php" role="php" />
        <file baseinstalldir="PHP/CodeSniffer" name="IncrementDecrementUsageSniff.php" role="php" />
        <file baseinstalldir="PHP/CodeSniffer" name="ValidLogicalOperatorsSniff.php" role="php" />
       </dir>
       <dir name="PHP">
        <file baseinstalldir="PHP/CodeSniffer" name="CommentedOutCodeSniff.php" role="php" />
        <file baseinstalldir="PHP/CodeSniffer" name="DisallowBooleanStatementSniff.php" role="php" />
        <file baseinstalldir="PHP/CodeSniffer" name="DisallowComparisonAssignmentSniff.php" role="php" />
        <file baseinstalldir="PHP/CodeSniffer" name="DisallowInlineIfSniff.php" role="php" />
        <file baseinstalldir="PHP/CodeSniffer" name="DisallowMultipleAssignmentsSniff.php" role="php" />
        <file baseinstalldir="PHP/CodeSniffer" name="DisallowObEndFlushSniff.php" role="php" />
        <file baseinstalldir="PHP/CodeSniffer" name="DisallowSizeFunctionsInLoopsSniff.php" role="php" />
        <file baseinstalldir="PHP/CodeSniffer" name="DiscouragedFunctionsSniff.php" role="php" />
        <file baseinstalldir="PHP/CodeSniffer" name="EmbeddedPhpSniff.php" role="php" />
        <file baseinstalldir="PHP/CodeSniffer" name="EvalSniff.php" role="php" />
        <file baseinstalldir="PHP/CodeSniffer" name="ForbiddenFunctionsSniff.php" role="php" />
        <file baseinstalldir="PHP/CodeSniffer" name="GlobalKeywordSniff.php" role="php" />
        <file baseinstalldir="PHP/CodeSniffer" name="HeredocSniff.php" role="php" />
        <file baseinstalldir="PHP/CodeSniffer" name="InnerFunctionsSniff.php" role="php" />
        <file baseinstalldir="PHP/CodeSniffer" name="LowercasePHPFunctionsSniff.php" role="php" />
        <file baseinstalldir="PHP/CodeSniffer" name="NonExecutableCodeSniff.php" role="php" />
       </dir>
       <dir name="Scope">
        <file baseinstalldir="PHP/CodeSniffer" name="MemberVarScopeSniff.php" role="php" />
        <file baseinstalldir="PHP/CodeSniffer" name="MethodScopeSniff.php" role="php" />
        <file baseinstalldir="PHP/CodeSniffer" name="StaticThisUsageSniff.php" role="php" />
       </dir>
       <dir name="Strings">
        <file baseinstalldir="PHP/CodeSniffer" name="ConcatenationSpacingSniff.php" role="php" />
        <file baseinstalldir="PHP/CodeSniffer" name="DoubleQuoteUsageSniff.php" role="php" />
        <file baseinstalldir="PHP/CodeSniffer" name="EchoedStringsSniff.php" role="php" />
       </dir>
       <dir name="WhiteSpace">
        <file baseinstalldir="PHP/CodeSniffer" name="CastSpacingSniff.php" role="php" />
        <file baseinstalldir="PHP/CodeSniffer" name="ControlStructureSpacingSniff.php" role="php" />
        <file baseinstalldir="PHP/CodeSniffer" name="FunctionClosingBraceSpaceSniff.php" role="php" />
        <file baseinstalldir="PHP/CodeSniffer" name="FunctionOpeningBraceSpaceSniff.php" role="php" />
        <file baseinstalldir="PHP/CodeSniffer" name="FunctionSpacingSniff.php" role="php" />
        <file baseinstalldir="PHP/CodeSniffer" name="LanguageConstructSpacingSniff.php" role="php" />
        <file baseinstalldir="PHP/CodeSniffer" name="LogicalOperatorSpacingSniff.php" role="php" />
        <file baseinstalldir="PHP/CodeSniffer" name="MemberVarSpacingSniff.php" role="php" />
        <file baseinstalldir="PHP/CodeSniffer" name="ObjectOperatorSpacingSniff.php" role="php" />
        <file baseinstalldir="PHP/CodeSniffer" name="OperatorSpacingSniff.php" role="php" />
        <file baseinstalldir="PHP/CodeSniffer" name="PropertyLabelSpacingSniff.php" role="php" />
        <file baseinstalldir="PHP/CodeSniffer" name="ScopeClosingBraceSniff.php" role="php" />
        <file baseinstalldir="PHP/CodeSniffer" name="ScopeKeywordSpacingSniff.php" role="php" />
        <file baseinstalldir="PHP/CodeSniffer" name="SemicolonSpacingSniff.php" role="php" />
        <file baseinstalldir="PHP/CodeSniffer" name="SuperfluousWhitespaceSniff.php" role="php" />
       </dir>
      </dir>
      <dir name="Tests">
       <dir name="Arrays">
        <file baseinstalldir="PHP/CodeSniffer" name="ArrayBracketSpacingUnitTest.inc" role="test" />
        <file baseinstalldir="PHP/CodeSniffer" name="ArrayBracketSpacingUnitTest.php" role="test" />
        <file baseinstalldir="PHP/CodeSniffer" name="ArrayDeclarationUnitTest.1.inc" role="test" />
        <file baseinstalldir="PHP/CodeSniffer" name="ArrayDeclarationUnitTest.1.inc.fixed" role="test" />
        <file baseinstalldir="PHP/CodeSniffer" name="ArrayDeclarationUnitTest.2.inc" role="test" />
        <file baseinstalldir="PHP/CodeSniffer" name="ArrayDeclarationUnitTest.2.inc.fixed" role="test" />
        <file baseinstalldir="PHP/CodeSniffer" name="ArrayDeclarationUnitTest.php" role="test" />
       </dir>
       <dir name="Classes">
        <file baseinstalldir="PHP/CodeSniffer" name="ClassDeclarationUnitTest.inc" role="test" />
        <file baseinstalldir="PHP/CodeSniffer" name="ClassDeclarationUnitTest.inc.fixed" role="test" />
        <file baseinstalldir="PHP/CodeSniffer" name="ClassDeclarationUnitTest.php" role="test" />
        <file baseinstalldir="PHP/CodeSniffer" name="ClassFileNameUnitTest.inc" role="test" />
        <file baseinstalldir="PHP/CodeSniffer" name="ClassFileNameUnitTest.php" role="test" />
        <file baseinstalldir="PHP/CodeSniffer" name="DuplicatePropertyUnitTest.js" role="test" />
        <file baseinstalldir="PHP/CodeSniffer" name="DuplicatePropertyUnitTest.php" role="test" />
        <file baseinstalldir="PHP/CodeSniffer" name="LowercaseClassKeywordsUnitTest.inc" role="test" />
        <file baseinstalldir="PHP/CodeSniffer" name="LowercaseClassKeywordsUnitTest.php" role="test" />
        <file baseinstalldir="PHP/CodeSniffer" name="SelfMemberReferenceUnitTest.inc" role="test" />
        <file baseinstalldir="PHP/CodeSniffer" name="SelfMemberReferenceUnitTest.inc.fixed" role="test" />
        <file baseinstalldir="PHP/CodeSniffer" name="SelfMemberReferenceUnitTest.php" role="test" />
        <file baseinstalldir="PHP/CodeSniffer" name="ValidClassNameUnitTest.inc" role="test" />
        <file baseinstalldir="PHP/CodeSniffer" name="ValidClassNameUnitTest.php" role="test" />
       </dir>
       <dir name="Commenting">
        <file baseinstalldir="PHP/CodeSniffer" name="BlockCommentUnitTest.inc" role="test" />
        <file baseinstalldir="PHP/CodeSniffer" name="BlockCommentUnitTest.inc.fixed" role="test" />
        <file baseinstalldir="PHP/CodeSniffer" name="BlockCommentUnitTest.php" role="test" />
        <file baseinstalldir="PHP/CodeSniffer" name="ClassCommentUnitTest.inc" role="test" />
        <file baseinstalldir="PHP/CodeSniffer" name="ClassCommentUnitTest.php" role="test" />
        <file baseinstalldir="PHP/CodeSniffer" name="ClosingDeclarationCommentUnitTest.inc" role="test" />
        <file baseinstalldir="PHP/CodeSniffer" name="ClosingDeclarationCommentUnitTest.php" role="test" />
        <file baseinstalldir="PHP/CodeSniffer" name="DocCommentAlignmentUnitTest.inc" role="test" />
        <file baseinstalldir="PHP/CodeSniffer" name="DocCommentAlignmentUnitTest.inc.fixed" role="test" />
        <file baseinstalldir="PHP/CodeSniffer" name="DocCommentAlignmentUnitTest.js" role="test" />
        <file baseinstalldir="PHP/CodeSniffer" name="DocCommentAlignmentUnitTest.js.fixed" role="test" />
        <file baseinstalldir="PHP/CodeSniffer" name="DocCommentAlignmentUnitTest.php" role="test" />
        <file baseinstalldir="PHP/CodeSniffer" name="EmptyCatchCommentUnitTest.inc" role="test" />
        <file baseinstalldir="PHP/CodeSniffer" name="EmptyCatchCommentUnitTest.php" role="test" />
        <file baseinstalldir="PHP/CodeSniffer" name="FileCommentUnitTest.inc" role="test" />
        <file baseinstalldir="PHP/CodeSniffer" name="FileCommentUnitTest.1.inc" role="test" />
        <file baseinstalldir="PHP/CodeSniffer" name="FileCommentUnitTest.js" role="test" />
        <file baseinstalldir="PHP/CodeSniffer" name="FileCommentUnitTest.1.js" role="test" />
        <file baseinstalldir="PHP/CodeSniffer" name="FileCommentUnitTest.php" role="test" />
        <file baseinstalldir="PHP/CodeSniffer" name="FunctionCommentThrowTagUnitTest.inc" role="test" />
        <file baseinstalldir="PHP/CodeSniffer" name="FunctionCommentThrowTagUnitTest.php" role="test" />
        <file baseinstalldir="PHP/CodeSniffer" name="FunctionCommentUnitTest.inc" role="test" />
        <file baseinstalldir="PHP/CodeSniffer" name="FunctionCommentUnitTest.inc.fixed" role="test" />
        <file baseinstalldir="PHP/CodeSniffer" name="FunctionCommentUnitTest.php" role="test" />
        <file baseinstalldir="PHP/CodeSniffer" name="InlineCommentUnitTest.inc" role="test" />
        <file baseinstalldir="PHP/CodeSniffer" name="InlineCommentUnitTest.inc.fixed" role="test" />
        <file baseinstalldir="PHP/CodeSniffer" name="InlineCommentUnitTest.js" role="test" />
        <file baseinstalldir="PHP/CodeSniffer" name="InlineCommentUnitTest.php" role="test" />
        <file baseinstalldir="PHP/CodeSniffer" name="LongConditionClosingCommentUnitTest.inc" role="test" />
        <file baseinstalldir="PHP/CodeSniffer" name="LongConditionClosingCommentUnitTest.inc.fixed" role="test" />
        <file baseinstalldir="PHP/CodeSniffer" name="LongConditionClosingCommentUnitTest.js" role="test" />
        <file baseinstalldir="PHP/CodeSniffer" name="LongConditionClosingCommentUnitTest.php" role="test" />
        <file baseinstalldir="PHP/CodeSniffer" name="PostStatementCommentUnitTest.inc" role="test" />
        <file baseinstalldir="PHP/CodeSniffer" name="PostStatementCommentUnitTest.js" role="test" />
        <file baseinstalldir="PHP/CodeSniffer" name="PostStatementCommentUnitTest.php" role="test" />
        <file baseinstalldir="PHP/CodeSniffer" name="VariableCommentUnitTest.inc" role="test" />
        <file baseinstalldir="PHP/CodeSniffer" name="VariableCommentUnitTest.inc.fixed" role="test" />
        <file baseinstalldir="PHP/CodeSniffer" name="VariableCommentUnitTest.php" role="test" />
       </dir>
       <dir name="ControlStructures">
        <file baseinstalldir="PHP/CodeSniffer" name="ControlSignatureUnitTest.inc" role="test" />
        <file baseinstalldir="PHP/CodeSniffer" name="ControlSignatureUnitTest.inc.fixed" role="test" />
        <file baseinstalldir="PHP/CodeSniffer" name="ControlSignatureUnitTest.js" role="test" />
        <file baseinstalldir="PHP/CodeSniffer" name="ControlSignatureUnitTest.js.fixed" role="test" />
        <file baseinstalldir="PHP/CodeSniffer" name="ControlSignatureUnitTest.php" role="test" />
        <file baseinstalldir="PHP/CodeSniffer" name="ElseIfDeclarationUnitTest.inc" role="test" />
        <file baseinstalldir="PHP/CodeSniffer" name="ElseIfDeclarationUnitTest.php" role="test" />
        <file baseinstalldir="PHP/CodeSniffer" name="ForEachLoopDeclarationUnitTest.inc" role="test" />
        <file baseinstalldir="PHP/CodeSniffer" name="ForEachLoopDeclarationUnitTest.inc.fixed" role="test" />
        <file baseinstalldir="PHP/CodeSniffer" name="ForEachLoopDeclarationUnitTest.php" role="test" />
        <file baseinstalldir="PHP/CodeSniffer" name="ForLoopDeclarationUnitTest.inc" role="test" />
        <file baseinstalldir="PHP/CodeSniffer" name="ForLoopDeclarationUnitTest.js" role="test" />
        <file baseinstalldir="PHP/CodeSniffer" name="ForLoopDeclarationUnitTest.php" role="test" />
        <file baseinstalldir="PHP/CodeSniffer" name="InlineIfDeclarationUnitTest.inc" role="test" />
        <file baseinstalldir="PHP/CodeSniffer" name="InlineIfDeclarationUnitTest.inc.fixed" role="test" />
        <file baseinstalldir="PHP/CodeSniffer" name="InlineIfDeclarationUnitTest.php" role="test" />
        <file baseinstalldir="PHP/CodeSniffer" name="LowercaseDeclarationUnitTest.inc" role="test" />
        <file baseinstalldir="PHP/CodeSniffer" name="LowercaseDeclarationUnitTest.php" role="test" />
        <file baseinstalldir="PHP/CodeSniffer" name="SwitchDeclarationUnitTest.inc" role="test" />
        <file baseinstalldir="PHP/CodeSniffer" name="SwitchDeclarationUnitTest.js" role="test" />
        <file baseinstalldir="PHP/CodeSniffer" name="SwitchDeclarationUnitTest.php" role="test" />
       </dir>
       <dir name="CSS">
        <file baseinstalldir="PHP/CodeSniffer" name="ClassDefinitionClosingBraceSpaceUnitTest.css" role="test" />
        <file baseinstalldir="PHP/CodeSniffer" name="ClassDefinitionClosingBraceSpaceUnitTest.php" role="test" />
        <file baseinstalldir="PHP/CodeSniffer" name="ClassDefinitionNameSpacingUnitTest.css" role="test" />
        <file baseinstalldir="PHP/CodeSniffer" name="ClassDefinitionNameSpacingUnitTest.php" role="test" />
        <file baseinstalldir="PHP/CodeSniffer" name="ClassDefinitionOpeningBraceSpaceUnitTest.css" role="test" />
        <file baseinstalldir="PHP/CodeSniffer" name="ClassDefinitionOpeningBraceSpaceUnitTest.php" role="test" />
        <file baseinstalldir="PHP/CodeSniffer" name="ColonSpacingUnitTest.css" role="test" />
        <file baseinstalldir="PHP/CodeSniffer" name="ColonSpacingUnitTest.php" role="test" />
        <file baseinstalldir="PHP/CodeSniffer" name="ColourDefinitionUnitTest.css" role="test" />
        <file baseinstalldir="PHP/CodeSniffer" name="ColourDefinitionUnitTest.php" role="test" />
        <file baseinstalldir="PHP/CodeSniffer" name="DisallowMultipleStyleDefinitionsUnitTest.css" role="test" />
        <file baseinstalldir="PHP/CodeSniffer" name="DisallowMultipleStyleDefinitionsUnitTest.php" role="test" />
        <file baseinstalldir="PHP/CodeSniffer" name="DuplicateClassDefinitionUnitTest.css" role="test" />
        <file baseinstalldir="PHP/CodeSniffer" name="DuplicateClassDefinitionUnitTest.php" role="test" />
        <file baseinstalldir="PHP/CodeSniffer" name="DuplicateStyleDefinitionUnitTest.css" role="test" />
        <file baseinstalldir="PHP/CodeSniffer" name="DuplicateStyleDefinitionUnitTest.php" role="test" />
        <file baseinstalldir="PHP/CodeSniffer" name="EmptyClassDefinitionUnitTest.css" role="test" />
        <file baseinstalldir="PHP/CodeSniffer" name="EmptyClassDefinitionUnitTest.php" role="test" />
        <file baseinstalldir="PHP/CodeSniffer" name="EmptyStyleDefinitionUnitTest.css" role="test" />
        <file baseinstalldir="PHP/CodeSniffer" name="EmptyStyleDefinitionUnitTest.php" role="test" />
        <file baseinstalldir="PHP/CodeSniffer" name="ForbiddenStylesUnitTest.css" role="test" />
        <file baseinstalldir="PHP/CodeSniffer" name="ForbiddenStylesUnitTest.php" role="test" />
        <file baseinstalldir="PHP/CodeSniffer" name="IndentationUnitTest.css" role="test" />
        <file baseinstalldir="PHP/CodeSniffer" name="IndentationUnitTest.css.fixed" role="test" />
        <file baseinstalldir="PHP/CodeSniffer" name="IndentationUnitTest.php" role="test" />
        <file baseinstalldir="PHP/CodeSniffer" name="LowercaseStyleDefinitionUnitTest.css" role="test" />
        <file baseinstalldir="PHP/CodeSniffer" name="LowercaseStyleDefinitionUnitTest.php" role="test" />
        <file baseinstalldir="PHP/CodeSniffer" name="MissingColonUnitTest.css" role="test" />
        <file baseinstalldir="PHP/CodeSniffer" name="MissingColonUnitTest.php" role="test" />
        <file baseinstalldir="PHP/CodeSniffer" name="NamedColoursUnitTest.css" role="test" />
        <file baseinstalldir="PHP/CodeSniffer" name="NamedColoursUnitTest.php" role="test" />
        <file baseinstalldir="PHP/CodeSniffer" name="OpacityUnitTest.css" role="test" />
        <file baseinstalldir="PHP/CodeSniffer" name="OpacityUnitTest.php" role="test" />
        <file baseinstalldir="PHP/CodeSniffer" name="SemicolonSpacingUnitTest.css" role="test" />
        <file baseinstalldir="PHP/CodeSniffer" name="SemicolonSpacingUnitTest.php" role="test" />
        <file baseinstalldir="PHP/CodeSniffer" name="ShorthandSizeUnitTest.css" role="test" />
        <file baseinstalldir="PHP/CodeSniffer" name="ShorthandSizeUnitTest.php" role="test" />
       </dir>
       <dir name="Debug">
        <file baseinstalldir="PHP/CodeSniffer" name="JavaScriptLintUnitTest.js" role="test" />
        <file baseinstalldir="PHP/CodeSniffer" name="JavaScriptLintUnitTest.php" role="test" />
        <file baseinstalldir="PHP/CodeSniffer" name="JSLintUnitTest.js" role="test" />
        <file baseinstalldir="PHP/CodeSniffer" name="JSLintUnitTest.php" role="test" />
       </dir>
       <dir name="Files">
        <file baseinstalldir="PHP/CodeSniffer" name="FileExtensionUnitTest.1.inc" role="test" />
        <file baseinstalldir="PHP/CodeSniffer" name="FileExtensionUnitTest.2.inc" role="test" />
        <file baseinstalldir="PHP/CodeSniffer" name="FileExtensionUnitTest.3.inc" role="test" />
        <file baseinstalldir="PHP/CodeSniffer" name="FileExtensionUnitTest.4.inc" role="test" />
        <file baseinstalldir="PHP/CodeSniffer" name="FileExtensionUnitTest.php" role="test" />
       </dir>
       <dir name="Formatting">
        <file baseinstalldir="PHP/CodeSniffer" name="OperatorBracketUnitTest.inc" role="test" />
        <file baseinstalldir="PHP/CodeSniffer" name="OperatorBracketUnitTest.inc.fixed" role="test" />
        <file baseinstalldir="PHP/CodeSniffer" name="OperatorBracketUnitTest.js" role="test" />
        <file baseinstalldir="PHP/CodeSniffer" name="OperatorBracketUnitTest.js.fixed" role="test" />
        <file baseinstalldir="PHP/CodeSniffer" name="OperatorBracketUnitTest.php" role="test" />
       </dir>
       <dir name="Functions">
        <file baseinstalldir="PHP/CodeSniffer" name="FunctionDeclarationArgumentSpacingUnitTest.inc" role="test" />
        <file baseinstalldir="PHP/CodeSniffer" name="FunctionDeclarationArgumentSpacingUnitTest.inc.fixed" role="test" />
        <file baseinstalldir="PHP/CodeSniffer" name="FunctionDeclarationArgumentSpacingUnitTest.php" role="test" />
        <file baseinstalldir="PHP/CodeSniffer" name="FunctionDeclarationUnitTest.inc" role="test" />
        <file baseinstalldir="PHP/CodeSniffer" name="FunctionDeclarationUnitTest.php" role="test" />
        <file baseinstalldir="PHP/CodeSniffer" name="FunctionDuplicateArgumentUnitTest.inc" role="test" />
        <file baseinstalldir="PHP/CodeSniffer" name="FunctionDuplicateArgumentUnitTest.php" role="test" />
        <file baseinstalldir="PHP/CodeSniffer" name="GlobalFunctionUnitTest.inc" role="test" />
        <file baseinstalldir="PHP/CodeSniffer" name="GlobalFunctionUnitTest.php" role="test" />
        <file baseinstalldir="PHP/CodeSniffer" name="LowercaseFunctionKeywordsUnitTest.inc" role="test" />
        <file baseinstalldir="PHP/CodeSniffer" name="LowercaseFunctionKeywordsUnitTest.php" role="test" />
        <file baseinstalldir="PHP/CodeSniffer" name="MultiLineFunctionDeclarationUnitTest.inc" role="test" />
        <file baseinstalldir="PHP/CodeSniffer" name="MultiLineFunctionDeclarationUnitTest.js" role="test" />
        <file baseinstalldir="PHP/CodeSniffer" name="MultiLineFunctionDeclarationUnitTest.php" role="test" />
       </dir>
       <dir name="NamingConventions">
        <file baseinstalldir="PHP/CodeSniffer" name="ValidFunctionNameUnitTest.inc" role="test" />
        <file baseinstalldir="PHP/CodeSniffer" name="ValidFunctionNameUnitTest.php" role="test" />
        <file baseinstalldir="PHP/CodeSniffer" name="ValidVariableNameUnitTest.inc" role="test" />
        <file baseinstalldir="PHP/CodeSniffer" name="ValidVariableNameUnitTest.php" role="test" />
       </dir>
       <dir name="Objects">
        <file baseinstalldir="PHP/CodeSniffer" name="DisallowObjectStringIndexUnitTest.js" role="test" />
        <file baseinstalldir="PHP/CodeSniffer" name="DisallowObjectStringIndexUnitTest.php" role="test" />
        <file baseinstalldir="PHP/CodeSniffer" name="ObjectInstantiationUnitTest.inc" role="test" />
        <file baseinstalldir="PHP/CodeSniffer" name="ObjectInstantiationUnitTest.php" role="test" />
        <file baseinstalldir="PHP/CodeSniffer" name="ObjectMemberCommaUnitTest.js" role="test" />
        <file baseinstalldir="PHP/CodeSniffer" name="ObjectMemberCommaUnitTest.php" role="test" />
       </dir>
       <dir name="Operators">
        <file baseinstalldir="PHP/CodeSniffer" name="ComparisonOperatorUsageUnitTest.inc" role="test" />
        <file baseinstalldir="PHP/CodeSniffer" name="ComparisonOperatorUsageUnitTest.js" role="test" />
        <file baseinstalldir="PHP/CodeSniffer" name="ComparisonOperatorUsageUnitTest.php" role="test" />
        <file baseinstalldir="PHP/CodeSniffer" name="IncrementDecrementUsageUnitTest.inc" role="test" />
        <file baseinstalldir="PHP/CodeSniffer" name="IncrementDecrementUsageUnitTest.php" role="test" />
        <file baseinstalldir="PHP/CodeSniffer" name="ValidLogicalOperatorsUnitTest.inc" role="test" />
        <file baseinstalldir="PHP/CodeSniffer" name="ValidLogicalOperatorsUnitTest.php" role="test" />
       </dir>
       <dir name="PHP">
        <file baseinstalldir="PHP/CodeSniffer" name="CommentedOutCodeUnitTest.css" role="test" />
        <file baseinstalldir="PHP/CodeSniffer" name="CommentedOutCodeUnitTest.inc" role="test" />
        <file baseinstalldir="PHP/CodeSniffer" name="CommentedOutCodeUnitTest.php" role="test" />
        <file baseinstalldir="PHP/CodeSniffer" name="DisallowBooleanStatementUnitTest.inc" role="test" />
        <file baseinstalldir="PHP/CodeSniffer" name="DisallowBooleanStatementUnitTest.php" role="test" />
        <file baseinstalldir="PHP/CodeSniffer" name="DisallowComparisonAssignmentUnitTest.inc" role="test" />
        <file baseinstalldir="PHP/CodeSniffer" name="DisallowComparisonAssignmentUnitTest.php" role="test" />
        <file baseinstalldir="PHP/CodeSniffer" name="DisallowInlineIfUnitTest.inc" role="test" />
        <file baseinstalldir="PHP/CodeSniffer" name="DisallowInlineIfUnitTest.js" role="test" />
        <file baseinstalldir="PHP/CodeSniffer" name="DisallowInlineIfUnitTest.php" role="test" />
        <file baseinstalldir="PHP/CodeSniffer" name="DisallowMultipleAssignmentsUnitTest.inc" role="test" />
        <file baseinstalldir="PHP/CodeSniffer" name="DisallowMultipleAssignmentsUnitTest.php" role="test" />
        <file baseinstalldir="PHP/CodeSniffer" name="DisallowObEndFlushUnitTest.inc" role="test" />
        <file baseinstalldir="PHP/CodeSniffer" name="DisallowObEndFlushUnitTest.php" role="test" />
        <file baseinstalldir="PHP/CodeSniffer" name="DisallowSizeFunctionsInLoopsUnitTest.inc" role="test" />
        <file baseinstalldir="PHP/CodeSniffer" name="DisallowSizeFunctionsInLoopsUnitTest.js" role="test" />
        <file baseinstalldir="PHP/CodeSniffer" name="DisallowSizeFunctionsInLoopsUnitTest.php" role="test" />
        <file baseinstalldir="PHP/CodeSniffer" name="DiscouragedFunctionsUnitTest.inc" role="test" />
        <file baseinstalldir="PHP/CodeSniffer" name="DiscouragedFunctionsUnitTest.php" role="test" />
        <file baseinstalldir="PHP/CodeSniffer" name="EmbeddedPhpUnitTest.inc" role="test" />
        <file baseinstalldir="PHP/CodeSniffer" name="EmbeddedPhpUnitTest.inc.fixed" role="test" />
        <file baseinstalldir="PHP/CodeSniffer" name="EmbeddedPhpUnitTest.php" role="test" />
        <file baseinstalldir="PHP/CodeSniffer" name="EvalUnitTest.inc" role="test" />
        <file baseinstalldir="PHP/CodeSniffer" name="EvalUnitTest.php" role="test" />
        <file baseinstalldir="PHP/CodeSniffer" name="ForbiddenFunctionsUnitTest.inc" role="test" />
        <file baseinstalldir="PHP/CodeSniffer" name="ForbiddenFunctionsUnitTest.php" role="test" />
        <file baseinstalldir="PHP/CodeSniffer" name="GlobalKeywordUnitTest.inc" role="test" />
        <file baseinstalldir="PHP/CodeSniffer" name="GlobalKeywordUnitTest.php" role="test" />
        <file baseinstalldir="PHP/CodeSniffer" name="HeredocUnitTest.inc" role="test" />
        <file baseinstalldir="PHP/CodeSniffer" name="HeredocUnitTest.php" role="test" />
        <file baseinstalldir="PHP/CodeSniffer" name="InnerFunctionsUnitTest.inc" role="test" />
        <file baseinstalldir="PHP/CodeSniffer" name="InnerFunctionsUnitTest.php" role="test" />
        <file baseinstalldir="PHP/CodeSniffer" name="LowercasePHPFunctionsUnitTest.inc" role="test" />
        <file baseinstalldir="PHP/CodeSniffer" name="LowercasePHPFunctionsUnitTest.php" role="test" />
        <file baseinstalldir="PHP/CodeSniffer" name="NonExecutableCodeUnitTest.inc" role="test" />
        <file baseinstalldir="PHP/CodeSniffer" name="NonExecutableCodeUnitTest.php" role="test" />
       </dir>
       <dir name="Scope">
        <file baseinstalldir="PHP/CodeSniffer" name="MemberVarScopeUnitTest.inc" role="test" />
        <file baseinstalldir="PHP/CodeSniffer" name="MemberVarScopeUnitTest.php" role="test" />
        <file baseinstalldir="PHP/CodeSniffer" name="MethodScopeUnitTest.inc" role="test" />
        <file baseinstalldir="PHP/CodeSniffer" name="MethodScopeUnitTest.php" role="test" />
        <file baseinstalldir="PHP/CodeSniffer" name="StaticThisUsageUnitTest.inc" role="test" />
        <file baseinstalldir="PHP/CodeSniffer" name="StaticThisUsageUnitTest.php" role="test" />
       </dir>
       <dir name="Strings">
        <file baseinstalldir="PHP/CodeSniffer" name="ConcatenationSpacingUnitTest.inc" role="test" />
        <file baseinstalldir="PHP/CodeSniffer" name="ConcatenationSpacingUnitTest.inc.fixed" role="test" />
        <file baseinstalldir="PHP/CodeSniffer" name="ConcatenationSpacingUnitTest.php" role="test" />
        <file baseinstalldir="PHP/CodeSniffer" name="DoubleQuoteUsageUnitTest.inc" role="test" />
        <file baseinstalldir="PHP/CodeSniffer" name="DoubleQuoteUsageUnitTest.inc.fixed" role="test" />
        <file baseinstalldir="PHP/CodeSniffer" name="DoubleQuoteUsageUnitTest.php" role="test" />
        <file baseinstalldir="PHP/CodeSniffer" name="EchoedStringsUnitTest.inc" role="test" />
        <file baseinstalldir="PHP/CodeSniffer" name="EchoedStringsUnitTest.inc.fixed" role="test" />
        <file baseinstalldir="PHP/CodeSniffer" name="EchoedStringsUnitTest.php" role="test" />
       </dir>
       <dir name="WhiteSpace">
        <file baseinstalldir="PHP/CodeSniffer" name="CastSpacingUnitTest.inc" role="test" />
        <file baseinstalldir="PHP/CodeSniffer" name="CastSpacingUnitTest.php" role="test" />
        <file baseinstalldir="PHP/CodeSniffer" name="ControlStructureSpacingUnitTest.inc" role="test" />
        <file baseinstalldir="PHP/CodeSniffer" name="ControlStructureSpacingUnitTest.js" role="test" />
        <file baseinstalldir="PHP/CodeSniffer" name="ControlStructureSpacingUnitTest.php" role="test" />
        <file baseinstalldir="PHP/CodeSniffer" name="FunctionClosingBraceSpaceUnitTest.inc" role="test" />
        <file baseinstalldir="PHP/CodeSniffer" name="FunctionClosingBraceSpaceUnitTest.inc.fixed" role="test" />
        <file baseinstalldir="PHP/CodeSniffer" name="FunctionClosingBraceSpaceUnitTest.js" role="test" />
        <file baseinstalldir="PHP/CodeSniffer" name="FunctionClosingBraceSpaceUnitTest.js.fixed" role="test" />
        <file baseinstalldir="PHP/CodeSniffer" name="FunctionClosingBraceSpaceUnitTest.php" role="test" />
        <file baseinstalldir="PHP/CodeSniffer" name="FunctionOpeningBraceSpaceUnitTest.inc" role="test" />
        <file baseinstalldir="PHP/CodeSniffer" name="FunctionOpeningBraceSpaceUnitTest.js" role="test" />
        <file baseinstalldir="PHP/CodeSniffer" name="FunctionOpeningBraceSpaceUnitTest.php" role="test" />
        <file baseinstalldir="PHP/CodeSniffer" name="FunctionSpacingUnitTest.inc" role="test" />
        <file baseinstalldir="PHP/CodeSniffer" name="FunctionSpacingUnitTest.inc.fixed" role="test" />
        <file baseinstalldir="PHP/CodeSniffer" name="FunctionSpacingUnitTest.php" role="test" />
        <file baseinstalldir="PHP/CodeSniffer" name="LanguageConstructSpacingUnitTest.inc" role="test" />
        <file baseinstalldir="PHP/CodeSniffer" name="LanguageConstructSpacingUnitTest.inc.fixed" role="test" />
        <file baseinstalldir="PHP/CodeSniffer" name="LanguageConstructSpacingUnitTest.php" role="test" />
        <file baseinstalldir="PHP/CodeSniffer" name="LogicalOperatorSpacingUnitTest.inc" role="test" />
        <file baseinstalldir="PHP/CodeSniffer" name="LogicalOperatorSpacingUnitTest.js" role="test" />
        <file baseinstalldir="PHP/CodeSniffer" name="LogicalOperatorSpacingUnitTest.php" role="test" />
        <file baseinstalldir="PHP/CodeSniffer" name="MemberVarSpacingUnitTest.inc" role="test" />
        <file baseinstalldir="PHP/CodeSniffer" name="MemberVarSpacingUnitTest.inc.fixed" role="test" />
        <file baseinstalldir="PHP/CodeSniffer" name="MemberVarSpacingUnitTest.php" role="test" />
        <file baseinstalldir="PHP/CodeSniffer" name="ObjectOperatorSpacingUnitTest.inc" role="test" />
        <file baseinstalldir="PHP/CodeSniffer" name="ObjectOperatorSpacingUnitTest.php" role="test" />
        <file baseinstalldir="PHP/CodeSniffer" name="OperatorSpacingUnitTest.inc" role="test" />
        <file baseinstalldir="PHP/CodeSniffer" name="OperatorSpacingUnitTest.inc.fixed" role="test" />
        <file baseinstalldir="PHP/CodeSniffer" name="OperatorSpacingUnitTest.js" role="test" />
        <file baseinstalldir="PHP/CodeSniffer" name="OperatorSpacingUnitTest.js.fixed" role="test" />
        <file baseinstalldir="PHP/CodeSniffer" name="OperatorSpacingUnitTest.php" role="test" />
        <file baseinstalldir="PHP/CodeSniffer" name="PropertyLabelSpacingUnitTest.js" role="test" />
        <file baseinstalldir="PHP/CodeSniffer" name="PropertyLabelSpacingUnitTest.js.fixed" role="test" />
        <file baseinstalldir="PHP/CodeSniffer" name="PropertyLabelSpacingUnitTest.php" role="test" />
        <file baseinstalldir="PHP/CodeSniffer" name="ScopeClosingBraceUnitTest.inc" role="test" />
        <file baseinstalldir="PHP/CodeSniffer" name="ScopeClosingBraceUnitTest.inc.fixed" role="test" />
        <file baseinstalldir="PHP/CodeSniffer" name="ScopeClosingBraceUnitTest.php" role="test" />
        <file baseinstalldir="PHP/CodeSniffer" name="ScopeKeywordSpacingUnitTest.inc" role="test" />
        <file baseinstalldir="PHP/CodeSniffer" name="ScopeKeywordSpacingUnitTest.php" role="test" />
        <file baseinstalldir="PHP/CodeSniffer" name="SemicolonSpacingUnitTest.inc" role="test" />
        <file baseinstalldir="PHP/CodeSniffer" name="SemicolonSpacingUnitTest.inc.fixed" role="test" />
        <file baseinstalldir="PHP/CodeSniffer" name="SemicolonSpacingUnitTest.js" role="test" />
        <file baseinstalldir="PHP/CodeSniffer" name="SemicolonSpacingUnitTest.js.fixed" role="test" />
        <file baseinstalldir="PHP/CodeSniffer" name="SemicolonSpacingUnitTest.php" role="test" />
        <file baseinstalldir="PHP/CodeSniffer" name="SuperfluousWhitespaceUnitTest.1.css" role="test" />
        <file baseinstalldir="PHP/CodeSniffer" name="SuperfluousWhitespaceUnitTest.1.css.fixed" role="test" />
        <file baseinstalldir="PHP/CodeSniffer" name="SuperfluousWhitespaceUnitTest.1.js" role="test" />
        <file baseinstalldir="PHP/CodeSniffer" name="SuperfluousWhitespaceUnitTest.1.js.fixed" role="test" />
        <file baseinstalldir="PHP/CodeSniffer" name="SuperfluousWhitespaceUnitTest.2.css" role="test" />
        <file baseinstalldir="PHP/CodeSniffer" name="SuperfluousWhitespaceUnitTest.2.css.fixed" role="test" />
        <file baseinstalldir="PHP/CodeSniffer" name="SuperfluousWhitespaceUnitTest.2.js" role="test" />
        <file baseinstalldir="PHP/CodeSniffer" name="SuperfluousWhitespaceUnitTest.2.js.fixed" role="test" />
        <file baseinstalldir="PHP/CodeSniffer" name="SuperfluousWhitespaceUnitTest.3.css" role="test" />
        <file baseinstalldir="PHP/CodeSniffer" name="SuperfluousWhitespaceUnitTest.3.css.fixed" role="test" />
        <file baseinstalldir="PHP/CodeSniffer" name="SuperfluousWhitespaceUnitTest.3.js" role="test" />
        <file baseinstalldir="PHP/CodeSniffer" name="SuperfluousWhitespaceUnitTest.3.js.fixed" role="test" />
        <file baseinstalldir="PHP/CodeSniffer" name="SuperfluousWhitespaceUnitTest.inc" role="test" />
        <file baseinstalldir="PHP/CodeSniffer" name="SuperfluousWhitespaceUnitTest.inc.fixed" role="test" />
        <file baseinstalldir="PHP/CodeSniffer" name="SuperfluousWhitespaceUnitTest.php" role="test" />
       </dir>
      </dir>
      <file baseinstalldir="PHP/CodeSniffer" name="ruleset.xml" role="php" />
     </dir>
     <dir name="Zend">
      <dir name="Docs">
       <dir name="Debug">
        <file baseinstalldir="PHP/CodeSniffer" name="CodeAnalyzerStandard.xml" role="php" />
       </dir>
       <dir name="Files">
        <file baseinstalldir="PHP/CodeSniffer" name="ClosingTagStandard.xml" role="php" />
       </dir>
       <dir name="NamingConventions">
        <file baseinstalldir="PHP/CodeSniffer" name="ValidVariableNameStandard.xml" role="php" />
       </dir>
      </dir>
      <dir name="Sniffs">
       <dir name="Debug">
        <file baseinstalldir="PHP/CodeSniffer" name="CodeAnalyzerSniff.php" role="php" />
       </dir>
       <dir name="Files">
        <file baseinstalldir="PHP/CodeSniffer" name="ClosingTagSniff.php" role="php" />
       </dir>
       <dir name="NamingConventions">
        <file baseinstalldir="PHP/CodeSniffer" name="ValidVariableNameSniff.php" role="php" />
       </dir>
      </dir>
      <dir name="Tests">
       <dir name="Debug">
        <file baseinstalldir="PHP/CodeSniffer" name="CodeAnalyzerUnitTest.inc" role="test" />
        <file baseinstalldir="PHP/CodeSniffer" name="CodeAnalyzerUnitTest.php" role="test" />
       </dir>
       <dir name="Files">
        <file baseinstalldir="PHP/CodeSniffer" name="ClosingTagUnitTest.1.inc" role="test" />
        <file baseinstalldir="PHP/CodeSniffer" name="ClosingTagUnitTest.2.inc" role="test" />
        <file baseinstalldir="PHP/CodeSniffer" name="ClosingTagUnitTest.php" role="test" />
       </dir>
       <dir name="NamingConventions">
        <file baseinstalldir="PHP/CodeSniffer" name="ValidVariableNameUnitTest.inc" role="test" />
        <file baseinstalldir="PHP/CodeSniffer" name="ValidVariableNameUnitTest.php" role="test" />
       </dir>
      </dir>
      <file baseinstalldir="PHP/CodeSniffer" name="ruleset.xml" role="php" />
     </dir>
    </dir>
    <dir name="Tokenizers">
     <file baseinstalldir="PHP/CodeSniffer" name="Comment.php" role="php" />
     <file baseinstalldir="PHP/CodeSniffer" name="CSS.php" role="php" />
     <file baseinstalldir="PHP/CodeSniffer" name="JS.php" role="php" />
     <file baseinstalldir="PHP/CodeSniffer" name="PHP.php" role="php" />
     <file baseinstalldir="PHP/CodeSniffer" name="Tokenizer.php" role="php" />
    </dir>
    <dir name="Util">
     <file baseinstalldir="PHP/CodeSniffer" name="Cache.php" role="php" />
     <file baseinstalldir="PHP/CodeSniffer" name="Common.php" role="php" />
     <file baseinstalldir="PHP/CodeSniffer" name="Standards.php" role="php" />
     <file baseinstalldir="PHP/CodeSniffer" name="Timing.php" role="php" />
     <file baseinstalldir="PHP/CodeSniffer" name="Tokens.php" role="php" />
    </dir>
   </dir>
  </dir>
 </contents>
 <dependencies>
  <required>
   <php>
    <min>5.4.0</min>
   </php>
   <pearinstaller>
    <min>1.4.0b1</min>
   </pearinstaller>
   <extension>
    <name>tokenizer</name>
   </extension>
   <extension>
    <name>xmlwriter</name>
   </extension>
   <extension>
    <name>simplexml</name>
   </extension>
  </required>
 </dependencies>
 <phprelease>
  <installconditions>
   <os>
    <name>windows</name>
   </os>
  </installconditions>
  <filelist>
   <install as="phpcs" name="bin/phpcs" />
   <install as="phpcbf" name="bin/phpcbf" />
   <install as="phpcs.bat" name="bin/phpcs.bat" />
   <install as="phpcbf.bat" name="bin/phpcbf.bat" />
   <install as="README" name="README.md" />
   <install as="CONTRIBUTING" name="CONTRIBUTING.md" />
   <install as="LICENCE" name="licence.txt" />
   <install as="AllTests.php" name="tests/AllTests.php" />
   <install as="TestSuite.php" name="tests/TestSuite.php" />
   <install as="CodeSniffer/Core/AllTests.php" name="tests/Core/AllTests.php" />
   <install as="CodeSniffer/Core/IsCamelCapsTest.php" name="tests/Core/IsCamelCapsTest.php" />
   <install as="CodeSniffer/Core/ErrorSuppressionTest.php" name="tests/Core/ErrorSuppressionTest.php" />
   <install as="CodeSniffer/Core/File/FindExtendedClassNameTest.php" name="tests/Core/File/FindExtendedClassNameTest.php" />
   <install as="CodeSniffer/Core/File/FindExtendedClassNameTest.inc" name="tests/Core/File/FindExtendedClassNameTest.inc" />
   <install as="CodeSniffer/Core/File/FindImplementedInterfaceNamesTest.php" name="tests/Core/File/FindImplementedInterfaceNamesTest.php" />
   <install as="CodeSniffer/Core/File/FindImplementedInterfaceNamesTest.inc" name="tests/Core/File/FindImplementedInterfaceNamesTest.inc" />
   <install as="CodeSniffer/Core/File/GetMethodParametersTest.php" name="tests/Core/File/GetMethodParametersTest.php" />
   <install as="CodeSniffer/Core/File/GetMethodParametersTest.inc" name="tests/Core/File/GetMethodParametersTest.inc" />
   <install as="CodeSniffer/Standards/AllSniffs.php" name="tests/Standards/AllSniffs.php" />
   <install as="CodeSniffer/Standards/AbstractSniffUnitTest.php" name="tests/Standards/AbstractSniffUnitTest.php" />
  </filelist>
 </phprelease>
 <phprelease>
  <filelist>
   <install as="phpcs" name="bin/phpcs" />
   <install as="phpcbf" name="bin/phpcbf" />
   <install as="README" name="README.md" />
   <install as="CONTRIBUTING" name="CONTRIBUTING.md" />
   <install as="LICENCE" name="licence.txt" />
   <install as="AllTests.php" name="tests/AllTests.php" />
   <install as="TestSuite.php" name="tests/TestSuite.php" />
   <install as="CodeSniffer/Core/AllTests.php" name="tests/Core/AllTests.php" />
   <install as="CodeSniffer/Core/IsCamelCapsTest.php" name="tests/Core/IsCamelCapsTest.php" />
   <install as="CodeSniffer/Core/ErrorSuppressionTest.php" name="tests/Core/ErrorSuppressionTest.php" />
   <install as="CodeSniffer/Core/File/FindExtendedClassNameTest.php" name="tests/Core/File/FindExtendedClassNameTest.php" />
   <install as="CodeSniffer/Core/File/FindExtendedClassNameTest.inc" name="tests/Core/File/FindExtendedClassNameTest.inc" />
   <install as="CodeSniffer/Core/File/FindImplementedInterfaceNamesTest.php" name="tests/Core/File/FindImplementedInterfaceNamesTest.php" />
   <install as="CodeSniffer/Core/File/FindImplementedInterfaceNamesTest.inc" name="tests/Core/File/FindImplementedInterfaceNamesTest.inc" />
   <install as="CodeSniffer/Core/File/GetMethodParametersTest.php" name="tests/Core/File/GetMethodParametersTest.php" />
   <install as="CodeSniffer/Core/File/GetMethodParametersTest.inc" name="tests/Core/File/GetMethodParametersTest.inc" />
   <install as="CodeSniffer/Standards/AllSniffs.php" name="tests/Standards/AllSniffs.php" />
   <install as="CodeSniffer/Standards/AbstractSniffUnitTest.php" name="tests/Standards/AbstractSniffUnitTest.php" />
   <ignore name="bin/phpcs.bat" />
   <ignore name="bin/phpcbf.bat" />
  </filelist>
 </phprelease>
 <changelog>
  <release>
   <version>
    <release>3.0.0RC4</release>
    <api>3.0.0RC4</api>
   </version>
   <stability>
    <release>beta</release>
    <api>beta</api>
   </stability>
   <date>2017-03-02</date>
   <license uri="https://github.com/squizlabs/PHP_CodeSniffer/blob/master/licence.txt">BSD License</license>
   <notes>
    - This release contains a fix for a security advisory related to the improper handling of shell commands
      -- Uses of shell_exec() and exec() were not escaping filenames and configuration settings in most cases
      -- A properly crafted filename or configuration option would allow for arbitrary code execution when using some features
      -- All users are encouraged to upgrade to this version, especially if you are checking 3rd-party code
         --- e.g., you run PHPCS over libraries that you did not write
         --- e.g., you provide a web service that runs PHPCS over user-uploaded files or 3rd-party repositories
         --- e.g., you allow external tool paths to be set by user-defined values
      -- If you are unable to upgrade but you check 3rd-party code, ensure you are not using the following features:
         --- The diff report
         --- The notify-send report
         --- The Generic.PHP.Syntax sniff
         --- The Generic.Debug.CSSLint sniff
         --- The Generic.Debug.ClosureLinter sniff
         --- The Generic.Debug.JSHint sniff
         --- The Squiz.Debug.JSLint sniff
         --- The Squiz.Debug.JavaScriptLint sniff
         --- The Zend.Debug.CodeAnalyzer sniff
      -- Thanks to Klaus Purer for the report
  
    - The indent property of PEAR.Classes.ClassDeclaration has been removed
      -- Instead of calculating the indent of the brace, it just ensures the brace is aligned with the class keyword
      -- Other sniffs can be used to ensure the class itself is indented correctly
    - Invalid exclude rules inside a ruleset.xml file are now ignored instead of potentially causing out of memory errors
      -- Using the -vv command line argument now also shows the invalid exclude rule as XML
    - Includes all changes from the 2.8.1 release
    - Fixed bug #1333 : The new autoloader breaks some frameworks with custom autoloaders
    - Fixed bug #1334 : Undefined offset when explaining standard with custom sniffs
    </notes>
  </release>
  <release>
   <version>
    <release>3.0.0RC3</release>
    <api>3.0.0RC3</api>
   </version>
   <stability>
    <release>beta</release>
    <api>beta</api>
   </stability>
   <date>2017-02-02</date>
   <license uri="https://github.com/squizlabs/PHP_CodeSniffer/blob/master/licence.txt">BSD License</license>
   <notes>
    - Added support for ES6 class declarations
      -- Previously, these class were tokenized as JS objects but are now tokenzied as normal T_CLASS structures
    - Added support for ES6 method declarations, where the "function" keyword is not used
      -- Previously, these methods were tokenized as JS objects (fixes bug #1251)
      -- The name of the ES6 method is now assigned the T_FUNCTION keyword and treated like a normal function
      -- Custom sniffs that support JS and listen for T_FUNCTION tokens can't assume the token represents the word   "function"
      -- Check the contents of the token first, or use $phpcsFile->getDeclarationName($stackPtr) if you just want its name
      -- There is no change for custom sniffs that only check PHP code
    - PHPCBF exit codes have been changed so they are now more useful (request #1270)
      -- Exit code 0 is now used to indicate that no fixable errors were found, and so nothing was fixed
      -- Exit code 1 is now used to indicate that all fixable errors were fixed correctly
      -- Exit code 2 is now used to indicate that PHPCBF failed to fix some of the fixable errors it found
      -- Exit code 3 is now used for general script execution errors
    - Added PEAR.Commenting.FileComment.ParamCommentAlignment to check alignment of multi-line param comments
    - Includes all changes from the 2.8.0 release
    - Fixed an issue where excluding a file using a @codingStandardsIgnoreFile comment would produce errors
      -- For PHPCS, it would show empty files being processed
      -- For PHPCBF, it would produce a PHP error
    - Fixed bug #1233 : Can't set config data inside ruleset.xml file
    - Fixed bug #1241 : CodeSniffer.conf not working with 3.x PHAR file
    </notes>
  </release>
  <release>
   <version>
    <release>3.0.0RC2</release>
    <api>3.0.0RC2</api>
   </version>
   <stability>
    <release>beta</release>
    <api>beta</api>
   </stability>
   <date>2016-11-30</date>
   <license uri="https://github.com/squizlabs/PHP_CodeSniffer/blob/master/licence.txt">BSD License</license>
   <notes>
    - Fixed an undefined var name error that could be produced while running PHPCBF
    - Made the Runner class easier to use with wrapper scripts
    - Full usage information is no longer printed when a usage error is encountered (request #1186)
      -- Makes it a lot easier to find and read the error message that was printed
    - Includes all changes from the 2.7.1 release
    - Fixed bug #1167 : 3.0.0RC1 PHAR does not work with PEAR standard
    - Fixed bug #1208 : Excluding files doesn't work when using STDIN with a filename specified
    </notes>
  </release>
  <release>
   <version>
    <release>3.0.0RC1</release>
    <api>3.0.0RC1</api>
   </version>
   <stability>
    <release>beta</release>
    <api>beta</api>
   </stability>
   <date>2016-09-02</date>
   <license uri="https://github.com/squizlabs/PHP_CodeSniffer/blob/master/licence.txt">BSD License</license>
   <notes>
    - Progress output now shows E and W in green when a file has fixable errors or warnings
      -- Only supported if colors are enabled
    - PHPCBF no longer produces verbose output by default (request #699)
      -- Use the -v command line argument to show verbose fixing output
      -- Use the -q command line argument to disable verbose information if enabled by default
    - PHPBF now prints a summary report after fixing files
      -- Report shows files that were fixed, how many errors were fixed, and how many remain
    - PHPCBF now supports the -p command line argument to print progress information
      -- Prints a green F for files where fixes occurred
      -- Prints a red E for files that could not be fixed due to an error
      -- Use the -q command line argument to disable progress information if enabled by default
    - Running unit tests using --verbose no longer throws errors
    - Fixed shell error appearing on some systems when trying to find executable paths
    - Includes all changes from the 2.7.0 release
    </notes>
  </release>
  <release>
   <version>
    <release>3.0.0a1</release>
    <api>3.0.0a1</api>
   </version>
   <stability>
    <release>alpha</release>
    <api>alpha</api>
   </stability>
   <date>2016-07-20</date>
   <license uri="https://github.com/squizlabs/PHP_CodeSniffer/blob/master/licence.txt">BSD License</license>
   <notes>
    - Min PHP version increased from 5.1.2 to 5.4.0
    - Added optional caching of results between runs (request #530)
      -- Enable the cache by using the --cache command line argument
      -- If you want the cache file written somewhere specific, use --cache=/path/to/cacheFile
      -- Use the command "phpcs --config-set cache true" to turn caching on by default
      -- Use the --no-cache command line argument to disable caching if it is being turned on automatically
    - Add support for checking file in parallel (request #421)
      -- Tell PHPCS how many files to check at once using the --parallel command line argument
      -- To check 100 files at once, using --parallel=100
      -- To disable parallel checking if it is being turned on automatically, use --parallel=1
      -- Requires PHP to be compiled with the PCNTL package
    - The default encoding has been changed from iso-8859-1 to utf-8 (request #760)
      -- The --encoding command line argument still works, but you no longer have to set it to process files as utf-8
      -- If encoding is being set to utf-8 in a ruleset or on the CLI, it can be safely removed
      -- If the iconv PHP extension is not installed, standard non-multibyte aware functions will be used
    - Added a new "code" report type to show a code snippet for each error (request #419)
      -- The line containing the error is printed, along with 2 lines above and below it to show context
      -- The location of the errors is underlined in the code snippet if you also use --colors
      -- Use --report=code to generate this report
    - Added support for custom filtering of the file list
      -- Developers can write their own filter classes to perform custom filtering of the list before the run starts
      -- Use the command line arg --filter=/path/to/filter.php to specify a filter to use
      -- Extend \PHP_CodeSniffer\Filters\Filter to also support the core PHPCS extension and path filtering
      -- Extend \PHP_CodeSniffer\Filters\ExactMatch to get the core filtering and the ability to use blacklists and whitelists
      -- The included \PHP_CodeSniffer\Filters\GitModified filter is a good example of an ExactMatch filter
    - Added support for only checking files that have been locally modified or added in a git repo
      -- Use --filter=gitmodified to check these files
      -- You still need to give PHPCS a list of files or directories in which to check
    - Added automatic discovery of executable paths (request #571)
      -- Thanks to Sergey Morozov for the patch
    - You must now pass "-" on the command line to have PHPCS wait for STDIN
      -- E.g., phpcs --standard=PSR2 -
      -- You can still pipe content via STDIN as normal as PHPCS will see this and process it
      -- But without the "-", PHPCS will throw an error if no content or files are passed to it
    - All PHP errors generated by sniffs are caught, re-thrown as exceptions, and reported in the standard error reports
      -- This should stop bugs inside sniffs causing infinite loops
      -- Also stops invalid reports being produced as errors don't print to the screen directly
    - Sniff codes are no longer optional
      -- If a sniff throws and error or a warning, it must specify an internal code for that message
    - The installed_paths config setting can now point directly to a standard
      -- Previously, it had to always point to the directory in which the standard lives
    - Multiple reports can now be specified using the --report command line argument
      -- Report types are separated by commas
      -- E.g., --report=full,summary,info
      -- Previously, you had to use one argument for each report such as --report=full --report=summary --report=info
    - You can now set the severity, message type, and exclude patterns for and entire sniff, category, or standard
      -- Previously, this was only available for a single message
    - You can now include a single sniff code in a ruleset instead of having to include an entire sniff
      -- Including a sniff code will automatically exclude all other messages from that sniff
      -- If the sniff is already included by an imported standard, set the sniff severity to 0 and include the specific message you want
    - PHPCBF no longer uses patch
      -- Files are now always overwritten
      -- The --no-patch option has been removed
    - Added a --basepath option to strip a directory from the front of file paths in output (request #470)
      -- The basepath is absolute or relative to the current directory
      -- E.g., to output paths relative to current dir in reports, use --basepath=.
    - Ignore rules are now checked when using STDIN (request #733)
    - Added an include-pattern tag to rulesets to include a sniff for specific files and folders only (request #656)
      -- This is the exact opposite of the exclude-pattern tag
      -- This option is only usable within sniffs, not globally like exclude-patterns are
    - Added a new -m option to stop error messages from being recorded, which saves a lot of memory
      -- PHPCBF always uses this setting to reduce memory as it never outputs error messages
      -- Setting the $recordErrors member var inside custom report classes is no longer supported (use -m instead)
    - Exit code 2 is now used to indicate fixable errors were found (request #930)
      -- Exit code 3 is now used for general script execution errors
      -- Exit code 1 is used to indicate that coding standard errors were found, but none are fixable
      -- Exit code 0 is unchanged and continues to mean no coding standard errors found
    - The included PHPCS standard has been removed
      -- All rules are now found inside the phpcs.xml.dist file
      -- Running "phpcs" without any arguments from a git clone will use this ruleset
    - The included SVN pre-commit hook has been removed
      -- Hooks for version control systems will no longer be maintained within the PHPCS project
    </notes>
  </release>
  <release>
   <version>
    <release>2.8.1</release>
    <api>2.8.1</api>
   </version>
   <stability>
    <release>stable</release>
    <api>stable</api>
   </stability>
   <date>2017-03-02</date>
   <license uri="https://github.com/squizlabs/PHP_CodeSniffer/blob/master/licence.txt">BSD License</license>
   <notes>
    - This release contains a fix for a security advisory related to the improper handling of shell commands
      -- Uses of shell_exec() and exec() were not escaping filenames and configuration settings in most cases
      -- A properly crafted filename or configuration option would allow for arbitrary code execution when using some features
      -- All users are encouraged to upgrade to this version, especially if you are checking 3rd-party code
         --- e.g., you run PHPCS over libraries that you did not write
         --- e.g., you provide a web service that runs PHPCS over user-uploaded files or 3rd-party repositories
         --- e.g., you allow external tool paths to be set by user-defined values
      -- If you are unable to upgrade but you check 3rd-party code, ensure you are not using the following features:
         --- The diff report
         --- The notify-send report
         --- The Generic.PHP.Syntax sniff
         --- The Generic.Debug.CSSLint sniff
         --- The Generic.Debug.ClosureLinter sniff
         --- The Generic.Debug.JSHint sniff
         --- The Squiz.Debug.JSLint sniff
         --- The Squiz.Debug.JavaScriptLint sniff
         --- The Zend.Debug.CodeAnalyzer sniff
      -- Thanks to Klaus Purer for the report
  
  
    - The PHP-supplied T_COALESCE_EQUAL token has been replicated for PHP versions before 7.2
    - PEAR.Functions.FunctionDeclaration now reports an error for blank lines found inside a function declaration
    - PEAR.Functions.FunctionDeclaration no longer reports indent errors for blank lines in a function declaration
    - Squiz.Functions.MultiLineFunctionDeclaration no longer reports errors for blank lines in a function declaration
      -- It would previously report that only one argument is allowed per line
    - Squiz.Commenting.FunctionComment now corrects multi-line param comment padding more accurately
    - Squiz.Commenting.FunctionComment now properly fixes pipe-separated param types
    - Squiz.Commenting.FunctionComment now works correctly when function return types also contain a comment
      -- Thanks to Juliette Reinders Folmer for the patch
    - Squiz.ControlStructures.InlineIfDeclaration now supports the elvis operator
      -- As this is not a real PHP operator, it enforces no spaces between ? and : when the THEN statement is empty
    - Squiz.ControlStructures.InlineIfDeclaration is now able to fix the spacing errors it reports
    - Fixed bug #1340 : STDIN file contents not being populated in some cases
      -- Thanks to David Biňovec for the patch
    - Fixed bug #1344 : PEAR.Functions.FunctionCallSignatureSniff throws error for blank comment lines
    - Fixed bug #1347 : PSR2.Methods.FunctionCallSignature strips some comments during fixing
      -- Thanks to Algirdas Gurevicius for the patch
    - Fixed bug #1349 : Squiz.Strings.DoubleQuoteUsage.NotRequired message is badly formatted when string contains a CR newline char
      -- Thanks to Algirdas Gurevicius for the patch
    - Fixed bug #1350 : Invalid Squiz.Formatting.OperatorBracket error when using namespaces
    - Fixed bug #1369 : Empty line in multi-line function declaration cause infinite loop
    </notes>
  </release>
  <release>
   <version>
    <release>2.8.0</release>
    <api>2.8.0</api>
   </version>
   <stability>
    <release>stable</release>
    <api>stable</api>
   </stability>
   <date>2017-02-02</date>
   <license uri="https://github.com/squizlabs/PHP_CodeSniffer/blob/master/licence.txt">BSD License</license>
   <notes>
    - The Internal.NoCodeFound error is no longer generated for content sourced from STDIN
      -- This should stop some Git hooks generating errors because PHPCS is trying to process the refs passed on STDIN
    - Squiz.Commenting.DocCommentAlignment now checks comments on class properties defined using the VAR keyword
      -- Thanks to Klaus Purer for the patch
    - The getMethodParameters() method now recognises "self" as a valid type hint
      -- The return array now contains a new "content" index containing the raw content of the param definition
      -- Thanks to Juliette Reinders Folmer for the patch
    - The getMethodParameters() method now supports nullable types
      -- The return array now contains a new "nullable_type" index set to true or false for each method param
      -- Thanks to Juliette Reinders Folmer for the patch
    - The getMethodParameters() method now supports closures
      -- Thanks to Juliette Reinders Folmer for the patch
    - Added more guard code for JS files with syntax errors (request #1271 and request #1272)
    - Added more guard code for CSS files with syntax errors (request #1304)
    - PEAR.Commenting.FunctionComment fixers now correctly handle multi-line param comments
    - AbstractVariableSniff now supports anonymous classes
      -- Thanks to Juliette Reinders Folmer for the patch
    - Generic.NamingConventions.ConstructorName and PEAR.NamingConventions.ValidVariable now support anonymous classes
    - Generic.NamingConventions.CamelCapsFunctionName and PEAR.NamingConventions.ValidFunctionName now support anonymous   classes
      -- Thanks to Juliette Reinders Folmer for the patch
    - Generic.CodeAnalysis.UnusedFunctionParameter and PEAR.Functions.ValidDefaultValue now support closures
      -- Thanks to Juliette Reinders Folmer for the patch
    - PEAR.NamingConventions.ValidClassName and Squiz.Classes.ValidClassName now support traits
      -- Thanks to Juliette Reinders Folmer for the patch
    - Generic.Functions.FunctionCallArgumentSpacing now supports closures other PHP-provided functions
      -- Thanks to Algirdas Gurevicius for the patch
    - Fixed an error where a nullable type character was detected as an inline then token
      -- A new T_NULLABLE token has been added to represent the ? nullable type character
      -- Thanks to Jaroslav Hanslík for the patch
    - Squiz.WhiteSpace.SemicolonSpacing no longer removes comments while fixing the placement of semicolons
      -- Thanks to Algirdas Gurevicius for the patch
    - Fixed bug #1230 : JS tokeniser incorrectly tokenises bitwise shifts as comparison
      -- Thanks to Ryan McCue for the patch
    - Fixed bug #1237 : Uninitialized string offset in PHP Tokenizer on PHP 5.2
    - Fixed bug #1239 : Warning when static method name is 'default'
    - Fixed bug #1240 : False positive for function names starting with triple underscore
      -- Thanks to Juliette Reinders Folmer for the patch
    - Fixed bug #1245 : SELF is not recognised as T_SELF token in: return new self
    - Fixed bug #1246 : A mix of USE statements with and without braces can cause the tokenizer to mismatch brace tokens
      -- Thanks to Michał Bundyra for the patch
    - Fixed bug #1249 : GitBlame report requires a .git directory
    - Fixed bug #1252 : Squiz.Strings.ConcatenationSpacing fix creates syntax error when joining a number to a string
    - Fixed bug #1253 : Generic.ControlStructures.InlineControlStructure fix creates syntax error fixing if-try/catch
    - Fixed bug #1255 : Inconsistent indentation check results when ELSE on new line
    - Fixed bug #1257 : Double dash in CSS class name can lead to "Named colours are forbidden" false positives
    - Fixed bug #1260 : Syntax errors not being shown when error_prepend_string is set
      -- Thanks to Juliette Reinders Folmer for the patch
    - Fixed bug #1264 : Array return type hint is sometimes detected as T_ARRAY_HINT instead of T_RETURN_TYPE
      -- Thanks to Jaroslav Hanslík for the patch
    - Fixed bug #1265 : ES6 arrow function raises unexpected operator spacing errors
    - Fixed bug #1267 : Fixer incorrectly handles filepaths with repeated dir names
      -- Thanks to Sergey Ovchinnikov for the patch
    - Fixed bug #1276 : Commenting.FunctionComment.InvalidReturnVoid conditional issue with anonymous classes
    - Fixed bug #1277 : Squiz.PHP.DisallowMultipleAssignments.Found error when var assignment is on the same line as an   open tag
    - Fixed bug #1284 : Squiz.Arrays.ArrayBracketSpacing.SpaceBeforeBracket false positive match for short list syntax
    </notes>
  </release>
  <release>
   <version>
    <release>2.7.1</release>
    <api>2.7.1</api>
   </version>
   <stability>
    <release>stable</release>
    <api>stable</api>
   </stability>
   <date>2016-11-30</date>
   <license uri="https://github.com/squizlabs/PHP_CodeSniffer/blob/master/licence.txt">BSD License</license>
   <notes>
    - Squiz.ControlStructures.ControlSignature.SpaceAfterCloseParenthesis fix now removes unnecessary whitespace
    - Squiz.Formatting.OperatorBracket no longer errors for negative array indexes used within a function call
    - Squiz.PHP.EmbeddedPhp no longer expects a semicolon after statements that are only opening a scope
    - Fixed a problem where the content of T_DOC_COMMENT_CLOSE_TAG tokens could sometimes be (boolean) false
    - Developers of custom standards with custom test runners can now have their standards ignored by the built-in test runner
      -- Set the value of an environment variable called PHPCS_IGNORE_TESTS with a comma separated list of your standard names
      -- Thanks to Juliette Reinders Folmer for the patch
    - The unit test runner now loads the test sniff outside of the standard's ruleset so that exclude rules do not get applied
      -- This may have caused problems when testing custom sniffs inside custom standards
      -- Also makes the unit tests runs a little faster
    - The SVN pre-commit hook now works correctly when installed via composer
      -- Thanks to Sergey for the patch
    - Fixed bug #1135 : PEAR.ControlStructures.MultiLineCondition.CloseBracketNewLine not detected if preceded by multiline function   call
    - Fixed bug #1138 : PEAR.ControlStructures.MultiLineCondition.Alignment not detected if closing brace is first token on line
    - Fixed bug #1141 : Sniffs that check EOF newlines don't detect newlines properly when the last token is a doc block
    - Fixed bug #1150 : Squiz.Strings.EchoedStrings does not properly fix bracketed statements
    - Fixed bug #1156 : Generic.Formatting.DisallowMultipleStatements errors when multiple short echo tags are used on the same line
      -- Thanks to Nikola Kovacs for the patch
    - Fixed bug #1161 : Absolute report path is treated like a relative path if it also exists within the current directory
    - Fixed bug #1170 : Javascript regular expression literal not recognized after comparison operator
    - Fixed bug #1180 : Class constant named FUNCTION is incorrectly tokenized
    - Fixed bug #1181 : Squiz.Operators.IncrementDecrementUsage.NoBrackets false positive when incrementing properties
      -- Thanks to Jürgen Henge-Ernst for the patch
    - Fixed bug #1188 : Generic.WhiteSpace.ScopeIndent issues with inline HTML and multi-line function signatures
    - Fixed bug #1190 : phpcbf on if/else with trailing comment generates erroneous code
    - Fixed bug #1191 : Javascript sniffer fails with function called "Function"
    - Fixed bug #1203 : Inconsistent behavior of PHP_CodeSniffer_File::findEndOfStatement
    - Fixed bug #1218 : CASE conditions using class constants named NAMESPACE/INTERFACE/TRAIT etc are incorrectly tokenized
    - Fixed bug #1221 : Indented function call with multiple closure arguments can cause scope indent error
    - Fixed bug #1224 : PHPCBF fails to fix code with heredoc/nowdoc as first argument to a function
    </notes>
  </release>
  <release>
   <version>
    <release>2.7.0</release>
    <api>2.7.0</api>
   </version>
   <stability>
    <release>stable</release>
    <api>stable</api>
   </stability>
   <date>2016-09-02</date>
   <license uri="https://github.com/squizlabs/PHP_CodeSniffer/blob/master/licence.txt">BSD License</license>
   <notes>
    - Added --file-list command line argument to allow a list of files and directories to be specified in an external file
      -- Useful is you have a generated list of files to check that would be too long for the command line
      -- File and directory paths are listed one per line
      -- Usage is: phpcs --file-list=/path/to/file-list ...
      -- Thanks to Blotzu for the patch
    - Values set using @codingStandardsChangeSetting comments can now contain spaces
    - Sniff unit tests can now specify a list of test files instead of letting the runner pick them (request #1078)
      -- Useful if a sniff needs to exclude files based on the environment, or is checking filenames
      -- Override the new getTestFiles() method to specify your own list of test files
    - Generic.Functions.OpeningFunctionBraceKernighanRitchie now ignores spacing for function return types
      -- The sniff code Generic.Functions.OpeningFunctionBraceKernighanRitchie.SpaceAfterBracket has been removed
      -- Replaced by Generic.Functions.OpeningFunctionBraceKernighanRitchie.SpaceBeforeBrace
      -- The new error message is slightly clearer as it indicates that a single space is needed before the brace
    - Squiz.Commenting.LongConditionClosingComment now allows for the length of a code block to be configured
      -- Set the lineLimit property (default is 20) in your ruleset.xml file to set the code block length
      -- When the code block length is reached, the sniff will enforce a closing comment after the closing brace
      -- Thanks to Juliette Reinders Folmer for the patch
    - Squiz.Commenting.LongConditionClosingComment now allows for the end comment format to be configured
      -- Set the commentFormat property (default is "//end %s") in your ruleset.xml file to set the format
      -- The placeholder %s will be replaced with the type of condition opener, e.g., "//end foreach"
      -- Thanks to Juliette Reinders Folmer for the patch
    - Generic.PHPForbiddenFunctions now allows forbidden functions to have mixed case
      -- Previously, it would only do a strtolower comparison
      -- Error message now shows what case was found in the code and what the correct case should be
      -- Thanks to Juliette Reinders Folmer for the patch
    - Added Generic.Classes.OpeningBraceSameLine to ensure opening brace of class/interface/trait is on the same line as the declaration
      -- Thanks to Juliette Reinders Folmer for the patch
    - Added Generic.PHP.BacktickOperator to ban the use of the backtick operator for running shell commands
      -- Thanks to Juliette Reinders Folmer for the patch
    - Added Generic.PHP.DisallowAlternativePHPTags to ban the use of alternate PHP tags
      -- Thanks to Juliette Reinders Folmer for the patch
    - Squiz.WhiteSpace.LanguageConstructSpacing no longer checks for spaces if parenthesis are being used (request #1062)
      -- Makes this sniff more compatibile with those that check parenthesis spacing of function calls
    - Squiz.WhiteSpace.ObjectOperatorSpacing now has a setting to ignore newline characters around object operators
      -- Default remains FALSE, so newlines are not allowed
      -- Override the "ignoreNewlines" setting in a ruleset.xml file to change
      -- Thanks to Alex Howansky for the patch
    - Squiz.Scope.MethodScope now sniffs traits as well as classes and interfaces
      -- Thanks to Jesse Donat for the patch
    - PHPCBF is now able to fix Squiz.SelfMemberReference.IncorrectCase errors
      -- Thanks to Nikola Kovacs for the patch
    - PHPCBF is now able to fix Squiz.Commenting.VariableComment.IncorrectVarType
      -- Thanks to Walt Sorensen for the patch
    - PHPCBF is now able to fix Generic.PHP.DisallowShortOpenTag
      -- Thanks to Juliette Reinders Folmer for the patch
    - Improved the formatting of the end brace when auto fixing InlineControlStructure errors (request #1121)
    - Generic.Functions.OpeningFunctionBraceKernighanRitchie.BraceOnNewLine fix no longer leaves blank line after brace (request #1085)
    - Generic UpperCaseConstantNameSniff now allows lowercase namespaces in constant definitions
      -- Thanks to Daniel Schniepp for the patch
    - Squiz DoubleQuoteUsageSniff is now more tolerant of syntax errors caused by mismatched string tokens
    - A few sniffs that produce errors based on the current PHP version can now be told to run using a specific PHP version
      -- Set the php_version config var using --config-set, --runtime-set, or in a ruleset to specify a specific PHP version
      -- The format of the PHP version is the same as the PHP_VERSION_ID constant (e.g., 50403 for version 5.4.3)
      -- Supported sniffs are Generic.PHP.DisallowAlternativePHPTags, PSR1.Classes.ClassDeclaration, Squiz.Commenting.FunctionComment
      -- Thanks to Finlay Beaton for the patch
    - Fixed bug #985  : Duplicate class definition detection generates false-positives in media queries
      -- Thanks to Raphael Horber for the patch
    - Fixed bug #1014 : Squiz VariableCommentSniff doesn't always detect a missing comment
    - Fixed bug #1066 : Undefined index: quiet in CLI.php during unit test run with -v command line arg
    - Fixed bug #1072 : Squiz.SelfMemberReference.NotUsed not detected if leading namespace separator is used
    - Fixed bug #1089 : Rulesets cannot be loaded if the path contains urlencoded characters
    - Fixed bug #1091 : PEAR and Squiz FunctionComment sniffs throw errors for some invalid @param line formats
    - Fixed bug #1092 : PEAR.Functions.ValidDefaultValue should not flag type hinted methods with a NULL default argument
    - Fixed bug #1095 : Generic LineEndings sniff replaces tabs with spaces with --tab-width is set
    - Fixed bug #1096 : Squiz FunctionDeclarationArgumentSpacing gives incorrect error/fix when variadic operator is followed by a space
    - Fixed bug #1099 : Group use declarations are incorrectly fixed by the PSR2 standard
      -- Thanks to Jason McCreary for the patch
    - Fixed bug #1101 : Incorrect indent errors when breaking out of PHP inside an IF statement
    - Fixed bug #1102 : Squiz.Formatting.OperatorBracket.MissingBrackets faulty bracketing fix
    - Fixed bug #1109 : Wrong scope indent reported in anonymous class
    - Fixed bug #1112 : File docblock not recognized when require_once follows it
    - Fixed bug #1120 : InlineControlStructureSniff does not handle auto-fixing for control structures that make function calls
    - Fixed bug #1124 : Squiz.Operators.ComparisonOperatorUsage does not detect bracketed conditions for inline IF statements
      -- Thanks to Raphael Horber for the patch
    </notes>
  </release>
  <release>
   <version>
    <release>2.6.2</release>
    <api>2.6.2</api>
   </version>
   <stability>
    <release>stable</release>
    <api>stable</api>
   </stability>
   <date>2016-07-14</date>
   <license uri="https://github.com/squizlabs/PHP_CodeSniffer/blob/master/licence.txt">BSD License</license>
   <notes>
    - Added a new --exclude CLI argument to exclude a list of sniffs from checking and fixing (request #904)
      -- Accepts the same sniff codes as the --sniffs command line argument, but provides the opposite functionality
    - Added a new -q command line argument to disable progress and verbose information from being printed (request #969)
      -- Useful if a coding standard hard-codes progess or verbose output but you want PHPCS to be quiet
      -- Use the command "phpcs --config-set quiet true" to turn quiet mode on by default
    - Generic LineLength sniff no longer errors for comments that cannot be broken out onto a new line (request #766)
      -- A typical case is a comment that contains a very long URL
      -- The comment is ignored if putting the URL on a indented new comment line would be longer than the allowed length
    - Settings extensions in a ruleset no longer causes PHP notices during unit testing
      -- Thanks to Klaus Purer for the patch
    - Version control reports now show which errors are fixable if you are showing sources
    - Added a new sniff to enforce a single space after a NOT operator (request #1051)
      -- Include in a ruleset using the code Generic.Formatting.SpaceAfterNot
    - The Squiz.Commenting.BlockComment sniff now supports tabs for indenting comment lines (request #1056)
    - Fixed bug #790 : Incorrect missing @throws error in methods that use closures
    - Fixed bug #908 : PSR2 standard is not checking that closing brace is on line following the body
    - Fixed bug #945 : Incorrect indent behavior using deep-nested function and arrays
    - Fixed bug #961 : Two anonymous functions passed as function/method arguments cause indentation false positive
    - Fixed bug #1005 : Using global composer vendor autoload breaks PHP lowercase built-in function sniff
      -- Thanks to Michael Butler for the patch
    - Fixed bug #1007 : Squiz Unreachable code detection is not working properly with a closure inside a case
    - Fixed bug #1023 : PSR2.Classes.ClassDeclaration fails if class extends base class and "implements" is on trailing line
    - Fixed bug #1026 : Arrays in comma delimited class properties cause ScopeIndent to increase indent
    - Fixed bug #1028 : Squiz ArrayDeclaration incorrectly fixes multi-line array where end bracket is not on a new line
    - Fixed bug #1034 : Squiz FunctionDeclarationArgumentSpacing gives incorrect error when first arg is a variadic
    - Fixed bug #1036 : Adjacent assignments aligned analysis statement wrong
    - Fixed bug #1049 : Version control reports can show notices when the report width is very small
    - Fixed bug #21050 : PEAR MultiLineCondition sniff suppresses errors on last condition line
    </notes>
  </release>
  <release>
   <version>
    <release>2.6.1</release>
    <api>2.6.1</api>
   </version>
   <stability>
    <release>stable</release>
    <api>stable</api>
   </stability>
   <date>2016-05-31</date>
   <license uri="https://github.com/squizlabs/PHP_CodeSniffer/blob/master/licence.txt">BSD License</license>
   <notes>
    - The PHP-supplied T_COALESCE token has been replicated for PHP versions before 7.0
    - Function return types of self, parent and callable are now tokenized as T_RETURN_TYPE
      -- Thanks to Jaroslav Hanslík for the patch
    - The default_standard config setting now allows multiple standards to be listed, like on the command line
      -- Thanks to Michael Mayer for the patch
    - Installations done via composer now only include the composer autoloader for PHP 5.3.2+ (request #942)
    - Added a rollbackChangeset() method to the Fixer class to purposely rollback the active changeset
    - Fixed bug #940 : Auto-fixing issue encountered with inconsistent use of braces
    - Fixed bug #943 : Squiz.PHP.InnerFunctions.NotAllowed reported in anonymous classes
    - Fixed bug #944 : PHP warning when running the latest phar
    - Fixed bug #951 : InlineIfDeclaration: invalid error produced with UTF-8 string
    - Fixed bug #957 : Operator spacing sniff errors when plus is used as part of a number
      -- Thanks to Klaus Purer for the patch
    - Fixed bug #959 : Call-time pass-by-reference false positive if there is a square bracket before the ampersand
      -- Thanks to Konstantin Leboev for the patch
    - Fixed bug #962 : Null coalescing operator (??) not detected as a token
      -- Thanks to Joel Posti for the patch
    - Fixed bug #973 : Anonymous class declaration and PSR1.Files.SideEffects.FoundWithSymbols
    - Fixed bug #974 : Error when file ends with "function"
    - Fixed bug #979 : Anonymous function with return type hint is not refactored as expected
    - Fixed bug #983 : Squiz.WhiteSpace.MemberVarSpacing.AfterComment fails to fix error when comment is not a docblock
    - Fixed bug #1010 : Squiz NonExectuableCode sniff does not detect boolean OR
      -- Thanks to Derek Henderson for the patch
    - Fixed bug #1015 : The Squiz.Commenting.FunctionComment sniff doesn't allow description in @return tag
      -- Thanks to Alexander Obuhovich for the patch
    - Fixed bug #1022 : Duplicate spaces after opening bracket error with PSR2 standard
    - Fixed bug #1025 : Syntax error in JS file can cause undefined index for parenthesis_closer
    </notes>
  </release>
  <release>
   <version>
    <release>2.6.0</release>
    <api>2.6.0</api>
   </version>
   <stability>
    <release>stable</release>
    <api>stable</api>
   </stability>
   <date>2016-04-04</date>
   <license uri="https://github.com/squizlabs/PHP_CodeSniffer/blob/master/licence.txt">BSD License</license>
   <notes>
    - Paths used when setting CLI arguments inside ruleset.xml files are now relative to the ruleset location (request #847)
      -- This change only applies to paths within ARG tags, used to set CLI arguments
      -- Previously, the paths were relative to the directory PHPCS was being run from
      -- Absolute paths are still allowed and work the same way they always have
      -- This change allows ruleset.xml files to be more portable
    - Content passed via STDIN will now be processed even if files are specified on the command line or in a ruleset
    - When passing content via STDIN, you can now specify the file path to use on the command line (request #934)
      -- This allows sniffs that check file paths to work correctly
      -- This is the same functionality provided by the phpcs_input_file line, except it is available on the command line
    - Files processed with custom tokenizers will no longer be skipped if they appear minified (request #877)
      -- If the custom tokenizer wants minified files skipped, it can set a $skipMinified member var to TRUE
      -- See the included JS and CSS tokenizers for an example
    - Config vars set in ruleset.xml files are now processed earlier, allowing them to be used during sniff registration
      -- Among other things, this allows the installed_paths config var to be set in ruleset.xml files
      -- Thanks to Pieter Frenssen for the patch
    - Improved detection of regular expressions in the JS tokenizer
    - Generic PHP Syntax sniff now uses PHP_BINARY (if available) to determine the path to PHP if no other path is available
      -- You can still manually set php_path to use a specific binary for testing
      -- Thanks to Andrew Berry for the patch
    - The PHP-supplied T_POW_EQUAL token has been replicated for PHP versions before 5.6
    - Added support for PHP7 use group declarations (request #878)
      -- New tokens T_OPEN_USE_GROUP and T_CLOSE_USE_GROUP are assigned to the open and close curly braces
    - Generic ScopeIndent sniff now reports errors for every line that needs the indent changed (request #903)
      -- Previously, it ignored lines that were indented correctly in the context of their block
      -- This change produces more technically accurate error messages, but is much more verbose
    - The PSR2 and Squiz standards now allow multi-line default values in function declarations (request #542)
      -- Previously, these would automatically make the function a multi-line declaration
    - Squiz InlineCommentSniff now allows docblocks on require(_once) and include(_once) statements
      -- Thanks to Gary Jones for the patch
    - Squiz and PEAR Class and File sniffs no longer assume the first comment in a file is always a file comment
      -- phpDocumentor assigns the comment to the file only if it is not followed by a structural element
      -- These sniffs now follow this same rule
    - Squiz ClassCommentSniff no longer checks for blank lines before class comments
      -- Removes the error Squiz.Commenting.ClassComment.SpaceBefore
    - Renamed Squiz.CSS.Opacity.SpacingAfterPoint to Squiz.CSS.Opacity.DecimalPrecision
      -- Please update your ruleset if you are referencing this error code directly
    - Fixed PHP tokenizer problem that caused an infinite loop when checking a comment with specific content
    - Generic Disallow Space and Tab indent sniffs now detect and fix indents inside embedded HTML chunks (request #882)
    - Squiz CSS IndentationSniff no longer assumes the class opening brace is at the end of a line
    - Squiz FunctionCommentThrowTagSniff now ignores non-docblock comments
    - Squiz ComparisonOperatorUsageSniff now allows conditions like while(true)
    - PEAR FunctionCallSignatureSniff (and the Squiz and PSR2 sniffs that use it) now correctly check the first argument
      -- Further fix for bug #698
    - Fixed bug #791 : codingStandardsChangeSetting settings not working with namespaces
    - Fixed bug #872 : Incorrect detection of blank lines between CSS class names
    - Fixed bug #879 : Generic InlineControlStructureSniff can create parse error when case/if/elseif/else have mixed brace and braceless definitions
    - Fixed bug #883 : PSR2 is not checking for blank lines at the start and end of control structures
    - Fixed bug #884 : Incorrect indentation notice for anonymous classes
    - Fixed bug #887 : Using curly braces for a shared CASE/DEFAULT statement can generate an error in PSR2 SwitchDeclaration
    - Fixed bug #889 : Closure inside catch/else/elseif causes indentation error
    - Fixed bug #890 : Function call inside returned short array value can cause indentation error inside CASE statements
    - Fixed bug #897 : Generic.Functions.CallTimePassByReference.NotAllowed false positive when short array syntax
    - Fixed bug #900 : Squiz.Functions.FunctionDeclarationArgumentSpacing bug when no space between type hint and argument
    - Fixed bug #902 : T_OR_EQUAL and T_POW_EQUAL are not seen as assignment tokens
    - Fixed bug #910 : Unrecognized "extends" and indentation on anonymous classes
    - Fixed bug #915 : JS Tokenizer generates errors when processing some decimals
    - Fixed bug #928 : Endless loop when sniffing a PHP file with a git merge conflict inside a function
    - Fixed bug #937 : Shebang can cause PSR1 SideEffects warning
      -- Thanks to Clay Loveless for the patch
    - Fixed bug #938 : CallTimePassByReferenceSniff ignores functions with return value
    </notes>
  </release>
  <release>
   <version>
    <release>2.5.1</release>
    <api>2.5.1</api>
   </version>
   <stability>
    <release>stable</release>
    <api>stable</api>
   </stability>
   <date>2016-01-20</date>
   <license uri="https://github.com/squizlabs/PHP_CodeSniffer/blob/master/licence.txt">BSD License</license>
   <notes>
    - The PHP-supplied T_SPACESHIP token has been replicated for PHP versions before 7.0
    - T_SPACESHIP is now correctly identified as an operator
      -- Thanks to Alexander Obuhovich for the patch
    - Generic LowerCaseKeyword now ensures array type hints are lowercase as well
      -- Thanks to Mathieu Rochette for the patch
    - Squiz ComparisonOperatorUsageSniff no longer hangs on JS FOR loops that don't use semicolons
    - PHP_CodesSniffer now includes the composer autoload.php file, if there is one
      -- Thanks to Klaus Purer for the patch
    - Added error Squiz.Commenting.FunctionComment.ScalarTypeHintMissing for PHP7 only (request #858)
      -- These errors were previously reported as Squiz.Commenting.FunctionComment.TypeHintMissing on PHP7
      -- Disable this error message in a ruleset.xml file if your code needs to run on both PHP5 and PHP7
    - The PHP 5.6 __debugInfo magic method no longer produces naming convention errors
      -- Thanks to Michael Nowack for the patch
    - PEAR and Squiz FunctionComment sniffs now support variadic functions (request #841)
    - Fixed bug #622 : Wrong detection of Squiz.CSS.DuplicateStyleDefinition with media queries
    - Fixed bug #752 : The missing exception error is reported in first found DocBlock
    - Fixed bug #794 : PSR2 MultiLineFunctionDeclaration forbids comments after opening parenthesis of a multiline call
    - Fixed bug #820 : PEAR/PSR2 FunctionCallSignature sniffs suggest wrong indent when there are multiple arguments on a line
    - Fixed bug #822 : Ruleset hard-coded file paths are not used if not running from the same directory as the ruleset
    - Fixed bug #825 : FunctionCallArgumentSpacing sniff complains about more than one space before comment in multi-line function call
    - Fixed bug #828 : Null classname is tokenized as T_NULL instead of T_STRING
    - Fixed bug #829 : Short array argument not fixed correctly when multiple function arguments are on the same line
    - Fixed bug #831 : PHPCS freezes in an infinite loop under Windows if no standard is passed
    - Fixed bug #832 : Tokenizer does not support context sensitive parsing
      -- Thanks to Jaroslav Hanslík for the patch
    - Fixed bug #835 : PEAR.Functions.FunctionCallSignature broken when closure uses return types
    - Fixed bug #838 : CSS indentation fixer changes color codes
      -- Thanks to Klaus Purer for the patch
    - Fixed bug #839 : "__()" method is marked as not camel caps
      -- Thanks to Tim Bezhashvyly for the patch
    - Fixed bug #852 : Generic.Commenting.DocComment not finding errors when long description is omitted
    - Fixed bug #854 : Return typehints in interfaces are not reported as T_RETURN_TYPE
      -- Thanks to Jaroslav Hanslík for the patch
    - Fixed bug #855 : Capital letter detection for multibyte strings doesn't work correctly
    - Fixed bug #857 : PSR2.ControlStructure.SwitchDeclaration shouldn't check indent of curly brace closers
    - Fixed bug #859 : Switch statement indention issue when returning function call with closure
    - Fixed bug #861 : Single-line arrays and function calls can generate incorrect indentation errors
    - Fixed bug #867 : Squiz.Strings.DoubleQuoteUsage broken for some escape codes
      -- Thanks to Jack Blower for the help with the fix
    - Fixed bug #21005 : Incorrect indent detection when multiple properties are initialized to arrays
    - Fixed bug #21010 : Incorrect missing colon detection in CSS when first style is not on new line
    - Fixed bug #21011 : Incorrect error message text when newline found after opening brace
    </notes>
  </release>
  <release>
   <version>
    <release>2.5.0</release>
    <api>2.5.0</api>
   </version>
   <stability>
    <release>stable</release>
    <api>stable</api>
   </stability>
   <date>2015-12-11</date>
   <license uri="https://github.com/squizlabs/PHP_CodeSniffer/blob/master/licence.txt">BSD License</license>
   <notes>
    - PHPCS will now look for a phpcs.xml file in parent directories as well as the current directory (request #626)
    - PHPCS will now use a phpcs.xml file even if files are specified on the command line
      -- This file is still only used if no standard is specified on the command line
    - Added support for a phpcs.xml.dist file (request #583)
      -- If both a phpcs.xml and phpcs.xml.dist file are present, the phpcs.xml file will be used
    - Added support for setting PHP ini values in ruleset.xml files (request #560)
      -- Setting the value of the new ini tags to name="memory_limit" value="32M" is the same as -d memory_limit=32M
    - Added support for one or more bootstrap files to be run before processing begins
      -- Use the --bootstrap=file,file,file command line argument to include bootstrap files
      -- Useful if you want to override some of the high-level settings of PHPCS or PHPCBF
      -- Thanks to John Maguire for the patch
    - Added additional verbose output for CSS tokenizing
    - Squiz ComparisonOperatorUsageSniff now checks FOR, WHILE and DO-WHILE statements
      -- Thanks to Arnout Boks for the patch
    - Fixed bug #660 : Syntax checks can fail on Windows with PHP5.6
    - Fixed bug #784 : $this->trait is seen as a T_TRAIT token
    - Fixed bug #786 : Switch indent issue with short array notation
    - Fixed bug #787 : SpacingAfterDefaultBreak confused by multi-line statements
    - Fixed bug #797 : Parsing CSS url() value breaks further parsing
    - Fixed bug #805 : Squiz.Commenting.FunctionComment.InvalidTypeHint on Scalar types on PHP7
    - Fixed bug #807 : Cannot fix line endings when open PHP tag is not on the first line
    - Fixed bug #808 : JS tokeniser incorrectly setting some function and class names to control structure tokens
    - Fixed bug #809 : PHPCBF can break a require_once statement with a space before the open parenthesis
    - Fixed bug #813 : PEAR FunctionCallSignature checks wrong indent when first token on line is part of a multi-line string
    </notes>
  </release>
  <release>
   <version>
    <release>2.4.0</release>
    <api>2.4.0</api>
   </version>
   <stability>
    <release>stable</release>
    <api>stable</api>
   </stability>
   <date>2015-11-24</date>
   <license uri="https://github.com/squizlabs/PHP_CodeSniffer/blob/master/licence.txt">BSD License</license>
   <notes>
    - Added support for PHP 7 anonymous classes
      -- Anonymous classes are now tokenized as T_ANON_CLASS and ignored by normal class sniffs
    - Added support for PHP 7 function return type declarations
      -- Return types are now tokenized as T_RETURN_TYPE
    - Fixed tokenizing of the XOR operator, which was incorrectly identified as a power operator (bug #765)
      -- The T_POWER token has been removed and replaced by the T_BITWISE_XOR token
      -- The PHP-supplied T_POW token has been replicated for PHP versions before 5.6
    - Traits are now tokenized in PHP versions before 5.4 to make testing easier
    - Improved regular expression detection in JS files
    - PEAR FunctionCallSignatureSniff now properly detects indents in more mixed HTML/PHP code blocks
    - Full report now properly indents lines when newlines are found inside error messages
    - Generating documentation without specifying a standard now uses the default standard instead
      -- Thanks to Ken Guest for the patch
    - Generic InlineControlStructureSniff now supports braceless do/while loops in JS
      -- Thanks to Pieter Frenssen for the patch
    - Added more guard code for function declarations with syntax errors
      -- Thanks to Yun Young-jin for the patch
    - Added more guard code for foreach declarations with syntax errors
      -- Thanks to Johan de Ruijter for the patch
    - Added more guard code for class declarations with syntax errors
    - Squiz ArrayDeclarationSniff now has guard code for arrays with syntax errors
    - Generic InlineControlStructureSniff now correctly fixes ELSEIF statements
    - Fixed bug #601 : Expected type hint int[]; found array in Squiz FunctionCommentSniff
      -- Thanks to Scato Eggen for the patch
    - Fixed bug #625 : Consider working around T_HASHBANG in HHVM 3.5.x and 3.6.x
      -- Thanks to Kunal Mehta for the patch
    - Fixed bug #692 : Comment tokenizer can break when using mbstring function overloading
    - Fixed bug #694 : Long sniff codes can cause PHP warnings in source report when showing error codes
    - Fixed bug #698 : PSR2.Methods.FunctionCallSignature.Indent forces exact indent of ternary operator parameters
    - Fixed bug #704 : ScopeIndent can fail when an opening parenthesis is on a line by itself
    - Fixed bug #707 : Squiz MethodScopeSniff doesn't handle nested functions
    - Fixed bug #709 : Squiz.Sniffs.Whitespace.ScopeClosingBraceSniff marking indented endif in mixed inline HTML blocks
    - Fixed bug #711 : Sniffing from STDIN shows Generic.Files.LowercasedFilename.NotFound error
    - Fixed bug #714 : Fixes suppression of errors using docblocks
      -- Thanks to Andrzej Karmazyn for the patch
    - Fixed bug #716 : JSON report is invalid when messages contain newlines or tabs
      -- Thanks to Pieter Frenssen for the patch
    - Fixed bug #723 : ScopeIndent can fail when multiple array closers are on the same line
    - Fixed bug #730 : ScopeIndent can fail when a short array opening square bracket is on a line by itself
    - Fixed bug #732 : PHP Notice if @package name is made up of all invalid characters
      -- Adds new error code PEAR.Commenting.FileComment.InvalidPackageValue
    - Fixed bug #748 : Auto fix for Squiz.Commenting.BlockComment.WrongEnd is incorrect
      -- Thanks to J.D. Grimes for the patch
    - Fixed bug #753 : PSR2 standard shouldn't require space after USE block when next code is a closing tag
    - Fixed bug #768 : PEAR FunctionCallSignature sniff forbids comments after opening parenthesis of a multiline call
    - Fixed bug #769 : Incorrect detection of variable reference operator when used with short array syntax
      -- Thanks to Klaus Purer for the patch
    - Fixed bug #772 : Syntax error when using PHPCBF on alternative style foreach loops
    - Fixed bug #773 : Syntax error when stripping trailing PHP close tag and previous statement has no semicolon
    - Fixed bug #778 : PHPCBF creates invalid PHP for inline FOREACH containing multiple control structures
    - Fixed bug #781 : Incorrect checking for PHP7 return types on multi-line function declartions
    - Fixed bug #782 : Conditional function declarations cause fixing conflicts in Squiz standard
      -- Squiz.ControlStructures.ControlSignature no longer enforces a single newline after open brace
      -- Squiz.WhiteSpace.ControlStructureSpacing can be used to checl spacing at the start/end of control structures
    </notes>
  </release>
  <release>
   <version>
    <release>2.3.4</release>
    <api>2.3.4</api>
   </version>
   <stability>
    <release>stable</release>
    <api>stable</api>
   </stability>
   <date>2015-09-09</date>
   <license uri="https://github.com/squizlabs/PHP_CodeSniffer/blob/master/licence.txt">BSD License</license>
   <notes>
    - JSON report format now includes the fixable status for each error message and the total number of fixable errors
    - Added more guard code for function declarations with syntax errors
    - Added tokenizer support for the PHP declare construct
      -- Thanks to Andy Blyler for the patch
    - Generic UnnecessaryStringConcatSniff can now allow strings concatenated over multiple lines
      -- Set the allowMultiline property to TRUE (default is FALSE) in your ruleset.xml file to enable this
      -- By default, concat used only for getting around line length limits still generates an error
      -- Thanks to Stefan Lenselink for the contribution
    - Invalid byte sequences no longer throw iconv_strlen() errors (request #639)
      -- Thanks to Willem Stuursma for the patch
    - Generic TodoSniff and FixmeSniff are now better at processing strings with invalid characters
    - PEAR FunctionCallSignatureSniff now ignores indentation of inline HTML content
    - Squiz ControlSignatureSniff now supports control structures with only inline HTML content
    - Fixed bug #636 : Some class names cause CSS tokenizer to hang
    - Fixed bug #638 : VCS blame reports output error content from the blame commands for files not under VC
    - Fixed bug #642 : Method params incorrectly detected when default value uses short array syntax
      -- Thanks to Josh Davis for the patch
    - Fixed bug #644 : PEAR ScopeClosingBrace sniff does not work with mixed HTML/PHP
    - Fixed bug #645 : FunctionSignature and ScopeIndent sniffs don't detect indents correctly when PHP open tag is not on a line by itself
    - Fixed bug #648 : Namespace not tokenized correctly when followed by multiple use statements
    - Fixed bug #654 : Comments affect indent check for BSDAllman brace style
    - Fixed bug #658 : Squiz.Functions.FunctionDeclarationSpacing error for multi-line declarations with required spaces greater than zero
      -- Thanks to J.D. Grimes for the patch
    - Fixed bug #663 : No space after class name generates: Class name "" is not in camel caps format
    - Fixed bug #667 : Scope indent check can go into infinite loop due to some parse errors
    - Fixed bug #670 : Endless loop in PSR1 SideEffects sniffer if no semicolon after last statement
      -- Thanks to Thomas Jarosch for the patch
    - Fixed bug #672 : Call-time pass-by-reference false positive
    - Fixed bug #683 : Comments are incorrectly reported by PSR2.ControlStructures.SwitchDeclaration sniff
    - Fixed bug #687 : ScopeIndent does not check indent correctly for method prefixes like public and abstract
    - Fixed bug #689 : False error on some comments after class closing brace
    </notes>
  </release>
  <release>
   <version>
    <release>2.3.3</release>
    <api>2.3.3</api>
   </version>
   <stability>
    <release>stable</release>
    <api>stable</api>
   </stability>
   <date>2015-06-24</date>
   <license uri="https://github.com/squizlabs/PHP_CodeSniffer/blob/master/licence.txt">BSD License</license>
   <notes>
    - Improved the performance of the CSS tokenizer, especially on very large CSS files (thousands of lines)
      -- Thanks to Klaus Purer for the patch
    - Defined tokens for lower PHP versions are now phpcs-specific strings instead of ints
      -- Stops conflict with other projects, like PHP_CodeCoverage
    - Added more guard code for syntax errors to various sniffs
    - Improved support for older HHVM versions
      -- Thanks to Kunal Mehta for the patch
    - Squiz ValidLogicalOperatorsSniff now ignores XOR as type casting is different when using the ^ operator (request #567)
    - Squiz CommentedOutCodeSniff is now better at ignoring URLs inside comments
    - Squiz ControlSignatureSniff is now better at checking embedded PHP code
    - Squiz ScopeClosingBraceSniff is now better at checking embedded PHP code
    - Fixed bug #584 : Squiz.Arrays.ArrayDeclaration sniff gives incorrect NoComma error for multiline string values
    - Fixed bug #589 : PEAR.Functions.FunctionCallSignature sniff not checking all function calls
    - Fixed bug #592 : USE statement tokenising can sometimes result in mismatched scopes
    - Fixed bug #594 : Tokenizer issue on closure that returns by reference
    - Fixed bug #595 : Colons in CSS selectors within media queries throw false positives
      -- Thanks to Klaus Purer for the patch
    - Fixed bug #598 : PHPCBF can break function/use closure brace placement
    - Fixed bug #603 : Squiz ControlSignatureSniff hard-codes opener type while fixing
    - Fixed bug #605 : Auto report-width specified in ruleset.xml ignored
    - Fixed bug #611 : Invalid numeric literal on CSS files under PHP7
    - Fixed bug #612 : Multi-file diff generating incorrectly if files do not end with EOL char
    - Fixed bug #615 : Squiz OperatorBracketSniff incorrectly reports and fixes operations using self::
    - Fixed bug #616 : Squiz DisallowComparisonAssignmentSniff inconsistent errors with inline IF statements
    - Fixed bug #617 : Space after switch keyword in PSR-2 is not being enforced
    - Fixed bug #621 : PSR2 SwitchDeclaration sniff doesn't detect, or correctly fix, case body on same line as statement
    </notes>
  </release>
  <release>
   <version>
    <release>2.3.2</release>
    <api>2.3.2</api>
   </version>
   <stability>
    <release>stable</release>
    <api>stable</api>
   </stability>
   <date>2015-04-29</date>
   <license uri="https://github.com/squizlabs/PHP_CodeSniffer/blob/master/licence.txt">BSD License</license>
   <notes>
    - The error message for PSR2.ControlStructures.SwitchDeclaration.WrongOpenercase is now clearer (request #579)
    - Fixed bug #545 : Long list of CASE statements can cause tokenizer to reach a depth limit
    - Fixed bug #565 : Squiz.WhiteSpace.OperatorSpacing reports negative number in short array
      -- Thanks to Vašek Purchart for the patch
      -- Same fix also applied to Squiz.Formatting.OperatorBracket
    - Fixed bug #569 : Generic ScopeIndentSniff throws PHP notices in JS files
    - Fixed bug #570 : Phar class fatals in PHP less than 5.3
    </notes>
  </release>
  <release>
   <version>
    <release>2.3.1</release>
    <api>2.3.1</api>
   </version>
   <stability>
    <release>stable</release>
    <api>stable</api>
   </stability>
   <date>2015-04-23</date>
   <license uri="https://github.com/squizlabs/PHP_CodeSniffer/blob/master/licence.txt">BSD License</license>
   <notes>
    - PHPCS can now exit with 0 even if errors are found
      -- Set the ignore_errors_on_exit config variable to 1 to set this behaviour
      -- Use with the ignore_warnings_on_exit config variable to never return a non-zero exit code
    - Added Generic DisallowLongArraySyntaxSniff to enforce the use of the PHP short array syntax (request #483)
      -- Thanks to Xaver Loppenstedt for helping with tests
    - Added Generic DisallowShortArraySyntaxSniff to ban the use of the PHP short array syntax (request #483)
      -- Thanks to Xaver Loppenstedt for helping with tests
    - Generic ScopeIndentSniff no longer does exact checking for content inside parenthesis (request #528)
      -- Only applies to custom coding standards that set the "exact" flag to TRUE
    - Squiz ConcatenationSpacingSniff now has a setting to ignore newline characters around operators (request #511)
        -- Default remains FALSE, so newlines are not allowed
        -- Override the "ignoreNewlines" setting in a ruleset.xml file to change
    - Squiz InlineCommentSniff no longer checks the last char of a comment if the first char is not a letter (request #505)
    - The Squiz standard has increased the max padding for statement alignment from 12 to 20
    - Fixed bug #479 : Yielded values are not recognised as returned values in Squiz FunctionComment sniff
    - Fixed bug #512 : Endless loop whilst parsing mixture of control structure styles
    - Fixed bug #515 : Spaces in JS block incorrectly flagged as indentation error
    - Fixed bug #523 : Generic ScopeIndent errors for IF in FINALLY
    - Fixed bug #527 : Closure inside IF statement is not tokenized correctly
    - Fixed bug #529 : Squiz.Strings.EchoedStrings gives false positive when echo'ing using an inline condition
    - Fixed bug #537 : Using --config-set is breaking phpcs.phar
    - Fixed bug #543 : SWITCH with closure in condition generates inline control structure error
    - Fixed bug #551 : Multiple catch blocks not checked in Squiz.ControlStructures.ControlSignature sniff
    - Fixed bug #554 : ScopeIndentSniff causes errors when encountering an unmatched parenthesis
    - Fixed bug #558 : PHPCBF adds brace for ELSE IF split over multiple lines
    - Fixed bug #564 : Generic MultipleStatementAlignment sniff reports incorrect errors for multiple assignments on a single line
    </notes>
  </release>
  <release>
   <version>
    <release>2.3.0</release>
    <api>2.3.0</api>
   </version>
   <stability>
    <release>stable</release>
    <api>stable</api>
   </stability>
   <date>2015-03-04</date>
   <license uri="https://github.com/squizlabs/PHP_CodeSniffer/blob/master/licence.txt">BSD License</license>
   <notes>
    - The existence of the main config file is now cached to reduce is_file() calls when it doesn't exist (request #486)
    - Abstract classes inside the Sniffs directory are now ignored even if they are named [Name]Sniff.php (request #476)
      -- Thanks to David Vernet for the patch
    - PEAR and Squiz FileComment sniffs no longer have @ in their error codes
      -- e.g., PEAR.Commenting.FileComment.Duplicate@categoryTag becomes PEAR.Commenting.FileComment.DuplicateCategoryTag
      -- e.g., Squiz.Commenting.FileComment.Missing@categoryTag becomes Squiz.Commenting.FileComment.MissingCategoryTag
    - PEAR MultiLineConditionSniff now allows comment lines inside multi-line IF statement conditions
      -- Thanks to Klaus Purer for the patch
    - Generic ForbiddenFunctionsSniff now supports setting null replacements in ruleset files (request #263)
    - Generic opening function brace sniffs now support checking of closures
      -- Set the checkClosures property to TRUE (default is FALSE) in your ruleset.xml file to enable this
      -- Can also set the checkFunctions property to FALSE (default is TRUE) in your ruleset.xml file to only check closures
      -- Affects OpeningFunctionBraceBsdAllmanSniff and OpeningFunctionBraceKernighanRitchieSniff
    - Generic OpeningFunctionBraceKernighanRitchieSniff can now fix all the errors it finds
    - Generic OpeningFunctionBraceKernighanRitchieSniff now allows empty functions with braces next to each other
    - Generic OpeningFunctionBraceBsdAllmanSniff now allows empty functions with braces next to each other
    - Improved auto report width for the "full" report
    - Improved conflict detection during auto fixing
    - Generic ScopeIndentSniff is no longer confused by empty closures
    - Squiz ControlSignatureSniff now always ignores comments (fixes bug #490)
      -- Include the Squiz.Commenting.PostStatementComment sniff in your ruleset.xml to ban these comments again
    - Squiz OperatorSpacingSniff no longer throws errors for code in the form ($foo || -1 === $bar)
    - Fixed errors tokenizing T_ELSEIF tokens on HHVM 3.5
    - Squiz ArrayDeclarationSniff is no longer tricked by comments after array values
    - PEAR IncludingFileSniff no longer produces invalid code when removing parenthesis from require/include statements
    - Fixed bug #415 : The @codingStandardsIgnoreStart has no effect during fixing
    - Fixed bug #432 : Properties of custom sniffs cannot be configured
    - Fixed bug #453 : PSR2 standard does not allow closing tag for mixed PHP/HTML files
    - Fixed bug #457 : FunctionCallSignature sniffs do not support here/nowdoc syntax and can cause syntax error when fixing
    - Fixed bug #466 : PropertyLabelSpacing JS fixer issue when there is no space after colon
    - Fixed bug #473 : Writing a report for an empty folder to existing file includes the existing contents
    - Fixed bug #485 : PHP notice in Squiz.Commenting.FunctionComment when checking malformed @throws comment
    - Fixed bug #491 : Generic InlineControlStructureSniff can correct with missing semicolon
      -- Thanks to Jesse Donat for the patch
    - Fixed bug #492 : Use statements don't increase the scope indent
    - Fixed bug #493 : PSR1_Sniffs_Methods_CamelCapsMethodNameSniff false positives for some magic method detection
      -- Thanks to Andreas Möller for the patch
    - Fixed bug #496 : Closures in PSR2 are not checked for a space after the function keyword
    - Fixed bug #497 : Generic InlineControlStructureSniff does not support alternative SWITCH syntax
    - Fixed bug #500 : Functions not supported as values in Squiz ArrayDeclaration sniff
    - Fixed bug #501 : ScopeClosingBrace and ScopeIndent conflict with closures used as array values
      -- Generic ScopeIndentSniff may now report fewer errors for closures, but perform the same fixes
    - Fixed bug #502 : PSR1 SideEffectsSniff sees declare() statements as side effects
    </notes>
  </release>
  <release>
   <version>
    <release>2.2.0</release>
    <api>2.2.0</api>
   </version>
   <stability>
    <release>stable</release>
    <api>stable</api>
   </stability>
   <date>2015-01-22</date>
   <license uri="https://github.com/squizlabs/PHP_CodeSniffer/blob/master/licence.txt">BSD License</license>
   <notes>
    - Added (hopefully) tastefully used colors to report and progress output for the phpcs command
      -- Use the --colors command line argument to use colors in output
      -- Use the command "phpcs --config-set colors true" to turn colors on by default
      -- Use the --no-colors command line argument to turn colors off when the config value is set
    - Added support for using the full terminal width for report output
      -- Use the --report-width=auto command line argument to auto-size the reports
      -- Use the command "phpcs --config-set report_width auto" to use auto-sizing by default
    - Reports will now size to fit inside the report width setting instead of always using padding to fill the space
    - If no files or standards are specified, PHPCS will now look for a phpcs.xml file in the current directory
      -- This file has the same format as a standard ruleset.xml file
      -- The phpcs.xml file should specify (at least) files to process and a standard/sniffs to use
      -- Useful for running the phpcs and phpcbf commands without any arguments at the top of a repository
    - Default file paths can now be specified in a ruleset.xml file using the "file" tag
      -- File paths are only processed if no files were specified on the command line
    - Extensions specified on the CLI are now merged with those set in ruleset.xml files
      -- Previously, the ruleset.xml file setting replaced the CLI setting completely
    - Squiz coding standard now requires lowercase PHP constants (true, false and null)
      -- Removed Squiz.NamingConventions.ConstantCase sniff as the rule is now consistent across PHP and JS files
    - Squiz FunctionOpeningBraceSpaceSniff no longer does additional checks for JS functions
      -- PHP and JS functions and closures are now treated the same way
    - Squiz MultiLineFunctionDeclarationSniff now supports JS files
    - Interactive mode no longer breaks if you also specify a report type on the command line
    - PEAR InlineCommentSniff now fixes the Perl-style comments that it finds (request #375)
    - PSR2 standard no longer fixes the placement of docblock open tags as comments are excluded from this standard
    - PSR2 standard now sets a default tab width of 4 spaces
    - Generic DocCommentSniff now only disallows lowercase letters at the start of a long/short comment (request #377)
      -- All non-letter characters are now allowed, including markdown special characters and numbers
    - Generic DisallowMultipleStatementsSniff now allows multiple open/close tags on the same line (request #423)
    - Generic CharacterBeforePHPOpeningTagSniff now only checks the first PHP tag it finds (request #423)
    - Generic CharacterBeforePHPOpeningTagSniff now allows a shebang line at the start of the file (request #20481)
    - Generic InlineHTMLUnitTest now allows a shebang line at the start of the file (request #20481)
    - PEAR ObjectOperatorIndentSniff now only checks object operators at the start of a line
    - PEAR FileComment and ClassComment sniffs no longer have @ in their error codes
      -- E.g., PEAR.Commenting.FileComment.Missing@categoryTag becomes PEAR.Commenting.FileComment.MissingCategoryTag
      -- Thanks to Grzegorz Rygielski for the patch
    - Squiz ControlStructureSpacingSniff no longer enforces a blank line before CATCH statements
    - Squiz FunctionCommentSniff now fixes the return type in the @return tag (request #392)
    - Squiz BlockCommentSniff now only disallows lowercase letters at the start of the comment
    - Squiz InlineCommentSniff now only disallows lowercase letters at the start of the comment
    - Squiz OperatorSpacingSniff now has a setting to ignore newline characters around operators (request #348)
      -- Default remains FALSE, so newlines are not allowed
      -- Override the "ignoreNewlines" setting in a ruleset.xml file to change
    - PSR2 ControlStructureSpacingSniff now checks for, and fixes, newlines after the opening parenthesis
    - Added a markdown document generator (--generator=markdown to use)
      -- Thanks to Stefano Kowalke for the contribution
    - Fixed bug #379 : Squiz.Arrays.ArrayDeclaration.NoCommaAfterLast incorrectly detects comments
    - Fixed bug #382 : JS tokenizer incorrect for inline conditionally created immediately invoked anon function
    - Fixed bug #383 : Squiz.Arrays.ArrayDeclaration.ValueNoNewline incorrectly detects nested arrays
    - Fixed bug #386 : Undefined offset in Squiz.FunctionComment sniff when param has no comment
    - Fixed bug #390 : Indentation of non-control structures isn't adjusted when containing structure is fixed
    - Fixed bug #400 : InlineControlStructureSniff fails to fix when statement has no semicolon
    - Fixed bug #401 : PHPCBF no-patch option shows an error when there are no fixable violations in a file
    - Fixed bug #405 : The "Squiz.WhiteSpace.FunctionSpacing" sniff removes class "}" during fixing
    - Fixed bug #407 : PEAR.ControlStructures.MultiLineCondition doesn't account for comments at the end of lines
    - Fixed bug #410 : The "Squiz.WhiteSpace.MemberVarSpacing" not respecting "var"
    - Fixed bug #411 : Generic.WhiteSpace.ScopeIndent.Incorrect - false positive with multiple arrays in argument list
    - Fixed bug #412 : PSR2 multi-line detection doesn't work for inline IF and string concats
    - Fixed bug #414 : Squiz.WhiteSpace.MemberVarSpacing - inconsistent checking of member vars with comment
    - Fixed bug #433 : Wrong detection of Squiz.Arrays.ArrayDeclaration.KeyNotAligned when key contains space
    - Fixed bug #434 : False positive for spacing around "=>" in inline array within foreach
    - Fixed bug #452 : Ruleset exclude-pattern for specific sniff code ignored when using CLI --ignore option
    - Fixed bug #20482 : Scope indent sniff can get into infinite loop when processing a parse error
    </notes>
  </release>
  <release>
   <version>
    <release>2.1.0</release>
    <api>2.1.0</api>
   </version>
   <stability>
    <release>stable</release>
    <api>stable</api>
   </stability>
   <date>2014-12-18</date>
   <license uri="https://github.com/squizlabs/PHP_CodeSniffer/blob/master/licence.txt">BSD License</license>
   <notes>
    - Time and memory output is now shown if progress information is also shown (request #335)
    - A tilde can now be used to reference a user's home directory in a path to a standard (request #353)
    - Added PHP_CodeSniffer_File::findStartOfStatement() to find the first non-whitespace token in a statement
      -- Possible alternative for code using PHP_CodeSniffer_File::findPrevious() with the local flag set
    - Added PHP_CodeSniffer_File::findEndOfStatement() to find the last non-whitespace token in a statement
      -- Possible alternative for code using PHP_CodeSniffer_File::findNext() with the local flag set
    - Generic opening function brace sniffs now ensure the opening brace is the last content on the line
      -- Affects OpeningFunctionBraceBsdAllmanSniff and OpeningFunctionBraceKernighanRitchieSniff
      -- Also enforced in PEAR FunctionDeclarationSniff and Squiz MultiLineFunctionDeclarationSniff
    - Generic DisallowTabIndentSniff now replaces tabs everywhere it finds them, except in strings and here/now docs
    - Generic EmptyStatementSniff error codes now contain the type of empty statement detected (request #314)
      -- All messages generated by this sniff are now errors (empty CATCH was previously a warning)
      -- Message code Generic.CodeAnalysis.EmptyStatement.NotAllowed has been removed
      -- Message code Generic.CodeAnalysis.EmptyStatement.NotAllowedWarning has been removed
      -- New message codes have the format Generic.CodeAnalysis.EmptyStatement.Detected[TYPE]
      -- Example code is Generic.CodeAnalysis.EmptyStatement.DetectedCATCH
      -- You can now use a custom ruleset to change messages to warnings and to exclude them
    - PEAR and Squiz FunctionCommentSniffs no longer ban @return tags for constructors and destructors
      -- Removed message PEAR.Commenting.FunctionComment.ReturnNotRequired
      -- Removed message Squiz.Commenting.FunctionComment.ReturnNotRequired
      -- Change initiated by request #324 and request #369
    - Squiz EmptyStatementSniff has been removed
      -- Squiz standard now includes Generic EmptyStatementSniff and turns off the empty CATCH error
    - Squiz ControlSignatureSniff fixes now retain comments between the closing parenthesis and open brace
    - Squiz SuperfluousWhitespaceSniff now checks for extra blank lines inside closures
      -- Thanks to Sertan Danis for the patch
    - Squiz ArrayDeclarationSniff now skips function calls while checking multi-line arrays
    - Fixed bug #337 : False positive with anonymous functions in Generic_Sniffs_WhiteSpace_ScopeIndentSniff
    - Fixed bug #339 : reformatting brace location can result in broken code
    - Fixed bug #342 : Nested ternary operators not tokenized correctly
    - Fixed bug #345 : Javascript regex not tokenized when inside array
    - Fixed bug #346 : PHP path can't be determined in some cases in "phpcs.bat" (on Windows XP)
    - Fixed bug #358 : False positives for Generic_Sniffs_WhiteSpace_ScopeIndentSniff
    - Fixed bug #361 : Sniff-specific exclude patterns don't work for Windows
    - Fixed bug #364 : Don't interpret "use function" as declaration
    - Fixed bug #366 : phpcbf with PSR2 errors on control structure alternative syntax
    - Fixed bug #367 : Nested Anonymous Functions Causing False Negative
    - Fixed bug #371 : Shorthand binary cast causes tokenizer errors
      -- New token T_BINARY_CAST added for the b"string" cast format (the 'b' is the T_BINARY_CAST token)
    - Fixed bug #372 : phpcbf parse problem, wrong brace placement for inline IF
    - Fixed bug #373 : Double quote usage fix removing too many double quotes
    - Fixed bug #20196 : 1.5.2 breaks scope_closer position
    </notes>
  </release>
  <release>
   <version>
    <release>2.0.0</release>
    <api>2.0.0</api>
   </version>
   <stability>
    <release>stable</release>
    <api>stable</api>
   </stability>
   <date>2014-12-05</date>
   <license uri="https://github.com/squizlabs/PHP_CodeSniffer/blob/master/licence.txt">BSD License</license>
   <notes>
    - JS tokenizer now sets functions as T_CLOSUREs if the function is anonymous
    - JS tokenizer now sets all objects to T_OBJECT
      -- Object end braces are set to a new token T_CLOSE_OBJECT
      -- T_OBJECT tokens no longer act like scopes; i.e., they have no condition/opener/closer
      -- T_PROPERTY tokens no longer act like scopes; i.e., they have no condition/opener/closer
      -- T_OBJECT tokens have a bracket_closer instead, which can be used to find the ending
      -- T_CLOSE_OBJECT tokens have a bracket_opener
    - Improved regular expression detection in the JS tokenizer
    - You can now get PHP_CodeSniffer to ignore a single line by putting @codingStandardsIgnoreLine in a comment
      -- When the comment is found, the comment line and the following line will be ignored
      -- Thanks to Andy Bulford for the contribution
    - PHPCBF now prints output when it is changing into directories
    - Improved conflict detection during auto fixing
    - The -vvv command line argument will now output the current file content for each loop during fixing
    - Generic ScopeIndentSniff now checks that open/close PHP tags are aligned to the correct column
    - PEAR FunctionCallSignatureSniff now checks indent of closing parenthesis even if it is not on a line by itself
    - PEAR FunctionCallSignatureSniff now supports JS files
    - PEAR MultiLineConditionSniff now supports JS files
    - Squiz DocCommentAlignmentSniff now supports JS files
    - Fixed a problem correcting the closing brace line in Squiz ArrayDeclarationSniff
    - Fixed a problem auto-fixing the Squiz.WhiteSpace.FunctionClosingBraceSpace.SpacingBeforeNestedClose error
    - Squiz EmbeddedPhpSniff no longer reports incorrect alignment of tags when they are not on new lines
    - Squiz EmbeddedPhpSniff now aligns open tags correctly when moving them onto a new line
    - Improved fixing of arrays with multiple values in Squiz ArrayDeclarationSniff
    - Improved detection of function comments in Squiz FunctionCommentSpacingSniff
    - Improved fixing of lines after cases statements in Squiz SwitchDeclarationSniff
    - Fixed bug #311 : Suppression of function prototype breaks checking of lines within function
    - Fixed bug #320 : Code sniffer identation issue
    - Fixed bug #333 : Nested ternary operators causing problems
    </notes>
  </release>
  <release>
   <version>
    <release>2.0.0RC4</release>
    <api>2.0.0RC4</api>
   </version>
   <stability>
    <release>beta</release>
    <api>beta</api>
   </stability>
   <date>2014-11-07</date>
   <license uri="https://github.com/squizlabs/PHP_CodeSniffer/blob/master/licence.txt">BSD License</license>
   <notes>
    - JS tokenizer now detects xor statements correctly
    - Improved detection of properties and objects in the JS tokenizer
    - Generic ScopeIndentSniff can now fix indents using tabs instead of spaces
      -- Set the tabIndent property to TRUE in your ruleset.xml file to enable this
      -- It is important to also set a tab-width setting, either in the ruleset or on the command line, for accuracy
    - Generic ScopeIndentSniff now checks and auto-fixes JS files
    - Generic DisallowSpaceIndentSniff is now able to replace space indents with tab indents during fixing
    - Support for phpcs-only and phpcbf-only attributes has been added to all ruleset.xml elements
      -- Allows parts of the ruleset to only apply when using a specific tool
      -- Useful for doing things like excluding indent fixes but still reporting indent errors
    - Unit tests can now set command line arguments during a test run
      -- Override getCliValues() and pass an array of CLI arguments for each file being tested
    - File-wide sniff properties can now be set using T_INLINE_HTML content during unit test runs
      -- Sniffs that start checking at the open tag can only, normally, have properties set using a ruleset
    - Generic ConstructorNameSniff no longer errors for PHP4 style constructors when __construct() is present
      -- Thanks to Thibaud Fabre for the patch
    - Generic DocCommentSniff now checks that the end comment tag is on a new line
    - Generic MultipleStatementAlignmentSniff no longer skips assignments for closures
    - Squiz DocCommentAlignment sniff now has better checking for single line doc block
    - Running unit tests with the -v CLI argument no longer generates PHP errors
    - Fixed bug #295 : ScopeIndentSniff hangs when processing nested closures
    - Fixed bug #298 : False positive in ScopeIndentSniff when anonymous functions are used with method chaining
    - Fixed bug #302 : Fixing code in Squiz InlineComment sniff can remove some comment text
    - Fixed bug #303 : Open and close tag on same line can cause a PHP notice checking scope indent
    - Fixed bug #306 : File containing only a namespace declaration raises undefined index notice
    - Fixed bug #307 : Conditional breaks in case statements get incorrect indentions
    - Fixed bug #308 : Squiz InlineIfDeclarationSniff fails on ternary operators inside closure
    - Fixed bug #310 : Variadics not recognized by tokenizer
    </notes>
  </release>
  <release>
   <version>
    <release>2.0.0RC3</release>
    <api>2.0.0RC3</api>
   </version>
   <stability>
    <release>beta</release>
    <api>beta</api>
   </stability>
   <date>2014-10-16</date>
   <license uri="https://github.com/squizlabs/PHP_CodeSniffer/blob/master/licence.txt">BSD License</license>
   <notes>
    - Improved default output for PHPCBF and removed the options to print verbose and progress output
    - If a .fixed file is supplied for a unit test file, the auto fixes will be checked against it during testing
      -- See Generic ScopeIndentUnitTest.inc and ScopeIndentUnitTest.inc.fixed for an example
    - Fixer token replacement methods now return TRUE if the change was accepted and FALSE if rejected
    - The --config-show command now pretty-prints the config values
      -- Thanks to Ken Guest for the patch
    - Setting and removing config values now catches exceptions if the config file is not writable
      -- Thanks to Ken Guest for the patch
    - Setting and removing config values now prints a message to confirm the action and show old values
    - Generic ScopeIndentSniff has been completely rewritten to improve fixing and embedded PHP detection
    - Generic DisallowTabIndent and DisallowSpaceIndent sniffs now detect indents at the start of block comments
    - Generic DisallowTabIndent and DisallowSpaceIndent sniffs now detect indents inside multi-line strings
    - Generic DisallowTabIndentSniff now replaces tabs inside doc block comments
    - Squiz ControlStructureSpacingSniff error codes have been corrected; they were reversed
    - Squiz EmbeddedPhpSniff now checks open and close tag indents and fixes some errors
    - Squiz FileCommentSniff no longer throws incorrect blank line before comment errors in JS files
    - Squiz ClassDeclarationSniff now has better checking for blank lines after a closing brace
    - Removed error Squiz.Classes.ClassDeclaration.NoNewlineAfterCloseBrace (request #285)
      -- Already handled by Squiz.Classes.ClassDeclaration.CloseBraceSameLine
    - Fixed bug #280 : The --config-show option generates error when there is no config file
    </notes>
  </release>
  <release>
   <version>
    <release>2.0.0RC2</release>
    <api>2.0.0RC2</api>
   </version>
   <stability>
    <release>beta</release>
    <api>beta</api>
   </stability>
   <date>2014-09-26</date>
   <license uri="https://github.com/squizlabs/PHP_CodeSniffer/blob/master/licence.txt">BSD License</license>
   <notes>
    - Minified JS and CSS files are now detected and skipped (fixes bug #252 and bug #19899)
      -- A warning will be added to the file so it can be found in the report and ignored in the future
    - Fixed incorrect length of JS object operator tokens
    - PHP tokenizer no longer converts class/function names to special tokens types
      -- Class/function names such as parent and true would become special tokens such as T_PARENT and T_TRUE
    - PHPCS can now exit with 0 if only warnings were found (request #262)
      -- Set the ignore_warnings_on_exit config variable to 1 to set this behaviour
      -- Default remains at exiting with 0 only if no errors and no warnings were found
      -- Also changes return value of PHP_CodeSniffer_Reporting::printReport()
    - Rulesets can now set associative array properties
      -- property name="[property]" type="array" value="foo=>bar,baz=>qux"
    - Generic ForbiddenFunctionsSniff now has a public property called forbiddenFunctions (request #263)
      -- Override the property in a ruleset.xml file to define forbidden functions and their replacements
      -- A replacement of NULL indicates that no replacement is available
      -- e.g., value="delete=>unset,print=>echo,create_function=>null"
      -- Custom sniffs overriding this one will need to change the visibility of their member var
    - Improved closure support in Generic ScopeIndentSniff
    - Improved indented PHP tag support in Generic ScopeIndentSniff
    - Improved fixing of mixed line indents in Generic ScopeIndentSniff
    - Added conflict detection to the file fixer
      -- If 2 sniffs look to be conflicting, one change will be ignored to allow a fix to occur
    - Generic CamelCapsFunctionNameSniff now ignores a single leading underscore
      -- Thanks to Alex Slobodiskiy for the patch
    - Standards can now be located within hidden directories (further fix for bug #20323)
      -- Thanks to Klaus Purer for the patch
    - Sniff ignore patterns now replace Win dir separators like file ignore patterns already did
    - Exclude patterns now use backtick delimiters, allowing all special characters to work correctly again
      -- Thanks to Jeremy Edgell for the patch
    - Errors converted to warnings in a ruleset (and vice versa) now retain their fixable status
      -- Thanks to Alexander Obuhovich for the patch
    - Squiz ConcatenationSpacingSniff now has a setting to specify how many spaces there should around concat operators
      -- Default remains at 0
      -- Override the "spacing" setting in a ruleset.xml file to change
    - Added auto-fixes for Squiz InlineCommentSniff
    - Generic DocCommentSniff now correctly fixes additional blank lines at the end of a comment
    - Squiz OperatorBracketSniff now correctly fixes operations that include arrays
    - Zend ClosingTagSniff fix now correctly leaves closing tags when followed by HTML
    - Added Generic SyntaxSniff to check for syntax errors in PHP files
      -- Thanks to Blaine Schmeisser for the contribution
    - Added Generic OneTraitPerFileSniff to check that only one trait is defined in each file
      -- Thanks to Alexander Obuhovich for the contribution
    - Squiz DiscouragedFunctionsSniff now warns about var_dump()
    - PEAR ValidFunctionNameSniff no longer throws an error for _()
    - Squiz and PEAR FunctionCommentSniffs now support _()
    - Generic DisallowTabIndentSniff now checks for, and fixes, mixed indents again
    - Generic UpperCaseConstantSniff and LowerCaseConstantSniff now ignore function names
    - Fixed bug #243 : Missing DocBlock not detected
    - Fixed bug #248 : FunctionCommentSniff expects ampersand on param name
    - Fixed bug #265 : False positives with type hints in ForbiddenFunctionsSniff
    - Fixed bug #20373 : Inline comment sniff tab handling way
    - Fixed bug #20377 : Error when trying to execute phpcs with report=json
    - Fixed bug #20378 : Report appended to existing file if no errors found in run
    - Fixed bug #20381 : Invalid "Comment closer must be on a new line"
      -- Thanks to Brad Kent for the patch
    - Fixed bug #20402 : SVN pre-commit hook fails due to unknown argument error
    </notes>
  </release>
  <release>
   <version>
    <release>2.0.0RC1</release>
    <api>2.0.0RC1</api>
   </version>
   <stability>
    <release>beta</release>
    <api>beta</api>
   </stability>
   <date>2014-08-06</date>
   <license uri="https://github.com/squizlabs/PHP_CodeSniffer/blob/master/licence.txt">BSD License</license>
   <notes>
    - PHPCBF will now fix incorrect newline characters in a file
    - PHPCBF now exists cleanly when there are no errors to fix
    - Added phpcbf.bat file for Windows
    - Verbose option no longer errors when using a phar file with a space in the path
    - Fixed a reporting error when using HHVM
      -- Thanks to Martins Sipenko for the patch
    - addFixableError() and addFixableWarning() now only return true if the fixer is enabled
      -- Saves checking ($phpcsFile->fixer->enabled === true) before every fix
    - Added addErrorOnLine() and addWarningOnLine() to add a non-fixable violation to a line at column 1
      -- Useful if you are generating errors using an external tool or parser and only know line numbers
      -- Thanks to Ondřej Mirtes for the patch
    - CSS tokenizer now identifies embedded PHP code using the new T_EMBEDDED_PHP token type
      -- The entire string of PHP is contained in a single token
    - PHP tokenizer contains better detection of short array syntax
    - Unit test runner now also test any standards installed under the installed_paths config var
    - Exclude patterns now use {} delimiters, allowing the | special character to work correctly again
    - The filtering component of the --extensions argument is now ignored again when passing filenames
      -- Can still be used to specify a custom tokenizer for each extension when passing filenames
      -- If no tokenizer is specified, default values will be used for common file extensions
    - Diff report now produces relative paths on Windows, where possible (further fix for bug #20234)
    - If a token's content has been modified by the tab-width setting, it will now have an orig_content in the tokens array
    - Generic DisallowSpaceIndent and DisallowTabIndent sniffs now check original indent content even when tab-width is set
      -- Previously, setting --tab-width would force both to check the indent as spaces
    - Fixed a problem where PHPCBF could replace tabs with too many spaces when changing indents
    - Fixed a problem that could occur with line numbers when using HHVM to check files with Windows newline characters
    - Removed use of sys_get_temp_dir() as this is not supported by the min PHP version
    - Squiz ArrayDeclarationSniff now supports short array syntax
    - Squiz ControlSignatureSniff no longer uses the Abstract Pattern sniff
      -- If you are extending this sniff, you'll need to rewrite your code
      -- The rewrite allows this sniff to fix all control structure formatting issues it finds
    - The installed_paths config var now accepts relative paths
      -- The paths are relative to the PHP_CodeSniffer install directory
      -- Thanks to Weston Ruter for the patch
    - Generic ScopeIndentSniff now accounts for different open tag indents
    - PEAR FunctionDeclarationSniff now ignores short arrays when checking indent
      -- Thanks to Daniel Tschinder for the patch
    - PSR2 FunctionCallSignatureSniff now treats multi-line strings as a single-line argument, like arrays and closures
      -- Thanks to Dawid Nowak for the patch
    - PSR2 UseDeclarationSniff now checks for a single space after the USE keyword
    - Generic ForbiddenFunctionsSniff now detects calls to functions in the global namespace
      -- Thanks to Ole Martin Handeland for the patch
    - Generic LowerCaseConstantSniff and UpperCaseConstantSniff now ignore namespaces beginning with TRUE/FALSE/NULL
      -- Thanks to Renan Gonçalves for the patch
    - Squiz InlineCommentSniff no longer requires a blank line after post-statement comments (request #20299)
    - Squiz SelfMemberReferenceSniff now works correctly with namespaces
    - Squiz FunctionCommentSniff is now more relaxed when checking namespaced type hints
    - Tab characters are now encoded in abstract pattern errors messages
      -- Thanks to Blaine Schmeisser for the patch
    - Invalid sniff codes passed to --sniffs now show a friendly error message (request #20313)
    - Generic LineLengthSniff now shows a warning if the iconv module is disabled (request #20314)
    - Source report no longer shows errors if category or sniff names ends in an uppercase error
      -- Thanks to Jonathan Marcil for the patch
    - Fixed bug #20261 : phpcbf has an endless fixing loop
    - Fixed bug #20268 : Incorrect documentation titles in PEAR documentation
    - Fixed bug #20296 : new array notion in function comma check fails
    - Fixed bug #20297 : phar does not work when renamed it to phpcs
    - Fixed bug #20307 : PHP_CodeSniffer_Standards_AbstractVariableSniff analyze traits
    - Fixed bug #20308 : Squiz.ValidVariableNameSniff - wrong variable usage
    - Fixed bug #20309 : Use "member variable" term in sniff "processMemberVar" method
    - Fixed bug #20310 : PSR2 does not check for space after function name
    - Fixed bug #20322 : Display rules set to type=error even when suppressing warnings
    - Fixed bug #20323 : PHPCS tries to load sniffs from hidden directories
    - Fixed bug #20346 : Fixer endless loop with Squiz.CSS sniffs
    - Fixed bug #20355 : No sniffs are registered with PHAR on Windows
    </notes>
  </release>
  <release>
   <version>
    <release>2.0.0a2</release>
    <api>2.0.0a2</api>
   </version>
   <stability>
    <release>alpha</release>
    <api>alpha</api>
   </stability>
   <date>2014-05-01</date>
   <license uri="https://github.com/squizlabs/PHP_CodeSniffer/blob/master/licence.txt">BSD License</license>
   <notes>
    - Added report type --report=info to show information about the checked code to make building a standard easier
      -- Checks a number of things, such as what line length you use, and spacing are brackets, but not everything
      -- Still highly experimental
    - Generic LineLengthSniff now shows warnings for long lines referring to licence and VCS information
      -- It previously ignored these lines, but at the expense of performance
    - Generic DisallowTabIndent and DisallowSpaceIndent sniffs no longer error when detecting mixed indent types
      -- Only the first type of indent found on a line (space or indent) is considered
    - Lots of little performance improvements that can add up to a substantial saving over large code bases
      -- Added a "length" array index to tokens so you don't need to call strlen() of them, or deal with encoding
      -- Can now use isset() to find tokens inside the PHP_CodeSniffer_Tokens static vars instead of in_array()
    - Custom reports can now specify a $recordErrors member var; this previously only worked for built-in reports
      -- When set to FALSE, error messages will not be recorded and only totals will be returned
      -- This can save significant memory while processing a large code base
    - Removed dependence on PHP_Timer
    - PHP tokenizer now supports DEFAULT statements opened with a T_SEMICOLON
    - The Squiz and PHPCS standards have increased the max padding for statement alignment from 8 to 12
    - Squiz EchoedStringsSniff now supports statments without a semicolon, such as PHP embedded in HTML
    - Squiz DoubleQuoteUsageSniff now properly replaces escaped double quotes when fixing a doubled quoted string
    - Improved detection of nested IF statements that use the alternate IF/ENDIF syntax
    - PSR1 CamelCapsMethodNameSniff now ignores magic methods
      -- Thanks to Eser Ozvataf for the patch
    - PSR1 SideEffectsSniff now ignores methods named define()
    - PSR1 and PEAR ClassDeclarationSniffs now support traits (request #20208)
    - PSR2 ControlStructureSpacingSniff now allows newlines before/after parentheses
      -- Thanks to Maurus Cuelenaere for the patch
    - PSR2 ControlStructureSpacingSniff now checks TRY and CATCH statements
    - Squiz SuperfluousWhitespaceSniff now detects whitespace at the end of block comment lines
      -- Thanks to Klaus Purer for the patch
    - Squiz LowercasePHPFunctionsSniff no longer reports errors for namespaced functions
      -- Thanks to Max Galbusera for the patch
    - Squiz SwitchDeclarationSniff now allows exit() as a breaking statement for case/default
    - Squiz ValidVariableNameSniff and Zend ValidVariableNameSniff now ignore additional PHP reserved vars
      -- Thanks to Mikuláš Dítě and Adrian Crepaz for the patch
    - Sniff code Squiz.WhiteSpace.MemberVarSpacing.After changed to Squiz.WhiteSpace.MemberVarSpacing.Incorrect (request #20241)
    - Fixed bug #20200 : Invalid JSON produced with specific error message
    - Fixed bug #20204 : Ruleset exclude checks are case sensitive
    - Fixed bug #20213 : Invalid error, Inline IF must be declared on single line
    - Fixed bug #20225 : array_merge() that takes more than one line generates error
    - Fixed bug #20230 : Squiz ControlStructureSpacing sniff assumes specific condition formatting
    - Fixed bug #20234 : phpcbf patch command absolute paths
    - Fixed bug #20240 : Squiz block comment sniff fails when newline present
    - Fixed bug #20247 : The Squiz.WhiteSpace.ControlStructureSpacing sniff and do-while
      -- Thanks to Alexander Obuhovich for the patch
    - Fixed bug #20248 : The Squiz_Sniffs_WhiteSpace_ControlStructureSpacingSniff sniff and empty scope
    - Fixed bug #20252 : Unitialized string offset when package name starts with underscore
    </notes>
  </release>
  <release>
   <version>
    <release>2.0.0a1</release>
    <api>2.0.0a1</api>
   </version>
   <stability>
    <release>alpha</release>
    <api>alpha</api>
   </stability>
   <date>2014-02-05</date>
   <license uri="https://github.com/squizlabs/PHP_CodeSniffer/blob/master/licence.txt">BSD License</license>
   <notes>
    - Added the phpcbf script to automatically fix many errors found by the phpcs script
    - Added report type --report=diff to show suggested changes to fix coding standard violations
    - The --report argument now allows for custom reports to be used
      -- Use the full path to your custom report class as the report name
    - The --extensions argument is now respected when passing filenames; not just with directories
    - The --extensions argument now allows you to specify the tokenizer for each extension
      -- e.g., --extensions=module/php,es/js
    - Command line arguments can now be set in ruleset files
      -- e.g., arg name="report" value="summary" (print summary report; same as --report=summary)
      -- e.g., arg value="sp" (print source and progress information; same as -sp)
      -- The -vvv, --sniffs, --standard and -l command line arguments cannot be set in this way
    - Sniff process() methods can not optionally return a token to ignore up to
      -- If returned, the sniff will not be executed again until the passed token is reached in the file
      -- Useful if you are looking for tokens like T_OPEN_TAG but only want to process the first one
    - Removed the comment parser classes and replaced it with a simple comment tokenier
      -- T_DOC_COMMENT tokens are now tokenized into T_DOC_COMMENT_* tokens so they can be used more easily
      -- This change requires a significant rewrite of sniffs that use the comment parser
      -- This change requires minor changes to sniffs that listen for T_DOC_COMMENT tokens directly
    - Added Generic DocCommentSniff to check generic doc block formatting
      -- Removed doc block formatting checks from PEAR ClassCommentSniff
      -- Removed doc block formatting checks from PEAR FileCommentSniff
      -- Removed doc block formatting checks from PEAR FunctionCommentSniff
      -- Removed doc block formatting checks from Squiz ClassCommentSniff
      -- Removed doc block formatting checks from Squiz FileCommentSniff
      -- Removed doc block formatting checks from Squiz FunctionCommentSniff
      -- Removed doc block formatting checks from Squiz VariableCommentSniff
    - Squiz DocCommentAlignmentSniff has had its error codes changed
      -- NoSpaceBeforeTag becomes NoSpaceAfterStar
      -- SpaceBeforeTag becomes SpaceAfterStar
      -- SpaceBeforeAsterisk becomes SpaceBeforeStar
    - Generic MultipleStatementAlignment now aligns assignments within a block so they fit within their max padding setting
      -- The sniff previously requested the padding as 1 space if max padding was exceeded
      -- It now aligns the assignment with surrounding assignments if it can
      -- Removed property ignoreMultiline as multi-line assignments are now handled correctly and should not be ignored
    - Squiz FunctionClosingBraceSpaceSniff now requires a blank line before the brace in all cases except function args
    - Added error Squiz.Commenting.ClassComment.SpacingAfter to ensure there are no blank lines after a class comment
    - Added error Squiz.WhiteSpace.MemberVarSpacing.AfterComment to ensure there are no blank lines after a member var comment
      -- Fixes have also been corrected to not strip the member var comment or indent under some circumstances
      -- Thanks to Mark Scherer for help with this fix
    - Added error Squiz.Commenting.FunctionCommentThrowTag.Missing to ensure a throw is documented
    - Removed error Squiz.Commenting.FunctionCommentThrowTag.WrongType
    - Content passed via STDIN can now specify the filename to use so that sniffs can run the correct filename checks
      -- Ensure the first line of the content is: phpcs_input_file: /path/to/file
    - Squiz coding standard now enforces no closing PHP tag at the end of a pure PHP file
    - Squiz coding standard now enforces a single newline character at the end of the file
    - Squiz ClassDeclarationSniff no longer checks for a PHP ending tag after a class definition
    - Squiz ControlStructureSpacingSniff now checks TRY and CATCH statements as well
    - Removed MySource ChannelExceptionSniff
    </notes>
  </release>
  <release>
   <version>
    <release>1.5.6</release>
    <api>1.5.6</api>
   </version>
   <stability>
    <release>stable</release>
    <api>stable</api>
   </stability>
   <date>2014-12-05</date>
   <license uri="https://github.com/squizlabs/PHP_CodeSniffer/blob/master/licence.txt">BSD License</license>
   <notes>
    - JS tokenizer now detects xor statements correctly
    - The --config-show command now pretty-prints the config values
      -- Thanks to Ken Guest for the patch
    - Setting and removing config values now catches exceptions if the config file is not writable
      -- Thanks to Ken Guest for the patch
    - Setting and removing config values now prints a message to confirm the action and show old values
    - You can now get PHP_CodeSniffer to ignore a single line by putting @codingStandardsIgnoreLine in a comment
      -- When the comment is found, the comment line and the following line will be ignored
      -- Thanks to Andy Bulford for the contribution
    - Generic ConstructorNameSniff no longer errors for PHP4 style constructors when __construct() is present
      -- Thanks to Thibaud Fabre for the patch
    - Fixed bug #280 : The --config-show option generates error when there is no config file
    - Fixed bug #306 : File containing only a namespace declaration raises undefined index notice
    - Fixed bug #308 : Squiz InlineIfDeclarationSniff fails on ternary operators inside closure
    - Fixed bug #310 : Variadics not recognized by tokenizer
    - Fixed bug #311 : Suppression of function prototype breaks checking of lines within function
   </notes>
  </release>
  <release>
   <version>
    <release>1.5.5</release>
    <api>1.5.5</api>
   </version>
   <stability>
    <release>stable</release>
    <api>stable</api>
   </stability>
   <date>2014-09-25</date>
   <license uri="https://github.com/squizlabs/PHP_CodeSniffer/blob/master/licence.txt">BSD License</license>
   <notes>
    - PHP tokenizer no longer converts class/function names to special tokens types
      -- Class/function names such as parent and true would become special tokens such as T_PARENT and T_TRUE
    - Improved closure support in Generic ScopeIndentSniff
    - Improved indented PHP tag support in Generic ScopeIndentSniff
    - Generic CamelCapsFunctionNameSniff now ignores a single leading underscore
      -- Thanks to Alex Slobodiskiy for the patch
    - Standards can now be located within hidden directories (further fix for bug #20323)
      -- Thanks to Klaus Purer for the patch
    - Added Generic SyntaxSniff to check for syntax errors in PHP files
      -- Thanks to Blaine Schmeisser for the contribution
    - Squiz DiscouragedFunctionsSniff now warns about var_dump()
    - PEAR ValidFunctionNameSniff no longer throws an error for _()
    - Squiz and PEAR FunctionCommentSnif now support _()
    - Generic UpperCaseConstantSniff and LowerCaseConstantSniff now ignore function names
    - Fixed bug #248 : FunctionCommentSniff expects ampersand on param name
    - Fixed bug #265 : False positives with type hints in ForbiddenFunctionsSniff
    - Fixed bug #20373 : Inline comment sniff tab handling way
    - Fixed bug #20378 : Report appended to existing file if no errors found in run
    - Fixed bug #20381 : Invalid "Comment closer must be on a new line"
      -- Thanks to Brad Kent for the patch
    - Fixed bug #20386 : Squiz.Commenting.ClassComment.SpacingBefore thrown if first block comment
   </notes>
  </release>
  <release>
   <version>
    <release>1.5.4</release>
    <api>1.5.4</api>
   </version>
   <stability>
    <release>stable</release>
    <api>stable</api>
   </stability>
   <date>2014-08-06</date>
   <license uri="https://github.com/squizlabs/PHP_CodeSniffer/blob/master/licence.txt">BSD License</license>
   <notes>
    - Removed use of sys_get_temp_dir() as this is not supported by the min PHP version
    - The installed_paths config var now accepts relative paths
      -- The paths are relative to the PHP_CodeSniffer install directory
      -- Thanks to Weston Ruter for the patch
    - Generic ScopeIndentSniff now accounts for different open tag indents
    - PEAR FunctionDeclarationSniff now ignores short arrays when checking indent
      -- Thanks to Daniel Tschinder for the patch
    - PSR2 FunctionCallSignatureSniff now treats multi-line strings as a single-line argument, like arrays and closures
      -- Thanks to Dawid Nowak for the patch
    - Generic ForbiddenFunctionsSniff now detects calls to functions in the global namespace
      -- Thanks to Ole Martin Handeland for the patch
    - Generic LowerCaseConstantSniff and UpperCaseConstantSniff now ignore namespaces beginning with TRUE/FALSE/NULL
      -- Thanks to Renan Gonçalves for the patch
    - Squiz InlineCommentSniff no longer requires a blank line after post-statement comments (request #20299)
    - Squiz SelfMemberReferenceSniff now works correctly with namespaces
    - Tab characters are now encoded in abstract pattern errors messages
      -- Thanks to Blaine Schmeisser for the patch
    - Invalid sniff codes passed to --sniffs now show a friendly error message (request #20313)
    - Generic LineLengthSniff now shows a warning if the iconv module is disabled (request #20314)
    - Source report no longer shows errors if category or sniff names ends in an uppercase error
      -- Thanks to Jonathan Marcil for the patch
    - Fixed bug #20268 : Incorrect documentation titles in PEAR documentation
    - Fixed bug #20296 : new array notion in function comma check fails
    - Fixed bug #20307 : PHP_CodeSniffer_Standards_AbstractVariableSniff analyze traits
    - Fixed bug #20308 : Squiz.ValidVariableNameSniff - wrong variable usage
    - Fixed bug #20309 : Use "member variable" term in sniff "processMemberVar" method
    - Fixed bug #20310 : PSR2 does not check for space after function name
    - Fixed bug #20322 : Display rules set to type=error even when suppressing warnings
    - Fixed bug #20323 : PHPCS tries to load sniffs from hidden directories
   </notes>
  </release>
  <release>
   <version>
    <release>1.5.3</release>
    <api>1.5.3</api>
   </version>
   <stability>
    <release>stable</release>
    <api>stable</api>
   </stability>
   <date>2014-05-01</date>
   <license uri="https://github.com/squizlabs/PHP_CodeSniffer/blob/master/licence.txt">BSD License</license>
   <notes>
    - Improved detection of nested IF statements that use the alternate IF/ENDIF syntax
    - PHP tokenizer now supports DEFAULT statements opened with a T_SEMICOLON
    - PSR1 CamelCapsMethodNameSniff now ignores magic methods
      -- Thanks to Eser Ozvataf for the patch
    - PSR1 SideEffectsSniff now ignores methods named define()
    - PSR1 and PEAR ClassDeclarationSniffs now support traits (request #20208)
    - PSR2 ControlStructureSpacingSniff now allows newlines before/after parentheses
      -- Thanks to Maurus Cuelenaere for the patch
    - Squiz LowercasePHPFunctionsSniff no longer reports errors for namespaced functions
      -- Thanks to Max Galbusera for the patch
    - Squiz SwitchDeclarationSniff now allows exit() as a breaking statement for case/default
    - Squiz ValidVariableNameSniff and Zend ValidVariableNameSniff now ignore additional PHP reserved vars
      -- Thanks to Mikuláš Dítě and Adrian Crepaz for the patch
    - Sniff code Squiz.WhiteSpace.MemberVarSpacing.After changed to Squiz.WhiteSpace.MemberVarSpacing.Incorrect (request #20241)
    - Fixed bug #20200 : Invalid JSON produced with specific error message
    - Fixed bug #20204 : Ruleset exclude checks are case sensitive
    - Fixed bug #20213 : Invalid error, Inline IF must be declared on single line
    - Fixed bug #20225 : array_merge() that takes more than one line generates error
    - Fixed bug #20230 : Squiz ControlStructureSpacing sniff assumes specific condition formatting
    - Fixed bug #20240 : Squiz block comment sniff fails when newline present
    - Fixed bug #20247 : The Squiz.WhiteSpace.ControlStructureSpacing sniff and do-while
      -- Thanks to Alexander Obuhovich for the patch
    - Fixed bug #20248 : The Squiz_Sniffs_WhiteSpace_ControlStructureSpacingSniff sniff and empty scope
    - Fixed bug #20252 : Unitialized string offset when package name starts with underscore
   </notes>
  </release>
  <release>
   <version>
    <release>1.5.2</release>
    <api>1.5.2</api>
   </version>
   <stability>
    <release>stable</release>
    <api>stable</api>
   </stability>
   <date>2014-02-05</date>
   <license uri="https://github.com/squizlabs/PHP_CodeSniffer/blob/master/licence.txt">BSD License</license>
   <notes>
    - Improved support for the PHP 5.5. classname::class syntax
      -- PSR2 SwitchDeclarationSniff no longer throws errors when this syntax is used in CASE conditions
    - Improved support for negative checks of instanceOf in Squiz ComparisonOperatorUsageSniff
      -- Thanks to Martin Winkel for the patch
    - Generic FunctionCallArgumentSpacingSniff now longer complains about space before comma when using here/nowdocs
      -- Thanks to Richard van Velzen for the patch
    - Generic LowerCaseConstantSniff and UpperCaseConstantSniff now ignore class constants
      -- Thanks to Kristopher Wilson for the patch
    - PEAR FunctionCallSignatureSniff now has settings to specify how many spaces should appear before/after parentheses
      -- Override the 'requiredSpacesAfterOpen' and 'requiredSpacesBeforeClose' settings in a ruleset.xml file to change
      -- Default remains at 0 for both
      -- Thanks to Astinus Eberhard for the patch
    - PSR2 ControlStructureSpacingSniff now has settings to specify how many spaces should appear before/after parentheses
      -- Override the 'requiredSpacesAfterOpen' and 'requiredSpacesBeforeClose' settings in a ruleset.xml file to change
      -- Default remains at 0 for both
      -- Thanks to Astinus Eberhard for the patch
    - Squiz ForEachLoopDeclarationSniff now has settings to specify how many spaces should appear before/after parentheses
      -- Override the 'requiredSpacesAfterOpen' and 'requiredSpacesBeforeClose' settings in a ruleset.xml file to change
      -- Default remains at 0 for both
      -- Thanks to Astinus Eberhard for the patch
    - Squiz ForLoopDeclarationSniff now has settings to specify how many spaces should appear before/after parentheses
      -- Override the 'requiredSpacesAfterOpen' and 'requiredSpacesBeforeClose' settings in a ruleset.xml file to change
      -- Default remains at 0 for both
      -- Thanks to Astinus Eberhard for the patch
    - Squiz FunctionDeclarationArgumentSpacingSniff now has settings to specify how many spaces should appear before/after parentheses
      -- Override the 'requiredSpacesAfterOpen' and 'requiredSpacesBeforeClose' settings in a ruleset.xml file to change
      -- Default remains at 0 for both
      -- Thanks to Astinus Eberhard for the patch
    - Removed UnusedFunctionParameter, CyclomaticComplexity and NestingLevel from the Squiz standard
    - Generic FixmeSniff and TodoSniff now work correctly with accented characters
    - Fixed bug #20145 : Custom ruleset preferences directory over installed standard
    - Fixed bug #20147 : phpcs-svn-pre-commit - no more default error report
    - Fixed bug #20151 : Problem handling "if(): ... else: ... endif;" syntax
    - Fixed bug #20190 : Invalid regex in Squiz_Sniffs_WhiteSpace_SuperfluousWhitespaceSniff
   </notes>
  </release>
  <release>
   <version>
    <release>1.5.1</release>
    <api>1.5.1</api>
   </version>
   <stability>
    <release>stable</release>
    <api>stable</api>
   </stability>
   <date>2013-12-12</date>
   <license uri="https://github.com/squizlabs/PHP_CodeSniffer/blob/master/licence.txt">BSD License</license>
   <notes>
    - Config values can now be set at runtime using the command line argument [--runtime-set key value]
      -- Runtime values are the same as config values, but are not written to the main config file
      -- Thanks to Wim Godden for the patch
    - Config values can now be set in ruleset files
      -- e.g., config name="zend_ca_path" value="/path/to/ZendCodeAnalyzer"
      -- Can not be used to set config values that override command line values, such as show_warnings
      -- Thanks to Jonathan Marcil for helping with the patch
    - Added a new installed_paths config value to allow for the setting of directories that contain standards
      -- By default, standards have to be installed into the CodeSniffer/Standards directory to be considered installed
      -- New config value allows a list of paths to be set in addition to this internal path
      -- Installed standards appear when using the -i arg, and can be referenced in rulesets using only their name
      -- Set paths by running: phpcs --config-set installed_paths /path/one,/path/two,...
    - PSR2 ClassDeclarationSniff now allows a list of extended interfaces to be split across multiple lines
    - Squiz DoubleQuoteUsageSniff now allows \b in double quoted strings
    - Generic ForbiddenFunctionsSniff now ignores object creation
      -- This is a further fix for bug #20100 : incorrect Function mysql() has been deprecated report
    - Fixed bug #20136 : Squiz_Sniffs_WhiteSpace_ScopeKeywordSpacingSniff and Traits
    - Fixed bug #20138 : Protected property underscore and camel caps issue (in trait with Zend)
      -- Thanks to Gaetan Rousseau for the patch
    - Fixed bug #20139 : No report file generated on success
   </notes>
  </release>
  <release>
   <version>
    <release>1.5.0</release>
    <api>1.5.0</api>
   </version>
   <stability>
    <release>stable</release>
    <api>stable</api>
   </stability>
   <date>2013-11-28</date>
   <license uri="https://github.com/squizlabs/PHP_CodeSniffer/blob/master/licence.txt">BSD License</license>
   <notes>
    - Doc generation is now working again for installed standards
      -- Includes a fix for limiting the docs to specific sniffs
    - Generic ScopeIndentSniff now allows for ignored tokens to be set via ruleset.xml files
      -- E.g., to ignore comments, override a property using:
      -- name="ignoreIndentationTokens" type="array" value="T_COMMENT,T_DOC_COMMENT"
    - PSR2 standard now ignores comments when checking indentation rules
    - Generic UpperCaseConstantNameSniff no longer reports errors where constants are used (request #20090)
      -- It still reports errors where constants are defined
    - Individual messages can now be excluded in ruleset.xml files using the exclude tag (request #20091)
      -- Setting message severity to 0 continues to be supported
    - Squiz OperatorSpacingSniff no longer throws errors for the ?: short ternary operator
      -- Thanks to Antoine Musso for the patch
    - Comment parser now supports non-English characters when splitting comment lines into words
      -- Thanks to Nik Sun for the patch
    - Exit statements are now recognised as valid closers for CASE and DEFAULT blocks
      -- Thanks to Maksim Kochkin for the patch
    - PHP_CodeSniffer_CLI::process() can now be passed an incomplete array of CLI values
      -- Missing values will be set to the CLI defaults
      -- Thanks to Maksim Kochkin for the patch
    - Fixed bug #20093 : Bug with ternary operator token
    - Fixed bug #20097 : CLI.php throws error in php 5.2
    - Fixed bug #20100 : incorrect Function mysql() has been deprecated report
    - Fixed bug #20119 : PHP warning: invalid argument to str_repeat() in SVN blame report with -s
    - Fixed bug #20123 : PSR2 complains about an empty second statement in for-loop
    - Fixed bug #20131 : PHP errors in svnblame report, if there are files not under version control
    - Fixed bug #20133 : Allow "HG: hg_id" as value for @version tag
   </notes>
  </release>
  <release>
   <version>
    <release>1.5.0RC4</release>
    <api>1.5.0RC4</api>
   </version>
   <stability>
    <release>beta</release>
    <api>beta</api>
   </stability>
   <date>2013-09-26</date>
   <license uri="https://github.com/squizlabs/PHP_CodeSniffer/blob/master/licence.txt">BSD License</license>
   <notes>
    - You can now restrict violations to individual sniff codes using the --sniffs command line argument
     -- Previously, this only restricted violations to an entire sniff and not individual messages
     -- If you have scripts calling PHP_CodeSniffer::process() or creating PHP_CodeSniffer_File objects, you must update your code
     -- The array of restrictions passed to PHP_CodeSniffer::process() must now be an array of sniff codes instead of class names
     -- The PHP_CodeSniffer_File::__construct() method now requires an array of restrictions to be passed
    - Doc generation is now working again
    - Progress information now shows the percentage complete at the end of each line
    - Added report type --report=junit to show the error list in a JUnit compatible format
      -- Thanks to Oleg Lobach for the contribution
    - Added support for the PHP 5.4 callable type hint
    - Fixed problem where some file content could be ignored when checking STDIN
    - Version information is now printed when installed via composer or run from a Git clone (request #20050)
    - Added Squiz DisallowBooleanStatementSniff to ban boolean operators outside of control structure conditions
    - The CSS tokenizer is now more reliable when encountering 'list' and 'break' strings
    - Coding standard ignore comments can now appear instead doc blocks as well as inline comments
      -- Thanks to Stuart Langley for the patch
    - Generic LineLengthSniff now ignores SVN URL and Head URL comments
      -- Thanks to Karl DeBisschop for the patch
    - PEAR MultiLineConditionSniff now has a setting to specify how many spaces code should be indented
      -- Default remains at 4; override the 'indent' setting in a ruleset.xml file to change
      -- Thanks to Szabolcs Sulik for the patch
    - PEAR MultiLineAssignmentSniff now has a setting to specify how many spaces code should be indented
      -- Default remains at 4; override the 'indent' setting in a ruleset.xml file to change
      -- Thanks to Szabolcs Sulik for the patch
    - PEAR FunctionDeclarationSniff now has a setting to specify how many spaces code should be indented
      -- Default remains at 4; override the 'indent' setting in a ruleset.xml file to change
      -- Thanks to Szabolcs Sulik for the patch
    - Squiz SwitchDeclarationSniff now has a setting to specify how many spaces code should be indented
      -- Default remains at 4; override the 'indent' setting in a ruleset.xml file to change
      -- Thanks to Szabolcs Sulik for the patch
    - Squiz CSS IndentationSniff now has a setting to specify how many spaces code should be indented
      -- Default remains at 4; override the 'indent' setting in a ruleset.xml file to change
      -- Thanks to Hugo Fonseca for the patch
    - Squiz and MySource File and Function comment sniffs now allow all tags and don't require a particular licence
    - Squiz standard now allows lines to be 120 characters long before warning; up from 85
    - Squiz LowercaseStyleDefinitionSniff no longer throws errors for class names in nested style definitions
    - Squiz ClassFileNameSniff no longer throws errors when checking STDIN
    - Squiz CSS sniffs no longer generate errors for IE filters
    - Squiz CSS IndentationSniff no longer sees comments as blank lines
    - Squiz LogicalOperatorSpacingSniff now ignores whitespace at the end of a line
    - Squiz.Scope.MethodScope.Missing error message now mentions 'visibility' instead of 'scope modifier'
      -- Thanks to Renat Akhmedyanov for the patch
    - Added support for the PSR2 multi-line arguments errata
    - The PSR2 standard no longer throws errors for additional spacing after a type hint
    - PSR UseDeclarationSniff no longer throws errors for USE statements inside TRAITs
    - Fixed cases where code was incorrectly assigned the T_GOTO_LABEL token when used in a complex CASE condition
    - Fixed bug #20026 : Check for multi-line arrays that should be single-line is slightly wrong
      -- Adds new error message for single-line arrays that end with a comma
    - Fixed bug #20029 : ForbiddenFunction sniff incorrectly recognizes methods in USE clauses
    - Fixed bug #20043 : Mis-interpretation of Foo::class
    - Fixed bug #20044 : PSR1 camelCase check does not ignore leading underscores
    - Fixed bug #20045 : Errors about indentation for closures with multi-line 'use' in functions
    - Fixed bug #20051 : Undefined index: scope_opener / scope_closer
      -- Thanks to Anthon Pang for the patch
   </notes>
  </release>
  <release>
   <version>
    <release>1.5.0RC3</release>
    <api>1.5.0RC3</api>
   </version>
   <stability>
    <release>beta</release>
    <api>beta</api>
   </stability>
   <date>2013-07-25</date>
   <license uri="https://github.com/squizlabs/PHP_CodeSniffer/blob/master/licence.txt">BSD License</license>
   <notes>
    - Added report type --report=json to show the error list and total counts for all checked files
      -- Thanks to Jeffrey Fisher for the contribution
    - PHP_CodeSniffer::isCamelCaps now allows for acronyms at the start of a string if the strict flag is FALSE
      -- acronyms are defined as at least 2 uppercase characters in a row
      -- e.g., the following is now valid camel caps with strict set to FALSE: XMLParser
    - The PHP tokenizer now tokenizes goto labels as T_GOTO_LABEL instead of T_STRING followed by T_COLON
    - The JS tokenizer now has support for the T_THROW token
    - Symlinked directories inside CodeSniffer/Standards and in ruleset.xml files are now supported
      -- Only available since PHP 5.2.11 and 5.3.1
      -- Thanks to Maik Penz for the patch
    - The JS tokenizer now correctly identifies T_INLINE_ELSE tokens instead of leaving them as T_COLON
      -- Thanks to Arnout Boks for the patch
    - Explaining a standard (phpcs -e) that uses namespaces now works correctly
    - Restricting a check to specific sniffs (phpcs --sniffs=...) now works correctly with namespaced sniffs
      -- Thanks to Maik Penz for the patch
    - Docs added for the entire Generic standard, and many sniffs from other standards are now documented as well
      -- Thanks to Spencer Rinehart for the contribution
    - Clearer error message for when the sniff class name does not match the directory structure
    - Generated HTML docs now correctly show the open PHP tag in code comparison blocks
    - Added Generic InlineHTMLSniff to ensure a file only contains PHP code
    - Added Squiz ShorthandSizeSniff to check that CSS sizes are using shorthand notation only when 1 or 2 values are used
    - Added Squiz ForbiddenStylesSniff to ban the use of some deprecated browser-specific styles
    - Added Squiz NamedColoursSniff to ban the use of colour names
    - PSR2 standard no longer enforces no whitespace between the closing parenthesis of a function call and the semicolon
    - PSR2 ClassDeclarationSniff now ignores empty classes when checking the end brace position
    - PSR2 SwitchDeclarationSniff no longer reports errors for empty lines between CASE statements
    - PEAR ObjectOperatorIndentSniff now has a setting to specify how many spaces code should be indented
      -- Default remains at 4; override the indent setting in a ruleset.xml file to change
      -- Thanks to Andrey Mindubaev for the patch
    - Squiz FileExtensionSniff now supports traits
      -- Thanks to Lucas Green for the patch
    - Squiz ArrayDeclarationSniff no longer reports errors for no comma at the end of a line that contains a function call
    - Squiz SwitchDeclarationSniff now supports T_CONTINUE and T_THROW as valid case/default breaking statements
    - Squiz CommentedOutCodeSniff is now better at ignoring commented out HTML, XML and regular expressions
    - Squiz DisallowComparisonAssignmentSniff no longer throws errors for the third expression in a FOR statement
    - Squiz ColourDefinitionSniff no longer throws errors for some CSS class names
    - Squiz ControlStructureSpacingSniff now supports all types of CASE/DEFAULT breaking statements
    - Generic CallTimePassByReferenceSniff now reports errors for functions called using a variable
      -- Thanks to Maik Penz for the patch
    - Generic ConstructorNameSniff no longer throws a notice for abstract constructors inside abstract classes
      -- Thanks to Spencer Rinehart for the patch
    - Squiz ComparisonOperatorUsageSniff now checks inside elseif statements
      -- Thanks to Arnout Boks for the patch
    - Squiz OperatorSpacingSniff now reports errors for no spacing around inline then and else tokens
      -- Thanks to Arnout Boks for the patch
    - Fixed bug #19811 : Comments not ignored in all cases in AbstractPatternSniff
      -- Thanks to Erik Wiffin for the patch
    - Fixed bug #19892 : ELSE with no braces causes incorrect SWITCH break statement indentation error
    - Fixed bug #19897 : Indenting warnings in templates not consistent
    - Fixed bug #19908 : PEAR MultiLineCondition Does Not Apply elseif
    - Fixed bug #19930 : option --report-file generate an empty file
    - Fixed bug #19935 : notify-send reports do not vanish in gnome-shell
      -- Thanks to Christian Weiske for the patch
    - Fixed bug #19944 : docblock squiz sniff "return void" trips over return in lambda function
    - Fixed bug #19953 : PSR2 - Spaces before interface name for abstract class
    - Fixed bug #19956 : phpcs warns for Type Hint missing Resource
    - Fixed bug #19957 : Does not understand trait method aliasing
    - Fixed bug #19968 : Permission denied on excluded directory
    - Fixed bug #19969 : Sniffs with namespace not recognized in reports
    - Fixed bug #19997 : Class names incorrectly detected as constants
   </notes>
  </release>
  <release>
   <version>
    <release>1.5.0RC2</release>
    <api>1.5.0RC2</api>
   </version>
   <stability>
    <release>beta</release>
    <api>beta</api>
   </stability>
   <date>2013-04-04</date>
   <license uri="https://github.com/squizlabs/PHP_CodeSniffer/blob/master/licence.txt">BSD License</license>
   <notes>
    - Ruleset processing has been rewritten to be more predictable
      -- Provides much better support for relative paths inside ruleset files
      -- May mean that sniffs that were previously ignored are now being included when importing external rulesets
      -- Ruleset processing output can be seen by using the -vv command line argument
      -- Internal sniff registering functions have all changed, so please review custom scripts
    - You can now pass multiple coding standards on the command line, comma separated (request #19144)
      -- Works with built-in or custom standards and rulesets, or a mix of both
    - You can now exclude directories or whole standards in a ruleset XML file (request #19731)
      -- e.g., exclude "Generic.Commenting" or just "Generic"
      -- You can also pass in a path to a directory instead, if you know it
    - Added Generic LowerCaseKeywordSniff to ensure all PHP keywords are defined in lowercase
      -- The PSR2 and Squiz standards now use this sniff
    - Added Generic SAPIUsageSniff to ensure the PHP_SAPI constant is used instead of php_sapi_name() (request #19863)
    - Squiz FunctionSpacingSniff now has a setting to specify how many lines there should between functions (request #19843)
      -- Default remains at 2
      -- Override the "spacing" setting in a ruleset.xml file to change
    - Squiz LowercasePHPFunctionSniff no longer throws errors for the limited set of PHP keywords it was checking
      -- Add a rule for Generic.PHP.LowerCaseKeyword to your ruleset to replicate this functionality
    - Added support for the PHP 5.4 T_CALLABLE token so it can be used in lower PHP versions
    - Generic EndFileNoNewlineSniff now supports checking of CSS and JS files
    - PSR2 SwitchDeclarationSniff now has a setting to specify how many spaces code should be indented
      -- Default remains at 4; override the indent setting in a ruleset.xml file to change
      -- Thanks to Asher Snyder for the patch
    - Generic ScopeIndentSniff now has a setting to specify a list of tokens that should be ignored
      -- The first token on the line is checked and the whole line is ignored if the token is in the array
      -- Thanks to Eloy Lafuente for the patch
    - Squiz LowercaseClassKeywordsSniff now checks for the TRAIT keyword
      -- Thanks to Anthon Pang for the patch
    - If you create your own PHP_CodeSniffer object, PHPCS will no longer exit when an unknown argument is found
      -- This allows you to create wrapper scripts for PHPCS more easily
    - PSR2 MethodDeclarationSniff no longer generates a notice for methods named "_"
      -- Thanks to Bart S for the patch
    - Squiz BlockCommentSniff no longer reports that a blank line between a scope closer and block comment is invalid
    - Generic DuplicateClassNameSniff no longer reports an invalid error if multiple PHP open tags exist in a file
    - Generic DuplicateClassNameSniff no longer reports duplicate errors if multiple PHP open tags exist in a file
    - Fixed bug #19819 : Freeze with syntax error in use statement
    - Fixed bug #19820 : Wrong message level in Generic_Sniffs_CodeAnalysis_EmptyStatementSniff
    - Fixed bug #19859 : CodeSniffer::setIgnorePatterns API changed
    - Fixed bug #19871 : findExtendedClassName doesn't return FQCN on namespaced classes
    - Fixed bug #19879 : bitwise and operator interpreted as reference by value
   </notes>
  </release>
  <release>
   <version>
    <release>1.5.0RC1</release>
    <api>1.5.0RC1</api>
   </version>
   <stability>
    <release>beta</release>
    <api>beta</api>
   </stability>
   <date>2013-02-08</date>
   <license uri="https://github.com/squizlabs/PHP_CodeSniffer/blob/master/licence.txt">BSD License</license>
   <notes>
    - Reports have been completely rewritten to consume far less memory
      -- Each report is incrementally written to the file system during a run and then printed out when the run ends
      -- There is no longer a need to keep the list of errors and warnings in memory during a run
    - Multi-file sniff support has been removed because they are too memory intensive
      -- If you have a custom multi-file sniff, you can convert it into a standard sniff quite easily
      -- See CodeSniffer/Standards/Generic/Sniffs/Classes/DuplicateClassNameSniff.php for an example
    </notes>
  </release>
  <release>
   <version>
    <release>1.4.8</release>
    <api>1.4.8</api>
   </version>
   <stability>
    <release>stable</release>
    <api>stable</api>
   </stability>
   <date>2013-11-26</date>
   <license uri="https://github.com/squizlabs/PHP_CodeSniffer/blob/master/licence.txt">BSD License</license>
   <notes>
    - Generic ScopeIndentSniff now allows for ignored tokens to be set via ruleset.xml files
      -- E.g., to ignore comments, override a property using:
      -- name="ignoreIndentationTokens" type="array" value="T_COMMENT,T_DOC_COMMENT"
    - PSR2 standard now ignores comments when checking indentation rules
    - Squiz OperatorSpacingSniff no longer throws errors for the ?: short ternary operator
      -- Thanks to Antoine Musso for the patch
    - Comment parser now supports non-English characters when splitting comment lines into words
      -- Thanks to Nik Sun for the patch
    - Exit statements are now recognised as valid closers for CASE and DEFAULT blocks
      -- Thanks to Maksim Kochkin for the patch
    - PHP_CodeSniffer_CLI::process() can now be passed an incomplete array of CLI values
      -- Missing values will be set to the CLI defaults
      -- Thanks to Maksim Kochkin for the patch
    - Fixed bug #20097 : CLI.php throws error in php 5.2
    - Fixed bug #20100 : incorrect Function mysql() has been deprecated report
    - Fixed bug #20119 : PHP warning: invalid argument to str_repeat() in SVN blame report with -s
    - Fixed bug #20123 : PSR2 complains about an empty second statement in for-loop
    - Fixed bug #20131 : PHP errors in svnblame report, if there are files not under version control
    - Fixed bug #20133 : Allow "HG: hg_id" as value for @version tag
   </notes>
  </release>
  <release>
   <version>
    <release>1.4.7</release>
    <api>1.4.7</api>
   </version>
   <stability>
    <release>stable</release>
    <api>stable</api>
   </stability>
   <date>2013-09-26</date>
   <license uri="https://github.com/squizlabs/PHP_CodeSniffer/blob/master/licence.txt">BSD License</license>
   <notes>
    - Added report type --report=junit to show the error list in a JUnit compatible format
      -- Thanks to Oleg Lobach for the contribution
    - Added support for the PHP 5.4 callable type hint
    - Fixed problem where some file content could be ignored when checking STDIN
    - Version information is now printed when installed via composer or run from a Git clone (request #20050)
    - The CSS tokenizer is now more reliable when encountering 'list' and 'break' strings
    - Coding standard ignore comments can now appear instead doc blocks as well as inline comments
      -- Thanks to Stuart Langley for the patch
    - Generic LineLengthSniff now ignores SVN URL and Head URL comments
      -- Thanks to Karl DeBisschop for the patch
    - PEAR MultiLineConditionSniff now has a setting to specify how many spaces code should be indented
      -- Default remains at 4; override the 'indent' setting in a ruleset.xml file to change
      -- Thanks to Szabolcs Sulik for the patch
    - PEAR MultiLineAssignmentSniff now has a setting to specify how many spaces code should be indented
      -- Default remains at 4; override the 'indent' setting in a ruleset.xml file to change
      -- Thanks to Szabolcs Sulik for the patch
    - PEAR FunctionDeclarationSniff now has a setting to specify how many spaces code should be indented
      -- Default remains at 4; override the 'indent' setting in a ruleset.xml file to change
      -- Thanks to Szabolcs Sulik for the patch
    - Squiz SwitchDeclarationSniff now has a setting to specify how many spaces code should be indented
      -- Default remains at 4; override the 'indent' setting in a ruleset.xml file to change
      -- Thanks to Szabolcs Sulik for the patch
    - Squiz CSS IndentationSniff now has a setting to specify how many spaces code should be indented
      -- Default remains at 4; override the 'indent' setting in a ruleset.xml file to change
      -- Thanks to Hugo Fonseca for the patch
    - Squiz and MySource File and Function comment sniffs now allow all tags and don't require a particular licence
    - Squiz LowercaseStyleDefinitionSniff no longer throws errors for class names in nested style definitions
    - Squiz ClassFileNameSniff no longer throws errors when checking STDIN
    - Squiz CSS sniffs no longer generate errors for IE filters
    - Squiz CSS IndentationSniff no longer sees comments as blank lines
    - Squiz LogicalOperatorSpacingSniff now ignores whitespace at the end of a line
    - Squiz.Scope.MethodScope.Missing error message now mentions 'visibility' instead of 'scope modifier'
      -- Thanks to Renat Akhmedyanov for the patch
    - Added support for the PSR2 multi-line arguments errata
    - The PSR2 standard no longer throws errors for additional spacing after a type hint
    - PSR UseDeclarationSniff no longer throws errors for USE statements inside TRAITs
    - Fixed bug #20026 : Check for multi-line arrays that should be single-line is slightly wrong
      -- Adds new error message for single-line arrays that end with a comma
    - Fixed bug #20029 : ForbiddenFunction sniff incorrectly recognizes methods in USE clauses
    - Fixed bug #20043 : Mis-interpretation of Foo::class
    - Fixed bug #20044 : PSR1 camelCase check does not ignore leading underscores
    - Fixed bug #20045 : Errors about indentation for closures with multi-line 'use' in functions
   </notes>
  </release>
  <release>
   <version>
    <release>1.4.6</release>
    <api>1.4.6</api>
   </version>
   <stability>
    <release>stable</release>
    <api>stable</api>
   </stability>
   <date>2013-07-25</date>
   <license uri="https://github.com/squizlabs/PHP_CodeSniffer/blob/master/licence.txt">BSD License</license>
   <notes>
    - Added report type --report=json to show the error list and total counts for all checked files
      -- Thanks to Jeffrey Fisher for the contribution
    - The JS tokenizer now has support for the T_THROW token
    - Symlinked directories inside CodeSniffer/Standards and in ruleset.xml files are now supported
      -- Only available since PHP 5.2.11 and 5.3.1
      -- Thanks to Maik Penz for the patch
    - The JS tokenizer now correctly identifies T_INLINE_ELSE tokens instead of leaving them as T_COLON
      -- Thanks to Arnout Boks for the patch
    - Explaining a standard (phpcs -e) that uses namespaces now works correctly
    - Restricting a check to specific sniffs (phpcs --sniffs=...) now works correctly with namespaced sniffs
      -- Thanks to Maik Penz for the patch
    - Docs added for the entire Generic standard, and many sniffs from other standards are now documented as well
      -- Thanks to Spencer Rinehart for the contribution
    - Clearer error message for when the sniff class name does not match the directory structure
    - Generated HTML docs now correctly show the open PHP tag in code comparison blocks
    - Added Generic InlineHTMLSniff to ensure a file only contains PHP code
    - Added Squiz ShorthandSizeSniff to check that CSS sizes are using shorthand notation only when 1 or 2 values are used
    - Added Squiz ForbiddenStylesSniff to ban the use of some deprecated browser-specific styles
    - Added Squiz NamedColoursSniff to ban the use of colour names
    - PSR2 standard no longer enforces no whitespace between the closing parenthesis of a function call and the semicolon
    - PSR2 ClassDeclarationSniff now ignores empty classes when checking the end brace position
    - PSR2 SwitchDeclarationSniff no longer reports errors for empty lines between CASE statements
    - PEAR ObjectOperatorIndentSniff now has a setting to specify how many spaces code should be indented
      -- Default remains at 4; override the indent setting in a ruleset.xml file to change
      -- Thanks to Andrey Mindubaev for the patch
    - Squiz FileExtensionSniff now supports traits
      -- Thanks to Lucas Green for the patch
    - Squiz ArrayDeclarationSniff no longer reports errors for no comma at the end of a line that contains a function call
    - Squiz SwitchDeclarationSniff now supports T_CONTINUE and T_THROW as valid case/default breaking statements
    - Squiz CommentedOutCodeSniff is now better at ignoring commented out HTML, XML and regular expressions
    - Squiz DisallowComparisonAssignmentSniff no longer throws errors for the third expression in a FOR statement
    - Squiz ColourDefinitionSniff no longer throws errors for some CSS class names
    - Squiz ControlStructureSpacingSniff now supports all types of CASE/DEFAULT breaking statements
    - Generic CallTimePassByReferenceSniff now reports errors for functions called using a variable
      -- Thanks to Maik Penz for the patch
    - Generic ConstructorNameSniff no longer throws a notice for abstract constructors inside abstract classes
      -- Thanks to Spencer Rinehart for the patch
    - Squiz ComparisonOperatorUsageSniff now checks inside elseif statements
      -- Thanks to Arnout Boks for the patch
    - Squiz OperatorSpacingSniff now reports errors for no spacing around inline then and else tokens
      -- Thanks to Arnout Boks for the patch
    - Fixed bug #19811 : Comments not ignored in all cases in AbstractPatternSniff
      -- Thanks to Erik Wiffin for the patch
    - Fixed bug #19892 : ELSE with no braces causes incorrect SWITCH break statement indentation error
    - Fixed bug #19897 : Indenting warnings in templates not consistent
    - Fixed bug #19908 : PEAR MultiLineCondition Does Not Apply elseif
    - Fixed bug #19913 : Running phpcs in interactive mode causes warnings
      -- Thanks to Harald Franndorfer for the patch
    - Fixed bug #19935 : notify-send reports do not vanish in gnome-shell
      -- Thanks to Christian Weiske for the patch
    - Fixed bug #19944 : docblock squiz sniff "return void" trips over return in lambda function
    - Fixed bug #19953 : PSR2 - Spaces before interface name for abstract class
    - Fixed bug #19956 : phpcs warns for Type Hint missing Resource
    - Fixed bug #19957 : Does not understand trait method aliasing
    - Fixed bug #19968 : Permission denied on excluded directory
    - Fixed bug #19969 : Sniffs with namespace not recognized in reports
    - Fixed bug #19997 : Class names incorrectly detected as constants
   </notes>
  </release>
  <release>
   <version>
    <release>1.4.5</release>
    <api>1.4.5</api>
   </version>
   <stability>
    <release>stable</release>
    <api>stable</api>
   </stability>
   <date>2013-04-04</date>
   <license uri="https://github.com/squizlabs/PHP_CodeSniffer/blob/master/licence.txt">BSD License</license>
   <notes>
    - Added Generic LowerCaseKeywordSniff to ensure all PHP keywords are defined in lowercase
      -- The PSR2 and Squiz standards now use this sniff
    - Added Generic SAPIUsageSniff to ensure the PHP_SAPI constant is used instead of php_sapi_name() (request #19863)
    - Squiz FunctionSpacingSniff now has a setting to specify how many lines there should between functions (request #19843)
      -- Default remains at 2
      -- Override the "spacing" setting in a ruleset.xml file to change
    - Squiz LowercasePHPFunctionSniff no longer throws errors for the limited set of PHP keywords it was checking
      -- Add a rule for Generic.PHP.LowerCaseKeyword to your ruleset to replicate this functionality
    - Added support for the PHP 5.4 T_CALLABLE token so it can be used in lower PHP versions
    - Generic EndFileNoNewlineSniff now supports checking of CSS and JS files
    - PSR2 SwitchDeclarationSniff now has a setting to specify how many spaces code should be indented
      -- Default remains at 4; override the indent setting in a ruleset.xml file to change
      -- Thanks to Asher Snyder for the patch
    - Generic ScopeIndentSniff now has a setting to specify a list of tokens that should be ignored
      -- The first token on the line is checked and the whole line is ignored if the token is in the array
      -- Thanks to Eloy Lafuente for the patch
    - Squiz LowercaseClassKeywordsSniff now checks for the TRAIT keyword
      -- Thanks to Anthon Pang for the patch
    - If you create your own PHP_CodeSniffer object, PHPCS will no longer exit when an unknown argument is found
      -- This allows you to create wrapper scripts for PHPCS more easily
    - PSR2 MethodDeclarationSniff no longer generates a notice for methods named "_"
      -- Thanks to Bart S for the patch
    - Squiz BlockCommentSniff no longer reports that a blank line between a scope closer and block comment is invalid
    - Generic DuplicateClassNameSniff no longer reports an invalid error if multiple PHP open tags exist in a file
    - Generic DuplicateClassNameSniff no longer reports duplicate errors if multiple PHP open tags exist in a file
    - Fixed bug #19819 : Freeze with syntax error in use statement
    - Fixed bug #19820 : Wrong message level in Generic_Sniffs_CodeAnalysis_EmptyStatementSniff
    - Fixed bug #19859 : CodeSniffer::setIgnorePatterns API changed
    - Fixed bug #19871 : findExtendedClassName doesn't return FQCN on namespaced classes
    - Fixed bug #19879 : bitwise and operator interpreted as reference by value
   </notes>
  </release>
  <release>
   <version>
    <release>1.4.4</release>
    <api>1.4.4</api>
   </version>
   <stability>
    <release>stable</release>
    <api>stable</api>
   </stability>
   <date>2013-02-07</date>
   <license uri="https://github.com/squizlabs/PHP_CodeSniffer/blob/master/licence.txt">BSD License</license>
   <notes>
    - Ignored lines no longer cause the summary report to show incorrect error and warning counts
      -- Thanks to Bert Van Hauwaert for the patch
    - Added Generic CSSLintSniff to run CSSLint over a CSS file and report warnings
      -- Set full command to run CSSLint using phpcs --config-set csslint_path /path/to/csslint
      -- Thanks to Roman Levishchenko for the contribution
    - Added PSR2 ControlStructureSpacingSniff to ensure there are no spaces before and after parenthesis in control structures
      -- Fixes bug #19732 : PSR2: some control structures errors not reported
    - Squiz commenting sniffs now support non-English characters when checking for capital letters
      -- Thanks to Roman Levishchenko for the patch
    - Generic EndFileNewlineSniff now supports JS and CSS files
      -- Thanks to Denis Ryabkov for the patch
    - PSR1 SideEffectsSniff no longer reports constant declarations as side effects
    - Notifysend report now supports notify-send versions before 0.7.3
      -- Thanks to Ken Guest for the patch
    - PEAR and Squiz FunctionCommentSniffs no longer report errors for misaligned argument comments when they are blank
      -- Thanks to Thomas Peterson for the patch
    - Squiz FunctionDeclarationArgumentSpacingSniff now works correctly for equalsSpacing values greater than 0
      -- Thanks to Klaus Purer for the patch
    - Squiz SuperfluousWhitespaceSniff no longer throws errors for CSS files with no newline at the end
    - Squiz SuperfluousWhitespaceSniff now allows a single newline at the end of JS and CSS files
    - Fixed bug #19755 : Token of T_CLASS type has no scope_opener and scope_closer keys
    - Fixed bug #19759 : Squiz.PHP.NonExecutableCode fails for return function()...
    - Fixed bug #19763 : Use statements for traits not recognised correctly for PSR2 code style
    - Fixed bug #19764 : Instead of for traits throws uppercase constant name errors
    - Fixed bug #19772 : PSR2_Sniffs_Namespaces_UseDeclarationSniff does not properly recognize last use
    - Fixed bug #19775 : False positive in NonExecutableCode sniff when not using curly braces
    - Fixed bug #19782 : Invalid found size functions in loop when using object operator
    - Fixed bug #19799 : config folder is not created automatically
    - Fixed bug #19804 : JS Tokenizer wrong /**/ parsing
   </notes>
  </release>
  <release>
   <version>
    <release>1.4.3</release>
    <api>1.4.3</api>
   </version>
   <stability>
    <release>stable</release>
    <api>stable</api>
   </stability>
   <date>2012-12-04</date>
   <license uri="https://github.com/squizlabs/PHP_CodeSniffer/blob/master/licence.txt">BSD License</license>
   <notes>
    - Added support for the PHP 5.5 T_FINALLY token to detect try/catch/finally statements
    - Added empty CodeSniffer.conf to enable config settings for Composer installs
    - Added Generic EndFileNoNewlineSniff to ensure there is no newline at the end of a file
    - Autoloader can now load PSR-0 compliant classes
      -- Thanks to Maik Penz for the patch
    - Squiz NonExecutableCodeSniff no longer throws error for multi-line RETURNs inside CASE statements
      -- Thanks to Marc Ypes for the patch
    - Squiz OperatorSpacingSniff no longer reports errors for negative numbers inside inline THEN statements
      -- Thanks to Klaus Purer for the patch
    - Squiz OperatorSpacingSniff no longer reports errors for the assignment of operations involving negative numbers
    - Squiz SelfMemberReferenceSniff can no longer get into an infinite loop when checking a static call with a namespace
      -- Thanks to Andy Grunwald for the patch
    - Fixed bug #19699 : Generic.Files.LineLength giving false positives when tab-width is used
    - Fixed bug #19726 : Wrong number of spaces expected after instanceof static
  - Fixed bug #19727 : PSR2: no error reported when using } elseif {
   </notes>
  </release>
  <release>
   <version>
    <release>1.4.2</release>
    <api>1.4.2</api>
   </version>
   <stability>
    <release>stable</release>
    <api>stable</api>
   </stability>
   <date>2012-11-09</date>
   <license uri="https://github.com/squizlabs/PHP_CodeSniffer/blob/master/licence.txt">BSD License</license>
   <notes>
    - PHP_CodeSniffer can now be installed using Composer
      -- Require squizlabs/php_codesniffer in your composer.json file
      -- Thanks to Rob Bast, Stephen Rees-Carter, Stefano Kowalke and Ivan Habunek for help with this
    - Squiz BlockCommentSniff and InlineCommentSniff no longer report errors for trait block comments
    - Squiz SelfMemberReferenceSniff now supports namespaces
      -- Thanks to Andy Grunwald for the patch
    - Squiz FileCommentSniff now uses tag names inside the error codes for many messages
      -- This allows you to exclude specific missing, out of order etc., tags
    - Squiz SuperfluousWhitespaceSniff now has an option to ignore blank lines
      -- This will stop errors being reported for lines that contain only whitespace
      -- Set the ignoreBlankLines property to TRUE in your ruleset.xml file to enable this
    - PSR2 no longer reports errors for whitespace at the end of blank lines
    - Fixed gitblame report not working on Windows
      -- Thanks to Rogerio Prado de Jesus
    - Fixed an incorrect error in Squiz OperatorSpacingSniff for default values inside a closure definition
    - Fixed bug #19691 : SubversionPropertiesSniff fails to find missing properties
      -- Thanks to Kevin Winahradsky for the patch
    - Fixed bug #19692 : DisallowMultipleAssignments is triggered by a closure
    - Fixed bug #19693 : exclude-patterns no longer work on specific messages
    - Fixed bug #19694 : Squiz.PHP.LowercasePHPFunctions incorrectly matches return by ref functions
   </notes>
  </release>
  <release>
   <version>
    <release>1.4.1</release>
    <api>1.4.1</api>
   </version>
   <stability>
    <release>stable</release>
    <api>stable</api>
   </stability>
   <date>2012-11-02</date>
   <license uri="https://github.com/squizlabs/PHP_CodeSniffer/blob/master/licence.txt">BSD License</license>
   <notes>
    - All ignore patterns have been reverted to being checked against the absolute path of a file
      -- Patterns can be specified to be relative in a rulset.xml file, but nowhere else
      -- e.g., [exclude-pattern type="relative"]^tests/*[/exclude-pattern] (with angle brackets, not square brackets)
    - Added support for PHP tokenizing of T_INLINE_ELSE colons, so this token type is now available
      -- Custom sniffs that rely on looking for T_COLON tokens inside inline if statements must be changed to use the new token
      -- Fixes bug #19666 : PSR1.Files.SideEffects throws a notice Undefined index: scope_closer
    - Messages can now be changed from errors to warnings (and vice versa) inside ruleset.xml files
      -- As you would with "message" and "severity", specify a "type" tag under a "rule" tag and set the value to "error" or "warning"
    - PHP_CodeSniffer will now generate a warning on files that it detects have mixed line endings
      -- This warning has the code Internal.LineEndings.Mixed and can be overriden in a ruleset.xml file
      -- Thanks to Vit Brunner for help with this
    - Sniffs inside PHP 5.3 namespaces are now supported, along with the existing underscore-style emulated namespaces
      -- For example: namespace MyStandard\Sniffs\Arrays; class ArrayDeclarationSniff implements \PHP_CodeSniffer_Sniff { ...
      -- Thanks to Till Klampaeckel for the patch
    - Generic DuplicateClassNameSniff is no longer a multi-file sniff, so it won't max out your memory
      -- Multi-file sniff support should be considered deprecated as standard sniffs can now do the same thing
    - Added Generic DisallowSpaceIndent to check that files are indented using tabs
    - Added Generic OneClassPerFileSniff to check that only one class is defined in each file
      -- Thanks to Andy Grunwald for the contribution
    - Added Generic OneInterfacePerFileSniff to check that only one interface is defined in each file
      -- Thanks to Andy Grunwald for the contribution
    - Added Generic LowercasedFilenameSniff to check that filenames are lowercase
      -- Thanks to Andy Grunwald for the contribution
    - Added Generic ClosingPHPTagSniff to check that each open PHP tag has a corresponding close tag
      -- Thanks to Andy Grunwald for the contribution
    - Added Generic CharacterBeforePHPOpeningTagSniff to check that the open PHP tag is the first content in a file
      -- Thanks to Andy Grunwald for the contribution
    - Fixed incorrect errors in Squiz OperatorBracketSniff and OperatorSpacingSniff for negative numbers in CASE statements
      -- Thanks to Arnout Boks for the patch
    - Generic CamelCapsFunctionNameSniff no longer enforces exact case matching for PHP magic methods
    - Generic CamelCapsFunctionNameSniff no longer throws errors for overridden SOAPClient methods prefixed with double underscores
      -- Thanks to Dorian Villet for the patch
    - PEAR ValidFunctionNameSniff now supports traits
    - PSR1 ClassDeclarationSniff no longer throws an error for non-namespaced code if PHP version is less than 5.3.0
    - Fixed bug #19616 : Nested switches cause false error in PSR2
    - Fixed bug #19629 : PSR2 error for inline comments on multi-line argument lists
    - Fixed bug #19644 : Alternative syntax, e.g. if/endif triggers Inline Control Structure error
    - Fixed bug #19655 : Closures reporting as multi-line when they are not
    - Fixed bug #19675 : Improper indent of nested anonymous function bodies in a call
    - Fixed bug #19685 : PSR2 catch-22 with empty third statement in for loop
    - Fixed bug #19687 : Anonymous functions inside arrays marked as indented incorrectly in PSR2
   </notes>
  </release>
  <release>
   <version>
    <release>1.4.0</release>
    <api>1.4.0</api>
   </version>
   <stability>
    <release>stable</release>
    <api>stable</api>
   </stability>
   <date>2012-09-26</date>
   <license uri="https://github.com/squizlabs/PHP_CodeSniffer/blob/master/licence.txt">BSD License</license>
   <notes>
    - Added PSR1 and PSR2 coding standards that can be used to check your code against these guidelines
    - PHP 5.4 short array syntax is now detected and tokens are assigned to the open and close characters
      -- New tokens are T_OPEN_SHORT_ARRAY and T_CLOSE_SHORT_ARRAY as PHP does not define its own
    - Added the ability to explain a coding standard by listing the sniffs that it includes
      -- The sniff list includes all imported and native sniffs
      -- Explain a standard by using the -e and --standard=[standard] command line arguments
      -- E.g., phpcs -e --standard=Squiz
      -- Thanks to Ben Selby for the idea
    - Added report to show results using notify-send
      -- Use --report=notifysend to generate the report
      -- Thanks to Christian Weiske for the contribution
    - The JS tokenizer now recognises RETURN as a valid closer for CASE and DEFAULT inside switch statements
    - AbstractPatternSniff now sets the ignoreComments option using a public var rather than through the constructor
      -- This allows the setting to be overwritten in ruleset.xml files
      -- Old method remains for backwards compatibility
    - Generic LowerCaseConstantSniff and UpperCaseConstantSniff no longer report errors on classes named True, False or Null
    - PEAR ValidFunctionNameSniff no longer enforces exact case matching for PHP magic methods
    - Squiz SwitchDeclarationSniff now allows RETURN statements to close a CASE or DEFAULT statement
    - Squiz BlockCommentSniff now correctly reports an error for blank lines before blocks at the start of a control structure
    - Fixed a PHP notice generated when loading custom array settings from a rulset.xml file
    - Fixed bug #17908 : CodeSniffer does not recognise optional @params
      -- Thanks to Pete Walker for the patch
    - Fixed bug #19538 : Function indentation code sniffer checks inside short arrays
    - Fixed bug #19565 : Non-Executable Code Sniff Broken for Case Statements with both return and break
    - Fixed bug #19612 : Invalid @package suggestion
   </notes>
  </release>
  <release>
   <version>
    <release>1.3.6</release>
    <api>1.3.6</api>
   </version>
   <stability>
    <release>stable</release>
    <api>stable</api>
   </stability>
   <date>2012-08-08</date>
   <license uri="https://github.com/squizlabs/PHP_CodeSniffer/blob/master/licence.txt">BSD License</license>
   <notes>
    - Memory usage has been dramatically reduced when using the summary report
      -- Reduced memory is only available when displaying a single summary report to the screen
      -- PHP_CodeSniffer will not generate any messages in this case, storing only error counts instead
      -- Impact is most notable with very high error and warning counts
    - Significantly improved the performance of Squiz NonExecutableCodeSniff
    - Ignore patterns now check the relative path of a file based on the dir being checked
      -- Allows ignore patterns to become more generic as the path to the code is no longer included when checking
      -- Thanks to Kristof Coomans for the patch
    - Sniff settings can now be changed by specifying a special comment format inside a file
      -- e.g., // @codingStandardsChangeSetting PEAR.Functions.FunctionCallSignature allowMultipleArguments false
      -- If you change a setting, don't forget to change it back
    - Added Generic EndFileNewlineSniff to ensure PHP files end with a newline character
    - PEAR FunctionCallSignatureSniff now includes a setting to force one argument per line in multi-line calls
      -- Set allowMultipleArguments to false
    - Squiz standard now enforces one argument per line in multi-line function calls
    - Squiz FunctionDeclarationArgumentSpacingSniff now supports closures
    - Squiz OperatorSpacingSniff no longer throws an error for negative values inside an inline THEN statement
      -- Thanks to Klaus Purer for the patch
    - Squiz FunctionCommentSniff now throws an error for not closing a comment with */
      -- Thanks to Klaus Purer for the patch
    - Summary report no longer shows two lines of PHP_Timer output when showing sources
    - Fixed undefined variable error in PEAR FunctionCallSignatureSniff for lines with no indent
    - Fixed bug #19502 : Generic.Files.LineEndingsSniff fails if no new-lines in file
    - Fixed bug #19508 : switch+return: Closing brace indented incorrectly
    - Fixed bug #19532 : The PSR-2 standard don't recognize Null in class names
    - Fixed bug #19546 : Error thrown for __call() method in traits
   </notes>
  </release>
  <release>
   <version>
    <release>1.3.5</release>
    <api>1.3.5</api>
   </version>
   <stability>
    <release>stable</release>
    <api>stable</api>
   </stability>
   <date>2012-07-12</date>
   <license uri="https://github.com/squizlabs/PHP_CodeSniffer/blob/master/licence.txt">BSD License</license>
   <notes>
    - Added Generic CamelCapsFunctionNameSniff to just check if function and method names use camel caps
      -- Does not allow underscore prefixes for private/protected methods
      -- Defaults to strict checking, where two uppercase characters can not be next to each other
      -- Strict checking can be disabled in a ruleset.xml file
    - Squiz FunctionDeclarationArgumentSpacing now has a setting to specify how many spaces should surround equals signs
      -- Default remains at 0
      -- Override the equalsSpacing setting in a ruleset.xml file to change
    - Squiz ClassDeclarationSniff now throws errors for > 1 space before extends/implements class name with ns seperator
    - Squiz standard now warns about deprecated functions using Generic DeprecatedFunctionsSniff
    - PEAR FunctionDeclarationSniff now reports an error for multiple spaces after the FUNCTION keyword and around USE
    - PEAR FunctionDeclarationSniff now supports closures
    - Squiz MultiLineFunctionDeclarationSniff now supports closures
    - Exclude rules written for Unix systems will now work correctly on Windows
      -- Thanks to Walter Tamboer for the patch
    - The PHP tokenizer now recognises T_RETURN as a valid closer for T_CASE and T_DEFAULT inside switch statements
    - Fixed duplicate message codes in Generic OpeningFunctionBraceKernighanRitchieSniff
    - Fixed bug #18651 : PHPunit Test cases for custom standards are not working on Windows
    - Fixed bug #19416 : Shorthand arrays cause bracket spacing errors
    - Fixed bug #19421 : phpcs doesn't recognize ${x} as equivalent to $x
    - Fixed bug #19428 : PHPCS Report "hgblame" doesn't support windows paths
      -- Thanks to Justin Rovang for the patch
    - Fixed bug #19448 : Problem with detecting remote standards
    - Fixed bug #19463 : Anonymous functions incorrectly being flagged by NonExecutableCodeSniff
    - Fixed bug #19469 : PHP_CodeSniffer_File::getMemberProperties() sets wrong scope
    - Fixed bug #19471 : phpcs on Windows, when using Zend standard, doesn't catch problems
      -- Thanks to Ivan Habunek for the patch
    - Fixed bug #19478 : Incorrect indent detection in PEAR standard
      -- Thanks to Shane Auckland for the patch
    - Fixed bug #19483 : Blame Reports fail with space in directory name
   </notes>
  </release>
  <release>
   <version>
    <release>1.3.4</release>
    <api>1.3.4</api>
   </version>
   <stability>
    <release>stable</release>
    <api>stable</api>
   </stability>
   <date>2012-05-17</date>
   <license uri="https://github.com/squizlabs/PHP_CodeSniffer/blob/master/licence.txt">BSD License</license>
   <notes>
    - Added missing package.xml entries for new Generic FixmeSniff
      -- Thanks to Jaroslav Hanslík for the patch
    - Expected indents for PEAR ScopeClosingBraceSniff and FunctionCallSignatureSniff can now be set in ruleset files
      -- Both sniffs use a variable called "indent"
      -- Thanks to Thomas Despoix for the patch
    - Standards designed to be installed in the PHPCS Standards dir will now work outside this dir as well
      -- In particular, allows the Drupal CS to work without needing to symlink it into the PHPCS install
      -- Thanks to Peter Philipp for the patch
    - Rule references for standards, directories and specific sniffs can now be relative in ruleset.xml files
      -- For example: ref="../MyStandard/Sniffs/Commenting/DisallowHashCommentsSniff.php"
    - Symlinked standards now work correctly, allowing aliasing of installed standards (request #19417)
      -- Thanks to Tom Klingenberg for the patch
    - Squiz ObjectInstantiationSniff now allows objects to be returned without assinging them to a variable
    - Added Squiz.Commenting.FileComment.MissingShort error message for file comments that only contains tags
      -- Also stops undefined index errors being generated for these comments
    - Debug option -vv now shows tokenizer status for CSS files
    - Added support for new gjslint error formats
      -- Thanks to Meck for the patch
    - Generic ScopeIndentSniff now allows comment indents to not be exact even if the exact flag is set
      -- The start of the comment is still checked for exact indentation as normal
    - Fixed an issue in AbstractPatternSniff where comments were not being ignored in some cases
    - Fixed an issue in Zend ClosingTagSniff where the closing tag was not always being detected correctly
      -- Thanks to Jonathan Robson for the patch
    - Fixed an issue in Generic FunctionCallArgumentSpacingSniff where closures could cause incorrect errors
    - Fixed an issue in Generic UpperCaseConstantNameSniff where errors were incorrectly reported on goto statements
      -- Thanks to Tom Klingenberg for the patch
    - PEAR FileCommentSniff and ClassCommentSniff now support author emails with a single character in the local part
      -- E.g., a@me.com
      -- Thanks to Denis Shapkin for the patch
    - Fixed bug #19290 : Generic indent sniffer fails for anonymous functions
    - Fixed bug #19324 : Setting show_warnings configuration option does not work
    - Fixed bug #19354 : Not recognizing references passed to method
    - Fixed bug #19361 : CSS tokenzier generates errors when PHP embedded in CSS file
    - Fixed bug #19374 : HEREDOC/NOWDOC Indentation problems
    - Fixed bug #19381 : traits and indetations in traits are not handled properly
    - Fixed bug #19394 : Notice in NonExecutableCodeSniff
    - Fixed bug #19402 : Syntax error when executing phpcs on Windows with parens in PHP path
      -- Thanks to Tom Klingenberg for the patch
    - Fixed bug #19411 : magic method error on __construct()
      -- The fix required a rewrite of AbstractScopeSniff, so please test any sniffs that extend this class
    - Fixed bug #19412 : Incorrect error about assigning objects to variables when inside inline IF
    - Fixed bug #19413 : php_cs thinks I haven't used a parameter when I have
    - Fixed bug #19414 : php_cs seems to not track variables correctly in heredocs
   </notes>
  </release>
  <release>
   <version>
    <release>1.3.3</release>
    <api>1.3.3</api>
   </version>
   <stability>
    <release>stable</release>
    <api>stable</api>
   </stability>
   <date>2012-02-17</date>
   <license uri="https://github.com/squizlabs/PHP_CodeSniffer/blob/master/licence.txt">BSD License</license>
   <notes>
    - Added new Generic FixmeSniff that shows error messages for all FIXME comments left in your code
      -- Thanks to Sam Graham for the contribution
    - The maxPercentage setting in the Squiz CommentedOutCodeSniff can now be overriden in a rulset.xml file
      -- Thanks to Volker Dusch for the patch
    - The Checkstyle and XML reports now use XMLWriter
      -- Only change in output is that empty file tags are no longer produced for files with no violations
      -- Thanks to Sebastian Bergmann for the patch
    - Added PHP_CodeSniffer_Tokens::$bracketTokens to give sniff writers fast access to open and close bracket tokens
    - Fixed an issue in AbstractPatternSniff where EOL tokens were not being correctly checked in some cases
    - PHP_CodeSniffer_File::getTokensAsString() now detects incorrect length value (request #19313)
    - Fixed bug #19114 : CodeSniffer checks extension even for single file
    - Fixed bug #19171 : Show sniff codes option is ignored by some report types
      -- Thanks to Dominic Scheirlinck for the patch
    - Fixed bug #19188 : Lots of PHP Notices when analyzing the Symfony framework
      -- First issue was list-style.. lines in CSS files not properly adjusting open/close bracket positions
      -- Second issue was notices caused by bug #19137
    - Fixed bug #19208 : UpperCaseConstantName reports class members
      -- Was also a problem with LowerCaseConstantName as well
    - Fixed bug #19256 : T_DOC_COMMENT in CSS files breaks ClassDefinitionNameSpacingSniff
      -- Thanks to Klaus Purer for the patch
    - Fixed bug #19264 : Squiz.PHP.NonExecutableCode does not handle RETURN in CASE without BREAK
    - Fixed bug #19270 : DuplicateClassName does not handle namespaces correctly
    - Fixed bug #19283 : CSS @media rules cause false positives
      -- Thanks to Klaus Purer for the patch
   </notes>
  </release>
  <release>
   <version>
    <release>1.3.2</release>
    <api>1.3.2</api>
   </version>
   <stability>
    <release>stable</release>
    <api>stable</api>
   </stability>
   <date>2011-12-01</date>
   <license uri="https://github.com/squizlabs/PHP_CodeSniffer/blob/master/licence.txt">BSD License</license>
   <notes>
    - Added Generic JSHintSniff to run jshint.js over a JS file and report warnings
      -- Set jshint path using phpcs --config-set jshint_path /path/to/jshint-rhino.js
      -- Set rhino path using phpcs --config-set rhino_path /path/to/rhino
      -- Thanks to Alexander Weiß for the contribution
    - Nowdocs are now tokenized using PHP_CodeSniffer specific T_NOWDOC tokens for easier identification
    - Generic UpperCaseConstantNameSniff no longer throws errors for namespaces
      -- Thanks to Jaroslav Hanslík for the patch
    - Squiz NonExecutableCodeSniff now detects code after thrown exceptions
      -- Thanks to Jaroslav Hanslík for the patch
    - Squiz OperatorSpacingSniff now ignores references
      -- Thanks to Jaroslav Hanslík for the patch
    - Squiz FunctionCommentSniff now reports a missing function comment if it finds a standard code comment instead
    - Squiz FunctionCommentThrownTagSniff no longer reports errors if it can't find a function comment
    - Fixed unit tests not running under Windows
      -- Thanks to Jaroslav Hanslík for the patch
    - Fixed bug #18964 : "$stackPtr must be of type T_VARIABLE" on heredocs and nowdocs
    - Fixed bug #18973 : phpcs is looking for variables in a nowdoc
    - Fixed bug #18974 : Blank line causes "Multi-line function call not indented correctly"
      -- Adds new error message to ban empty lines in multi-line function calls
    - Fixed bug #18975 : "Closing parenthesis must be on a line by itself" also causes indentation error
   </notes>
  </release>
  <release>
   <version>
    <release>1.3.1</release>
    <api>1.3.1</api>
   </version>
   <stability>
    <release>stable</release>
    <api>stable</api>
   </stability>
   <date>2011-11-03</date>
   <license uri="https://github.com/squizlabs/PHP_CodeSniffer/blob/master/licence.txt">BSD License</license>
   <notes>
    - All report file command line arguments now work with relative paths (request #17240)
    - The extensions command line argument now supports multi-part file extensions (request #17227)
    - Added report type --report=hgblame to show number of errors/warnings committed by authors in a Mercurial repository
      -- Has the same functionality as the svnblame report
      -- Thanks to Ben Selby for the patch
    - Added T_BACKTICK token type to make detection of backticks easier (request #18799)
    - Added pattern matching support to Generic ForbiddenFunctionsSniff
        -- If you are extending it and overriding register() or addError() you will need to review your sniff
    - Namespaces are now recognised as scope openers, although they do not require braces (request #18043)
    - Added new ByteOrderMarkSniff to Generic standard (request #18194)
      -- Throws an error if a byte order mark is found in any PHP file
      -- Thanks to Piotr Karas for the contribution
    - PHP_Timer output is no longer included in reports when being written to a file (request #18252)
      -- Also now shown for all report types if nothing is being printed to the screen
    - Generic DeprecatedFunctionSniff now reports functions as deprecated and not simply forbidden (request #18288)
    - PHPCS now accepts file contents from STDIN (request #18447)
      -- Example usage: cat temp.php | phpcs [options]  -OR-  phpcs [options] &lt; temp.php
      -- Not every sniff will work correctly due to the lack of a valid file path
    - PHP_CodeSniffer_Exception no longer extends PEAR_Exception (request #18483)
      -- PEAR_Exception added a requirement that PEAR had to be installed
      -- PHP_CodeSniffer is not used as a library, so unlikely to have any impact
    - PEAR FileCommentSniff now allows GIT IDs in the version tag (request #14874)
    - AbstractVariableSniff now supports heredocs
      -- Also includes some variable detection fixes
      -- Thanks to Sam Graham for the patch
    - Squiz FileCommentSniff now enforces rule that package names cannot start with the word Squiz
    - MySource AssignThisSniff now allows "this" to be assigned to the private var _self
    - Fixed issue in Squiz FileCommentSniff where suggested package name was the same as the incorrect package name
    - Fixed some issues with Squiz ArrayDeclarationSniff when using function calls in array values
    - Fixed doc generation so it actually works again
      -- Also now works when being run from an SVN checkout as well as when installed as a PEAR package
      -- Should fix bug #18949 : Call to private method from static
    - PEAR ClassDeclaration sniff now supports indentation checks when using the alternate namespace syntax
      -- PEAR.Classes.ClassDeclaration.SpaceBeforeBrace message now contains 2 variables instead of 1
      -- Sniff allows overriding of the default indent level, which is set to 4
      -- Fixes bug #18933 : Alternative namespace declaration syntax confuses scope sniffs
    - Fixed bug #18465 : "self::" does not work in lambda functions
      -- Also corrects conversion of T_FUNCTION tokens to T_CLOSURE, which was not fixing token condition arrays
    - Fixed bug #18543 : CSS Tokenizer deletes too many #
    - Fixed bug #18624 : @throws namespace problem
      -- Thanks to Gavin Davies for the patch
    - Fixed bug #18628 : Generic.Files.LineLength gives incorrect results with Windows line-endings
    - Fixed bug #18633 : CSS Tokenizer doesn't replace T_LIST tokens inside some styles
    - Fixed bug #18657 : anonymous functions wrongly indented
    - Fixed bug #18670 : UpperCaseConstantNameSniff fails on dynamic retrieval of class constant
    - Fixed bug #18709 : Code sniffer sniffs file if even if it's in --ignore
      -- Thanks to Artem Lopata for the patch
    - Fixed bug #18762 : Incorrect handling of define and constant in UpperCaseConstantNameSniff
      -- Thanks to Thomas Baker for the patch
    - Fixed bug #18769 : CSS Tokenizer doesn't replace T_BREAK tokens inside some styles
    - Fixed bug #18835 : Unreachable errors of inline returns of closure functions
      -- Thanks to Patrick Schmidt for the patch
    - Fixed bug #18839 : Fix miscount of warnings in AbstractSniffUnitTest.php
      -- Thanks to Sam Graham for the patch
    - Fixed bug #18844 : Generic_Sniffs_CodeAnalysis_UnusedFunctionParameterSniff with empty body
      -- Thanks to Dmitri Medvedev for the patch
    - Fixed bug #18847 : Running Squiz_Sniffs_Classes_ClassDeclarationSniff results in PHP notice
    - Fixed bug #18868 : jslint+rhino: errors/warnings not detected
      -- Thanks to Christian Weiske for the patch
    - Fixed bug #18879 : phpcs-svn-pre-commit requires escapeshellarg
      -- Thanks to Bjorn Katuin for the patch
    - Fixed bug #18951 : weird behaviour with closures and multi-line use () params
   </notes>
  </release>
  <release>
   <version>
    <release>1.3.0</release>
    <api>1.3.0</api>
   </version>
   <stability>
    <release>stable</release>
    <api>stable</api>
   </stability>
   <date>2011-03-17</date>
   <license uri="https://github.com/squizlabs/PHP_CodeSniffer/blob/master/licence.txt">BSD License</license>
   <notes>
    - Add a new token T_CLOSURE that replaces T_FUNCTION if the function keyword is anonymous
    - Many Squiz sniffs no longer report errors when checking closures; they are now ignored
    - Fixed some error messages in PEAR MultiLineConditionSniff that were not using placeholders for message data
    - AbstractVariableSniff now correctly finds variable names wrapped with curly braces inside double quoted strings
    - PEAR FunctionDeclarationSniff now ignores arrays in argument default values when checking multi-line declarations
    - Fixed bug #18200 : Using custom named ruleset file as standard no longer works
    - Fixed bug #18196 : PEAR MultiLineCondition.SpaceBeforeOpenBrace not consistent with newline chars
    - Fixed bug #18204 : FunctionCommentThrowTag picks wrong exception type when throwing function call
    - Fixed bug #18222 : Add __invoke method to PEAR standard
    - Fixed bug #18235 : Invalid error generation in Squiz.Commenting.FunctionCommentThrowTag
    - Fixed bug #18250 : --standard with relative path skips Standards' "implicit" sniffs
    - Fixed bug #18274 : Multi-line IF and function call indent rules conflict
    - Fixed bug #18282 : Squiz doesn't handle final keyword before function comments
      -- Thanks to Dave Perrett for the patch
    - Fixed bug #18336 : Function isUnderscoreName gives php notices
   </notes>
  </release>
  <release>
   <version>
    <release>1.3.0RC2</release>
    <api>1.3.0RC2</api>
   </version>
   <stability>
    <release>beta</release>
    <api>beta</api>
   </stability>
   <date>2011-01-14</date>
   <license uri="https://github.com/squizlabs/PHP_CodeSniffer/blob/master/licence.txt">BSD License</license>
   <notes>
    - You can now print multiple reports for each run and print each to the screen or a file (request #12434)
      -- Format is --report-[report][=file] (e.g., --report-xml=out.xml)
      -- Printing to screen is done by leaving [file] empty (e.g., --report-xml)
      -- Multiple reports can be specified in this way (e.g., --report-summary --report-xml=out.xml)
      -- The standard --report and --report-file command line arguments are unchanged
    - Added -d command line argument to set php.ini settings while running (request #17244)
      -- Usage is: phpcs -d memory_limit=32M -d ...
      -- Thanks to Ben Selby for the patch
    - Added -p command line argument to show progress during a run
      -- Dot means pass, E means errors found, W means only warnings found and S means skipped file
      -- Particularly good for runs where you are checking more than 100 files
      -- Enable by default with --config-set show_progress 1
      -- Will not print anything if you are already printing verbose output
      -- This has caused a big change in the way PHP_CodeSniffer processes files (API changes around processing)
    - You can now add exclude rules for individual sniffs or error messages (request #17903)
      -- Only available when using a ruleset.xml file to specify rules
      -- Uses the same exclude-pattern tags as normal but allows them inside rule tags
    - Using the -vvv option will now print a list of sniffs executed for each file and how long they took to process
    - Added Generic ClosureLinterSniff to run Google's gjslint over your JS files
    - The XML and CSV reports now include the severity of the error (request #18165)
      -- The Severity column in the CSV report has been renamed to Type, and a new Severity column added for this
    - Fixed issue with Squiz FunctionCommentSniff reporting incorrect type hint when default value uses namespace
      -- Thanks to Anti Veeranna for the patch
    - Generic FileLengthSniff now uses iconv_strlen to check line length if an encoding is specified (request #14237)
    - Generic UnnecessaryStringConcatSniff now allows strings to be combined to form a PHP open or close tag
    - Squiz SwitchDeclarationSniff no longer reports indentation errors for BREAK statements inside IF conditions
    - Interactive mode now always prints the full error report (ignores command line)
    - Improved regular expression detection in JavaScript files
      -- Added new T_TYPEOF token that can be used to target the typeof JS operator
      -- Fixes bug #17611 : Regular expression tokens not recognised
    - Squiz ScopeIndentSniff removed
      -- Squiz standard no longer requires additional indents between ob_* methods
      -- Also removed Squiz OutputBufferingIndentSniff that was checking the same thing
    - PHP_CodeSniffer_File::getMemberProperties() performance improved significantly
      -- Improves performance of Squiz ValidVariableNameSniff significantly
    - Squiz OperatorSpacingSniff performance improved significantly
    - Squiz NonExecutableCodeSniff performance improved significantly
      -- Will throw duplicate errors in some cases now, but these should be rare
    - MySource IncludeSystemSniff performance improved significantly
    - MySource JoinStringsSniff no longer reports an error when using join() on a named JS array
    - Warnings are now reported for each file when they cannot be opened instead of stopping the script
      -- Hide warnings with the -n command line argument
      -- Can override the warnings using the code Internal.DetectLineEndings
    - Fixed bug #17693 : issue with pre-commit hook script with filenames that start with v
    - Fixed bug #17860 : isReference function fails with references in array
      -- Thanks to Lincoln Maskey for the patch
    - Fixed bug #17902 : Cannot run tests when tests are symlinked into tests dir
      -- Thanks to Matt Button for the patch
    - Fixed bug #17928 : Improve error message for Generic_Sniffs_PHP_UpperCaseConstantSniff
      -- Thanks to Stefano Kowalke for the patch
    - Fixed bug #18039 : JS Tokenizer crash when ] is last character in file
    - Fixed bug #18047 : Incorrect handling of namespace aliases as constants
      -- Thanks to Dmitri Medvedev for the patch
    - Fixed bug #18072 : Impossible to exclude path from processing when symlinked
    - Fixed bug #18073 : Squiz.PHP.NonExecutableCode fault
    - Fixed bug #18117 : PEAR coding standard: Method constructor not sniffed as a function
    - Fixed bug #18135 : Generic FunctionCallArgumentSpacingSniff reports function declaration errors
    - Fixed bug #18140 : Generic scope indent in exact mode: strange expected/found values for switch
    - Fixed bug #18145 : Sniffs are not loaded for custom ruleset file
      -- Thanks to Scott McCammon for the patch
    - Fixed bug #18152 : While and do-while with AbstractPatternSniff
    - Fixed bug #18191 : Squiz.PHP.LowercasePHPFunctions does not work with new Date()
    - Fixed bug #18193 : CodeSniffer doesn't reconize CR (\r) line endings
   </notes>
  </release>
  <release>
   <version>
    <release>1.3.0RC1</release>
    <api>1.3.0RC1</api>
   </version>
   <stability>
    <release>beta</release>
    <api>beta</api>
   </stability>
   <date>2010-09-03</date>
   <license uri="https://github.com/squizlabs/PHP_CodeSniffer/blob/master/licence.txt">BSD License</license>
   <notes>
    - Added exclude pattern support to ruleset.xml file so you can specify ignore patterns in a standard (request #17683)
      -- Use new exclude-pattern tags to include the ignore rules into your ruleset.xml file
      -- See CodeSniffer/Standards/PHPCS/ruleset.xml for an example
    - Added new --encoding command line argument to specify the encoding of the files being checked
      -- When set to utf-8, stops the XML-based reports from double-encoding
      -- When set to something else, helps the XML-based reports encode to utf-8
      -- Default value is iso-8859-1 but can be changed with --config-set encoding [value]
    - The report is no longer printed to screen when using the --report-file command line option (request #17467)
      -- If you want to print it to screen as well, use the -v command line argument
    - The SVN and GIT blame reports now also show percentage of reported errors per author (request #17606)
      -- Thanks to Ben Selby for the patch
    - Updated the SVN pre-commit hook to work with the new severity levels feature
    - Generic SubversionPropertiesSniff now allows properties to have NULL values (request #17682)
      -- A null value indicates that the property should exist but the value should not be checked
    - Generic UpperCaseConstantName Sniff now longer complains about the PHPUnit_MAIN_METHOD constant (request #17798)
    - Squiz FileComment sniff now checks JS files as well as PHP files
    - Squiz FunctionCommentSniff now supports namespaces in type hints
    - Fixed a problem in Squiz OutputBufferingIndentSniff where block comments were reported as not indented
    - Fixed bug #17092 : Problems with utf8_encode and htmlspecialchars with non-ascii chars
      -- Use the new --encoding=utf-8 command line argument if your files are utf-8 encoded
    - Fixed bug #17629 : PHP_CodeSniffer_Tokens::$booleanOperators missing T_LOGICAL_XOR
      -- Thanks to Matthew Turland for the patch
    - Fixed bug #17699 : Fatal error generating code coverage with PHPUnit 5.3.0RC1
    - Fixed bug #17718 : Namespace 'use' statement: used global class name is recognized as constant
    - Fixed bug #17734 : Generic SubversionPropertiesSniff complains on non SVN files
    - Fixed bug #17742 : EmbeddedPhpSniff reacts negatively to file without closing php tag
    - Fixed bug #17823 : Notice: Please no longer include PHPUnit/Framework.php
   </notes>
  </release>
  <release>
   <version>
    <release>1.3.0a1</release>
    <api>1.3.0a1</api>
   </version>
   <stability>
    <release>alpha</release>
    <api>alpha</api>
   </stability>
   <date>2010-07-15</date>
   <license uri="https://github.com/squizlabs/PHP_CodeSniffer/blob/master/licence.txt">BSD License</license>
   <notes>
    - All CodingStandard.php files have been replaced by ruleset.xml files
      -- Custom standards will need to be converted over to this new format to continue working
    - You can specify a path to your own custom ruleset.xml file by using the --standard command line arg
      -- e.g., phpcs --standard=/path/to/my/ruleset.xml
    - Added a new report type --report=gitblame to show how many errors and warnings were committed by each author
      -- Has the same functionality as the svnblame report
      -- Thanks to Ben Selby for the patch
    - A new token type T_DOLLAR has been added to allow you to sniff for variable variables (feature request #17095)
      -- Thanks to Ian Young for the patch
    - JS tokenizer now supports T_POWER (^) and T_MOD_EQUAL (%=) tokens (feature request #17441)
    - If you have PHP_Timer installed, you'll now get a time/memory summary at the end of a script run
      -- Only happens when printing reports that are designed to be read on the command line
    - Added Generic DeprecatedFunctionsSniff to warn about the use of deprecated functions (feature request #16694)
      -- Thanks to Sebastian Bergmann for the patch
    - Added Squiz LogicalOperatorSniff to ensure that logical operators are surrounded by single spaces
    - Added MySource ChannelExceptionSniff to ensure action files only throw ChannelException
    - Added new method getClassProperties() for sniffs to use to determine if a class is abstract and/or final
      -- Thanks to Christian Kaps for the patch
    - Generic UpperCaseConstantSniff no longer throws errors about namespaces
      -- Thanks to Christian Kaps for the patch
    - Squiz OperatorBracketSniff now correctly checks value assignmnets in arrays
    - Squiz LongConditionClosingCommentSniff now requires a comment for long CASE statements that use curly braces
    - Squiz LongConditionClosingCommentSniff now requires an exact comment match on the brace
    - MySource IncludeSystemSniff now ignores DOMDocument usage
    - MySource IncludeSystemSniff no longer requires inclusion of systems that are being implemented
    - Removed found and expected messages from Squiz ConcatenationSpacingSniff because they were messy and not helpful
    - Fixed a problem where Generic CodeAnalysisSniff could show warnings if checking multi-line strings
    - Fixed error messages in Squiz ArrayDeclarationSniff reporting incorrect number of found and expected spaces
    - Fixed bug #17048 : False positive in Squiz_WhiteSpace_ScopeKeywordSpacingSniff
    - Fixed bug #17054 : phpcs more strict than PEAR CS regarding function parameter spacing
    - Fixed bug #17096 : Notice: Undefined index: scope_condition in ScopeClosingBraceSniff.php
      -- Moved PEAR.Functions.FunctionCallArgumentSpacing to Generic.Functions.FunctionCallArgumentSpacing
    - Fixed bug #17144 : Deprecated: Function eregi() is deprecated
    - Fixed bug #17236 : PHP Warning due to token_get_all() in DoubleQuoteUsageSniff
    - Fixed bug #17243 : Alternate Switch Syntax causes endless loop of Notices in SwitchDeclaration
    - Fixed bug #17313 : Bug with switch case struture
    - Fixed bug #17331 : Possible parse error: interfaces may not include member vars
    - Fixed bug #17337 : CSS tokenizer fails on quotes urls
    - Fixed bug #17420 : Uncaught exception when comment before function brace
    - Fixed bug #17503 : closures formatting is not supported
   </notes>
  </release>
  <release>
   <version>
    <release>1.2.2</release>
    <api>1.2.2</api>
   </version>
   <stability>
    <release>stable</release>
    <api>stable</api>
   </stability>
   <date>2010-01-27</date>
   <license uri="https://github.com/squizlabs/PHP_CodeSniffer/blob/master/licence.txt">BSD License</license>
   <notes>
    - The core PHP_CodeSniffer_File methods now understand the concept of closures (feature request #16866)
      -- Thanks to Christian Kaps for the sample code
    - Sniffs can now specify violation codes for each error and warning they add
      -- Future versions will allow you to override messages and severities using these codes
      -- Specifying a code is optional, but will be required if you wish to support overriding
    - All reports have been broken into separate classes
      -- Command line usage and report output remains the same
      -- Thanks to Gabriele Santini for the patch
    - Added an interactive mode that can be enabled using the -a command line argument
      -- Scans files and stops when it finds a file with errors
      -- Waits for user input to recheck the file (hopefully you fixed the errors) or skip the file
      -- Useful for very large code bases where full rechecks take a while
    - The reports now show the correct number of errors and warnings found
    - The isCamelCaps method now allows numbers in class names
    - The JS tokenizer now correctly identifies boolean and bitwise AND and OR tokens
    - The JS tokenzier now correctly identifies regular expressions used in conditions
    - PEAR ValidFunctionNameSniff now ignores closures
    - Squiz standard now uses the PEAR setting of 85 chars for LineLengthSniff
    - Squiz ControlStructureSpacingSniff now ensure there are no spaces around parentheses
    - Squiz LongConditionClosingCommentSniff now checks for comments at the end of try/catch statements
    - Squiz LongConditionClosingCommentSniff now checks validity of comments for short structures if they exist
    - Squiz IncrementDecrementUsageSniff now has better checking to ensure it only looks at simple variable assignments
    - Squiz PostStatementCommentSniff no longer throws errors for end function comments
    - Squiz InlineCommentSniff no longer throws errors for end function comments
    - Squiz OperatorBracketSniff now allows simple arithmetic operations in SWITCH conditions
    - Squiz ValidFunctionNameSniff now ignores closures
    - Squiz MethodScopeSniff now ignores closures
    - Squiz ClosingDeclarationCommentSniff now ignores closures
    - Squiz GlobalFunctionSniff now ignores closures
    - Squiz DisallowComparisonAssignmentSniff now ignores the assigning of arrays
    - Squiz DisallowObjectStringIndexSniff now allows indexes that contain dots and reserved words
    - Squiz standard now throws nesting level and cyclomatic complexity errors at much higher levels
    - Squiz CommentedOutCodeSniff now ignores common comment framing chacacters
    - Squiz ClassCommentSniff now ensures the open comment tag is the only content on the first line
    - Squiz FileCommentSniff now ensures the open comment tag is the only content on the first line
    - Squiz FunctionCommentSniff now ensures the open comment tag is the only content on the first line
    - Squiz VariableCommentSniff now ensures the open comment tag is the only content on the first line
    - Squiz NonExecutableCodeSniff now warns about empty return statements that are not required
    - Removed ForbiddenStylesSniff from Squiz standard
      -- It is now in in the MySource standard as BrowserSpecificStylesSniff
      -- New BrowserSpecificStylesSniff ignores files with browser-specific suffixes
    - MySource IncludeSystemSniff no longer throws errors when extending the Exception class
    - MySource IncludeSystemSniff no longer throws errors for the abstract widget class
    - MySource IncludeSystemSniff and UnusedSystemSniff now allow includes inside IF statements
    - MySource IncludeSystemSniff no longer throws errors for included widgets inside methods
    - MySource GetRequestDataSniff now throws errors for using $_FILES
    - MySource CreateWidgetTypeCallbackSniff now allows return statements in nested functions
    - MySource DisallowSelfActionsSniff now ignores abstract classes
    - Fixed a problem with the SVN pre-commit hook for PHP versions without vertical whitespace regex support
    - Fixed bug #16740 : False positives for heredoc strings and unused parameter sniff
    - Fixed bug #16794 : ValidLogicalOperatorsSniff doesn't report operators not in lowercase
    - Fixed bug #16804 : Report filename is shortened too much
    - Fixed bug #16821 : Bug in Squiz_Sniffs_WhiteSpace_OperatorSpacingSniff
      -- Thanks to Jaroslav Hanslík for the patch
    - Fixed bug #16836 : Notice raised when using semicolon to open case
    - Fixed bug #16855 : Generic standard sniffs incorrectly for define() method
    - Fixed bug #16865 : Two bugs in Squiz_Sniffs_WhiteSpace_OperatorSpacingSniff
      -- Thanks to Jaroslav Hanslík for the patch
    - Fixed bug #16902 : Inline If Declaration bug
    - Fixed bug #16960 : False positive for late static binding in Squiz/ScopeKeywordSpacingSniff
      -- Thanks to Jakub Tománek for the patch
    - Fixed bug #16976 : The phpcs attempts to process symbolic links that don't resolve to files
    - Fixed bug #17017 : Including one file in the files sniffed alters errors reported for another file
   </notes>
  </release>
  <release>
   <version>
    <release>1.2.1</release>
    <api>1.2.1</api>
   </version>
   <stability>
    <release>stable</release>
    <api>stable</api>
   </stability>
   <date>2009-11-17</date>
   <license uri="https://github.com/squizlabs/PHP_CodeSniffer/blob/master/licence.txt">BSD License</license>
   <notes>
    - Added a new report type --report=svnblame to show how many errors and warnings were committed by each author
      -- Also shows the percentage of their code that are errors and warnings
      -- Requires you to have the SVN command in your path
      -- Make sure SVN is storing usernames and passwords (if required) or you will need to enter them for each file
      -- You can also use the -s command line argument to see the different types of errors authors are committing
      -- You can use the -v command line argument to see all authors, even if they have no errors or warnings
    - Added a new command line argument --report-width to allow you to set the column width of screen reports
      -- Reports wont accept values less than 70 or else they get too small
      -- Can also be set via a config var: phpcs --config-set report_width 100
    - You can now get PHP_CodeSniffer to ignore a whole file by adding @codingStandardsIgnoreFile in the content
      -- If you put it in the first two lines the file wont even be tokenized, so it will be much quicker
    - Reports now print their file lists in alphabetical order
    - PEAR FunctionDeclarationSniff now reports error for incorrect closing bracket placement in multi-line definitions
    - Added Generic CallTimePassByRefenceSniff to prohibit the passing of variables into functions by reference
      -- Thanks to Florian Grandel for the contribution
    - Added Squiz DisallowComparisonAssignmentSniff to ban the assignment of comparison values to a variable
    - Added Squiz DuplicateStyleDefinitionSniff to check for duplicate CSS styles in a single class block
    - Squiz ArrayDeclarationSniff no longer checks the case of array indexes because that is not its job
    - Squiz PostStatementCommentSniff now allows end comments for class member functions
    - Squiz InlineCommentSniff now supports the checking of JS files
    - MySource CreateWidgetTypeCallbackSniff now allows the callback to be passed to another function
    - MySource CreateWidgetTypeCallbackSniff now correctly ignores callbacks used inside conditions
    - Generic MultipleStatementAlignmentSniff now enforces a single space before equals sign if max padding is reached
    - Fixed a problem in the JS tokenizer where regular expressions containing \// were not converted correctly
    - Fixed a problem tokenizing CSS files where multiple ID targets on a line would look like comments
    - Fixed a problem tokenizing CSS files where class names containing a colon looked like style definitions
    - Fixed a problem tokenizing CSS files when style statements had empty url() calls
    - Fixed a problem tokenizing CSS colours with the letter E in first half of the code
    - Squiz ColonSpacingSniff now ensures it is only checking style definitions in CSS files and not class names
    - Squiz DisallowComparisonAssignmentSniff no longer reports errors when assigning the return value of a function
    - CSS tokenizer now correctly supports multi-line comments
    - When only the case of var names differ for function comments, the error now indicates the case is different
    - Fixed an issue with Generic UnnecessaryStringConcatSniff where it incorrectly suggested removing a concat
    - Fixed bug #16530 : ScopeIndentSniff reports false positive
    - Fixed bug #16533 : Duplicate errors and warnings
    - Fixed bug #16563 : Check file extensions problem in phpcs-svn-pre-commit
      -- Thanks to Kaijung Chen for the patch
    - Fixed bug #16592 : Object operator indentation incorrect when first operator is on a new line
    - Fixed bug #16641 : Notice output
    - Fixed bug #16682 : Squiz_Sniffs_Strings_DoubleQuoteUsageSniff reports string "\0" as invalid
    - Fixed bug #16683 : Typing error in PHP_CodeSniffer_CommentParser_AbstractParser
    - Fixed bug #16684 : Bug in Squiz_Sniffs_PHP_NonExecutableCodeSniff
    - Fixed bug #16692 : Spaces in paths in Squiz_Sniffs_Debug_JavaScriptLintSniff
      -- Thanks to Jaroslav Hanslík for the patch
    - Fixed bug #16696 : Spelling error in MultiLineConditionSniff
    - Fixed bug #16697 : MultiLineConditionSniff incorrect result with inline IF
    - Fixed bug #16698 : Notice in JavaScript Tokenizer
    - Fixed bug #16736 : Multi-files sniffs aren't processed when FILE is a single directory
      -- Thanks to Alexey Shein for the patch
    - Fixed bug #16792 : Bug in Generic_Sniffs_PHP_ForbiddenFunctionsSniff
   </notes>
  </release>
  <release>
   <version>
    <release>1.2.0</release>
    <api>1.2.0</api>
   </version>
   <stability>
    <release>stable</release>
    <api>stable</api>
   </stability>
   <date>2009-08-17</date>
   <license uri="https://github.com/squizlabs/PHP_CodeSniffer/blob/master/licence.txt">BSD License</license>
   <notes>
    - Installed standards are now favoured over custom standards when using the cmd line arg with relative paths
    - Unit tests now use a lot less memory while running
    - Squiz standard now uses Generic EmptyStatementSniff but throws errors instead of warnings
    - Squiz standard now uses Generic UnusedFunctionParameterSniff
    - Removed unused ValidArrayIndexNameSniff from the Squiz standard
    - Fixed bug #16424 : SubversionPropertiesSniff print PHP Warning
    - Fixed bug #16450 : Constant PHP_CODESNIFFER_VERBOSITY already defined (unit tests)
    - Fixed bug #16453 : function declaration long line splitted error
    - Fixed bug #16482 : phpcs-svn-pre-commit ignores extensions parameter
   </notes>
  </release>
  <release>
   <version>
    <release>1.2.0RC3</release>
    <api>1.2.0RC3</api>
   </version>
   <stability>
    <release>beta</release>
    <api>beta</api>
   </stability>
   <date>2009-07-07</date>
   <license uri="https://github.com/squizlabs/PHP_CodeSniffer/blob/master/licence.txt">BSD License</license>
   <notes>
    - You can now use @codingStandardsIgnoreStart and @...End comments to suppress messages (feature request #14002)
    - A warning is now included for files without any code when short_open_tag is set to Off (feature request #12952)
    - You can now use relative paths to your custom standards with the --standard cmd line arg (feature request #14967)
    - You can now override magic methods and functions in PEAR ValidFunctionNameSniff (feature request #15830)
    - MySource IncludeSystemSniff now recognises widget action classes
    - MySource IncludeSystemSniff now knows about unit test classes and changes rules accordingly
   </notes>
  </release>
  <release>
   <version>
    <release>1.2.0RC2</release>
    <api>1.2.0RC2</api>
   </version>
   <stability>
    <release>beta</release>
    <api>beta</api>
   </stability>
   <date>2009-05-25</date>
   <license uri="https://github.com/squizlabs/PHP_CodeSniffer/blob/master/licence.txt">BSD License</license>
   <notes>
    - Test suite can now be run using the full path to AllTests.php (feature request #16179)
    - Fixed bug #15980 : PHP_CodeSniffer change php current directory
      -- Thanks to Dolly Aswin Harahap for the patch
    - Fixed bug #16001 : Notice triggered
    - Fixed bug #16054 : phpcs-svn-pre-commit not showing any errors
    - Fixed bug #16071 : Fatal error: Uncaught PHP_CodeSniffer_Exception
    - Fixed bug #16170 : Undefined Offset -1 in MultiLineConditionSniff.php on line 68
    - Fixed bug #16175 : Bug in Squiz-IncrementDecrementUsageSniff
   </notes>
  </release>
  <release>
   <version>
    <release>1.2.0RC1</release>
    <api>1.2.0RC1</api>
   </version>
   <stability>
    <release>beta</release>
    <api>beta</api>
   </stability>
   <date>2009-03-09</date>
   <license uri="https://github.com/squizlabs/PHP_CodeSniffer/blob/master/licence.txt">BSD License</license>
   <notes>
    - Reports that are output to a file now include a trailing newline at the end of the file
    - Fixed sniff names not shown in -vvv token processing output
    - Added Generic SubversionPropertiesSniff to check that specific svn props are set for files
      -- Thanks to Jack Bates for the contribution
    - The PHP version check can now be overridden in classes that extend PEAR FileCommentSniff
      -- Thanks to Helgi Þormar Þorbjörnsson for the suggestion
    - Added Generic ConstructorNameSniff to check for PHP4 constructor name usage
      -- Thanks to Leif Wickland for the contribution
    - Squiz standard now supports multi-line function and condition sniffs from PEAR standard
    - Squiz standard now uses Generic ConstructorNameSniff
    - Added MySource GetRequestDataSniff to ensure REQUEST, GET and POST are not accessed directly
    - Squiz OperatorBracketSniff now allows square brackets in simple unbracketed operations
    - Fixed the incorrect tokenizing of multi-line block comments in CSS files
    - Fixed bug #15383 : Uncaught PHP_CodeSniffer_Exception
    - Fixed bug #15408 : An unexpected exception has been caught: Undefined offset: 2
    - Fixed bug #15519 : Uncaught PHP_CodeSniffer_Exception
    - Fixed bug #15624 : Pre-commit hook fails with PHP errors
    - Fixed bug #15661 : Uncaught PHP_CodeSniffer_Exception
    - Fixed bug #15722 : "declare(encoding = 'utf-8');" leads to "Missing file doc comment"
    - Fixed bug #15910 : Object operator indention not calculated correctly
   </notes>
  </release>
  <release>
   <version>
    <release>1.2.0a1</release>
    <api>1.2.0a1</api>
   </version>
   <stability>
    <release>alpha</release>
    <api>alpha</api>
   </stability>
   <date>2008-12-18</date>
   <license uri="https://github.com/squizlabs/PHP_CodeSniffer/blob/master/licence.txt">BSD License</license>
   <notes>
    - PHP_CodeSniffer now has a CSS tokenizer for checking CSS files
    - Added support for a new multi-file sniff that sniffs all processed files at once
    - Added new output format --report=emacs to output errors using the emacs standard compile output format
      -- Thanks to Len Trigg for the contribution
    - Reports can now be written to a file using the --report-file command line argument (feature request #14953)
      -- The report is also written to screen when using this argument
    - The CheckStyle, CSV and XML reports now include a source for each error and warning (feature request #13242)
      -- A new report type --report=source can be used to show you the most common errors in your files
    - Added new command line argument -s to show error sources in all reports
    - Added new command line argument --sniffs to specify a list of sniffs to restrict checking to
      -- Uses the sniff source codes that are optionally displayed in reports
    - Changed the max width of error lines from 80 to 79 chars to stop blank lines in the default windows cmd window
    - PHP_CodeSniffer now has a token for an asperand (@ symbol) so sniffs can listen for them
      -- Thanks to Andy Brockhurst for the patch
    - Added Generic DuplicateClassNameSniff that will warn if the same class name is used in multiple files
      -- Not currently used by any standard; more of a multi-file sniff sample than anything useful
    - Added Generic NoSilencedErrorsSniff that warns if PHP errors are being silenced using the @ symbol
      -- Thanks to Andy Brockhurst for the contribution
    - Added Generic UnnecessaryStringConcatSniff that checks for two strings being concatenated
    - Added PEAR FunctionDeclarationSniff to enforce the new multi-line function declaration PEAR standard
    - Added PEAR MultiLineAssignmentSniff to enforce the correct indentation of multi-line assignments
    - Added PEAR MultiLineConditionSniff to enforce the new multi-line condition PEAR standard
    - Added PEAR ObjectOperatorIndentSniff to enforce the new chained function call PEAR standard
    - Added MySource DisallowSelfActionSniff to ban the use of self::method() calls in Action classes
    - Added MySource DebugCodeSniff to ban the use of Debug::method() calls
    - Added MySource CreateWidgetTypeCallback sniff to check callback usage in widget type create methods
    - Added Squiz DisallowObjectStringIndexSniff that forces object dot notation in JavaScript files
      -- Thanks to Sertan Danis for the contribution
    - Added Squiz DiscouragedFunctionsSniff to warn when using debug functions
    - Added Squiz PropertyLabelSniff to check whitespace around colons in JS property and label declarations
    - Added Squiz DuplicatePropertySniff to check for duplicate property names in JS classes
    - Added Squiz ColonSpacingSniff to check for spacing around colons in CSS style definitions
    - Added Squiz SemicolonSpacingSniff to check for spacing around semicolons in CSS style definitions
    - Added Squiz IdentationSniff to check for correct indentation of CSS files
    - Added Squiz ColourDefinitionSniff to check that CSS colours are defined in uppercase and using shorthand
    - Added Squiz EmptyStyleDefinitionSniff to check for CSS style definitions without content
    - Added Squiz EmptyClassDefinitionSniff to check for CSS class definitions without content
    - Added Squiz ClassDefinitionOpeningBraceSpaceSniff to check for spaces around opening brace of CSS class definitions
    - Added Squiz ClassDefinitionClosingBraceSpaceSniff to check for a single blank line after CSS class definitions
    - Added Squiz ClassDefinitionNameSpacingSniff to check for a blank lines inside CSS class definition names
    - Added Squiz DisallowMultipleStyleDefinitionsSniff to check for multiple style definitions on a single line
    - Added Squiz DuplicateClassDefinitionSniff to check for duplicate CSS class blocks that can be merged
    - Added Squiz ForbiddenStylesSniff to check for usage of browser specific styles
    - Added Squiz OpacitySniff to check for incorrect opacity values in CSS
    - Added Squiz LowercaseStyleDefinitionSniff to check for styles that are not defined in lowercase
    - Added Squiz MissingColonSniff to check for style definitions where the colon has been forgotten
    - Added Squiz MultiLineFunctionDeclarationSniff to check that multi-line declarations contain one param per line
    - Added Squiz JSLintSniff to check for JS errors using the jslint.js script through Rhino
      -- Set jslint path using phpcs --config-set jslint_path /path/to/jslint.js
      -- Set rhino path using phpcs --config-set rhino_path /path/to/rhino
    - Added Generic TodoSniff that warns about comments that contain the word TODO
    - Removed MultipleStatementAlignmentSniff from the PEAR standard as alignment is now optional
    - Generic ForbiddenFunctionsSniff now has protected member var to specify if it should use errors or warnings
    - Generic MultipleStatementAlignmentSniff now has correct error message if assignment is on a new line
    - Generic MultipleStatementAlignmentSniff now has protected member var to allow it to ignore multi-line assignments
    - Generic LineEndingsSniff now supports checking of JS files
    - Generic LineEndingsSniff now supports checking of CSS files
    - Generic DisallowTabIndentSniff now supports checking of CSS files
    - Squiz DoubleQuoteUsageSniff now bans the use of variables in double quoted strings in favour of concatenation
    - Squiz SuperfluousWhitespaceSniff now supports checking of JS files
    - Squiz SuperfluousWhitespaceSniff now supports checking of CSS files
    - Squiz DisallowInlineIfSniff now supports checking of JS files
    - Squiz SemicolonSpacingSniff now supports checking of JS files
    - Squiz PostStatementCommentSniff now supports checking of JS files
    - Squiz FunctionOpeningBraceSpacingSniff now supports checking of JS files
    - Squiz FunctionClosingBraceSpacingSniff now supports checking of JS files
      -- Empty JS functions must have their opening and closing braces next to each other
    - Squiz ControlStructureSpacingSniff now supports checking of JS files
    - Squiz LongConditionClosingCommentSniff now supports checking of JS files
    - Squiz OperatorSpacingSniff now supports checking of JS files
    - Squiz SwitchDeclarationSniff now supports checking of JS files
    - Squiz CommentedOutCodeSniff now supports checking of CSS files
    - Squiz DisallowSizeFunctionsInLoopsSniff now supports checking of JS files for the use of object.length
    - Squiz DisallowSizeFunctionsInLoopsSniff no longer complains about size functions outside of the FOR condition
    - Squiz ControlStructureSpacingSniff now bans blank lines at the end of a control structure
    - Squiz ForLoopDeclarationSniff no longer throws errors for JS FOR loops without semicolons
    - Squiz MultipleStatementAlignmentSniff no longer throws errors if a statement would take more than 8 spaces to align
    - Squiz standard now uses Genric TodoSniff
    - Squiz standard now uses Genric UnnecessaryStringConcatSniff
    - Squiz standard now uses PEAR MultiLineAssignmentSniff
    - Squiz standard now uses PEAR MultiLineConditionSniff
    - Zend standard now uses OpeningFunctionBraceBsdAllmanSniff (feature request #14647)
    - MySource JoinStringsSniff now bans the use of inline array joins and suggests the + operator
    - Fixed incorrect errors that can be generated from abstract scope sniffs when moving to a new file
    - Core tokenizer now matches orphaned curly braces in the same way as square brackets
    - Whitespace tokens at the end of JS files are now added to the token stack
    - JavaScript tokenizer now identifies properties and labels as new token types
    - JavaScript tokenizer now identifies object definitions as a new token type and matches curly braces for them
    - JavaScript tokenizer now identifies DIV_EQUAL and MUL_EQUAL tokens
    - Improved regular expression detection in the JavaScript tokenizer
    - Improve AbstractPatternSniff support so it can listen for any token type, not just weighted tokens
    - Fixed Squiz DoubleQuoteUsageSniff so it works correctly with short_open_tag=Off
    - Fixed bug #14409 : Output of warnings to log file
    - Fixed bug #14520 : Notice: Undefined offset: 1 in /usr/share/php/PHP/CodeSniffer/File.php on line
    - Fixed bug #14637 : Call to processUnknownArguments() misses second parameter $pos
      -- Thanks to Peter Buri for the patch
    - Fixed bug #14889 : Lack of clarity: licence or license
    - Fixed bug #15008 : Nested Parentheses in Control Structure Sniffs
    - Fixed bug #15091 : pre-commit hook attempts to sniff folders
      -- Thanks to Bruce Weirdan for the patch
    - Fixed bug #15124 : AbstractParser.php uses deprecated split() function
      -- Thanks to Sebastian Bergmann for the patch
    - Fixed bug #15188 : PHPCS vs HEREDOC strings
    - Fixed bug #15231 : Notice: Uninitialized string offset: 0 in FileCommentSniff.php on line 555
    - Fixed bug #15336 : Notice: Undefined offset: 2 in /usr/share/php/PHP/CodeSniffer/File.php on line
   </notes>
  </release>
  <release>
   <version>
    <release>1.1.0</release>
    <api>1.1.0</api>
   </version>
   <stability>
    <release>stable</release>
    <api>stable</api>
   </stability>
   <date>2008-07-14</date>
   <license uri="https://github.com/squizlabs/PHP_CodeSniffer/blob/master/licence.txt">BSD License</license>
   <notes>
    - PEAR FileCommentSniff now allows tag orders to be overridden in child classes
      -- Thanks to Jeff Hodsdon for the patch
    - Added Generic DisallowMultipleStatementsSniff to ensure there is only one statement per line
    - Squiz standard now uses DisallowMultipleStatementsSniff
    - Fixed error in Zend ValidVariableNameSniff when checking vars in form: $class->{$var}
    - Fixed bug #14077 : Fatal error: Uncaught PHP_CodeSniffer_Exception: $stackPtr is not a class member
    - Fixed bug #14168 : Global Function -> Static Method and __autoload()
    - Fixed bug #14238 : Line length not checket at last line of a file
    - Fixed bug #14249 : wrong detection of scope_opener
    - Fixed bug #14250 : ArrayDeclarationSniff emit warnings at malformed array
    - Fixed bug #14251 : --extensions option doesn't work
   </notes>
  </release>
  <release>
   <version>
    <release>1.1.0RC3</release>
    <api>1.1.0RC3</api>
   </version>
   <stability>
    <release>beta</release>
    <api>beta</api>
   </stability>
   <date>2008-07-03</date>
   <license uri="https://github.com/squizlabs/PHP_CodeSniffer/blob/master/licence.txt">BSD License</license>
   <notes>
    - PEAR FileCommentSniff now allows tag orders to be overridden in child classes
      -- Thanks to Jeff Hodsdon for the patch
    - Added Generic DisallowMultipleStatementsSniff to ensure there is only one statement per line
    - Squiz standard now uses DisallowMultipleStatementsSniff
    - Fixed error in Zend ValidVariableNameSniff when checking vars in form: $class->{$var}
    - Fixed bug #14077 : Fatal error: Uncaught PHP_CodeSniffer_Exception: $stackPtr is not a class member
    - Fixed bug #14168 : Global Function -> Static Method and __autoload()
    - Fixed bug #14238 : Line length not checket at last line of a file
    - Fixed bug #14249 : wrong detection of scope_opener
    - Fixed bug #14250 : ArrayDeclarationSniff emit warnings at malformed array
    - Fixed bug #14251 : --extensions option doesn't work
   </notes>
  </release>
  <release>
   <version>
    <release>1.1.0RC2</release>
    <api>1.1.0RC2</api>
   </version>
   <stability>
    <release>beta</release>
    <api>beta</api>
   </stability>
   <date>2008-06-13</date>
   <license uri="https://github.com/squizlabs/PHP_CodeSniffer/blob/master/licence.txt">BSD License</license>
   <notes>
    - Permission denied errors now stop script execution but still display current errors (feature request #14076)
    - Added Squiz ValidArrayIndexNameSniff to ensure array indexes do not use camel case
    - Squiz ArrayDeclarationSniff now ensures arrays are not declared with camel case index values
    - PEAR ValidVariableNameSniff now alerts about a possible parse error for member vars inside an interface
    - Fixed bug #13921 : js parsing fails for comments on last line of file
    - Fixed bug #13922 : crash in case of malformed (but tokenized) php file
      -- PEAR and Squiz ClassDeclarationSniff now throw warnings for possible parse errors
      -- Squiz ValidClassNameSniff now throws warning for possible parse errors
      -- Squiz ClosingDeclarationCommentSniff now throws additonal warnings for parse errors
   </notes>
  </release>
  <release>
   <version>
    <release>1.1.0RC1</release>
    <api>1.1.0RC1</api>
   </version>
   <stability>
    <release>beta</release>
    <api>beta</api>
   </stability>
   <date>2008-05-13</date>
   <license uri="https://github.com/squizlabs/PHP_CodeSniffer/blob/master/licence.txt">BSD License</license>
   <notes>
    - Added support for multiple tokenizers so PHP_CodeSniffer can check more than just PHP files
      -- PHP_CodeSniffer now has a JS tokenizer for checking JavaScript files
      -- Sniffs need to be updated to work with additional tokenizers, or new sniffs written for them
   - phpcs now exits with status 2 if the tokenier extension has been disabled (feature request #13269)
   - Added scripts/phpcs-svn-pre-commit that can be used as an SVN pre-commit hook
     -- Also reworked the way the phpcs script works to make it easier to wrap it with other functionality
     -- Thanks to Jack Bates for the contribution
   - Fixed error in phpcs error message when a supplied file does not exist
   - Fixed a cosmetic error in AbstractPatternSniff where the "found" string was missing some content
   - Added sniffs that implement part of the PMD rule catalog to the Generic standard
     -- Thanks to Manuel Pichler for the contribution of all these sniffs.
   - Squiz FunctionCommentThrowTagSniff no longer throws errors for function that only throw variables
   - Generic ScopeIndentSniff now has private member to enforce exact indent matching
   - Replaced Squiz DisallowCountInLoopsSniff with Squiz DisallowSizeFunctionsInLoopsSniff
     -- Thanks to Jan Miczaika for the sniff
   - Squiz BlockCommentSniff now checks inline doc block comments
   - Squiz InlineCommentSniff now checks inline doc block comments
   - Squiz BlockCommentSniff now checks for no blank line before first comment in a function
   - Squiz DocCommentAlignmentSniff now ignores inline doc block comments
   - Squiz ControlStructureSpacingSniff now ensures no blank lines at the start of control structures
   - Squiz ControlStructureSpacingSniff now ensures no blank lines between control structure closing braces
   - Squiz IncrementDecrementUsageSniff now ensures inc/dec ops are bracketed in string concats
   - Squiz IncrementDecrementUsageSniff now ensures inc/dec ops are not used in arithmetic operations
   - Squiz FunctionCommentSniff no longer throws errors if return value is mixed but function returns void somewhere
   - Squiz OperatorBracketSniff no allows function call brackets to count as operator brackets
   - Squiz DoubleQuoteUsageSniff now supports \x \f and \v (feature request #13365)
   - Squiz ComparisonOperatorUsageSniff now supports JS files
   - Squiz ControlSignatureSniff now supports JS files
   - Squiz ForLoopDeclarationSniff now supports JS files
   - Squiz OperatorBracketSniff now supports JS files
   - Squiz InlineControlStructureSniff now supports JS files
   - Generic LowerCaseConstantSniff now supports JS files
   - Generic DisallowTabIndentSniff now supports JS files
   - Generic MultipleStatementAlignmentSniff now supports JS files
   - Added Squiz ObjectMemberCommaSniff to ensure the last member of a JS object is not followed by a comma
   - Added Squiz ConstantCaseSniff to ensure the PHP constants are uppercase and JS lowercase
   - Added Squiz JavaScriptLintSniff to check JS files with JSL
     -- Set path using phpcs --config-set jsl_path /path/to/jsl
   - Added MySource FirebugConsoleSniff to ban the use of "console" for JS variable and function names
   - Added MySource JoinStringsSniff to enforce the use of join() to concatenate JS strings
   - Added MySource AssignThisSniff to ensure this is only assigned to a var called self
   - Added MySource DisallowNewWidgetSniff to ban manual creation of widget objects
   - Removed warning shown in Zend CodeAnalyzerSniff when the ZCA path is not set
   - Fixed error in Squiz ValidVariableNameSniff when checking vars in the form $obj->$var
   - Fixed error in Squiz DisallowMultipleAssignmentsSniff when checking vars in the form $obj->$var
   - Fixed error in Squiz InlineCommentSniff where comments for class constants were seen as inline
   - Fixed error in Squiz BlockCommentSniff where comments for class constants were not ignored
   - Fixed error in Squiz OperatorBracketSniff where negative numbers were ignored during comparisons
   - Fixed error in Squiz FunctionSpacingSniff where functions after member vars reported incorrect spacing
   - Fixed bug #13062 : Interface comments aren't handled in PEAR standard
     -- Thanks to Manuel Pichler for the path
   - Fixed bug #13119 : php minimum requirement need to be fix
   - Fixed bug #13156 : Bug in Squiz_Sniffs_PHP_NonExecutableCodeSniff
   - Fixed bug #13158 : Strange behaviour in AbstractPatternSniff
   - Fixed bug #13169 : Undefined variables
   - Fixed bug #13178 : Catch exception in File.php
   - Fixed bug #13254 : Notices output in checkstyle report causes XML issues
   - Fixed bug #13446 : crash with src of phpMyAdmin
     -- Thanks to Manuel Pichler for the path
   </notes>
  </release>
  <release>
   <version>
    <release>1.1.0a1</release>
    <api>1.1.0a1</api>
   </version>
   <stability>
    <release>alpha</release>
    <api>alpha</api>
   </stability>
   <date>2008-04-21</date>
   <license uri="https://github.com/squizlabs/PHP_CodeSniffer/blob/master/licence.txt">BSD License</license>
   <notes>
    - Fixed error in PEAR ValidClassNameSniff when checking class names with double underscores
    - Moved Squiz InlineControlStructureSniff into Generic standard
    - PEAR standard now throws warnings for inline control structures
    - Squiz OutputBufferingIndentSniff now ignores the indentation of inline HTML
    - MySource IncludeSystemSniff now ignores usage of ZipArchive
    - Removed "function" from error messages for Generic function brace sniffs (feature request #13820)
    - Generic UpperCaseConstantSniff no longer throws errors for delcare(ticks = ...)
      -- Thanks to Josh Snyder for the patch
    - Squiz ClosingDeclarationCommentSniff and AbstractVariableSniff now throw warnings for possible parse errors
    - Fixed bug #13827 : AbstractVariableSniff throws "undefined index"
    - Fixed bug #13846 : Bug in Squiz.NonExecutableCodeSniff
    - Fixed bug #13849 : infinite loop in PHP_CodeSniffer_File::findNext()
   </notes>
  </release>
  <release>
   <version>
    <release>1.0.1</release>
    <api>1.0.1</api>
   </version>
   <stability>
    <release>stable</release>
    <api>stable</api>
   </stability>
   <date>2008-02-04</date>
   <license uri="https://github.com/squizlabs/PHP_CodeSniffer/blob/master/licence.txt">BSD License</license>
   <notes>
    - Squiz ArrayDeclarationSniff now throws error if the array keyword is followed by a space
    - Squiz ArrayDeclarationSniff now throws error for empty multi-line arrays
    - Squiz ArrayDeclarationSniff now throws error for multi-line arrays with a single value
    - Squiz DocCommentAlignmentSniff now checks for a single space before tags inside docblocks
    - Squiz ForbiddenFunctionsSniff now disallows is_null() to force use of (=== NULL) instead
    - Squiz VariableCommentSniff now continues throwing errors after the first one is found
    - Squiz SuperfluousWhitespaceSniff now throws errors for multiple blank lines inside functions
    - MySource IncludedSystemSniff now checks extended class names
    - MySource UnusedSystemSniff now checks extended and implemented class names
    - MySource IncludedSystemSniff now supports includeWidget()
    - MySource UnusedSystemSniff now supports includeWidget()
    - Added PEAR ValidVariableNameSniff to check that only private member vars are prefixed with an underscore
    - Added Squiz DisallowCountInLoopsSniff to check for the use of count() in FOR and WHILE loop conditions
    - Added MySource UnusedSystemSniff to check for included classes that are never used
    - Fixed a problem that caused the parentheses map to sometimes contain incorrect values
    - Fixed bug #12767 : Cant run phpcs from dir with PEAR subdir
    - Fixed bug #12773 : Reserved variables are not detected in strings
      -- Thanks to Wilfried Loche for the patch
    - Fixed bug #12832 : Tab to space conversion does not work
    - Fixed bug #12888 : extra space indentation = Notice: Uninitialized string offset...
    - Fixed bug #12909 : Default generateDocs function does not work under linux
      -- Thanks to Paul Smith for the patch
    - Fixed bug #12957 : PHP 5.3 magic method __callStatic
      -- Thanks to Manuel Pichler for the patch
   </notes>
  </release>
  <release>
   <version>
    <release>1.0.0</release>
    <api>1.0.0</api>
   </version>
   <stability>
    <release>stable</release>
    <api>stable</api>
   </stability>
   <date>2007-12-21</date>
   <license uri="https://github.com/squizlabs/PHP_CodeSniffer/blob/master/licence.txt">BSD License</license>
   <notes>
    - You can now specify the full path to a coding standard on the command line (feature request #11886)
      -- This allows you to use standards that are stored outside of PHP_CodeSniffer's own Standard dir
      -- You can also specify full paths in the CodingStandard.php include and exclude methods
      -- Classes, dirs and files need to be names as if the standard was part of PHP_CodeSniffer
      -- Thanks to Dirk Thomas for the doc generator patch and testing
    - Modified the scope map to keep checking after 3 lines for some tokens (feature request #12561)
      -- Those tokens that must have an opener (like T_CLASS) now keep looking until EOF
      -- Other tokens (like T_FUNCTION) still stop after 3 lines for performance
    - You can now esacpe commas in ignore patterns so they can be matched in file names
      -- Thanks to Carsten Wiedmann for the patch
    - Config data is now cached in a global var so the file system is not hit so often
      -- You can also set config data temporarily for the script if you are using your own external script
      -- Pass TRUE as the third argument to PHP_CodeSniffer::setConfigData()
    - PEAR ClassDeclarationSniff no longer throws errors for multi-line class declarations
    - Squiz ClassDeclarationSniff now ensures there is one blank line after a class closing brace
    - Squiz ClassDeclarationSniff now throws errors for a missing end PHP tag after the end class tag
    - Squiz IncrementDecrementUsageSniff no longer throws errors when -= and += are being used with vars
    - Squiz SwitchDeclarationSniff now throws errors for switch statements that do not contain a case statement
      -- Thanks to Sertan Danis for the patch
    - MySource IncludeSystemSniff no longer throws errors for the Util package
    - Fixed bug #12621 : "space after AS" check is wrong
      -- Thanks to Satoshi Oikawa for the patch
    - Fixed bug #12645 : error message is wrong
      -- Thanks to Renoiv for the patch
    - Fixed bug #12651 : Increment/Decrement Operators Usage at -1
   </notes>
  </release>
  <release>
   <version>
    <release>1.0.0RC3</release>
    <api>1.0.0RC3</api>
   </version>
   <stability>
    <release>beta</release>
    <api>beta</api>
   </stability>
   <date>2007-11-30</date>
   <license uri="https://github.com/squizlabs/PHP_CodeSniffer/blob/master/licence.txt">BSD License</license>
   <notes>
    - Added new command line argument --tab-width that will convert tabs to spaces before testing
      -- This allows you to use the existing sniffs that check for spaces even when you use tabs
      -- Can also be set via a config var: phpcs --config-set tab_width 4
      -- A value of zero (the default) tells PHP_CodeSniffer not to replace tabs with spaces
    - You can now change the default report format from "full" to something else
        -- Run: phpcs --config-set report_format [format]
    - Improved performance by optimising the way the scope map is created during tokenising
    - Added new Squiz DisallowInlineIfSniff to disallow the usage of inline IF statements
    - Fixed incorrect errors being thrown for nested switches in Squiz SwitchDeclarationSniff
    - PEAR FunctionCommentSniff no longer complains about missing comments for @throws tags
    - PEAR FunctionCommentSniff now throws error for missing exception class name for @throws tags
    - PHP_CodeSniffer_File::isReference() now correctly returns for functions that return references
    - Generic LineLengthSniff no longer warns about @version lines with CVS or SVN id tags
    - Generic LineLengthSniff no longer warns about @license lines with long URLs
    - Squiz FunctionCommentThrowTagSniff no longer complains about throwing variables
    - Squiz ComparisonOperatorUsageSniff no longer throws incorrect errors for inline IF statements
    - Squiz DisllowMultipleAssignmentsSniff no longer throws errors for assignments in inline IF statements
    - Fixed bug #12455 : CodeSniffer treats content inside heredoc as PHP code
    - Fixed bug #12471 : Checkstyle report is broken
    - Fixed bug #12476 : PHP4 destructors are reported as error
    - Fixed bug #12513 : Checkstyle XML messages need to be utf8_encode()d
      -- Thanks to Sebastian Bergmann for the patch.
    - Fixed bug #12517 : getNewlineAfter() and dos files
   </notes>
  </release>
  <release>
   <version>
    <release>1.0.0RC2</release>
    <api>1.0.0RC2</api>
   </version>
   <stability>
    <release>beta</release>
    <api>beta</api>
   </stability>
   <date>2007-11-14</date>
   <license uri="https://github.com/squizlabs/PHP_CodeSniffer/blob/master/licence.txt">BSD License</license>
   <notes>
    - Added a new Checkstyle report format
      -- Like the current XML format but modified to look like Checkstyle output
      -- Thanks to Manuel Pichler for helping get the format correct
    - You can now hide warnings by default
        -- Run: phpcs --config-set show_warnings 0
        -- If warnings are hidden by default, use the new -w command line argument to override
    - Added new command line argument --config-delete to delete a config value and revert to the default
    - Improved overall performance by optimising tokenising and next/prev methods (feature request #12421)
      -- Thanks to Christian Weiske for the patch
    - Added FunctionCallSignatureSniff to Squiz standard
    - Added @subpackage support to file and class comment sniffs in PEAR standard (feature request #12382)
      -- Thanks to Carsten Wiedmann for the patch
    - An error is now displayed if you use a PHP version less than 5.1.0 (feature request #12380)
      -- Thanks to Carsten Wiedmann for the patch
    - phpcs now exits with status 2 if it receives invalid input (feature request #12380)
      -- This is distinct from status 1, which indicates errors or warnings were found
    - Added new Squiz LanguageConstructSpacingSniff to throw errors for additional whitespace after echo etc.
    - Removed Squiz ValidInterfaceNameSniff
    - PEAR FunctionCommentSniff no longer complains about unknown tags
    - Fixed incorrect errors about missing function comments in PEAR FunctionCommentSniff
    - Fixed incorrect function docblock detection in Squiz FunctionCommentSniff
    - Fixed incorrect errors for list() in Squiz DisallowMultipleAssignmentsSniff
    - Errors no longer thrown if control structure is followed by a CASE's BREAK in Squiz ControlStructureSpacingSniff
    - Fixed bug #12368 : Autoloader cannot be found due to include_path override
      -- Thanks to Richard Quadling for the patch
    - Fixed bug #12378 : equal sign alignments problem with while()
   </notes>
  </release>
  <release>
   <version>
    <release>1.0.0RC1</release>
    <api>1.0.0RC1</api>
   </version>
   <stability>
    <release>beta</release>
    <api>beta</api>
   </stability>
   <date>2007-11-01</date>
   <license uri="https://github.com/squizlabs/PHP_CodeSniffer/blob/master/licence.txt">BSD License</license>
   <notes>
    - Main phpcs script can now be run from a CVS checkout without installing the package
    - Added a new CSV report format
      -- Header row indicates what position each element is in
      -- Always use the header row to determine positions rather than assuming the format, as it may change
    - XML and CSV report formats now contain information about which column the error occurred at
      -- Useful if you want to highlight the token that caused the error in a custom application
    - Square bracket tokens now have bracket_opener and bracket_closer set
    - Added new Squiz SemicolonSpacingSniff to throw errors if whitespace is found before a semicolon
    - Added new Squiz ArrayBracketSpacingSniff to throw errors if whitespace is found around square brackets
    - Added new Squiz ObjectOperatorSpacingSniff to throw errors if whitespace is found around object operators
    - Added new Squiz DisallowMultipleAssignmentsSniff to throw errors if multiple assignments are on the same line
    - Added new Squiz ScopeKeywordSpacingSniff to throw errors if there is not a single space after a scope modifier
    - Added new Squiz ObjectInstantiationSniff to throw errors if new objects are not assigned to a variable
    - Added new Squiz FunctionDuplicateArgumentSniff to throw errors if argument is declared multiple times in a function
    - Added new Squiz FunctionOpeningBraceSpaceSniff to ensure there are no blank lines after a function open brace
    - Added new Squiz CommentedOutCodeSniff to warn about comments that looks like they are commented out code blocks
    - Added CyclomaticComplexitySniff to Squiz standard
    - Added NestingLevelSniff to Squiz standard
    - Squiz ForbiddenFunctionsSniff now recommends echo() instead of print()
    - Squiz ValidLogicalOperatorsSniff now recommends ^ instead of xor
    - Squiz SwitchDeclarationSniff now contains more checks
      -- A single space is required after the case keyword
      -- No space is allowed before the colon in a case or default statement
      -- All switch statements now require a default case
      -- Default case must contain a break statement
      -- Empty default case must contain a comment describing why the default is ignored
      -- Empty case statements are not allowed
      -- Case and default statements must not be followed by a blank line
      -- Break statements must be followed by a blank line or the closing brace
      -- There must be no blank line before a break statement
    - Squiz standard is now using the PEAR IncludingFileSniff
    - PEAR ClassCommentSniff no longer complains about unknown tags
    - PEAR FileCommentSniff no longer complains about unknown tags
    - PEAR FileCommentSniff now accepts multiple @copyright tags
    - Squiz BlockCommentSniff now checks that comment starts with a capital letter
    - Squiz InlineCommentSniff now has better checking to ensure comment starts with a capital letter
    - Squiz ClassCommentSniff now checks that short and long comments start with a capital letter
    - Squiz FunctionCommentSniff now checks that short, long and param comments start with a capital letter
    - Squiz VariableCommentSniff now checks that short and long comments start with a capital letter
    - Fixed error with multi-token array indexes in Squiz ArrayDeclarationSniff
    - Fixed error with checking shorthand IF statements without a semicolon in Squiz InlineIfDeclarationSniff
    - Fixed error where constants used as defulat values in function declarations were seen as type hints
    - Fixed bug #12316 : PEAR is no longer the default standard
    - Fixed bug #12321 : wrong detection of missing function docblock
   </notes>
  </release>
  <release>
   <version>
    <release>0.9.0</release>
    <api>0.9.0</api>
   </version>
   <stability>
    <release>beta</release>
    <api>beta</api>
   </stability>
   <date>2007-09-24</date>
   <license uri="https://github.com/squizlabs/PHP_CodeSniffer/blob/master/licence.txt">BSD License</license>
   <notes>
    - Added a config system for setting config data across phpcs runs
    - You can now change the default coding standard from PEAR to something else
      -- Run: phpcs --config-set default_standard [standard]
    - Added new Zend coding standard to check code against the Zend Framework standards
      -- The complete standard is not yet implemented
      -- Specify --standard=Zend to use
      -- Thanks to Johann-Peter Hartmann for the contribution of some sniffs
      -- Thanks to Holger Kral for the Code Analyzer sniff
   </notes>
  </release>
  <release>
   <version>
    <release>0.8.0</release>
    <api>0.8.0</api>
   </version>
   <stability>
    <release>beta</release>
    <api>beta</api>
   </stability>
   <date>2007-08-08</date>
   <license uri="https://github.com/squizlabs/PHP_CodeSniffer/blob/master/licence.txt">BSD License</license>
   <notes>
    - Added new XML report format; --report=xml (feature request #11535)
      -- Thanks to Brett Bieber for the patch
    - Added new command line argument --ignore to specify a list of files to skip (feature request #11556)
    - Added PHPCS and MySource coding standards into the core install
    - Scope map no longer gets confused by curly braces that act as string offsets
    - Removed CodeSniffer/SniffException.php as it is no longer used
    - Unit tests can now be run directly from a CVS checkout
    - Made private vars and functions protected in PHP_CodeSniffer class so this package can be overridden
    - Added new Metrics category to Generic coding standard
      -- Contains Cyclomatic Complexity and Nesting Level sniffs
      -- Thanks to Johann-Peter Hartmann for the contribution
    - Added new Generic DisallowTabIndentSniff to throw errors if tabs are used for indentation (feature request #11738)
      -- PEAR and Squiz standards use this new sniff to throw more specific indentation errors
    - Generic MultipleStatementAlignmentSniff has new private var to set a padding size limit (feature request #11555)
    - Generic MultipleStatementAlignmentSniff can now handle assignments that span multiple lines (feature request #11561)
    - Generic LineLengthSniff now has a max line length after which errors are thrown instead of warnings
      -- BC BREAK: Override the protected member var absoluteLineLimit and set it to zero in custom LineLength sniffs
      -- Thanks to Johann-Peter Hartmann for the contribution
    - Comment sniff errors about incorrect tag orders are now more descriptive (feature request #11693)
    - Fixed bug #11473 : Invalid CamelCaps name when numbers used in names
   </notes>
  </release>
  <release>
   <version>
    <release>0.7.0</release>
    <api>0.7.0</api>
   </version>
   <stability>
    <release>beta</release>
    <api>beta</api>
   </stability>
   <date>2007-07-02</date>
   <license uri="https://github.com/squizlabs/PHP_CodeSniffer/blob/master/licence.txt">BSD License</license>
   <notes>
    - BC BREAK: EOL character is now auto-detected and used instead of hard-coded \n
      -- Pattern sniffs must now specify "EOL" instead of "\n" or "\r\n" to use auto-detection
      -- Please use $phpcsFile->eolChar to check for newlines instead of hard-coding "\n" or "\r\n"
      -- Comment parser classes now require you to pass $phpcsFile as an additional argument
    - BC BREAK: Included and excluded sniffs now require .php extension
      -- Please update your coding standard classes and add ".php" to all sniff entries
      -- See CodeSniffer/Standards/PEAR/PEARCodingStandard.php for an example

    - Fixed error where including a directory of sniffs in a coding standard class did not work
    - Coding standard classes can now specify a list of sniffs to exclude as well as include (feature request #11056)
    - Two uppercase characters can now be placed side-by-side in class names in Squiz ValidClassNameSniff
    - SVN tags now allowed in PEAR file doc blocks (feature request #11038)
      -- Thanks to Torsten Roehr for the patch
    - Private methods in commenting sniffs and comment parser are now protected (feature request #11087)
    - Added Generic LineEndingsSniff to check the EOL character of a file
    - PEAR standard now only throws one error per file for incorrect line endings (eg. /r/n)
    - Command line arg -v now shows number of registered sniffs
    - Command line arg -vvv now shows list of registered sniffs
    - Squiz ControlStructureSpacingSniff no longer throws errors if the control structure is at the end of the script
    - Squiz FunctionCommentSniff now throws error for "return void" if function has return statement
    - Squiz FunctionCommentSniff now throws error for functions that return void but specify something else
    - Squiz ValidVariableNameSniff now allows multiple uppercase letters in a row
    - Squiz ForEachLoopDeclarationSniff now throws error for AS keyword not being lowercase
    - Squiz SwitchDeclarationSniff now throws errors for CASE/DEFAULT/BREAK keywords not being lowercase
    - Squiz ArrayDeclarationSniff now handles multi-token array values when checking alignment
    - Squiz standard now enforces a space after cast tokens
    - Generic MultipleStatementAlignmentSniff no longer gets confused by assignments inside FOR conditions
    - Generic MultipleStatementAlignmentSniff no longer gets confused by the use of list()
    - Added Generic SpaceAfterCastSniff to ensure there is a single space after a cast token
    - Added Generic NoSpaceAfterCastSniff to ensure there is no whitespace after a cast token
    - Added PEAR ClassDeclarationSniff to ensure the opening brace of a class is on the line after the keyword
    - Added Squiz ScopeClosingBraceSniff to ensure closing braces are aligned correctly
    - Added Squiz EvalSniff to discourage the use of eval()
    - Added Squiz LowercaseDeclarationSniff to ensure all declaration keywords are lowercase
    - Added Squiz LowercaseClassKeywordsSniff to ensure all class declaration keywords are lowercase
    - Added Squiz LowercaseFunctionKeywordsSniff to ensure all function declaration keywords are lowercase
    - Added Squiz LowercasePHPFunctionsSniff to ensure all calls to inbuilt PHP functions are lowercase
    - Added Squiz CastSpacingSniff to ensure cast statements dont contain whitespace
    - Errors no longer thrown when checking 0 length files with verbosity on
    - Fixed bug #11105 : getIncludedSniffs() not working anymore
      -- Thanks to Blair Robertson for the patch
    - Fixed bug #11120 : Uninitialized string offset in AbstractParser.php on line 200
   </notes>
  </release>
  <release>
   <version>
    <release>0.6.0</release>
    <api>0.6.0</api>
   </version>
   <stability>
    <release>beta</release>
    <api>beta</api>
   </stability>
   <date>2007-05-15</date>
   <license uri="https://github.com/squizlabs/PHP_CodeSniffer/blob/master/licence.txt">BSD License</license>
   <notes>
    - The number of errors and warnings found is now shown for each file while checking the file if verbosity is enabled
    - Now using PHP_EOL instead of hard-coded \n so output looks good on Windows (feature request #10761)
      - Thanks to Carsten Wiedmann for the patch.
    - phpcs now exits with status 0 (no errors) or 1 (errors found) (feature request #10348)
    - Added new -l command line argument to stop recursion into directories (feature request #10979)
    - Fixed variable name error causing incorrect error message in Squiz ValidVariableNameSniff
    - Fixed bug #10757 : Error in ControlSignatureSniff
    - Fixed bugs #10751, #10777 : Sniffer class paths handled incorrectly in Windows
      - Thanks to Carsten Wiedmann for the patch.
    - Fixed bug #10961 : Error "Last parameter comment requires a blank newline after it" thrown
    - Fixed bug #10983 : phpcs outputs notices when checking invalid PHP
    - Fixed bug #10980 : Incorrect warnings for equals sign
   </notes>
  </release>
  <release>
   <version>
    <release>0.5.0</release>
    <api>0.5.0</api>
   </version>
   <stability>
    <release>beta</release>
    <api>beta</api>
   </stability>
   <date>2007-04-17</date>
   <license uri="https://github.com/squizlabs/PHP_CodeSniffer/blob/master/licence.txt">BSD License</license>
   <notes>
    - BC BREAK: Coding standards now require a class to be added so PHP_CodeSniffer can get information from them
      - Please read the end user docs for info about the new class required for all coding standards

    - Coding standards can now include sniffs from other standards, or whole standards, without writing new sniff files
    - PHP_CodeSniffer_File::isReference() now correctly returns for references in function declarations
    - PHP_CodeSniffer_File::isReference() now returns false if you don't pass it a T_BITWISE_AND token
    - PHP_CodeSniffer_File now stores the absolute path to the file so sniffs can check file locations correctly
    - Fixed undefined index error in AbstractVariableSniff for variables inside an interface function definition
    - Added MemberVarSpacingSniff to Squiz standard to enforce one-line spacing between member vars
    - Add FunctionCommentThrowTagSniff to Squiz standard to check that @throws tags are correct
    - Fixed problems caused by references and type hints in Squiz FunctionDeclarationArgumentSpacingSniff
    - Fixed problems with errors not being thrown for some misaligned @param comments in Squiz FunctionCommentSniff
    - Fixed badly spaced comma error being thrown for "extends" class in Squiz ClassDeclarationSniff
    - Errors no longer thrown for class method names in Generic ForbiddenFunctionsSniff
    - Errors no longer thrown for type hints in front of references in Generic UpperCaseConstantNameSniff
    - Errors no longer thrown for correctly indented buffered lines in Squiz ScopeIndexSniff
    - Errors no longer thrown for user-defined functions named as forbidden functions in Generic ForbiddenFunctionsSniff
    - Errors no longer thrown on __autoload functions in PEAR ValidFunctionNameSniff
    - Errors now thrown for __autoload methods in PEAR ValidFunctionNameSniff
    - Errors now thrown if constructors or destructors have @return tags in Squiz FunctionCommentSniff
    - Errors now thrown if @throws tags dont start with a capital and end with a full stop in Squiz FunctionCommentSniff
    - Errors now thrown for invalid @var tag values in Squiz VariableCommentSniff
    - Errors now thrown for missing doc comment in Squiz VariableCommentSniff
    - Errors now thrown for unspaced operators in FOR loop declarations in Squiz OperatorSpacingSniff
    - Errors now thrown for using ob_get_clean/flush functions to end buffers in Squiz OutputBufferingIndentSniff
    - Errors now thrown for all missing member variable comments in Squiz VariableCommentSniff
   </notes>
  </release>
  <release>
   <version>
    <release>0.4.0</release>
    <api>0.4.0</api>
   </version>
   <stability>
    <release>beta</release>
    <api>beta</api>
   </stability>
   <date>2007-02-19</date>
   <license uri="https://github.com/squizlabs/PHP_CodeSniffer/blob/master/licence.txt">BSD License</license>
   <notes>
    - Standard name specified with --standard command line argument is no longer case sensitive
    - Long error and warning messages are now wrapped to 80 characters in the full error report (thanks Endre Czirbesz)
    - Shortened a lot of error and warning messages so they don't take up so much room
    - Squiz FunctionCommentSniff now checks that param comments start with a capital letter and end with a full stop
    - Squiz FunctionSpacingSniff now reports incorrect lines below function on closing brace, not function keyword
    - Squiz FileCommentSniff now checks that there are no blank lines between the open PHP tag and the comment
    - PHP_CodeSniffer_File::isReference() now returns correctly when checking refs on right side of =>
    - Fixed incorrect error with switch closing brace in Squiz SwitchDeclarationSniff
    - Fixed missing error when multiple statements are not aligned correctly with object operators
    - Fixed incorrect errors for some PHP special variables in Squiz ValidVariableNameSniff
    - Fixed incorrect errors for arrays that only contain other arrays in Squiz ArrayDeclarationSniff
    - Fixed bug #9844 : throw new Exception(\n accidently reported as error but it ain't
   </notes>
  </release>
  <release>
   <version>
    <release>0.3.0</release>
    <api>0.3.0</api>
   </version>
   <stability>
    <release>beta</release>
    <api>beta</api>
   </stability>
   <date>2007-01-11</date>
   <license uri="https://github.com/squizlabs/PHP_CodeSniffer/blob/master/licence.txt">BSD License</license>
   <notes>
    - Updated package.xml to version 2
    - Specifying coding standard on command line is now optional, even if you have multiple standards installed
      - PHP_CodeSniffer uses the PEAR coding standard by default if no standard is specified
    - New command line option, --extensions, to specify a comma separated list of file extensions to check
    - Converted all unit tests to PHPUnit 3 format
    - Added new coding standard, Squiz, that can be used as an alternative to PEAR
      - also contains more examples of sniffs
      - some may be moved into the Generic coding standard if required
    - Added MultipleStatementAlignmentSniff to Generic standard
    - Added ScopeIndentSniff to Generic standard
    - Added ForbiddenFunctionsSniff to Generic standard
    - Added FileCommentSniff to PEAR standard
    - Added ClassCommentSniff to PEAR standard
    - Added FunctionCommentSniff to PEAR standard
    - Change MultipleStatementSniff to MultipleStatementAlignmentSniff in PEAR standard
    - Replaced Methods directory with Functions directory in Generic and PEAR standards
      - also renamed some of the sniffs in those directories
    - Updated file, class and method comments for all files
    - Fixed bug #9274 : nested_parenthesis element not set for open and close parenthesis tokens
    - Fixed bug #9411 : too few pattern characters cause incorrect error report
   </notes>
  </release>
  <release>
   <version>
    <release>0.2.1</release>
    <api>0.2.1</api>
   </version>
   <stability>
    <release>alpha</release>
    <api>alpha</api>
   </stability>
   <date>2006-11-09</date>
   <license uri="https://github.com/squizlabs/PHP_CodeSniffer/blob/master/licence.txt">BSD License</license>
   <notes>
    - Fixed bug #9274 : nested_parenthesis element not set for open and close parenthesis tokens
   </notes>
  </release>
  <release>
   <version>
    <release>0.2.0</release>
    <api>0.2.0</api>
   </version>
   <stability>
    <release>alpha</release>
    <api>alpha</api>
   </stability>
   <date>2006-10-13</date>
   <license uri="https://github.com/squizlabs/PHP_CodeSniffer/blob/master/licence.txt">BSD License</license>
   <notes>
    - Added a generic standards package that will contain generic sniffs to be used in specific coding standards
      - thanks to Frederic Poeydomenge for the idea
    - Changed PEAR standard to use generic sniffs where available
    - Added LowerCaseConstantSniff to Generic standard
    - Added UpperCaseConstantSniff to Generic standard
    - Added DisallowShortOpenTagSniff to Generic standard
    - Added LineLengthSniff to Generic standard
    - Added UpperCaseConstantNameSniff to Generic standard
    - Added OpeningMethodBraceBsdAllmanSniff to Generic standard (contrib by Frederic Poeydomenge)
    - Added OpeningMethodBraceKernighanRitchieSniff to Generic standard (contrib by Frederic Poeydomenge)
    - Added framework for core PHP_CodeSniffer unit tests
    - Added unit test for PHP_CodeSniffer:isCamelCaps method
    - ScopeClosingBraceSniff now checks indentation of BREAK statements
    - Added new command line arg (-vv) to show developer debug output
    - Fixed some coding standard errors
    - Fixed bug #8834 : Massive memory consumption
    - Fixed bug #8836 : path case issues in package.xml
    - Fixed bug #8843 : confusion on nested switch()
    - Fixed bug #8841 : comments taken as whitespace
    - Fixed bug #8884 : another problem with nested switch() statements
   </notes>
  </release>
  <release>
   <version>
    <release>0.1.1</release>
    <api>0.1.1</api>
   </version>
   <stability>
    <release>alpha</release>
    <api>alpha</api>
   </stability>
   <date>2006-09-25</date>
   <license uri="https://github.com/squizlabs/PHP_CodeSniffer/blob/master/licence.txt">BSD License</license>
   <notes>
    - Added unit tests for all PEAR sniffs
    - Exception class now extends from PEAR_Exception
    - Fixed summary report so files without errors but with warnings are not shown when warnings are hidden
   </notes>
  </release>
  <release>
   <version>
    <release>0.1.0</release>
    <api>0.1.0</api>
   </version>
   <stability>
    <release>alpha</release>
    <api>alpha</api>
   </stability>
   <date>2006-09-19</date>
   <license uri="https://github.com/squizlabs/PHP_CodeSniffer/blob/master/licence.txt">BSD License</license>
   <notes>
    - Reorganised package contents to conform to PEAR standards
    - Changed version numbering to conform to PEAR standards
    - Removed duplicate require_once() of Exception.php from CodeSniffer.php
   </notes>
  </release>
  <release>
   <version>
    <release>0.0.5</release>
    <api>0.0.5</api>
   </version>
   <stability>
    <release>alpha</release>
    <api>alpha</api>
   </stability>
   <date>2006-09-18</date>
   <license uri="https://github.com/squizlabs/PHP_CodeSniffer/blob/master/licence.txt">BSD License</license>
   <notes>
    - Fixed .bat file for situation where php.ini cannot be found so include_path is not set
   </notes>
  </release>
  <release>
   <version>
    <release>0.0.4</release>
    <api>0.0.4</api>
   </version>
   <stability>
    <release>alpha</release>
    <api>alpha</api>
   </stability>
   <date>2006-08-28</date>
   <license uri="https://github.com/squizlabs/PHP_CodeSniffer/blob/master/licence.txt">BSD License</license>
   <notes>
    - Added .bat file for easier running of PHP_CodeSniffer on Windows
    - Sniff that checks method names now works for PHP4 style code where there is no scope keyword
    - Sniff that checks method names now works for PHP4 style constructors
    - Sniff that checks method names no longer incorrectly reports error with magic methods
    - Sniff that checks method names now reports errors with non-magic methods prefixed with __
    - Sniff that checks for constant names no longer incorrectly reports errors with heredoc strings
    - Sniff that checks for constant names no longer incorrectly reports errors with created objects
    - Sniff that checks indentation no longer incorrectly reports errors with heredoc strings
    - Sniff that checks indentation now correctly reports errors with improperly indented multi-line strings
    - Sniff that checks function declarations now checks for spaces before and after an equals sign for default values
    - Sniff that checks function declarations no longer incorrectly reports errors with multi-line declarations
    - Sniff that checks included code no longer incorrectly reports errors when return value is used conditionally
    - Sniff that checks opening brace of function no longer incorrectly reports errors with multi-line declarations
    - Sniff that checks spacing after commas in function calls no longer reports too many errors for some code
    - Sniff that checks control structure declarations now gives more descriptive error message
   </notes>
  </release>
  <release>
   <version>
    <release>0.0.3</release>
    <api>0.0.3</api>
   </version>
   <stability>
    <release>alpha</release>
    <api>alpha</api>
   </stability>
   <date>2006-08-22</date>
   <license uri="https://github.com/squizlabs/PHP_CodeSniffer/blob/master/licence.txt">BSD License</license>
   <notes>
    - Added sniff to check for invalid class and interface names
    - Added sniff to check for invalid function and method names
    - Added sniff to warn if line is greater than 85 characters
    - Added sniff to check that function calls are in the correct format
    - Fixed error where comments were not allowed on the same line as a control structure declaration
    - Added command line arg to print current version (--version)
   </notes>
  </release>
  <release>
   <version>
    <release>0.0.2</release>
    <api>0.0.2</api>
   </version>
   <stability>
    <release>alpha</release>
    <api>alpha</api>
   </stability>
   <date>2006-07-25</date>
   <license uri="https://github.com/squizlabs/PHP_CodeSniffer/blob/master/licence.txt">BSD License</license>
   <notes>
    - Removed the including of checked files to stop errors caused by parsing them
    - Removed the use of reflection so checked files do not have to be included
    - Memory usage has been greatly reduced
    - Much faster tokenising and checking times
    - Reworked the PEAR coding standard sniffs (much faster now)
    - Fix some bugs with the PEAR scope indentation standard
    - Better checking for installed coding standards
    - Can now accept multiple files and dirs on the command line
    - Added an option to list installed coding standards
    - Added an option to print a summary report (number of errors and warnings shown for each file)
    - Added an option to hide warnings from reports
    - Added an option to print verbose output (so you know what is going on)
    - Reordered command line args to put switches first (although order is not enforced)
    - Switches can now be specified together (eg. php -nv) as well as separately (phpcs -n -v)
   </notes>
  </release>
  <release>
   <version>
    <release>0.0.1</release>
    <api>0.0.1</api>
   </version>
   <stability>
    <release>alpha</release>
    <api>alpha</api>
   </stability>
   <date>2006-07-19</date>
   <license uri="https://github.com/squizlabs/PHP_CodeSniffer/blob/master/licence.txt">BSD License</license>
   <notes>Initial preview release.</notes>
  </release>
 </changelog>
</package><|MERGE_RESOLUTION|>--- conflicted
+++ resolved
@@ -17,13 +17,8 @@
  <date>2017-03-02</date>
  <time>09:30:00</time>
  <version>
-<<<<<<< HEAD
   <release>3.0.0RC5</release>
   <api>3.0.0RC5</api>
-=======
-  <release>2.9.0</release>
-  <api>2.9.0</api>
->>>>>>> 786bf24e
  </version>
  <stability>
   <release>beta</release>
@@ -31,7 +26,6 @@
  </stability>
  <license uri="https://github.com/squizlabs/PHP_CodeSniffer/blob/master/licence.txt">BSD 3-Clause License</license>
  <notes>
-<<<<<<< HEAD
   - Added an --ignore-annotations command line argument to ignore all @codingStandards annotations in code comments (request #811)
     -- This allows you to force errors to be shown that would otherwise be ignored by code comments
     -- Also stop files being able to change sniff properties mid way through processing
@@ -42,34 +36,7 @@
   - The File::isAnonymousFunction() method has been removed
     -- This function always returned false because it only accepted T_FUNCTION tokens, which are never closures
     -- Closures will have a token type of T_CLOSURE
-  - Includes all changes from the 2.8.2 release
-=======
-  - Added Generic.Debug.ESLint sniff to run ESLint over JS files and report errors
-    -- Set eslint path using: phpcs --config-set eslint_path /path/to/eslint
-    -- Thanks to Ryan McCue for the contribution
-  - T_POW is now properly considered an arithmetic operator, and will be checked as such
-    -- Thanks to Juliette Reinders Folmer for the patch
-  - T_SPACESHIP and T_COALESCE are now properly considered comparison operators, and will be checked as such
-    -- Thanks to Juliette Reinders Folmer for the patch
-  - Generic.PHP.DisallowShortOpenTag now warns about possible short open tags even when short_open_tag is set to OFF
-    -- Thanks to Juliette Reinders Folmer for the patch
-  - Generic.WhiteSpace.DisallowTabIndent now finds and fixes inproper use of spaces anywhere inside the line indent
-    -- Previously, only the first part of the indent was used to determine the indent type
-    -- Thanks to Juliette Reinders Folmer for the patch
-  - Squiz.PHP.DisallowMultipleAssignments now ignores PHP4-style member var assignments
-    -- Thanks to Juliette Reinders Folmer for the patch
-  - Squiz.WhiteSpace.FunctionSpacing now ignores spacing above functions when they are preceded by inline comments
-    -- Stops conflicts between this sniff and comment spacing sniffs
-  - Fixed bug #1364 : Yield From values are not recognised as returned values in Squiz FunctionComment sniff
-  - Fixed bug #1373 : Error in tab expansion results in white-space of incorrect size
-    -- Thanks to Mark Clements for the patch
-  - Fixed bug #1381 : Tokenizer: derefencing incorrectly identified as short array
-  - Fixed bug #1387 : Squiz.ControlStructures.ControlSignature does not handle alt syntax when checking space after closing brace
-  - Fixed bug #1392 : Scope indent calculated incorrectly when using array destructuring
-  - Fixed bug #1394 : integer type hints appearing as TypeHintMissing instead of ScalarTypeHintMissing
-    -- PHP 7 type hints were also being shown when run under PHP 5 in some cases
-  - Fixed bug #1405 : Squiz.WhiteSpace.ScopeClosingBrace fails to fix closing brace within indented PHP tags
->>>>>>> 786bf24e
+  - Includes all changes from the 2.9.0 release
  </notes>
  <contents>
   <dir name="/">
@@ -554,11 +521,12 @@
         <file baseinstalldir="PHP/CodeSniffer" name="UnnecessaryStringConcatUnitTest.php" role="test" />
        </dir>
        <dir name="WhiteSpace">
-<<<<<<< HEAD
         <file baseinstalldir="PHP/CodeSniffer" name="DisallowSpaceIndentUnitTest.css" role="test" />
+        <file baseinstalldir="PHP/CodeSniffer" name="DisallowSpaceIndentUnitTest.css.fixed" role="test" />
         <file baseinstalldir="PHP/CodeSniffer" name="DisallowSpaceIndentUnitTest.inc" role="test" />
         <file baseinstalldir="PHP/CodeSniffer" name="DisallowSpaceIndentUnitTest.inc.fixed" role="test" />
         <file baseinstalldir="PHP/CodeSniffer" name="DisallowSpaceIndentUnitTest.js" role="test" />
+        <file baseinstalldir="PHP/CodeSniffer" name="DisallowSpaceIndentUnitTest.js.fixed" role="test" />
         <file baseinstalldir="PHP/CodeSniffer" name="DisallowSpaceIndentUnitTest.php" role="test" />
         <file baseinstalldir="PHP/CodeSniffer" name="DisallowTabIndentUnitTest.css" role="test" />
         <file baseinstalldir="PHP/CodeSniffer" name="DisallowTabIndentUnitTest.css.fixed" role="test" />
@@ -576,37 +544,6 @@
         <file baseinstalldir="PHP/CodeSniffer" name="ScopeIndentUnitTest.3.inc" role="test" />
         <file baseinstalldir="PHP/CodeSniffer" name="ScopeIndentUnitTest.3.inc.fixed" role="test" />
         <file baseinstalldir="PHP/CodeSniffer" name="ScopeIndentUnitTest.php" role="test" />
-=======
-        <file baseinstalldir="PHP" name="DisallowSpaceIndentUnitTest.css" role="test" />
-        <file baseinstalldir="PHP" name="DisallowSpaceIndentUnitTest.css.fixed" role="test" />
-        <file baseinstalldir="PHP" name="DisallowSpaceIndentUnitTest.inc" role="test" />
-        <file baseinstalldir="PHP" name="DisallowSpaceIndentUnitTest.inc.fixed" role="test" />
-        <file baseinstalldir="PHP" name="DisallowSpaceIndentUnitTest.js" role="test" />
-        <file baseinstalldir="PHP" name="DisallowSpaceIndentUnitTest.js.fixed" role="test" />
-        <file baseinstalldir="PHP" name="DisallowSpaceIndentUnitTest.php" role="test">
-         <tasks:replace from="@package_version@" to="version" type="package-info" />
-        </file>
-        <file baseinstalldir="PHP" name="DisallowTabIndentUnitTest.css" role="test" />
-        <file baseinstalldir="PHP" name="DisallowTabIndentUnitTest.css.fixed" role="test" />
-        <file baseinstalldir="PHP" name="DisallowTabIndentUnitTest.inc" role="test" />
-        <file baseinstalldir="PHP" name="DisallowTabIndentUnitTest.inc.fixed" role="test" />
-        <file baseinstalldir="PHP" name="DisallowTabIndentUnitTest.js" role="test" />
-        <file baseinstalldir="PHP" name="DisallowTabIndentUnitTest.js.fixed" role="test" />
-        <file baseinstalldir="PHP" name="DisallowTabIndentUnitTest.php" role="test">
-         <tasks:replace from="@package_version@" to="version" type="package-info" />
-        </file>
-        <file baseinstalldir="PHP" name="ScopeIndentUnitTest.1.inc" role="test" />
-        <file baseinstalldir="PHP" name="ScopeIndentUnitTest.1.inc.fixed" role="test" />
-        <file baseinstalldir="PHP" name="ScopeIndentUnitTest.1.js" role="test" />
-        <file baseinstalldir="PHP" name="ScopeIndentUnitTest.1.js.fixed" role="test" />
-        <file baseinstalldir="PHP" name="ScopeIndentUnitTest.2.inc" role="test" />
-        <file baseinstalldir="PHP" name="ScopeIndentUnitTest.2.inc.fixed" role="test" />
-        <file baseinstalldir="PHP" name="ScopeIndentUnitTest.3.inc" role="test" />
-        <file baseinstalldir="PHP" name="ScopeIndentUnitTest.3.inc.fixed" role="test" />
-        <file baseinstalldir="PHP" name="ScopeIndentUnitTest.php" role="test">
-         <tasks:replace from="@package_version@" to="version" type="package-info" />
-        </file>
->>>>>>> 786bf24e
        </dir>
       </dir>
       <file baseinstalldir="PHP/CodeSniffer" name="ruleset.xml" role="php" />
