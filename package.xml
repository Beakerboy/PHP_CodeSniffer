<?xml version="1.0" encoding="UTF-8"?>
<package packagerversion="1.4.10" version="2.0" xmlns="http://pear.php.net/dtd/package-2.0" xmlns:tasks="http://pear.php.net/dtd/tasks-1.0" xmlns:xsi="http://www.w3.org/2001/XMLSchema-instance" xsi:schemaLocation="http://pear.php.net/dtd/tasks-1.0
http://pear.php.net/dtd/tasks-1.0.xsd
http://pear.php.net/dtd/package-2.0
http://pear.php.net/dtd/package-2.0.xsd">
 <name>PHP_CodeSniffer</name>
 <channel>pear.php.net</channel>
 <summary>PHP_CodeSniffer tokenizes PHP, JavaScript and CSS files to detect and fix violations of a defined set of coding standards.</summary>
 <description>PHP_CodeSniffer is a set of two PHP scripts; the main phpcs script that tokenizes PHP, JavaScript and CSS files to detect violations of a defined coding standard, and a second phpcbf script to automatically correct coding standard violations. PHP_CodeSniffer is an essential development tool that ensures your code remains clean and consistent.
 </description>
 <lead>
  <name>Greg Sherwood</name>
  <user>squiz</user>
  <email>gsherwood@squiz.net</email>
  <active>yes</active>
 </lead>
 <date>2016-07-20</date>
 <time>13:30:00</time>
 <version>
  <release>3.0.0a2</release>
  <api>3.0.0a2</api>
 </version>
 <stability>
  <release>alpha</release>
  <api>alpha</api>
 </stability>
 <license uri="https://github.com/squizlabs/PHP_CodeSniffer/blob/master/licence.txt">BSD 3-Clause License</license>
 <notes>
  - Running unit tests using --verbose no longer throws errors

  - PHPCBF is now able to fix Squiz.SelfMemberReference.IncorrectCase errors
    -- Thanks to Nikola Kovacs for the patch
<<<<<<< HEAD
=======
  - Generic.Functions.OpeningFunctionBraceKernighanRitchie.BraceOnNewLine fix no longer leaves blank line after brace (request #1085)
  - Fixed bug #1066 : Undefined index: quiet in CLI.php during unit test run with -v command line arg
>>>>>>> 00f991f7
 </notes>
 <contents>
  <dir name="/">
   <file baseinstalldir="PHP/CodeSniffer" name="autoload.php" role="php">
    <tasks:replace from="@test_dir@" to="test_dir" type="pear-config" />
  </file>
   <file baseinstalldir="PHP/CodeSniffer" name="CodeSniffer.conf.dist" role="data" />
   <file baseinstalldir="PHP/CodeSniffer" name="README.md" role="doc" />
   <file baseinstalldir="PHP/CodeSniffer" name="CONTRIBUTING.md" role="doc" />
   <file baseinstalldir="PHP/CodeSniffer" name="licence.txt" role="doc" />
   <dir name="bin">
    <file baseinstalldir="" name="phpcbf" role="script">
     <tasks:replace from="/usr/bin/env php" to="php_bin" type="pear-config" />
    </file>
    <file baseinstalldir="" name="phpcs" role="script">
     <tasks:replace from="/usr/bin/env php" to="php_bin" type="pear-config" />
    </file>
    <file baseinstalldir="" name="phpcs.bat" role="script">
     <tasks:replace from="@php_bin@" to="php_bin" type="pear-config" />
     <tasks:replace from="@bin_dir@" to="bin_dir" type="pear-config" />
    </file>
    <file baseinstalldir="" name="phpcbf.bat" role="script">
     <tasks:replace from="@php_bin@" to="php_bin" type="pear-config" />
     <tasks:replace from="@bin_dir@" to="bin_dir" type="pear-config" />
    </file>
   </dir>
   <dir name="tests">
    <dir name="Core">
     <dir name="File">
      <file baseinstalldir="" name="GetMethodParametersTest.php" role="test">
       <tasks:replace from="@package_version@" to="version" type="package-info" />
      </file>
     </dir>
     <file baseinstalldir="" name="AllTests.php" role="test" />
     <file baseinstalldir="" name="ErrorSuppressionTest.php" role="test" />
     <file baseinstalldir="" name="IsCamelCapsTest.php" role="test" />
    </dir>
    <dir name="Standards">
     <file baseinstalldir="" name="AbstractSniffUnitTest.php" role="test" />
     <file baseinstalldir="" name="AllSniffs.php" role="test" />
    </dir>
    <file baseinstalldir="" name="AllTests.php" role="test" />
    <file baseinstalldir="" name="TestSuite.php" role="test" />
   </dir>
   <dir name="src">
    <file baseinstalldir="PHP/CodeSniffer" name="Config.php" role="php">
      <tasks:replace from="@data_dir@" to="data_dir" type="pear-config" />
    </file>
    <file baseinstalldir="PHP/CodeSniffer" name="Fixer.php" role="php" />
    <file baseinstalldir="PHP/CodeSniffer" name="Reporter.php" role="php" />
    <file baseinstalldir="PHP/CodeSniffer" name="Ruleset.php" role="php" />
    <file baseinstalldir="PHP/CodeSniffer" name="Runner.php" role="php" />
    <dir name="Exceptions">
     <file baseinstalldir="PHP/CodeSniffer" name="RuntimeException.php" role="php" />
     <file baseinstalldir="PHP/CodeSniffer" name="TokenizerException.php" role="php" />
    </dir>
    <dir name="Files">
     <file baseinstalldir="PHP/CodeSniffer" name="DummyFile.php" role="php" />
     <file baseinstalldir="PHP/CodeSniffer" name="File.php" role="php" />
     <file baseinstalldir="PHP/CodeSniffer" name="FileList.php" role="php" />
     <file baseinstalldir="PHP/CodeSniffer" name="LocalFile.php" role="php" />
    </dir>
    <dir name="Filters">
     <file baseinstalldir="PHP/CodeSniffer" name="ExactMatch.php" role="php" />
     <file baseinstalldir="PHP/CodeSniffer" name="Filter.php" role="php" />
     <file baseinstalldir="PHP/CodeSniffer" name="GitModified.php" role="php" />
    </dir>
    <dir name="Generators">
     <file baseinstalldir="PHP/CodeSniffer" name="Generator.php" role="php" />
     <file baseinstalldir="PHP/CodeSniffer" name="HTML.php" role="php" />
     <file baseinstalldir="PHP/CodeSniffer" name="Markdown.php" role="php" />
     <file baseinstalldir="PHP/CodeSniffer" name="Text.php" role="php" />
    </dir>
    <dir name="Reports">
     <file baseinstalldir="PHP/CodeSniffer" name="Cbf.php" role="php" />
     <file baseinstalldir="PHP/CodeSniffer" name="Checkstyle.php" role="php" />
     <file baseinstalldir="PHP/CodeSniffer" name="Csv.php" role="php" />
     <file baseinstalldir="PHP/CodeSniffer" name="Diff.php" role="php" />
     <file baseinstalldir="PHP/CodeSniffer" name="Emacs.php" role="php" />
     <file baseinstalldir="PHP/CodeSniffer" name="Full.php" role="php" />
     <file baseinstalldir="PHP/CodeSniffer" name="Gitblame.php" role="php" />
     <file baseinstalldir="PHP/CodeSniffer" name="Hgblame.php" role="php" />
     <file baseinstalldir="PHP/CodeSniffer" name="Info.php" role="php" />
     <file baseinstalldir="PHP/CodeSniffer" name="Json.php" role="php" />
     <file baseinstalldir="PHP/CodeSniffer" name="Junit.php" role="php" />
     <file baseinstalldir="PHP/CodeSniffer" name="Notifysend.php" role="php" />
     <file baseinstalldir="PHP/CodeSniffer" name="Report.php" role="php" />
     <file baseinstalldir="PHP/CodeSniffer" name="Source.php" role="php" />
     <file baseinstalldir="PHP/CodeSniffer" name="Summary.php" role="php" />
     <file baseinstalldir="PHP/CodeSniffer" name="Svnblame.php" role="php" />
     <file baseinstalldir="PHP/CodeSniffer" name="VersionControl.php" role="php" />
     <file baseinstalldir="PHP/CodeSniffer" name="Xml.php" role="php" />
    </dir>
    <dir name="Sniffs">
     <file baseinstalldir="PHP/CodeSniffer" name="AbstractPatternSniff.php" role="php" />
     <file baseinstalldir="PHP/CodeSniffer" name="AbstractScopeSniff.php" role="php" />
     <file baseinstalldir="PHP/CodeSniffer" name="AbstractVariableSniff.php" role="php" />
     <file baseinstalldir="PHP/CodeSniffer" name="Sniff.php" role="php" />
    </dir>
    <dir name="Standards">
     <dir name="Generic">
      <dir name="Docs">
       <dir name="Classes">
        <file baseinstalldir="PHP/CodeSniffer" name="DuplicateClassNameStandard.xml" role="php" />
       </dir>
       <dir name="Debug">
        <file baseinstalldir="PHP/CodeSniffer" name="CSSLintStandard.xml" role="php" />
        <file baseinstalldir="PHP/CodeSniffer" name="ClosureLinterStandard.xml" role="php" />
        <file baseinstalldir="PHP/CodeSniffer" name="JSHintStandard.xml" role="php" />
       </dir>
       <dir name="Commenting">
        <file baseinstalldir="PHP/CodeSniffer" name="FixmeStandard.xml" role="php" />
        <file baseinstalldir="PHP/CodeSniffer" name="TodoStandard.xml" role="php" />
       </dir>
       <dir name="CodeAnalysis">
        <file baseinstalldir="PHP/CodeSniffer" name="JumbledIncrementerStandard.xml" role="php" />
        <file baseinstalldir="PHP/CodeSniffer" name="UnusedFunctionParameterStandard.xml" role="php" />
       </dir>
       <dir name="ControlStructures">
        <file baseinstalldir="PHP/CodeSniffer" name="InlineControlStructureStandard.xml" role="php" />
       </dir>
       <dir name="CodeAnalysis">
        <file baseinstalldir="PHP/CodeSniffer" name="EmptyStatementStandard.xml" role="php" />
        <file baseinstalldir="PHP/CodeSniffer" name="ForLoopShouldBeWhileLoopStandard.xml" role="php" />
        <file baseinstalldir="PHP/CodeSniffer" name="ForLoopWithTestFunctionCallStandard.xml" role="php" />
        <file baseinstalldir="PHP/CodeSniffer" name="UnconditionalIfStatementStandard.xml" role="php" />
        <file baseinstalldir="PHP/CodeSniffer" name="UnnecessaryFinalModifierStandard.xml" role="php" />
        <file baseinstalldir="PHP/CodeSniffer" name="UselessOverridingMethodStandard.xml" role="php" />
       </dir>
       <dir name="Files">
        <file baseinstalldir="PHP/CodeSniffer" name="ByteOrderMarkStandard.xml" role="php" />
        <file baseinstalldir="PHP/CodeSniffer" name="EndFileNewlineStandard.xml" role="php" />
        <file baseinstalldir="PHP/CodeSniffer" name="EndFileNoNewlineStandard.xml" role="php" />
        <file baseinstalldir="PHP/CodeSniffer" name="InlineHTMLStandard.xml" role="php" />
        <file baseinstalldir="PHP/CodeSniffer" name="LineEndingsStandard.xml" role="php" />
        <file baseinstalldir="PHP/CodeSniffer" name="LineLengthStandard.xml" role="php" />
        <file baseinstalldir="PHP/CodeSniffer" name="LowercasedFilenameStandard.xml" role="php" />
        <file baseinstalldir="PHP/CodeSniffer" name="OneClassPerFileStandard.xml" role="php" />
        <file baseinstalldir="PHP/CodeSniffer" name="OneInterfacePerFileStandard.xml" role="php" />
       </dir>
       <dir name="Formatting">
        <file baseinstalldir="PHP/CodeSniffer" name="DisallowMultipleStatementsStandard.xml" role="php" />
        <file baseinstalldir="PHP/CodeSniffer" name="MultipleStatementAlignmentStandard.xml" role="php" />
        <file baseinstalldir="PHP/CodeSniffer" name="NoSpaceAfterCastStandard.xml" role="php" />
        <file baseinstalldir="PHP/CodeSniffer" name="SpaceAfterCastStandard.xml" role="php" />
       </dir>
       <dir name="Functions">
        <file baseinstalldir="PHP/CodeSniffer" name="CallTimePassByReferenceStandard.xml" role="php" />
        <file baseinstalldir="PHP/CodeSniffer" name="FunctionCallArgumentSpacingStandard.xml" role="php" />
        <file baseinstalldir="PHP/CodeSniffer" name="OpeningFunctionBraceBsdAllmanStandard.xml" role="php" />
        <file baseinstalldir="PHP/CodeSniffer" name="OpeningFunctionBraceKernighanRitchieStandard.xml" role="php" />
       </dir>
       <dir name="Metrics">
        <file baseinstalldir="PHP/CodeSniffer" name="CyclomaticComplexityStandard.xml" role="php" />
        <file baseinstalldir="PHP/CodeSniffer" name="NestingLevelStandard.xml" role="php" />
       </dir>
       <dir name="NamingConventions">
        <file baseinstalldir="PHP/CodeSniffer" name="CamelCapsFunctionNameStandard.xml" role="php" />
        <file baseinstalldir="PHP/CodeSniffer" name="ConstructorNameStandard.xml" role="php" />
        <file baseinstalldir="PHP/CodeSniffer" name="UpperCaseConstantNameStandard.xml" role="php" />
       </dir>
       <dir name="PHP">
        <file baseinstalldir="PHP/CodeSniffer" name="CharacterBeforePHPOpeningTagStandard.xml" role="php" />
        <file baseinstalldir="PHP/CodeSniffer" name="ClosingPHPTagStandard.xml" role="php" />
        <file baseinstalldir="PHP/CodeSniffer" name="DeprecatedFunctionsStandard.xml" role="php" />
        <file baseinstalldir="PHP/CodeSniffer" name="DisallowShortOpenTagStandard.xml" role="php" />
        <file baseinstalldir="PHP/CodeSniffer" name="ForbiddenFunctionsStandard.xml" role="php" />
        <file baseinstalldir="PHP/CodeSniffer" name="LowerCaseConstantStandard.xml" role="php" />
        <file baseinstalldir="PHP/CodeSniffer" name="LowerCaseKeywordStandard.xml" role="php" />
        <file baseinstalldir="PHP/CodeSniffer" name="NoSilencedErrorsStandard.xml" role="php" />
        <file baseinstalldir="PHP/CodeSniffer" name="SAPIUsageStandard.xml" role="php" />
        <file baseinstalldir="PHP/CodeSniffer" name="UpperCaseConstantStandard.xml" role="php" />
       </dir>
       <dir name="Strings">
        <file baseinstalldir="PHP/CodeSniffer" name="UnnecessaryStringConcatStandard.xml" role="php" />
       </dir>
       <dir name="VersionControl">
        <file baseinstalldir="PHP/CodeSniffer" name="SubversionPropertiesStandard.xml" role="php" />
       </dir>
       <dir name="WhiteSpace">
        <file baseinstalldir="PHP/CodeSniffer" name="DisallowSpaceIndentStandard.xml" role="php" />
        <file baseinstalldir="PHP/CodeSniffer" name="DisallowTabIndentStandard.xml" role="php" />
        <file baseinstalldir="PHP/CodeSniffer" name="ScopeIndentStandard.xml" role="php" />
       </dir>
      </dir>
      <dir name="Sniffs">
       <dir name="Arrays">
        <file baseinstalldir="PHP/CodeSniffer" name="DisallowLongArraySyntaxSniff.php" role="php" />
        <file baseinstalldir="PHP/CodeSniffer" name="DisallowShortArraySyntaxSniff.php" role="php" />
       </dir>
       <dir name="Classes">
        <file baseinstalldir="PHP/CodeSniffer" name="DuplicateClassNameSniff.php" role="php" />
       </dir>
       <dir name="CodeAnalysis">
        <file baseinstalldir="PHP/CodeSniffer" name="EmptyStatementSniff.php" role="php" />
        <file baseinstalldir="PHP/CodeSniffer" name="ForLoopShouldBeWhileLoopSniff.php" role="php" />
        <file baseinstalldir="PHP/CodeSniffer" name="ForLoopWithTestFunctionCallSniff.php" role="php" />
        <file baseinstalldir="PHP/CodeSniffer" name="JumbledIncrementerSniff.php" role="php" />
        <file baseinstalldir="PHP/CodeSniffer" name="UnconditionalIfStatementSniff.php" role="php" />
        <file baseinstalldir="PHP/CodeSniffer" name="UnnecessaryFinalModifierSniff.php" role="php" />
        <file baseinstalldir="PHP/CodeSniffer" name="UnusedFunctionParameterSniff.php" role="php" />
        <file baseinstalldir="PHP/CodeSniffer" name="UselessOverridingMethodSniff.php" role="php" />
       </dir>
       <dir name="Commenting">
        <file baseinstalldir="PHP/CodeSniffer" name="DocCommentSniff.php" role="php" />
        <file baseinstalldir="PHP/CodeSniffer" name="FixmeSniff.php" role="php" />
        <file baseinstalldir="PHP/CodeSniffer" name="TodoSniff.php" role="php" />
       </dir>
       <dir name="ControlStructures">
        <file baseinstalldir="PHP/CodeSniffer" name="InlineControlStructureSniff.php" role="php" />
       </dir>
       <dir name="Debug">
        <file baseinstalldir="PHP/CodeSniffer" name="ClosureLinterSniff.php" role="php" />
        <file baseinstalldir="PHP/CodeSniffer" name="CSSLintSniff.php" role="php" />
        <file baseinstalldir="PHP/CodeSniffer" name="JSHintSniff.php" role="php" />
       </dir>
       <dir name="Files">
        <file baseinstalldir="PHP/CodeSniffer" name="ByteOrderMarkSniff.php" role="php" />
        <file baseinstalldir="PHP/CodeSniffer" name="EndFileNewlineSniff.php" role="php" />
        <file baseinstalldir="PHP/CodeSniffer" name="EndFileNoNewlineSniff.php" role="php" />
        <file baseinstalldir="PHP/CodeSniffer" name="InlineHTMLSniff.php" role="php" />
        <file baseinstalldir="PHP/CodeSniffer" name="LineEndingsSniff.php" role="php" />
        <file baseinstalldir="PHP/CodeSniffer" name="LineLengthSniff.php" role="php" />
        <file baseinstalldir="PHP/CodeSniffer" name="LowercasedFilenameSniff.php" role="php" />
        <file baseinstalldir="PHP/CodeSniffer" name="OneClassPerFileSniff.php" role="php" />
        <file baseinstalldir="PHP/CodeSniffer" name="OneInterfacePerFileSniff.php" role="php" />
        <file baseinstalldir="PHP/CodeSniffer" name="OneTraitPerFileSniff.php" role="php" />
       </dir>
       <dir name="Formatting">
        <file baseinstalldir="PHP/CodeSniffer" name="DisallowMultipleStatementsSniff.php" role="php" />
        <file baseinstalldir="PHP/CodeSniffer" name="MultipleStatementAlignmentSniff.php" role="php" />
        <file baseinstalldir="PHP/CodeSniffer" name="NoSpaceAfterCastSniff.php" role="php" />
        <file baseinstalldir="PHP/CodeSniffer" name="SpaceAfterCastSniff.php" role="php" />
        <file baseinstalldir="PHP/CodeSniffer" name="SpaceAfterNotSniff.php" role="php" />
       </dir>
       <dir name="Functions">
        <file baseinstalldir="PHP/CodeSniffer" name="CallTimePassByReferenceSniff.php" role="php" />
        <file baseinstalldir="PHP/CodeSniffer" name="FunctionCallArgumentSpacingSniff.php" role="php" />
        <file baseinstalldir="PHP/CodeSniffer" name="OpeningFunctionBraceBsdAllmanSniff.php" role="php" />
        <file baseinstalldir="PHP/CodeSniffer" name="OpeningFunctionBraceKernighanRitchieSniff.php" role="php" />
       </dir>
       <dir name="Metrics">
        <file baseinstalldir="PHP/CodeSniffer" name="CyclomaticComplexitySniff.php" role="php" />
        <file baseinstalldir="PHP/CodeSniffer" name="NestingLevelSniff.php" role="php" />
       </dir>
       <dir name="NamingConventions">
        <file baseinstalldir="PHP/CodeSniffer" name="CamelCapsFunctionNameSniff.php" role="php" />
        <file baseinstalldir="PHP/CodeSniffer" name="ConstructorNameSniff.php" role="php" />
        <file baseinstalldir="PHP/CodeSniffer" name="UpperCaseConstantNameSniff.php" role="php" />
       </dir>
       <dir name="PHP">
        <file baseinstalldir="PHP/CodeSniffer" name="CharacterBeforePHPOpeningTagSniff.php" role="php" />
        <file baseinstalldir="PHP/CodeSniffer" name="ClosingPHPTagSniff.php" role="php" />
        <file baseinstalldir="PHP/CodeSniffer" name="DeprecatedFunctionsSniff.php" role="php" />
        <file baseinstalldir="PHP/CodeSniffer" name="DisallowShortOpenTagSniff.php" role="php" />
        <file baseinstalldir="PHP/CodeSniffer" name="ForbiddenFunctionsSniff.php" role="php" />
        <file baseinstalldir="PHP/CodeSniffer" name="LowerCaseConstantSniff.php" role="php" />
        <file baseinstalldir="PHP/CodeSniffer" name="LowerCaseKeywordSniff.php" role="php" />
        <file baseinstalldir="PHP/CodeSniffer" name="NoSilencedErrorsSniff.php" role="php" />
        <file baseinstalldir="PHP/CodeSniffer" name="SAPIUsageSniff.php" role="php" />
        <file baseinstalldir="PHP/CodeSniffer" name="SyntaxSniff.php" role="php" />
        <file baseinstalldir="PHP/CodeSniffer" name="UpperCaseConstantSniff.php" role="php" />
       </dir>
       <dir name="Strings">
        <file baseinstalldir="PHP/CodeSniffer" name="UnnecessaryStringConcatSniff.php" role="php" />
       </dir>
       <dir name="VersionControl">
        <file baseinstalldir="PHP/CodeSniffer" name="SubversionPropertiesSniff.php" role="php" />
       </dir>
       <dir name="WhiteSpace">
        <file baseinstalldir="PHP/CodeSniffer" name="DisallowSpaceIndentSniff.php" role="php" />
        <file baseinstalldir="PHP/CodeSniffer" name="DisallowTabIndentSniff.php" role="php" />
        <file baseinstalldir="PHP/CodeSniffer" name="ScopeIndentSniff.php" role="php" />
       </dir>
      </dir>
      <dir name="Tests">
       <dir name="Arrays">
        <file baseinstalldir="PHP/CodeSniffer" name="DisallowLongArraySyntaxUnitTest.inc" role="test" />
        <file baseinstalldir="PHP/CodeSniffer" name="DisallowLongArraySyntaxUnitTest.inc.fixed" role="test" />
        <file baseinstalldir="PHP/CodeSniffer" name="DisallowLongArraySyntaxUnitTest.php" role="test" />
        <file baseinstalldir="PHP/CodeSniffer" name="DisallowShortArraySyntaxUnitTest.inc" role="test" />
        <file baseinstalldir="PHP/CodeSniffer" name="DisallowShortArraySyntaxUnitTest.inc.fixed" role="test" />
        <file baseinstalldir="PHP/CodeSniffer" name="DisallowShortArraySyntaxUnitTest.php" role="test" />
       </dir>
       <dir name="Classes">
        <file baseinstalldir="PHP/CodeSniffer" name="DuplicateClassNameUnitTest.1.inc" role="test" />
        <file baseinstalldir="PHP/CodeSniffer" name="DuplicateClassNameUnitTest.2.inc" role="test" />
        <file baseinstalldir="PHP/CodeSniffer" name="DuplicateClassNameUnitTest.3.inc" role="test" />
        <file baseinstalldir="PHP/CodeSniffer" name="DuplicateClassNameUnitTest.4.inc" role="test" />
        <file baseinstalldir="PHP/CodeSniffer" name="DuplicateClassNameUnitTest.5.inc" role="test" />
        <file baseinstalldir="PHP/CodeSniffer" name="DuplicateClassNameUnitTest.6.inc" role="test" />
        <file baseinstalldir="PHP/CodeSniffer" name="DuplicateClassNameUnitTest.php" role="test" />
       </dir>
       <dir name="CodeAnalysis">
        <file baseinstalldir="PHP/CodeSniffer" name="EmptyStatementUnitTest.inc" role="test" />
        <file baseinstalldir="PHP/CodeSniffer" name="EmptyStatementUnitTest.php" role="test" />
        <file baseinstalldir="PHP/CodeSniffer" name="ForLoopShouldBeWhileLoopUnitTest.inc" role="test" />
        <file baseinstalldir="PHP/CodeSniffer" name="ForLoopShouldBeWhileLoopUnitTest.php" role="test" />
        <file baseinstalldir="PHP/CodeSniffer" name="ForLoopWithTestFunctionCallUnitTest.inc" role="test" />
        <file baseinstalldir="PHP/CodeSniffer" name="ForLoopWithTestFunctionCallUnitTest.php" role="test" />
        <file baseinstalldir="PHP/CodeSniffer" name="JumbledIncrementerUnitTest.inc" role="test" />
        <file baseinstalldir="PHP/CodeSniffer" name="JumbledIncrementerUnitTest.php" role="test" />
        <file baseinstalldir="PHP/CodeSniffer" name="UnconditionalIfStatementUnitTest.inc" role="test" />
        <file baseinstalldir="PHP/CodeSniffer" name="UnconditionalIfStatementUnitTest.php" role="test" />
        <file baseinstalldir="PHP/CodeSniffer" name="UnnecessaryFinalModifierUnitTest.inc" role="test" />
        <file baseinstalldir="PHP/CodeSniffer" name="UnnecessaryFinalModifierUnitTest.php" role="test" />
        <file baseinstalldir="PHP/CodeSniffer" name="UnusedFunctionParameterUnitTest.inc" role="test" />
        <file baseinstalldir="PHP/CodeSniffer" name="UnusedFunctionParameterUnitTest.php" role="test" />
        <file baseinstalldir="PHP/CodeSniffer" name="UselessOverridingMethodUnitTest.inc" role="test" />
        <file baseinstalldir="PHP/CodeSniffer" name="UselessOverridingMethodUnitTest.php" role="test" />
       </dir>
       <dir name="Commenting">
        <file baseinstalldir="PHP/CodeSniffer" name="DocCommentUnitTest.inc" role="test" />
        <file baseinstalldir="PHP/CodeSniffer" name="DocCommentUnitTest.js" role="test" />
        <file baseinstalldir="PHP/CodeSniffer" name="DocCommentUnitTest.php" role="test" />
        <file baseinstalldir="PHP/CodeSniffer" name="FixmeUnitTest.inc" role="test" />
        <file baseinstalldir="PHP/CodeSniffer" name="FixmeUnitTest.js" role="test" />
        <file baseinstalldir="PHP/CodeSniffer" name="FixmeUnitTest.php" role="test" />
        <file baseinstalldir="PHP/CodeSniffer" name="TodoUnitTest.inc" role="test" />
        <file baseinstalldir="PHP/CodeSniffer" name="TodoUnitTest.js" role="test" />
        <file baseinstalldir="PHP/CodeSniffer" name="TodoUnitTest.php" role="test" />
       </dir>
       <dir name="ControlStructures">
        <file baseinstalldir="PHP/CodeSniffer" name="InlineControlStructureUnitTest.inc" role="test" />
        <file baseinstalldir="PHP/CodeSniffer" name="InlineControlStructureUnitTest.inc.fixed" role="test" />
        <file baseinstalldir="PHP/CodeSniffer" name="InlineControlStructureUnitTest.js" role="test" />
        <file baseinstalldir="PHP/CodeSniffer" name="InlineControlStructureUnitTest.js.fixed" role="test" />
        <file baseinstalldir="PHP/CodeSniffer" name="InlineControlStructureUnitTest.php" role="test" />
       </dir>
       <dir name="Files">
        <file baseinstalldir="PHP/CodeSniffer" name="ByteOrderMarkUnitTest.inc" role="test" />
        <file baseinstalldir="PHP/CodeSniffer" name="ByteOrderMarkUnitTest.php" role="test" />
        <file baseinstalldir="PHP/CodeSniffer" name="EndFileNewlineUnitTest.1.css" role="test" />
        <file baseinstalldir="PHP/CodeSniffer" name="EndFileNewlineUnitTest.1.js" role="test" />
        <file baseinstalldir="PHP/CodeSniffer" name="EndFileNewlineUnitTest.1.inc" role="test" />
        <file baseinstalldir="PHP/CodeSniffer" name="EndFileNewlineUnitTest.2.css" role="test" />
        <file baseinstalldir="PHP/CodeSniffer" name="EndFileNewlineUnitTest.2.js" role="test" />
        <file baseinstalldir="PHP/CodeSniffer" name="EndFileNewlineUnitTest.2.inc" role="test" />
        <file baseinstalldir="PHP/CodeSniffer" name="EndFileNewlineUnitTest.3.css" role="test" />
        <file baseinstalldir="PHP/CodeSniffer" name="EndFileNewlineUnitTest.3.js" role="test" />
        <file baseinstalldir="PHP/CodeSniffer" name="EndFileNewlineUnitTest.3.inc" role="test" />
        <file baseinstalldir="PHP/CodeSniffer" name="EndFileNewlineUnitTest.php" role="test" />
        <file baseinstalldir="PHP/CodeSniffer" name="EndFileNoNewlineUnitTest.1.css" role="test" />
        <file baseinstalldir="PHP/CodeSniffer" name="EndFileNoNewlineUnitTest.1.js" role="test" />
        <file baseinstalldir="PHP/CodeSniffer" name="EndFileNoNewlineUnitTest.1.inc" role="test" />
        <file baseinstalldir="PHP/CodeSniffer" name="EndFileNoNewlineUnitTest.2.css" role="test" />
        <file baseinstalldir="PHP/CodeSniffer" name="EndFileNoNewlineUnitTest.2.js" role="test" />
        <file baseinstalldir="PHP/CodeSniffer" name="EndFileNoNewlineUnitTest.2.inc" role="test" />
        <file baseinstalldir="PHP/CodeSniffer" name="EndFileNoNewlineUnitTest.3.css" role="test" />
        <file baseinstalldir="PHP/CodeSniffer" name="EndFileNoNewlineUnitTest.3.js" role="test" />
        <file baseinstalldir="PHP/CodeSniffer" name="EndFileNoNewlineUnitTest.3.inc" role="test" />
        <file baseinstalldir="PHP/CodeSniffer" name="EndFileNoNewlineUnitTest.4.inc" role="test" />
        <file baseinstalldir="PHP/CodeSniffer" name="EndFileNoNewlineUnitTest.php" role="test" />
        <file baseinstalldir="PHP/CodeSniffer" name="InlineHTMLUnitTest.1.inc" role="test" />
        <file baseinstalldir="PHP/CodeSniffer" name="InlineHTMLUnitTest.2.inc" role="test" />
        <file baseinstalldir="PHP/CodeSniffer" name="InlineHTMLUnitTest.3.inc" role="test" />
        <file baseinstalldir="PHP/CodeSniffer" name="InlineHTMLUnitTest.4.inc" role="test" />
        <file baseinstalldir="PHP/CodeSniffer" name="InlineHTMLUnitTest.5.inc" role="test" />
        <file baseinstalldir="PHP/CodeSniffer" name="InlineHTMLUnitTest.php" role="test" />
        <file baseinstalldir="PHP/CodeSniffer" name="LineEndingsUnitTest.css" role="test" />
        <file baseinstalldir="PHP/CodeSniffer" name="LineEndingsUnitTest.inc" role="test" />
        <file baseinstalldir="PHP/CodeSniffer" name="LineEndingsUnitTest.js" role="test" />
        <file baseinstalldir="PHP/CodeSniffer" name="LineEndingsUnitTest.php" role="test" />
        <file baseinstalldir="PHP/CodeSniffer" name="LineLengthUnitTest.inc" role="test" />
        <file baseinstalldir="PHP/CodeSniffer" name="LineLengthUnitTest.php" role="test" />
        <file baseinstalldir="PHP/CodeSniffer" name="LowercasedFilenameUnitTest.inc" role="test" />
        <file baseinstalldir="PHP/CodeSniffer" name="LowercasedFilenameUnitTest.php" role="test" />
        <file baseinstalldir="PHP/CodeSniffer" name="OneClassPerFileUnitTest.inc" role="test" />
        <file baseinstalldir="PHP/CodeSniffer" name="OneClassPerFileUnitTest.php" role="test" />
        <file baseinstalldir="PHP/CodeSniffer" name="OneInterfacePerFileUnitTest.inc" role="test" />
        <file baseinstalldir="PHP/CodeSniffer" name="OneInterfacePerFileUnitTest.php" role="test" />
        <file baseinstalldir="PHP/CodeSniffer" name="OneTraitPerFileUnitTest.inc" role="test" />
        <file baseinstalldir="PHP/CodeSniffer" name="OneTraitPerFileUnitTest.php" role="test" />
       </dir>
       <dir name="Formatting">
        <file baseinstalldir="PHP/CodeSniffer" name="DisallowMultipleStatementsUnitTest.inc" role="test" />
        <file baseinstalldir="PHP/CodeSniffer" name="DisallowMultipleStatementsUnitTest.php" role="test" />
        <file baseinstalldir="PHP/CodeSniffer" name="MultipleStatementAlignmentUnitTest.inc" role="test" />
        <file baseinstalldir="PHP/CodeSniffer" name="MultipleStatementAlignmentUnitTest.inc.fixed" role="test" />
        <file baseinstalldir="PHP/CodeSniffer" name="MultipleStatementAlignmentUnitTest.js" role="test" />
        <file baseinstalldir="PHP/CodeSniffer" name="MultipleStatementAlignmentUnitTest.js.fixed" role="test" />
        <file baseinstalldir="PHP/CodeSniffer" name="MultipleStatementAlignmentUnitTest.php" role="test" />
        <file baseinstalldir="PHP/CodeSniffer" name="NoSpaceAfterCastUnitTest.inc" role="test" />
        <file baseinstalldir="PHP/CodeSniffer" name="NoSpaceAfterCastUnitTest.inc.fixed" role="test" />
        <file baseinstalldir="PHP/CodeSniffer" name="NoSpaceAfterCastUnitTest.php" role="test" />
        <file baseinstalldir="PHP/CodeSniffer" name="SpaceAfterCastUnitTest.inc" role="test" />
        <file baseinstalldir="PHP/CodeSniffer" name="SpaceAfterCastUnitTest.inc.fixed" role="test" />
        <file baseinstalldir="PHP/CodeSniffer" name="SpaceAfterCastUnitTest.php" role="test" />
        <file baseinstalldir="PHP/CodeSniffer" name="SpaceAfterNotUnitTest.inc" role="test" />
        <file baseinstalldir="PHP/CodeSniffer" name="SpaceAfterNotUnitTest.inc.fixed" role="test" />
        <file baseinstalldir="PHP/CodeSniffer" name="SpaceAfterNotUnitTest.js" role="test" />
        <file baseinstalldir="PHP/CodeSniffer" name="SpaceAfterNotUnitTest.js.fixed" role="test" />
        <file baseinstalldir="PHP/CodeSniffer" name="SpaceAfterNotUnitTest.php" role="test" />
       </dir>
       <dir name="Functions">
        <file baseinstalldir="PHP/CodeSniffer" name="CallTimePassByReferenceUnitTest.inc" role="test" />
        <file baseinstalldir="PHP/CodeSniffer" name="CallTimePassByReferenceUnitTest.php" role="test" />
        <file baseinstalldir="PHP/CodeSniffer" name="FunctionCallArgumentSpacingUnitTest.inc" role="test" />
        <file baseinstalldir="PHP/CodeSniffer" name="FunctionCallArgumentSpacingUnitTest.inc.fixed" role="test" />
        <file baseinstalldir="PHP/CodeSniffer" name="FunctionCallArgumentSpacingUnitTest.php" role="test" />
        <file baseinstalldir="PHP/CodeSniffer" name="OpeningFunctionBraceBsdAllmanUnitTest.inc" role="test" />
        <file baseinstalldir="PHP/CodeSniffer" name="OpeningFunctionBraceBsdAllmanUnitTest.inc.fixed" role="test" />
        <file baseinstalldir="PHP/CodeSniffer" name="OpeningFunctionBraceBsdAllmanUnitTest.php" role="test" />
        <file baseinstalldir="PHP/CodeSniffer" name="OpeningFunctionBraceKernighanRitchieUnitTest.inc" role="test" />
        <file baseinstalldir="PHP/CodeSniffer" name="OpeningFunctionBraceKernighanRitchieUnitTest.inc.fixed" role="test" />
        <file baseinstalldir="PHP/CodeSniffer" name="OpeningFunctionBraceKernighanRitchieUnitTest.php" role="test" />
       </dir>
       <dir name="Metrics">
        <file baseinstalldir="PHP/CodeSniffer" name="CyclomaticComplexityUnitTest.inc" role="test" />
        <file baseinstalldir="PHP/CodeSniffer" name="CyclomaticComplexityUnitTest.php" role="test" />
        <file baseinstalldir="PHP/CodeSniffer" name="NestingLevelUnitTest.inc" role="test" />
        <file baseinstalldir="PHP/CodeSniffer" name="NestingLevelUnitTest.php" role="test" />
       </dir>
       <dir name="NamingConventions">
        <file baseinstalldir="PHP/CodeSniffer" name="CamelCapsFunctionNameUnitTest.inc" role="test" />
        <file baseinstalldir="PHP/CodeSniffer" name="CamelCapsFunctionNameUnitTest.php" role="test" />
        <file baseinstalldir="PHP/CodeSniffer" name="ConstructorNameUnitTest.inc" role="test" />
        <file baseinstalldir="PHP/CodeSniffer" name="ConstructorNameUnitTest.php" role="test" />
        <file baseinstalldir="PHP/CodeSniffer" name="UpperCaseConstantNameUnitTest.inc" role="test" />
        <file baseinstalldir="PHP/CodeSniffer" name="UpperCaseConstantNameUnitTest.php" role="test" />
       </dir>
       <dir name="PHP">
        <file baseinstalldir="PHP/CodeSniffer" name="CharacterBeforePHPOpeningTagUnitTest.1.inc" role="test" />
        <file baseinstalldir="PHP/CodeSniffer" name="CharacterBeforePHPOpeningTagUnitTest.2.inc" role="test" />
        <file baseinstalldir="PHP/CodeSniffer" name="CharacterBeforePHPOpeningTagUnitTest.php" role="test" />
        <file baseinstalldir="PHP/CodeSniffer" name="ClosingPHPTagUnitTest.inc" role="test" />
        <file baseinstalldir="PHP/CodeSniffer" name="ClosingPHPTagUnitTest.php" role="test" />
        <file baseinstalldir="PHP/CodeSniffer" name="DisallowShortOpenTagUnitTest.inc" role="test" />
        <file baseinstalldir="PHP/CodeSniffer" name="DisallowShortOpenTagUnitTest.php" role="test" />
        <file baseinstalldir="PHP/CodeSniffer" name="ForbiddenFunctionsUnitTest.inc" role="test" />
        <file baseinstalldir="PHP/CodeSniffer" name="ForbiddenFunctionsUnitTest.php" role="test" />
        <file baseinstalldir="PHP/CodeSniffer" name="LowerCaseConstantUnitTest.inc" role="test" />
        <file baseinstalldir="PHP/CodeSniffer" name="LowerCaseConstantUnitTest.inc.fixed" role="test" />
        <file baseinstalldir="PHP/CodeSniffer" name="LowerCaseConstantUnitTest.js" role="test" />
        <file baseinstalldir="PHP/CodeSniffer" name="LowerCaseConstantUnitTest.js.fixed" role="test" />
        <file baseinstalldir="PHP/CodeSniffer" name="LowerCaseConstantUnitTest.php" role="test" />
        <file baseinstalldir="PHP/CodeSniffer" name="LowerCaseKeywordUnitTest.inc" role="test" />
        <file baseinstalldir="PHP/CodeSniffer" name="LowerCaseKeywordUnitTest.inc.fixed" role="test" />
        <file baseinstalldir="PHP/CodeSniffer" name="LowerCaseKeywordUnitTest.php" role="test" />
        <file baseinstalldir="PHP/CodeSniffer" name="NoSilencedErrorsUnitTest.inc" role="test" />
        <file baseinstalldir="PHP/CodeSniffer" name="NoSilencedErrorsUnitTest.php" role="test" />
        <file baseinstalldir="PHP/CodeSniffer" name="SAPIUsageUnitTest.inc" role="test" />
        <file baseinstalldir="PHP/CodeSniffer" name="SAPIUsageUnitTest.php" role="test" />
        <file baseinstalldir="PHP/CodeSniffer" name="SyntaxUnitTest.inc" role="test" />
        <file baseinstalldir="PHP/CodeSniffer" name="SyntaxUnitTest.php" role="test" />
        <file baseinstalldir="PHP/CodeSniffer" name="UpperCaseConstantUnitTest.inc" role="test" />
        <file baseinstalldir="PHP/CodeSniffer" name="UpperCaseConstantUnitTest.inc.fixed" role="test" />
        <file baseinstalldir="PHP/CodeSniffer" name="UpperCaseConstantUnitTest.php" role="test" />
       </dir>
       <dir name="Strings">
        <file baseinstalldir="PHP/CodeSniffer" name="UnnecessaryStringConcatUnitTest.inc" role="test" />
        <file baseinstalldir="PHP/CodeSniffer" name="UnnecessaryStringConcatUnitTest.js" role="test" />
        <file baseinstalldir="PHP/CodeSniffer" name="UnnecessaryStringConcatUnitTest.php" role="test" />
       </dir>
       <dir name="WhiteSpace">
        <file baseinstalldir="PHP/CodeSniffer" name="DisallowSpaceIndentUnitTest.css" role="test" />
        <file baseinstalldir="PHP/CodeSniffer" name="DisallowSpaceIndentUnitTest.inc" role="test" />
        <file baseinstalldir="PHP/CodeSniffer" name="DisallowSpaceIndentUnitTest.inc.fixed" role="test" />
        <file baseinstalldir="PHP/CodeSniffer" name="DisallowSpaceIndentUnitTest.js" role="test" />
        <file baseinstalldir="PHP/CodeSniffer" name="DisallowSpaceIndentUnitTest.php" role="test" />
        <file baseinstalldir="PHP/CodeSniffer" name="DisallowTabIndentUnitTest.css" role="test" />
        <file baseinstalldir="PHP/CodeSniffer" name="DisallowTabIndentUnitTest.css.fixed" role="test" />
        <file baseinstalldir="PHP/CodeSniffer" name="DisallowTabIndentUnitTest.inc" role="test" />
        <file baseinstalldir="PHP/CodeSniffer" name="DisallowTabIndentUnitTest.inc.fixed" role="test" />
        <file baseinstalldir="PHP/CodeSniffer" name="DisallowTabIndentUnitTest.js" role="test" />
        <file baseinstalldir="PHP/CodeSniffer" name="DisallowTabIndentUnitTest.js.fixed" role="test" />
        <file baseinstalldir="PHP/CodeSniffer" name="DisallowTabIndentUnitTest.php" role="test" />
        <file baseinstalldir="PHP/CodeSniffer" name="ScopeIndentUnitTest.1.inc" role="test" />
        <file baseinstalldir="PHP/CodeSniffer" name="ScopeIndentUnitTest.1.inc.fixed" role="test" />
        <file baseinstalldir="PHP/CodeSniffer" name="ScopeIndentUnitTest.1.js" role="test" />
        <file baseinstalldir="PHP/CodeSniffer" name="ScopeIndentUnitTest.1.js.fixed" role="test" />
        <file baseinstalldir="PHP/CodeSniffer" name="ScopeIndentUnitTest.2.inc" role="test" />
        <file baseinstalldir="PHP/CodeSniffer" name="ScopeIndentUnitTest.2.inc.fixed" role="test" />
        <file baseinstalldir="PHP/CodeSniffer" name="ScopeIndentUnitTest.3.inc" role="test" />
        <file baseinstalldir="PHP/CodeSniffer" name="ScopeIndentUnitTest.3.inc.fixed" role="test" />
        <file baseinstalldir="PHP/CodeSniffer" name="ScopeIndentUnitTest.php" role="test" />
       </dir>
      </dir>
      <file baseinstalldir="PHP/CodeSniffer" name="ruleset.xml" role="php" />
     </dir>
     <dir name="MySource">
      <dir name="Sniffs">
       <dir name="Channels">
        <file baseinstalldir="PHP/CodeSniffer" name="DisallowSelfActionsSniff.php" role="php" />
        <file baseinstalldir="PHP/CodeSniffer" name="IncludeOwnSystemSniff.php" role="php" />
        <file baseinstalldir="PHP/CodeSniffer" name="IncludeSystemSniff.php" role="php" />
        <file baseinstalldir="PHP/CodeSniffer" name="UnusedSystemSniff.php" role="php" />
       </dir>
       <dir name="Commenting">
        <file baseinstalldir="PHP/CodeSniffer" name="FunctionCommentSniff.php" role="php" />
       </dir>
       <dir name="CSS">
        <file baseinstalldir="PHP/CodeSniffer" name="BrowserSpecificStylesSniff.php" role="php" />
       </dir>
       <dir name="Debug">
        <file baseinstalldir="PHP/CodeSniffer" name="DebugCodeSniff.php" role="php" />
        <file baseinstalldir="PHP/CodeSniffer" name="FirebugConsoleSniff.php" role="php" />
       </dir>
       <dir name="Objects">
        <file baseinstalldir="PHP/CodeSniffer" name="AssignThisSniff.php" role="php" />
        <file baseinstalldir="PHP/CodeSniffer" name="CreateWidgetTypeCallbackSniff.php" role="php" />
        <file baseinstalldir="PHP/CodeSniffer" name="DisallowNewWidgetSniff.php" role="php" />
       </dir>
       <dir name="PHP">
        <file baseinstalldir="PHP/CodeSniffer" name="AjaxNullComparisonSniff.php" role="php" />
        <file baseinstalldir="PHP/CodeSniffer" name="EvalObjectFactorySniff.php" role="php" />
        <file baseinstalldir="PHP/CodeSniffer" name="GetRequestDataSniff.php" role="php" />
        <file baseinstalldir="PHP/CodeSniffer" name="ReturnFunctionValueSniff.php" role="php" />
       </dir>
       <dir name="Strings">
        <file baseinstalldir="PHP/CodeSniffer" name="JoinStringsSniff.php" role="php" />
       </dir>
      </dir>
      <dir name="Tests">
       <dir name="Channels">
        <file baseinstalldir="PHP/CodeSniffer" name="DisallowSelfActionsUnitTest.inc" role="test" />
        <file baseinstalldir="PHP/CodeSniffer" name="DisallowSelfActionsUnitTest.php" role="test" />
        <file baseinstalldir="PHP/CodeSniffer" name="IncludeSystemUnitTest.inc" role="test" />
        <file baseinstalldir="PHP/CodeSniffer" name="IncludeSystemUnitTest.php" role="test" />
        <file baseinstalldir="PHP/CodeSniffer" name="UnusedSystemUnitTest.inc" role="test" />
        <file baseinstalldir="PHP/CodeSniffer" name="UnusedSystemUnitTest.php" role="test" />
       </dir>
       <dir name="Commenting">
        <file baseinstalldir="PHP/CodeSniffer" name="FunctionCommentUnitTest.inc" role="test" />
        <file baseinstalldir="PHP/CodeSniffer" name="FunctionCommentUnitTest.php" role="test" />
       </dir>
       <dir name="CSS">
        <file baseinstalldir="PHP/CodeSniffer" name="BrowserSpecificStylesUnitTest.css" role="test" />
        <file baseinstalldir="PHP/CodeSniffer" name="BrowserSpecificStylesUnitTest.php" role="test" />
       </dir>
       <dir name="Debug">
        <file baseinstalldir="PHP/CodeSniffer" name="DebugCodeUnitTest.inc" role="test" />
        <file baseinstalldir="PHP/CodeSniffer" name="DebugCodeUnitTest.php" role="test" />
        <file baseinstalldir="PHP/CodeSniffer" name="FirebugConsoleUnitTest.js" role="test" />
        <file baseinstalldir="PHP/CodeSniffer" name="FirebugConsoleUnitTest.php" role="test" />
       </dir>
       <dir name="Objects">
        <file baseinstalldir="PHP/CodeSniffer" name="AssignThisUnitTest.js" role="test" />
        <file baseinstalldir="PHP/CodeSniffer" name="AssignThisUnitTest.php" role="test" />
        <file baseinstalldir="PHP/CodeSniffer" name="CreateWidgetTypeCallbackUnitTest.js" role="test" />
        <file baseinstalldir="PHP/CodeSniffer" name="CreateWidgetTypeCallbackUnitTest.php" role="test" />
        <file baseinstalldir="PHP/CodeSniffer" name="DisallowNewWidgetUnitTest.inc" role="test" />
        <file baseinstalldir="PHP/CodeSniffer" name="DisallowNewWidgetUnitTest.php" role="test" />
       </dir>
       <dir name="PHP">
        <file baseinstalldir="PHP/CodeSniffer" name="AjaxNullComparisonUnitTest.inc" role="test" />
        <file baseinstalldir="PHP/CodeSniffer" name="AjaxNullComparisonUnitTest.php" role="test" />
        <file baseinstalldir="PHP/CodeSniffer" name="EvalObjectFactoryUnitTest.inc" role="test" />
        <file baseinstalldir="PHP/CodeSniffer" name="EvalObjectFactoryUnitTest.php" role="test" />
        <file baseinstalldir="PHP/CodeSniffer" name="GetRequestDataUnitTest.inc" role="test" />
        <file baseinstalldir="PHP/CodeSniffer" name="GetRequestDataUnitTest.php" role="test" />
        <file baseinstalldir="PHP/CodeSniffer" name="ReturnFunctionValueUnitTest.inc" role="test" />
        <file baseinstalldir="PHP/CodeSniffer" name="ReturnFunctionValueUnitTest.php" role="test" />
       </dir>
       <dir name="Strings">
        <file baseinstalldir="PHP/CodeSniffer" name="JoinStringsUnitTest.js" role="test" />
        <file baseinstalldir="PHP/CodeSniffer" name="JoinStringsUnitTest.php" role="test" />
       </dir>
      </dir>
      <file baseinstalldir="PHP/CodeSniffer" name="ruleset.xml" role="php" />
     </dir>
     <dir name="PEAR">
      <dir name="Docs">
       <dir name="Classes">
        <file baseinstalldir="PHP/CodeSniffer" name="ClassDeclarationStandard.xml" role="php" />
       </dir>
       <dir name="Commenting">
        <file baseinstalldir="PHP/CodeSniffer" name="ClassCommentStandard.xml" role="php" />
        <file baseinstalldir="PHP/CodeSniffer" name="FileCommentStandard.xml" role="php" />
        <file baseinstalldir="PHP/CodeSniffer" name="FunctionCommentStandard.xml" role="php" />
        <file baseinstalldir="PHP/CodeSniffer" name="InlineCommentStandard.xml" role="php" />
       </dir>
       <dir name="ControlStructures">
        <file baseinstalldir="PHP/CodeSniffer" name="ControlSignatureStandard.xml" role="php" />
        <file baseinstalldir="PHP/CodeSniffer" name="MultiLineConditionStandard.xml" role="php" />
       </dir>
       <dir name="Files">
        <file baseinstalldir="PHP/CodeSniffer" name="IncludingFileStandard.xml" role="php" />
        <file baseinstalldir="PHP/CodeSniffer" name="LineLengthStandard.xml" role="php" />
       </dir>
       <dir name="Formatting">
        <file baseinstalldir="PHP/CodeSniffer" name="MultiLineAssignmentStandard.xml" role="php" />
       </dir>
       <dir name="Functions">
        <file baseinstalldir="PHP/CodeSniffer" name="FunctionCallSignatureStandard.xml" role="php" />
        <file baseinstalldir="PHP/CodeSniffer" name="FunctionDeclarationStandard.xml" role="php" />
        <file baseinstalldir="PHP/CodeSniffer" name="ValidDefaultValueStandard.xml" role="php" />
       </dir>
       <dir name="NamingConventions">
        <file baseinstalldir="PHP/CodeSniffer" name="ValidClassNameStandard.xml" role="php" />
        <file baseinstalldir="PHP/CodeSniffer" name="ValidFunctionNameStandard.xml" role="php" />
        <file baseinstalldir="PHP/CodeSniffer" name="ValidVariableNameStandard.xml" role="php" />
       </dir>
       <dir name="WhiteSpace">
        <file baseinstalldir="PHP/CodeSniffer" name="ScopeClosingBraceStandard.xml" role="php" />
        <file baseinstalldir="PHP/CodeSniffer" name="ScopeIndentStandard.xml" role="php" />
        <file baseinstalldir="PHP/CodeSniffer" name="ObjectOperatorIndentStandard.xml" role="php" />
       </dir>
      </dir>
      <dir name="Sniffs">
       <dir name="Classes">
        <file baseinstalldir="PHP/CodeSniffer" name="ClassDeclarationSniff.php" role="php" />
       </dir>
       <dir name="Commenting">
        <file baseinstalldir="PHP/CodeSniffer" name="ClassCommentSniff.php" role="php" />
        <file baseinstalldir="PHP/CodeSniffer" name="FileCommentSniff.php" role="php" />
        <file baseinstalldir="PHP/CodeSniffer" name="FunctionCommentSniff.php" role="php" />
        <file baseinstalldir="PHP/CodeSniffer" name="InlineCommentSniff.php" role="php" />
       </dir>
       <dir name="ControlStructures">
        <file baseinstalldir="PHP/CodeSniffer" name="ControlSignatureSniff.php" role="php" />
        <file baseinstalldir="PHP/CodeSniffer" name="MultiLineConditionSniff.php" role="php" />
       </dir>
       <dir name="Files">
        <file baseinstalldir="PHP/CodeSniffer" name="IncludingFileSniff.php" role="php" />
       </dir>
       <dir name="Formatting">
        <file baseinstalldir="PHP/CodeSniffer" name="MultiLineAssignmentSniff.php" role="php" />
       </dir>
       <dir name="Functions">
        <file baseinstalldir="PHP/CodeSniffer" name="FunctionCallSignatureSniff.php" role="php" />
        <file baseinstalldir="PHP/CodeSniffer" name="FunctionDeclarationSniff.php" role="php" />
        <file baseinstalldir="PHP/CodeSniffer" name="ValidDefaultValueSniff.php" role="php" />
       </dir>
       <dir name="NamingConventions">
        <file baseinstalldir="PHP/CodeSniffer" name="ValidClassNameSniff.php" role="php" />
        <file baseinstalldir="PHP/CodeSniffer" name="ValidFunctionNameSniff.php" role="php" />
        <file baseinstalldir="PHP/CodeSniffer" name="ValidVariableNameSniff.php" role="php" />
       </dir>
       <dir name="WhiteSpace">
        <file baseinstalldir="PHP/CodeSniffer" name="ObjectOperatorIndentSniff.php" role="php" />
        <file baseinstalldir="PHP/CodeSniffer" name="ScopeClosingBraceSniff.php" role="php" />
        <file baseinstalldir="PHP/CodeSniffer" name="ScopeIndentSniff.php" role="php" />
       </dir>
      </dir>
      <dir name="Tests">
       <dir name="Classes">
        <file baseinstalldir="PHP/CodeSniffer" name="ClassDeclarationUnitTest.inc" role="test" />
        <file baseinstalldir="PHP/CodeSniffer" name="ClassDeclarationUnitTest.php" role="test" />
       </dir>
       <dir name="Commenting">
        <file baseinstalldir="PHP/CodeSniffer" name="ClassCommentUnitTest.inc" role="test" />
        <file baseinstalldir="PHP/CodeSniffer" name="ClassCommentUnitTest.php" role="test" />
        <file baseinstalldir="PHP/CodeSniffer" name="FileCommentUnitTest.inc" role="test" />
        <file baseinstalldir="PHP/CodeSniffer" name="FileCommentUnitTest.php" role="test" />
        <file baseinstalldir="PHP/CodeSniffer" name="FunctionCommentUnitTest.inc" role="test" />
        <file baseinstalldir="PHP/CodeSniffer" name="FunctionCommentUnitTest.php" role="test" />
        <file baseinstalldir="PHP/CodeSniffer" name="InlineCommentUnitTest.inc" role="test" />
        <file baseinstalldir="PHP/CodeSniffer" name="InlineCommentUnitTest.inc.fixed" role="test" />
        <file baseinstalldir="PHP/CodeSniffer" name="InlineCommentUnitTest.php" role="test" />
       </dir>
       <dir name="ControlStructures">
        <file baseinstalldir="PHP/CodeSniffer" name="ControlSignatureUnitTest.inc" role="test" />
        <file baseinstalldir="PHP/CodeSniffer" name="ControlSignatureUnitTest.php" role="test" />
        <file baseinstalldir="PHP/CodeSniffer" name="MultiLineConditionUnitTest.inc" role="test" />
        <file baseinstalldir="PHP/CodeSniffer" name="MultiLineConditionUnitTest.inc.fixed" role="test" />
        <file baseinstalldir="PHP/CodeSniffer" name="MultiLineConditionUnitTest.js" role="test" />
        <file baseinstalldir="PHP/CodeSniffer" name="MultiLineConditionUnitTest.js.fixed" role="test" />
        <file baseinstalldir="PHP/CodeSniffer" name="MultiLineConditionUnitTest.php" role="test" />
       </dir>
       <dir name="Files">
        <file baseinstalldir="PHP/CodeSniffer" name="IncludingFileUnitTest.inc" role="test" />
        <file baseinstalldir="PHP/CodeSniffer" name="IncludingFileUnitTest.inc.fixed" role="test" />
        <file baseinstalldir="PHP/CodeSniffer" name="IncludingFileUnitTest.php" role="test" />
       </dir>
       <dir name="Formatting">
        <file baseinstalldir="PHP/CodeSniffer" name="MultiLineAssignmentUnitTest.inc" role="test" />
        <file baseinstalldir="PHP/CodeSniffer" name="MultiLineAssignmentUnitTest.php" role="test" />
       </dir>
       <dir name="Functions">
        <file baseinstalldir="PHP/CodeSniffer" name="FunctionCallSignatureUnitTest.inc" role="test" />
        <file baseinstalldir="PHP/CodeSniffer" name="FunctionCallSignatureUnitTest.inc.fixed" role="test" />
        <file baseinstalldir="PHP/CodeSniffer" name="FunctionCallSignatureUnitTest.js" role="test" />
        <file baseinstalldir="PHP/CodeSniffer" name="FunctionCallSignatureUnitTest.js.fixed" role="test" />
        <file baseinstalldir="PHP/CodeSniffer" name="FunctionCallSignatureUnitTest.php" role="test" />
        <file baseinstalldir="PHP/CodeSniffer" name="FunctionDeclarationUnitTest.inc" role="test" />
        <file baseinstalldir="PHP/CodeSniffer" name="FunctionDeclarationUnitTest.inc.fixed" role="test" />
        <file baseinstalldir="PHP/CodeSniffer" name="FunctionDeclarationUnitTest.php" role="test" />
        <file baseinstalldir="PHP/CodeSniffer" name="ValidDefaultValueUnitTest.inc" role="test" />
        <file baseinstalldir="PHP/CodeSniffer" name="ValidDefaultValueUnitTest.php" role="test" />
       </dir>
       <dir name="NamingConventions">
        <file baseinstalldir="PHP/CodeSniffer" name="ValidClassNameUnitTest.inc" role="test" />
        <file baseinstalldir="PHP/CodeSniffer" name="ValidClassNameUnitTest.php" role="test" />
        <file baseinstalldir="PHP/CodeSniffer" name="ValidFunctionNameUnitTest.inc" role="test" />
        <file baseinstalldir="PHP/CodeSniffer" name="ValidFunctionNameUnitTest.php" role="test" />
        <file baseinstalldir="PHP/CodeSniffer" name="ValidVariableNameUnitTest.inc" role="test" />
        <file baseinstalldir="PHP/CodeSniffer" name="ValidVariableNameUnitTest.php" role="test" />
       </dir>
       <dir name="WhiteSpace">
        <file baseinstalldir="PHP/CodeSniffer" name="ObjectOperatorIndentUnitTest.inc" role="test" />
        <file baseinstalldir="PHP/CodeSniffer" name="ObjectOperatorIndentUnitTest.php" role="test" />
        <file baseinstalldir="PHP/CodeSniffer" name="ScopeClosingBraceUnitTest.inc" role="test" />
        <file baseinstalldir="PHP/CodeSniffer" name="ScopeClosingBraceUnitTest.inc.fixed" role="test" />
        <file baseinstalldir="PHP/CodeSniffer" name="ScopeClosingBraceUnitTest.php" role="test" />
        <file baseinstalldir="PHP/CodeSniffer" name="ScopeIndentUnitTest.inc" role="test" />
        <file baseinstalldir="PHP/CodeSniffer" name="ScopeIndentUnitTest.php" role="test" />
       </dir>
      </dir>
      <file baseinstalldir="PHP/CodeSniffer" name="ruleset.xml" role="php" />
     </dir>
     <dir name="PSR1">
      <dir name="Docs">
       <dir name="Classes">
        <file baseinstalldir="PHP/CodeSniffer" name="ClassDeclarationStandard.xml" role="php" />
       </dir>
       <dir name="Files">
        <file baseinstalldir="PHP/CodeSniffer" name="SideEffectsStandard.xml" role="php" />
       </dir>
      </dir>
      <dir name="Sniffs">
       <dir name="Classes">
        <file baseinstalldir="PHP/CodeSniffer" name="ClassDeclarationSniff.php" role="php" />
       </dir>
       <dir name="Files">
        <file baseinstalldir="PHP/CodeSniffer" name="SideEffectsSniff.php" role="php" />
       </dir>
       <dir name="Methods">
        <file baseinstalldir="PHP/CodeSniffer" name="CamelCapsMethodNameSniff.php" role="php" />
       </dir>
      </dir>
      <dir name="Tests">
       <dir name="Classes">
        <file baseinstalldir="PHP/CodeSniffer" name="ClassDeclarationUnitTest.1.inc" role="test" />
        <file baseinstalldir="PHP/CodeSniffer" name="ClassDeclarationUnitTest.2.inc" role="test" />
        <file baseinstalldir="PHP/CodeSniffer" name="ClassDeclarationUnitTest.php" role="test" />
       </dir>
       <dir name="Files">
        <file baseinstalldir="PHP/CodeSniffer" name="SideEffectsUnitTest.1.inc" role="test" />
        <file baseinstalldir="PHP/CodeSniffer" name="SideEffectsUnitTest.2.inc" role="test" />
        <file baseinstalldir="PHP/CodeSniffer" name="SideEffectsUnitTest.3.inc" role="test" />
        <file baseinstalldir="PHP/CodeSniffer" name="SideEffectsUnitTest.4.inc" role="test" />
        <file baseinstalldir="PHP/CodeSniffer" name="SideEffectsUnitTest.5.inc" role="test" />
        <file baseinstalldir="PHP/CodeSniffer" name="SideEffectsUnitTest.6.inc" role="test" />
        <file baseinstalldir="PHP/CodeSniffer" name="SideEffectsUnitTest.7.inc" role="test" />
        <file baseinstalldir="PHP/CodeSniffer" name="SideEffectsUnitTest.php" role="test" />
       </dir>
       <dir name="Methods">
        <file baseinstalldir="PHP/CodeSniffer" name="CamelCapsMethodNameUnitTest.inc" role="test" />
        <file baseinstalldir="PHP/CodeSniffer" name="CamelCapsMethodNameUnitTest.php" role="test" />
       </dir>
      </dir>
      <file baseinstalldir="PHP/CodeSniffer" name="ruleset.xml" role="php" />
     </dir>
     <dir name="PSR2">
      <dir name="Docs">
       <dir name="Classes">
        <file baseinstalldir="PHP/CodeSniffer" name="ClassDeclarationStandard.xml" role="php" />
        <file baseinstalldir="PHP/CodeSniffer" name="PropertyDeclarationStandard.xml" role="php" />
       </dir>
       <dir name="ControlStructures">
        <file baseinstalldir="PHP/CodeSniffer" name="ControlStructureSpacingStandard.xml" role="php" />
        <file baseinstalldir="PHP/CodeSniffer" name="ElseIfDeclarationStandard.xml" role="php" />
        <file baseinstalldir="PHP/CodeSniffer" name="SwitchDeclarationStandard.xml" role="php" />
       </dir>
       <dir name="Files">
        <file baseinstalldir="PHP/CodeSniffer" name="EndFileNewlineStandard.xml" role="php" />
       </dir>
       <dir name="Methods">
        <file baseinstalldir="PHP/CodeSniffer" name="MethodDeclarationStandard.xml" role="php" />
       </dir>
       <dir name="Namespaces">
        <file baseinstalldir="PHP/CodeSniffer" name="NamespaceDeclarationStandard.xml" role="php" />
        <file baseinstalldir="PHP/CodeSniffer" name="UseDeclarationStandard.xml" role="php" />
       </dir>
      </dir>
      <dir name="Sniffs">
       <dir name="Classes">
        <file baseinstalldir="PHP/CodeSniffer" name="ClassDeclarationSniff.php" role="php" />
        <file baseinstalldir="PHP/CodeSniffer" name="PropertyDeclarationSniff.php" role="php" />
       </dir>
       <dir name="ControlStructures">
        <file baseinstalldir="PHP/CodeSniffer" name="ControlStructureSpacingSniff.php" role="php" />
        <file baseinstalldir="PHP/CodeSniffer" name="ElseIfDeclarationSniff.php" role="php" />
        <file baseinstalldir="PHP/CodeSniffer" name="SwitchDeclarationSniff.php" role="php" />
       </dir>
       <dir name="Files">
        <file baseinstalldir="PHP/CodeSniffer" name="ClosingTagSniff.php" role="php" />
        <file baseinstalldir="PHP/CodeSniffer" name="EndFileNewlineSniff.php" role="php" />
       </dir>
       <dir name="Methods">
        <file baseinstalldir="PHP/CodeSniffer" name="FunctionCallSignatureSniff.php" role="php" />
        <file baseinstalldir="PHP/CodeSniffer" name="FunctionClosingBraceSniff.php" role="php" />
        <file baseinstalldir="PHP/CodeSniffer" name="MethodDeclarationSniff.php" role="php" />
       </dir>
       <dir name="Namespaces">
        <file baseinstalldir="PHP/CodeSniffer" name="NamespaceDeclarationSniff.php" role="php" />
        <file baseinstalldir="PHP/CodeSniffer" name="UseDeclarationSniff.php" role="php" />
       </dir>
      </dir>
      <dir name="Tests">
       <dir name="Classes">
        <file baseinstalldir="PHP/CodeSniffer" name="ClassDeclarationUnitTest.inc" role="test" />
        <file baseinstalldir="PHP/CodeSniffer" name="ClassDeclarationUnitTest.inc.fixed" role="test" />
        <file baseinstalldir="PHP/CodeSniffer" name="ClassDeclarationUnitTest.php" role="test" />
        <file baseinstalldir="PHP/CodeSniffer" name="PropertyDeclarationUnitTest.inc" role="test" />
        <file baseinstalldir="PHP/CodeSniffer" name="PropertyDeclarationUnitTest.php" role="test" />
       </dir>
       <dir name="ControlStructures">
        <file baseinstalldir="PHP/CodeSniffer" name="ControlStructureSpacingUnitTest.inc" role="test" />
        <file baseinstalldir="PHP/CodeSniffer" name="ControlStructureSpacingUnitTest.inc.fixed" role="test" />
        <file baseinstalldir="PHP/CodeSniffer" name="ControlStructureSpacingUnitTest.php" role="test" />
        <file baseinstalldir="PHP/CodeSniffer" name="ElseIfDeclarationUnitTest.inc" role="test" />
        <file baseinstalldir="PHP/CodeSniffer" name="ElseIfDeclarationUnitTest.inc.fixed" role="test" />
        <file baseinstalldir="PHP/CodeSniffer" name="ElseIfDeclarationUnitTest.php" role="test" />
        <file baseinstalldir="PHP/CodeSniffer" name="SwitchDeclarationUnitTest.inc" role="test" />
        <file baseinstalldir="PHP/CodeSniffer" name="SwitchDeclarationUnitTest.inc.fixed" role="test" />
        <file baseinstalldir="PHP/CodeSniffer" name="SwitchDeclarationUnitTest.php" role="test" />
       </dir>
       <dir name="Files">
        <file baseinstalldir="PHP/CodeSniffer" name="ClosingTagUnitTest.1.inc" role="test" />
        <file baseinstalldir="PHP/CodeSniffer" name="ClosingTagUnitTest.1.inc.fixed" role="test" />
        <file baseinstalldir="PHP/CodeSniffer" name="ClosingTagUnitTest.2.inc" role="test" />
        <file baseinstalldir="PHP/CodeSniffer" name="ClosingTagUnitTest.3.inc" role="test" />
        <file baseinstalldir="PHP/CodeSniffer" name="ClosingTagUnitTest.4.inc" role="test" />
        <file baseinstalldir="PHP/CodeSniffer" name="ClosingTagUnitTest.4.inc.fixed" role="test" />
        <file baseinstalldir="PHP/CodeSniffer" name="ClosingTagUnitTest.5.inc" role="test" />
        <file baseinstalldir="PHP/CodeSniffer" name="ClosingTagUnitTest.php" role="test" />
        <file baseinstalldir="PHP/CodeSniffer" name="EndFileNewlineUnitTest.1.inc" role="test" />
        <file baseinstalldir="PHP/CodeSniffer" name="EndFileNewlineUnitTest.2.inc" role="test" />
        <file baseinstalldir="PHP/CodeSniffer" name="EndFileNewlineUnitTest.3.inc" role="test" />
        <file baseinstalldir="PHP/CodeSniffer" name="EndFileNewlineUnitTest.4.inc" role="test" />
        <file baseinstalldir="PHP/CodeSniffer" name="EndFileNewlineUnitTest.5.inc" role="test" />
        <file baseinstalldir="PHP/CodeSniffer" name="EndFileNewlineUnitTest.php" role="test" />
       </dir>
       <dir name="Methods">
        <file baseinstalldir="PHP/CodeSniffer" name="FunctionCallSignatureUnitTest.inc" role="test" />
        <file baseinstalldir="PHP/CodeSniffer" name="FunctionCallSignatureUnitTest.inc.fixed" role="test" />
        <file baseinstalldir="PHP/CodeSniffer" name="FunctionCallSignatureUnitTest.php" role="test" />
        <file baseinstalldir="PHP/CodeSniffer" name="FunctionClosingBraceUnitTest.inc" role="test" />
        <file baseinstalldir="PHP/CodeSniffer" name="FunctionClosingBraceUnitTest.inc.fixed" role="test" />
        <file baseinstalldir="PHP/CodeSniffer" name="FunctionClosingBraceUnitTest.php" role="test" />
        <file baseinstalldir="PHP/CodeSniffer" name="MethodDeclarationUnitTest.inc" role="test" />
        <file baseinstalldir="PHP/CodeSniffer" name="MethodDeclarationUnitTest.inc.fixed" role="test" />
        <file baseinstalldir="PHP/CodeSniffer" name="MethodDeclarationUnitTest.php" role="test" />
       </dir>
       <dir name="Namespaces">
        <file baseinstalldir="PHP/CodeSniffer" name="NamespaceDeclarationUnitTest.inc" role="test" />
        <file baseinstalldir="PHP/CodeSniffer" name="NamespaceDeclarationUnitTest.inc.fixed" role="test" />
        <file baseinstalldir="PHP/CodeSniffer" name="NamespaceDeclarationUnitTest.php" role="test" />
        <file baseinstalldir="PHP/CodeSniffer" name="UseDeclarationUnitTest.1.inc" role="test" />
        <file baseinstalldir="PHP/CodeSniffer" name="UseDeclarationUnitTest.2.inc" role="test" />
        <file baseinstalldir="PHP/CodeSniffer" name="UseDeclarationUnitTest.2.inc.fixed" role="test" />
        <file baseinstalldir="PHP/CodeSniffer" name="UseDeclarationUnitTest.3.inc" role="test" />
        <file baseinstalldir="PHP/CodeSniffer" name="UseDeclarationUnitTest.3.inc.fixed" role="test" />
        <file baseinstalldir="PHP/CodeSniffer" name="UseDeclarationUnitTest.4.inc" role="test" />
        <file baseinstalldir="PHP/CodeSniffer" name="UseDeclarationUnitTest.php" role="test" />
       </dir>
      </dir>
      <file baseinstalldir="PHP/CodeSniffer" name="ruleset.xml" role="php" />
     </dir>
     <dir name="Squiz">
      <dir name="Docs">
       <dir name="Arrays">
        <file baseinstalldir="PHP/CodeSniffer" name="ArrayBracketSpacingStandard.xml" role="php" />
        <file baseinstalldir="PHP/CodeSniffer" name="ArrayDeclarationStandard.xml" role="php" />
       </dir>
       <dir name="Classes">
        <file baseinstalldir="PHP/CodeSniffer" name="LowercaseClassKeywordsStandard.xml" role="php" />
        <file baseinstalldir="PHP/CodeSniffer" name="SelfMemberReferenceStandard.xml" role="php" />
       </dir>
       <dir name="Commenting">
        <file baseinstalldir="PHP/CodeSniffer" name="DocCommentAlignmentStandard.xml" role="php" />
        <file baseinstalldir="PHP/CodeSniffer" name="FunctionCommentThrowTagStandard.xml" role="php" />
       </dir>
       <dir name="ControlStructures">
        <file baseinstalldir="PHP/CodeSniffer" name="ForEachLoopDeclarationStandard.xml" role="php" />
        <file baseinstalldir="PHP/CodeSniffer" name="ForLoopDeclarationStandard.xml" role="php" />
        <file baseinstalldir="PHP/CodeSniffer" name="LowercaseDeclarationStandard.xml" role="php" />
       </dir>
       <dir name="Functions">
        <file baseinstalldir="PHP/CodeSniffer" name="FunctionDuplicateArgumentStandard.xml" role="php" />
        <file baseinstalldir="PHP/CodeSniffer" name="LowercaseFunctionKeywordsStandard.xml" role="php" />
       </dir>
       <dir name="Scope">
        <file baseinstalldir="PHP/CodeSniffer" name="StaticThisUsageStandard.xml" role="php" />
       </dir>
       <dir name="Strings">
        <file baseinstalldir="PHP/CodeSniffer" name="EchoedStringsStandard.xml" role="php" />
       </dir>
       <dir name="WhiteSpace">
        <file baseinstalldir="PHP/CodeSniffer" name="CastSpacingStandard.xml" role="php" />
        <file baseinstalldir="PHP/CodeSniffer" name="FunctionOpeningBraceStandard.xml" role="php" />
        <file baseinstalldir="PHP/CodeSniffer" name="LanguageConstructSpacingStandard.xml" role="php" />
        <file baseinstalldir="PHP/CodeSniffer" name="ObjectOperatorSpacingStandard.xml" role="php" />
        <file baseinstalldir="PHP/CodeSniffer" name="ScopeKeywordSpacingStandard.xml" role="php" />
        <file baseinstalldir="PHP/CodeSniffer" name="SemicolonSpacingStandard.xml" role="php" />
       </dir>
      </dir>
      <dir name="Sniffs">
       <dir name="Arrays">
        <file baseinstalldir="PHP/CodeSniffer" name="ArrayBracketSpacingSniff.php" role="php" />
        <file baseinstalldir="PHP/CodeSniffer" name="ArrayDeclarationSniff.php" role="php" />
       </dir>
       <dir name="Classes">
        <file baseinstalldir="PHP/CodeSniffer" name="ClassDeclarationSniff.php" role="php" />
        <file baseinstalldir="PHP/CodeSniffer" name="ClassFileNameSniff.php" role="php" />
        <file baseinstalldir="PHP/CodeSniffer" name="DuplicatePropertySniff.php" role="php" />
        <file baseinstalldir="PHP/CodeSniffer" name="LowercaseClassKeywordsSniff.php" role="php" />
        <file baseinstalldir="PHP/CodeSniffer" name="SelfMemberReferenceSniff.php" role="php" />
        <file baseinstalldir="PHP/CodeSniffer" name="ValidClassNameSniff.php" role="php" />
       </dir>
       <dir name="Commenting">
        <file baseinstalldir="PHP/CodeSniffer" name="BlockCommentSniff.php" role="php" />
        <file baseinstalldir="PHP/CodeSniffer" name="ClassCommentSniff.php" role="php" />
        <file baseinstalldir="PHP/CodeSniffer" name="ClosingDeclarationCommentSniff.php" role="php" />
        <file baseinstalldir="PHP/CodeSniffer" name="DocCommentAlignmentSniff.php" role="php" />
        <file baseinstalldir="PHP/CodeSniffer" name="EmptyCatchCommentSniff.php" role="php" />
        <file baseinstalldir="PHP/CodeSniffer" name="FileCommentSniff.php" role="php" />
        <file baseinstalldir="PHP/CodeSniffer" name="FunctionCommentThrowTagSniff.php" role="php" />
        <file baseinstalldir="PHP/CodeSniffer" name="FunctionCommentSniff.php" role="php" />
        <file baseinstalldir="PHP/CodeSniffer" name="InlineCommentSniff.php" role="php" />
        <file baseinstalldir="PHP/CodeSniffer" name="LongConditionClosingCommentSniff.php" role="php" />
        <file baseinstalldir="PHP/CodeSniffer" name="PostStatementCommentSniff.php" role="php" />
        <file baseinstalldir="PHP/CodeSniffer" name="VariableCommentSniff.php" role="php" />
       </dir>
       <dir name="ControlStructures">
        <file baseinstalldir="PHP/CodeSniffer" name="ControlSignatureSniff.php" role="php" />
        <file baseinstalldir="PHP/CodeSniffer" name="ElseIfDeclarationSniff.php" role="php" />
        <file baseinstalldir="PHP/CodeSniffer" name="ForEachLoopDeclarationSniff.php" role="php" />
        <file baseinstalldir="PHP/CodeSniffer" name="ForLoopDeclarationSniff.php" role="php" />
        <file baseinstalldir="PHP/CodeSniffer" name="InlineIfDeclarationSniff.php" role="php" />
        <file baseinstalldir="PHP/CodeSniffer" name="LowercaseDeclarationSniff.php" role="php" />
        <file baseinstalldir="PHP/CodeSniffer" name="SwitchDeclarationSniff.php" role="php" />
       </dir>
       <dir name="CSS">
        <file baseinstalldir="PHP/CodeSniffer" name="ClassDefinitionClosingBraceSpaceSniff.php" role="php" />
        <file baseinstalldir="PHP/CodeSniffer" name="ClassDefinitionNameSpacingSniff.php" role="php" />
        <file baseinstalldir="PHP/CodeSniffer" name="ClassDefinitionOpeningBraceSpaceSniff.php" role="php" />
        <file baseinstalldir="PHP/CodeSniffer" name="ColonSpacingSniff.php" role="php" />
        <file baseinstalldir="PHP/CodeSniffer" name="ColourDefinitionSniff.php" role="php" />
        <file baseinstalldir="PHP/CodeSniffer" name="DisallowMultipleStyleDefinitionsSniff.php" role="php" />
        <file baseinstalldir="PHP/CodeSniffer" name="DuplicateClassDefinitionSniff.php" role="php" />
        <file baseinstalldir="PHP/CodeSniffer" name="DuplicateStyleDefinitionSniff.php" role="php" />
        <file baseinstalldir="PHP/CodeSniffer" name="EmptyClassDefinitionSniff.php" role="php" />
        <file baseinstalldir="PHP/CodeSniffer" name="EmptyStyleDefinitionSniff.php" role="php" />
        <file baseinstalldir="PHP/CodeSniffer" name="ForbiddenStylesSniff.php" role="php" />
        <file baseinstalldir="PHP/CodeSniffer" name="IndentationSniff.php" role="php" />
        <file baseinstalldir="PHP/CodeSniffer" name="LowercaseStyleDefinitionSniff.php" role="php" />
        <file baseinstalldir="PHP/CodeSniffer" name="MissingColonSniff.php" role="php" />
        <file baseinstalldir="PHP/CodeSniffer" name="NamedColoursSniff.php" role="php" />
        <file baseinstalldir="PHP/CodeSniffer" name="OpacitySniff.php" role="php" />
        <file baseinstalldir="PHP/CodeSniffer" name="SemicolonSpacingSniff.php" role="php" />
        <file baseinstalldir="PHP/CodeSniffer" name="ShorthandSizeSniff.php" role="php" />
       </dir>
       <dir name="Debug">
        <file baseinstalldir="PHP/CodeSniffer" name="JavaScriptLintSniff.php" role="php" />
        <file baseinstalldir="PHP/CodeSniffer" name="JSLintSniff.php" role="php" />
       </dir>
       <dir name="Files">
        <file baseinstalldir="PHP/CodeSniffer" name="FileExtensionSniff.php" role="php" />
       </dir>
       <dir name="Formatting">
        <file baseinstalldir="PHP/CodeSniffer" name="OperatorBracketSniff.php" role="php" />
       </dir>
       <dir name="Functions">
        <file baseinstalldir="PHP/CodeSniffer" name="FunctionDeclarationArgumentSpacingSniff.php" role="php" />
        <file baseinstalldir="PHP/CodeSniffer" name="FunctionDeclarationSniff.php" role="php" />
        <file baseinstalldir="PHP/CodeSniffer" name="FunctionDuplicateArgumentSniff.php" role="php" />
        <file baseinstalldir="PHP/CodeSniffer" name="GlobalFunctionSniff.php" role="php" />
        <file baseinstalldir="PHP/CodeSniffer" name="LowercaseFunctionKeywordsSniff.php" role="php" />
        <file baseinstalldir="PHP/CodeSniffer" name="MultiLineFunctionDeclarationSniff.php" role="php" />
       </dir>
       <dir name="NamingConventions">
        <file baseinstalldir="PHP/CodeSniffer" name="ValidFunctionNameSniff.php" role="php" />
        <file baseinstalldir="PHP/CodeSniffer" name="ValidVariableNameSniff.php" role="php" />
       </dir>
       <dir name="Objects">
        <file baseinstalldir="PHP/CodeSniffer" name="DisallowObjectStringIndexSniff.php" role="php" />
        <file baseinstalldir="PHP/CodeSniffer" name="ObjectInstantiationSniff.php" role="php" />
        <file baseinstalldir="PHP/CodeSniffer" name="ObjectMemberCommaSniff.php" role="php" />
       </dir>
       <dir name="Operators">
        <file baseinstalldir="PHP/CodeSniffer" name="ComparisonOperatorUsageSniff.php" role="php" />
        <file baseinstalldir="PHP/CodeSniffer" name="IncrementDecrementUsageSniff.php" role="php" />
        <file baseinstalldir="PHP/CodeSniffer" name="ValidLogicalOperatorsSniff.php" role="php" />
       </dir>
       <dir name="PHP">
        <file baseinstalldir="PHP/CodeSniffer" name="CommentedOutCodeSniff.php" role="php" />
        <file baseinstalldir="PHP/CodeSniffer" name="DisallowBooleanStatementSniff.php" role="php" />
        <file baseinstalldir="PHP/CodeSniffer" name="DisallowComparisonAssignmentSniff.php" role="php" />
        <file baseinstalldir="PHP/CodeSniffer" name="DisallowInlineIfSniff.php" role="php" />
        <file baseinstalldir="PHP/CodeSniffer" name="DisallowMultipleAssignmentsSniff.php" role="php" />
        <file baseinstalldir="PHP/CodeSniffer" name="DisallowObEndFlushSniff.php" role="php" />
        <file baseinstalldir="PHP/CodeSniffer" name="DisallowSizeFunctionsInLoopsSniff.php" role="php" />
        <file baseinstalldir="PHP/CodeSniffer" name="DiscouragedFunctionsSniff.php" role="php" />
        <file baseinstalldir="PHP/CodeSniffer" name="EmbeddedPhpSniff.php" role="php" />
        <file baseinstalldir="PHP/CodeSniffer" name="EvalSniff.php" role="php" />
        <file baseinstalldir="PHP/CodeSniffer" name="ForbiddenFunctionsSniff.php" role="php" />
        <file baseinstalldir="PHP/CodeSniffer" name="GlobalKeywordSniff.php" role="php" />
        <file baseinstalldir="PHP/CodeSniffer" name="HeredocSniff.php" role="php" />
        <file baseinstalldir="PHP/CodeSniffer" name="InnerFunctionsSniff.php" role="php" />
        <file baseinstalldir="PHP/CodeSniffer" name="LowercasePHPFunctionsSniff.php" role="php" />
        <file baseinstalldir="PHP/CodeSniffer" name="NonExecutableCodeSniff.php" role="php" />
       </dir>
       <dir name="Scope">
        <file baseinstalldir="PHP/CodeSniffer" name="MemberVarScopeSniff.php" role="php" />
        <file baseinstalldir="PHP/CodeSniffer" name="MethodScopeSniff.php" role="php" />
        <file baseinstalldir="PHP/CodeSniffer" name="StaticThisUsageSniff.php" role="php" />
       </dir>
       <dir name="Strings">
        <file baseinstalldir="PHP/CodeSniffer" name="ConcatenationSpacingSniff.php" role="php" />
        <file baseinstalldir="PHP/CodeSniffer" name="DoubleQuoteUsageSniff.php" role="php" />
        <file baseinstalldir="PHP/CodeSniffer" name="EchoedStringsSniff.php" role="php" />
       </dir>
       <dir name="WhiteSpace">
        <file baseinstalldir="PHP/CodeSniffer" name="CastSpacingSniff.php" role="php" />
        <file baseinstalldir="PHP/CodeSniffer" name="ControlStructureSpacingSniff.php" role="php" />
        <file baseinstalldir="PHP/CodeSniffer" name="FunctionClosingBraceSpaceSniff.php" role="php" />
        <file baseinstalldir="PHP/CodeSniffer" name="FunctionOpeningBraceSpaceSniff.php" role="php" />
        <file baseinstalldir="PHP/CodeSniffer" name="FunctionSpacingSniff.php" role="php" />
        <file baseinstalldir="PHP/CodeSniffer" name="LanguageConstructSpacingSniff.php" role="php" />
        <file baseinstalldir="PHP/CodeSniffer" name="LogicalOperatorSpacingSniff.php" role="php" />
        <file baseinstalldir="PHP/CodeSniffer" name="MemberVarSpacingSniff.php" role="php" />
        <file baseinstalldir="PHP/CodeSniffer" name="ObjectOperatorSpacingSniff.php" role="php" />
        <file baseinstalldir="PHP/CodeSniffer" name="OperatorSpacingSniff.php" role="php" />
        <file baseinstalldir="PHP/CodeSniffer" name="PropertyLabelSpacingSniff.php" role="php" />
        <file baseinstalldir="PHP/CodeSniffer" name="ScopeClosingBraceSniff.php" role="php" />
        <file baseinstalldir="PHP/CodeSniffer" name="ScopeKeywordSpacingSniff.php" role="php" />
        <file baseinstalldir="PHP/CodeSniffer" name="SemicolonSpacingSniff.php" role="php" />
        <file baseinstalldir="PHP/CodeSniffer" name="SuperfluousWhitespaceSniff.php" role="php" />
       </dir>
      </dir>
      <dir name="Tests">
       <dir name="Arrays">
        <file baseinstalldir="PHP/CodeSniffer" name="ArrayBracketSpacingUnitTest.inc" role="test" />
        <file baseinstalldir="PHP/CodeSniffer" name="ArrayBracketSpacingUnitTest.php" role="test" />
        <file baseinstalldir="PHP/CodeSniffer" name="ArrayDeclarationUnitTest.1.inc" role="test" />
        <file baseinstalldir="PHP/CodeSniffer" name="ArrayDeclarationUnitTest.1.inc.fixed" role="test" />
        <file baseinstalldir="PHP/CodeSniffer" name="ArrayDeclarationUnitTest.2.inc" role="test" />
        <file baseinstalldir="PHP/CodeSniffer" name="ArrayDeclarationUnitTest.2.inc.fixed" role="test" />
        <file baseinstalldir="PHP/CodeSniffer" name="ArrayDeclarationUnitTest.php" role="test" />
       </dir>
       <dir name="Classes">
        <file baseinstalldir="PHP/CodeSniffer" name="ClassDeclarationUnitTest.inc" role="test" />
        <file baseinstalldir="PHP/CodeSniffer" name="ClassDeclarationUnitTest.inc.fixed" role="test" />
        <file baseinstalldir="PHP/CodeSniffer" name="ClassDeclarationUnitTest.php" role="test" />
        <file baseinstalldir="PHP/CodeSniffer" name="ClassFileNameUnitTest.inc" role="test" />
        <file baseinstalldir="PHP/CodeSniffer" name="ClassFileNameUnitTest.php" role="test" />
        <file baseinstalldir="PHP/CodeSniffer" name="DuplicatePropertyUnitTest.js" role="test" />
        <file baseinstalldir="PHP/CodeSniffer" name="DuplicatePropertyUnitTest.php" role="test" />
        <file baseinstalldir="PHP/CodeSniffer" name="LowercaseClassKeywordsUnitTest.inc" role="test" />
        <file baseinstalldir="PHP/CodeSniffer" name="LowercaseClassKeywordsUnitTest.php" role="test" />
        <file baseinstalldir="PHP/CodeSniffer" name="SelfMemberReferenceUnitTest.inc" role="test" />
        <file baseinstalldir="PHP/CodeSniffer" name="SelfMemberReferenceUnitTest.inc.fixed" role="test" />
        <file baseinstalldir="PHP/CodeSniffer" name="SelfMemberReferenceUnitTest.php" role="test" />
        <file baseinstalldir="PHP/CodeSniffer" name="ValidClassNameUnitTest.inc" role="test" />
        <file baseinstalldir="PHP/CodeSniffer" name="ValidClassNameUnitTest.php" role="test" />
       </dir>
       <dir name="Commenting">
        <file baseinstalldir="PHP/CodeSniffer" name="BlockCommentUnitTest.inc" role="test" />
        <file baseinstalldir="PHP/CodeSniffer" name="BlockCommentUnitTest.inc.fixed" role="test" />
        <file baseinstalldir="PHP/CodeSniffer" name="BlockCommentUnitTest.php" role="test" />
        <file baseinstalldir="PHP/CodeSniffer" name="ClassCommentUnitTest.inc" role="test" />
        <file baseinstalldir="PHP/CodeSniffer" name="ClassCommentUnitTest.php" role="test" />
        <file baseinstalldir="PHP/CodeSniffer" name="ClosingDeclarationCommentUnitTest.inc" role="test" />
        <file baseinstalldir="PHP/CodeSniffer" name="ClosingDeclarationCommentUnitTest.php" role="test" />
        <file baseinstalldir="PHP/CodeSniffer" name="DocCommentAlignmentUnitTest.inc" role="test" />
        <file baseinstalldir="PHP/CodeSniffer" name="DocCommentAlignmentUnitTest.inc.fixed" role="test" />
        <file baseinstalldir="PHP/CodeSniffer" name="DocCommentAlignmentUnitTest.js" role="test" />
        <file baseinstalldir="PHP/CodeSniffer" name="DocCommentAlignmentUnitTest.js.fixed" role="test" />
        <file baseinstalldir="PHP/CodeSniffer" name="DocCommentAlignmentUnitTest.php" role="test" />
        <file baseinstalldir="PHP/CodeSniffer" name="EmptyCatchCommentUnitTest.inc" role="test" />
        <file baseinstalldir="PHP/CodeSniffer" name="EmptyCatchCommentUnitTest.php" role="test" />
        <file baseinstalldir="PHP/CodeSniffer" name="FileCommentUnitTest.inc" role="test" />
        <file baseinstalldir="PHP/CodeSniffer" name="FileCommentUnitTest.1.inc" role="test" />
        <file baseinstalldir="PHP/CodeSniffer" name="FileCommentUnitTest.js" role="test" />
        <file baseinstalldir="PHP/CodeSniffer" name="FileCommentUnitTest.1.js" role="test" />
        <file baseinstalldir="PHP/CodeSniffer" name="FileCommentUnitTest.php" role="test" />
        <file baseinstalldir="PHP/CodeSniffer" name="FunctionCommentThrowTagUnitTest.inc" role="test" />
        <file baseinstalldir="PHP/CodeSniffer" name="FunctionCommentThrowTagUnitTest.php" role="test" />
        <file baseinstalldir="PHP/CodeSniffer" name="FunctionCommentUnitTest.inc" role="test" />
        <file baseinstalldir="PHP/CodeSniffer" name="FunctionCommentUnitTest.php" role="test" />
        <file baseinstalldir="PHP/CodeSniffer" name="InlineCommentUnitTest.inc" role="test" />
        <file baseinstalldir="PHP/CodeSniffer" name="InlineCommentUnitTest.inc.fixed" role="test" />
        <file baseinstalldir="PHP/CodeSniffer" name="InlineCommentUnitTest.js" role="test" />
        <file baseinstalldir="PHP/CodeSniffer" name="InlineCommentUnitTest.php" role="test" />
        <file baseinstalldir="PHP/CodeSniffer" name="LongConditionClosingCommentUnitTest.inc" role="test" />
        <file baseinstalldir="PHP/CodeSniffer" name="LongConditionClosingCommentUnitTest.js" role="test" />
        <file baseinstalldir="PHP/CodeSniffer" name="LongConditionClosingCommentUnitTest.php" role="test" />
        <file baseinstalldir="PHP/CodeSniffer" name="PostStatementCommentUnitTest.inc" role="test" />
        <file baseinstalldir="PHP/CodeSniffer" name="PostStatementCommentUnitTest.js" role="test" />
        <file baseinstalldir="PHP/CodeSniffer" name="PostStatementCommentUnitTest.php" role="test" />
        <file baseinstalldir="PHP/CodeSniffer" name="VariableCommentUnitTest.inc" role="test" />
        <file baseinstalldir="PHP/CodeSniffer" name="VariableCommentUnitTest.php" role="test" />
       </dir>
       <dir name="ControlStructures">
        <file baseinstalldir="PHP/CodeSniffer" name="ControlSignatureUnitTest.inc" role="test" />
        <file baseinstalldir="PHP/CodeSniffer" name="ControlSignatureUnitTest.inc.fixed" role="test" />
        <file baseinstalldir="PHP/CodeSniffer" name="ControlSignatureUnitTest.js" role="test" />
        <file baseinstalldir="PHP/CodeSniffer" name="ControlSignatureUnitTest.js.fixed" role="test" />
        <file baseinstalldir="PHP/CodeSniffer" name="ControlSignatureUnitTest.php" role="test" />
        <file baseinstalldir="PHP/CodeSniffer" name="ElseIfDeclarationUnitTest.inc" role="test" />
        <file baseinstalldir="PHP/CodeSniffer" name="ElseIfDeclarationUnitTest.php" role="test" />
        <file baseinstalldir="PHP/CodeSniffer" name="ForEachLoopDeclarationUnitTest.inc" role="test" />
        <file baseinstalldir="PHP/CodeSniffer" name="ForEachLoopDeclarationUnitTest.inc.fixed" role="test" />
        <file baseinstalldir="PHP/CodeSniffer" name="ForEachLoopDeclarationUnitTest.php" role="test" />
        <file baseinstalldir="PHP/CodeSniffer" name="ForLoopDeclarationUnitTest.inc" role="test" />
        <file baseinstalldir="PHP/CodeSniffer" name="ForLoopDeclarationUnitTest.js" role="test" />
        <file baseinstalldir="PHP/CodeSniffer" name="ForLoopDeclarationUnitTest.php" role="test" />
        <file baseinstalldir="PHP/CodeSniffer" name="InlineIfDeclarationUnitTest.inc" role="test" />
        <file baseinstalldir="PHP/CodeSniffer" name="InlineIfDeclarationUnitTest.php" role="test" />
        <file baseinstalldir="PHP/CodeSniffer" name="LowercaseDeclarationUnitTest.inc" role="test" />
        <file baseinstalldir="PHP/CodeSniffer" name="LowercaseDeclarationUnitTest.php" role="test" />
        <file baseinstalldir="PHP/CodeSniffer" name="SwitchDeclarationUnitTest.inc" role="test" />
        <file baseinstalldir="PHP/CodeSniffer" name="SwitchDeclarationUnitTest.js" role="test" />
        <file baseinstalldir="PHP/CodeSniffer" name="SwitchDeclarationUnitTest.php" role="test" />
       </dir>
       <dir name="CSS">
        <file baseinstalldir="PHP/CodeSniffer" name="ClassDefinitionClosingBraceSpaceUnitTest.css" role="test" />
        <file baseinstalldir="PHP/CodeSniffer" name="ClassDefinitionClosingBraceSpaceUnitTest.php" role="test" />
        <file baseinstalldir="PHP/CodeSniffer" name="ClassDefinitionNameSpacingUnitTest.css" role="test" />
        <file baseinstalldir="PHP/CodeSniffer" name="ClassDefinitionNameSpacingUnitTest.php" role="test" />
        <file baseinstalldir="PHP/CodeSniffer" name="ClassDefinitionOpeningBraceSpaceUnitTest.css" role="test" />
        <file baseinstalldir="PHP/CodeSniffer" name="ClassDefinitionOpeningBraceSpaceUnitTest.php" role="test" />
        <file baseinstalldir="PHP/CodeSniffer" name="ColonSpacingUnitTest.css" role="test" />
        <file baseinstalldir="PHP/CodeSniffer" name="ColonSpacingUnitTest.php" role="test" />
        <file baseinstalldir="PHP/CodeSniffer" name="ColourDefinitionUnitTest.css" role="test" />
        <file baseinstalldir="PHP/CodeSniffer" name="ColourDefinitionUnitTest.php" role="test" />
        <file baseinstalldir="PHP/CodeSniffer" name="DisallowMultipleStyleDefinitionsUnitTest.css" role="test" />
        <file baseinstalldir="PHP/CodeSniffer" name="DisallowMultipleStyleDefinitionsUnitTest.php" role="test" />
        <file baseinstalldir="PHP/CodeSniffer" name="DuplicateClassDefinitionUnitTest.css" role="test" />
        <file baseinstalldir="PHP/CodeSniffer" name="DuplicateClassDefinitionUnitTest.php" role="test" />
        <file baseinstalldir="PHP/CodeSniffer" name="DuplicateStyleDefinitionUnitTest.css" role="test" />
        <file baseinstalldir="PHP/CodeSniffer" name="DuplicateStyleDefinitionUnitTest.php" role="test" />
        <file baseinstalldir="PHP/CodeSniffer" name="EmptyClassDefinitionUnitTest.css" role="test" />
        <file baseinstalldir="PHP/CodeSniffer" name="EmptyClassDefinitionUnitTest.php" role="test" />
        <file baseinstalldir="PHP/CodeSniffer" name="EmptyStyleDefinitionUnitTest.css" role="test" />
        <file baseinstalldir="PHP/CodeSniffer" name="EmptyStyleDefinitionUnitTest.php" role="test" />
        <file baseinstalldir="PHP/CodeSniffer" name="ForbiddenStylesUnitTest.css" role="test" />
        <file baseinstalldir="PHP/CodeSniffer" name="ForbiddenStylesUnitTest.php" role="test" />
        <file baseinstalldir="PHP/CodeSniffer" name="IndentationUnitTest.css" role="test" />
        <file baseinstalldir="PHP/CodeSniffer" name="IndentationUnitTest.css.fixed" role="test" />
        <file baseinstalldir="PHP/CodeSniffer" name="IndentationUnitTest.php" role="test" />
        <file baseinstalldir="PHP/CodeSniffer" name="LowercaseStyleDefinitionUnitTest.css" role="test" />
        <file baseinstalldir="PHP/CodeSniffer" name="LowercaseStyleDefinitionUnitTest.php" role="test" />
        <file baseinstalldir="PHP/CodeSniffer" name="MissingColonUnitTest.css" role="test" />
        <file baseinstalldir="PHP/CodeSniffer" name="MissingColonUnitTest.php" role="test" />
        <file baseinstalldir="PHP/CodeSniffer" name="NamedColoursUnitTest.css" role="test" />
        <file baseinstalldir="PHP/CodeSniffer" name="NamedColoursUnitTest.php" role="test" />
        <file baseinstalldir="PHP/CodeSniffer" name="OpacityUnitTest.css" role="test" />
        <file baseinstalldir="PHP/CodeSniffer" name="OpacityUnitTest.php" role="test" />
        <file baseinstalldir="PHP/CodeSniffer" name="SemicolonSpacingUnitTest.css" role="test" />
        <file baseinstalldir="PHP/CodeSniffer" name="SemicolonSpacingUnitTest.php" role="test" />
        <file baseinstalldir="PHP/CodeSniffer" name="ShorthandSizeUnitTest.css" role="test" />
        <file baseinstalldir="PHP/CodeSniffer" name="ShorthandSizeUnitTest.php" role="test" />
       </dir>
       <dir name="Debug">
        <file baseinstalldir="PHP/CodeSniffer" name="JavaScriptLintUnitTest.js" role="test" />
        <file baseinstalldir="PHP/CodeSniffer" name="JavaScriptLintUnitTest.php" role="test" />
        <file baseinstalldir="PHP/CodeSniffer" name="JSLintUnitTest.js" role="test" />
        <file baseinstalldir="PHP/CodeSniffer" name="JSLintUnitTest.php" role="test" />
       </dir>
       <dir name="Files">
        <file baseinstalldir="PHP/CodeSniffer" name="FileExtensionUnitTest.1.inc" role="test" />
        <file baseinstalldir="PHP/CodeSniffer" name="FileExtensionUnitTest.2.inc" role="test" />
        <file baseinstalldir="PHP/CodeSniffer" name="FileExtensionUnitTest.3.inc" role="test" />
        <file baseinstalldir="PHP/CodeSniffer" name="FileExtensionUnitTest.4.inc" role="test" />
        <file baseinstalldir="PHP/CodeSniffer" name="FileExtensionUnitTest.php" role="test" />
       </dir>
       <dir name="Formatting">
        <file baseinstalldir="PHP/CodeSniffer" name="OperatorBracketUnitTest.inc" role="test" />
        <file baseinstalldir="PHP/CodeSniffer" name="OperatorBracketUnitTest.js" role="test" />
        <file baseinstalldir="PHP/CodeSniffer" name="OperatorBracketUnitTest.php" role="test" />
       </dir>
       <dir name="Functions">
        <file baseinstalldir="PHP/CodeSniffer" name="FunctionDeclarationArgumentSpacingUnitTest.inc" role="test" />
        <file baseinstalldir="PHP/CodeSniffer" name="FunctionDeclarationArgumentSpacingUnitTest.inc.fixed" role="test" />
        <file baseinstalldir="PHP/CodeSniffer" name="FunctionDeclarationArgumentSpacingUnitTest.php" role="test" />
        <file baseinstalldir="PHP/CodeSniffer" name="FunctionDeclarationUnitTest.inc" role="test" />
        <file baseinstalldir="PHP/CodeSniffer" name="FunctionDeclarationUnitTest.php" role="test" />
        <file baseinstalldir="PHP/CodeSniffer" name="FunctionDuplicateArgumentUnitTest.inc" role="test" />
        <file baseinstalldir="PHP/CodeSniffer" name="FunctionDuplicateArgumentUnitTest.php" role="test" />
        <file baseinstalldir="PHP/CodeSniffer" name="GlobalFunctionUnitTest.inc" role="test" />
        <file baseinstalldir="PHP/CodeSniffer" name="GlobalFunctionUnitTest.php" role="test" />
        <file baseinstalldir="PHP/CodeSniffer" name="LowercaseFunctionKeywordsUnitTest.inc" role="test" />
        <file baseinstalldir="PHP/CodeSniffer" name="LowercaseFunctionKeywordsUnitTest.php" role="test" />
        <file baseinstalldir="PHP/CodeSniffer" name="MultiLineFunctionDeclarationUnitTest.inc" role="test" />
        <file baseinstalldir="PHP/CodeSniffer" name="MultiLineFunctionDeclarationUnitTest.js" role="test" />
        <file baseinstalldir="PHP/CodeSniffer" name="MultiLineFunctionDeclarationUnitTest.php" role="test" />
       </dir>
       <dir name="NamingConventions">
        <file baseinstalldir="PHP/CodeSniffer" name="ValidFunctionNameUnitTest.inc" role="test" />
        <file baseinstalldir="PHP/CodeSniffer" name="ValidFunctionNameUnitTest.php" role="test" />
        <file baseinstalldir="PHP/CodeSniffer" name="ValidVariableNameUnitTest.inc" role="test" />
        <file baseinstalldir="PHP/CodeSniffer" name="ValidVariableNameUnitTest.php" role="test" />
       </dir>
       <dir name="Objects">
        <file baseinstalldir="PHP/CodeSniffer" name="DisallowObjectStringIndexUnitTest.js" role="test" />
        <file baseinstalldir="PHP/CodeSniffer" name="DisallowObjectStringIndexUnitTest.php" role="test" />
        <file baseinstalldir="PHP/CodeSniffer" name="ObjectInstantiationUnitTest.inc" role="test" />
        <file baseinstalldir="PHP/CodeSniffer" name="ObjectInstantiationUnitTest.php" role="test" />
        <file baseinstalldir="PHP/CodeSniffer" name="ObjectMemberCommaUnitTest.js" role="test" />
        <file baseinstalldir="PHP/CodeSniffer" name="ObjectMemberCommaUnitTest.php" role="test" />
       </dir>
       <dir name="Operators">
        <file baseinstalldir="PHP/CodeSniffer" name="ComparisonOperatorUsageUnitTest.inc" role="test" />
        <file baseinstalldir="PHP/CodeSniffer" name="ComparisonOperatorUsageUnitTest.js" role="test" />
        <file baseinstalldir="PHP/CodeSniffer" name="ComparisonOperatorUsageUnitTest.php" role="test" />
        <file baseinstalldir="PHP/CodeSniffer" name="IncrementDecrementUsageUnitTest.inc" role="test" />
        <file baseinstalldir="PHP/CodeSniffer" name="IncrementDecrementUsageUnitTest.php" role="test" />
        <file baseinstalldir="PHP/CodeSniffer" name="ValidLogicalOperatorsUnitTest.inc" role="test" />
        <file baseinstalldir="PHP/CodeSniffer" name="ValidLogicalOperatorsUnitTest.php" role="test" />
       </dir>
       <dir name="PHP">
        <file baseinstalldir="PHP/CodeSniffer" name="CommentedOutCodeUnitTest.css" role="test" />
        <file baseinstalldir="PHP/CodeSniffer" name="CommentedOutCodeUnitTest.inc" role="test" />
        <file baseinstalldir="PHP/CodeSniffer" name="CommentedOutCodeUnitTest.php" role="test" />
        <file baseinstalldir="PHP/CodeSniffer" name="DisallowBooleanStatementUnitTest.inc" role="test" />
        <file baseinstalldir="PHP/CodeSniffer" name="DisallowBooleanStatementUnitTest.php" role="test" />
        <file baseinstalldir="PHP/CodeSniffer" name="DisallowComparisonAssignmentUnitTest.inc" role="test" />
        <file baseinstalldir="PHP/CodeSniffer" name="DisallowComparisonAssignmentUnitTest.php" role="test" />
        <file baseinstalldir="PHP/CodeSniffer" name="DisallowInlineIfUnitTest.inc" role="test" />
        <file baseinstalldir="PHP/CodeSniffer" name="DisallowInlineIfUnitTest.js" role="test" />
        <file baseinstalldir="PHP/CodeSniffer" name="DisallowInlineIfUnitTest.php" role="test" />
        <file baseinstalldir="PHP/CodeSniffer" name="DisallowMultipleAssignmentsUnitTest.inc" role="test" />
        <file baseinstalldir="PHP/CodeSniffer" name="DisallowMultipleAssignmentsUnitTest.php" role="test" />
        <file baseinstalldir="PHP/CodeSniffer" name="DisallowObEndFlushUnitTest.inc" role="test" />
        <file baseinstalldir="PHP/CodeSniffer" name="DisallowObEndFlushUnitTest.php" role="test" />
        <file baseinstalldir="PHP/CodeSniffer" name="DisallowSizeFunctionsInLoopsUnitTest.inc" role="test" />
        <file baseinstalldir="PHP/CodeSniffer" name="DisallowSizeFunctionsInLoopsUnitTest.js" role="test" />
        <file baseinstalldir="PHP/CodeSniffer" name="DisallowSizeFunctionsInLoopsUnitTest.php" role="test" />
        <file baseinstalldir="PHP/CodeSniffer" name="DiscouragedFunctionsUnitTest.inc" role="test" />
        <file baseinstalldir="PHP/CodeSniffer" name="DiscouragedFunctionsUnitTest.php" role="test" />
        <file baseinstalldir="PHP/CodeSniffer" name="EmbeddedPhpUnitTest.inc" role="test" />
        <file baseinstalldir="PHP/CodeSniffer" name="EmbeddedPhpUnitTest.inc.fixed" role="test" />
        <file baseinstalldir="PHP/CodeSniffer" name="EmbeddedPhpUnitTest.php" role="test" />
        <file baseinstalldir="PHP/CodeSniffer" name="EvalUnitTest.inc" role="test" />
        <file baseinstalldir="PHP/CodeSniffer" name="EvalUnitTest.php" role="test" />
        <file baseinstalldir="PHP/CodeSniffer" name="ForbiddenFunctionsUnitTest.inc" role="test" />
        <file baseinstalldir="PHP/CodeSniffer" name="ForbiddenFunctionsUnitTest.php" role="test" />
        <file baseinstalldir="PHP/CodeSniffer" name="GlobalKeywordUnitTest.inc" role="test" />
        <file baseinstalldir="PHP/CodeSniffer" name="GlobalKeywordUnitTest.php" role="test" />
        <file baseinstalldir="PHP/CodeSniffer" name="HeredocUnitTest.inc" role="test" />
        <file baseinstalldir="PHP/CodeSniffer" name="HeredocUnitTest.php" role="test" />
        <file baseinstalldir="PHP/CodeSniffer" name="InnerFunctionsUnitTest.inc" role="test" />
        <file baseinstalldir="PHP/CodeSniffer" name="InnerFunctionsUnitTest.php" role="test" />
        <file baseinstalldir="PHP/CodeSniffer" name="LowercasePHPFunctionsUnitTest.inc" role="test" />
        <file baseinstalldir="PHP/CodeSniffer" name="LowercasePHPFunctionsUnitTest.php" role="test" />
        <file baseinstalldir="PHP/CodeSniffer" name="NonExecutableCodeUnitTest.inc" role="test" />
        <file baseinstalldir="PHP/CodeSniffer" name="NonExecutableCodeUnitTest.php" role="test" />
       </dir>
       <dir name="Scope">
        <file baseinstalldir="PHP/CodeSniffer" name="MemberVarScopeUnitTest.inc" role="test" />
        <file baseinstalldir="PHP/CodeSniffer" name="MemberVarScopeUnitTest.php" role="test" />
        <file baseinstalldir="PHP/CodeSniffer" name="MethodScopeUnitTest.inc" role="test" />
        <file baseinstalldir="PHP/CodeSniffer" name="MethodScopeUnitTest.php" role="test" />
        <file baseinstalldir="PHP/CodeSniffer" name="StaticThisUsageUnitTest.inc" role="test" />
        <file baseinstalldir="PHP/CodeSniffer" name="StaticThisUsageUnitTest.php" role="test" />
       </dir>
       <dir name="Strings">
        <file baseinstalldir="PHP/CodeSniffer" name="ConcatenationSpacingUnitTest.inc" role="test" />
        <file baseinstalldir="PHP/CodeSniffer" name="ConcatenationSpacingUnitTest.inc.fixed" role="test" />
        <file baseinstalldir="PHP/CodeSniffer" name="ConcatenationSpacingUnitTest.php" role="test" />
        <file baseinstalldir="PHP/CodeSniffer" name="DoubleQuoteUsageUnitTest.inc" role="test" />
        <file baseinstalldir="PHP/CodeSniffer" name="DoubleQuoteUsageUnitTest.inc.fixed" role="test" />
        <file baseinstalldir="PHP/CodeSniffer" name="DoubleQuoteUsageUnitTest.php" role="test" />
        <file baseinstalldir="PHP/CodeSniffer" name="EchoedStringsUnitTest.inc" role="test" />
        <file baseinstalldir="PHP/CodeSniffer" name="EchoedStringsUnitTest.php" role="test" />
       </dir>
       <dir name="WhiteSpace">
        <file baseinstalldir="PHP/CodeSniffer" name="CastSpacingUnitTest.inc" role="test" />
        <file baseinstalldir="PHP/CodeSniffer" name="CastSpacingUnitTest.php" role="test" />
        <file baseinstalldir="PHP/CodeSniffer" name="ControlStructureSpacingUnitTest.inc" role="test" />
        <file baseinstalldir="PHP/CodeSniffer" name="ControlStructureSpacingUnitTest.js" role="test" />
        <file baseinstalldir="PHP/CodeSniffer" name="ControlStructureSpacingUnitTest.php" role="test" />
        <file baseinstalldir="PHP/CodeSniffer" name="FunctionClosingBraceSpaceUnitTest.inc" role="test" />
        <file baseinstalldir="PHP/CodeSniffer" name="FunctionClosingBraceSpaceUnitTest.inc.fixed" role="test" />
        <file baseinstalldir="PHP/CodeSniffer" name="FunctionClosingBraceSpaceUnitTest.js" role="test" />
        <file baseinstalldir="PHP/CodeSniffer" name="FunctionClosingBraceSpaceUnitTest.js.fixed" role="test" />
        <file baseinstalldir="PHP/CodeSniffer" name="FunctionClosingBraceSpaceUnitTest.php" role="test" />
        <file baseinstalldir="PHP/CodeSniffer" name="FunctionOpeningBraceSpaceUnitTest.inc" role="test" />
        <file baseinstalldir="PHP/CodeSniffer" name="FunctionOpeningBraceSpaceUnitTest.js" role="test" />
        <file baseinstalldir="PHP/CodeSniffer" name="FunctionOpeningBraceSpaceUnitTest.php" role="test" />
        <file baseinstalldir="PHP/CodeSniffer" name="FunctionSpacingUnitTest.inc" role="test" />
        <file baseinstalldir="PHP/CodeSniffer" name="FunctionSpacingUnitTest.inc.fixed" role="test" />
        <file baseinstalldir="PHP/CodeSniffer" name="FunctionSpacingUnitTest.php" role="test" />
        <file baseinstalldir="PHP/CodeSniffer" name="LanguageConstructSpacingUnitTest.inc" role="test" />
        <file baseinstalldir="PHP/CodeSniffer" name="LanguageConstructSpacingUnitTest.inc.fixed" role="test" />
        <file baseinstalldir="PHP/CodeSniffer" name="LanguageConstructSpacingUnitTest.php" role="test" />
        <file baseinstalldir="PHP/CodeSniffer" name="LogicalOperatorSpacingUnitTest.inc" role="test" />
        <file baseinstalldir="PHP/CodeSniffer" name="LogicalOperatorSpacingUnitTest.js" role="test" />
        <file baseinstalldir="PHP/CodeSniffer" name="LogicalOperatorSpacingUnitTest.php" role="test" />
        <file baseinstalldir="PHP/CodeSniffer" name="MemberVarSpacingUnitTest.inc" role="test" />
        <file baseinstalldir="PHP/CodeSniffer" name="MemberVarSpacingUnitTest.inc.fixed" role="test" />
        <file baseinstalldir="PHP/CodeSniffer" name="MemberVarSpacingUnitTest.php" role="test" />
        <file baseinstalldir="PHP/CodeSniffer" name="ObjectOperatorSpacingUnitTest.inc" role="test" />
        <file baseinstalldir="PHP/CodeSniffer" name="ObjectOperatorSpacingUnitTest.php" role="test" />
        <file baseinstalldir="PHP/CodeSniffer" name="OperatorSpacingUnitTest.inc" role="test" />
        <file baseinstalldir="PHP/CodeSniffer" name="OperatorSpacingUnitTest.inc.fixed" role="test" />
        <file baseinstalldir="PHP/CodeSniffer" name="OperatorSpacingUnitTest.js" role="test" />
        <file baseinstalldir="PHP/CodeSniffer" name="OperatorSpacingUnitTest.js.fixed" role="test" />
        <file baseinstalldir="PHP/CodeSniffer" name="OperatorSpacingUnitTest.php" role="test" />
        <file baseinstalldir="PHP/CodeSniffer" name="PropertyLabelSpacingUnitTest.js" role="test" />
        <file baseinstalldir="PHP/CodeSniffer" name="PropertyLabelSpacingUnitTest.js.fixed" role="test" />
        <file baseinstalldir="PHP/CodeSniffer" name="PropertyLabelSpacingUnitTest.php" role="test" />
        <file baseinstalldir="PHP/CodeSniffer" name="ScopeClosingBraceUnitTest.inc" role="test" />
        <file baseinstalldir="PHP/CodeSniffer" name="ScopeClosingBraceUnitTest.php" role="test" />
        <file baseinstalldir="PHP/CodeSniffer" name="ScopeKeywordSpacingUnitTest.inc" role="test" />
        <file baseinstalldir="PHP/CodeSniffer" name="ScopeKeywordSpacingUnitTest.php" role="test" />
        <file baseinstalldir="PHP/CodeSniffer" name="SemicolonSpacingUnitTest.inc" role="test" />
        <file baseinstalldir="PHP/CodeSniffer" name="SemicolonSpacingUnitTest.js" role="test" />
        <file baseinstalldir="PHP/CodeSniffer" name="SemicolonSpacingUnitTest.php" role="test" />
        <file baseinstalldir="PHP/CodeSniffer" name="SuperfluousWhitespaceUnitTest.1.css" role="test" />
        <file baseinstalldir="PHP/CodeSniffer" name="SuperfluousWhitespaceUnitTest.1.css.fixed" role="test" />
        <file baseinstalldir="PHP/CodeSniffer" name="SuperfluousWhitespaceUnitTest.1.js" role="test" />
        <file baseinstalldir="PHP/CodeSniffer" name="SuperfluousWhitespaceUnitTest.1.js.fixed" role="test" />
        <file baseinstalldir="PHP/CodeSniffer" name="SuperfluousWhitespaceUnitTest.2.css" role="test" />
        <file baseinstalldir="PHP/CodeSniffer" name="SuperfluousWhitespaceUnitTest.2.css.fixed" role="test" />
        <file baseinstalldir="PHP/CodeSniffer" name="SuperfluousWhitespaceUnitTest.2.js" role="test" />
        <file baseinstalldir="PHP/CodeSniffer" name="SuperfluousWhitespaceUnitTest.2.js.fixed" role="test" />
        <file baseinstalldir="PHP/CodeSniffer" name="SuperfluousWhitespaceUnitTest.3.css" role="test" />
        <file baseinstalldir="PHP/CodeSniffer" name="SuperfluousWhitespaceUnitTest.3.css.fixed" role="test" />
        <file baseinstalldir="PHP/CodeSniffer" name="SuperfluousWhitespaceUnitTest.3.js" role="test" />
        <file baseinstalldir="PHP/CodeSniffer" name="SuperfluousWhitespaceUnitTest.3.js.fixed" role="test" />
        <file baseinstalldir="PHP/CodeSniffer" name="SuperfluousWhitespaceUnitTest.inc" role="test" />
        <file baseinstalldir="PHP/CodeSniffer" name="SuperfluousWhitespaceUnitTest.inc.fixed" role="test" />
        <file baseinstalldir="PHP/CodeSniffer" name="SuperfluousWhitespaceUnitTest.php" role="test" />
       </dir>
      </dir>
      <file baseinstalldir="PHP/CodeSniffer" name="ruleset.xml" role="php" />
     </dir>
     <dir name="Zend">
      <dir name="Docs">
       <dir name="Debug">
        <file baseinstalldir="PHP/CodeSniffer" name="CodeAnalyzerStandard.xml" role="php" />
       </dir>
       <dir name="Files">
        <file baseinstalldir="PHP/CodeSniffer" name="ClosingTagStandard.xml" role="php" />
       </dir>
       <dir name="NamingConventions">
        <file baseinstalldir="PHP/CodeSniffer" name="ValidVariableNameStandard.xml" role="php" />
       </dir>
      </dir>
      <dir name="Sniffs">
       <dir name="Debug">
        <file baseinstalldir="PHP/CodeSniffer" name="CodeAnalyzerSniff.php" role="php" />
       </dir>
       <dir name="Files">
        <file baseinstalldir="PHP/CodeSniffer" name="ClosingTagSniff.php" role="php" />
       </dir>
       <dir name="NamingConventions">
        <file baseinstalldir="PHP/CodeSniffer" name="ValidVariableNameSniff.php" role="php" />
       </dir>
      </dir>
      <dir name="Tests">
       <dir name="Debug">
        <file baseinstalldir="PHP/CodeSniffer" name="CodeAnalyzerUnitTest.inc" role="test" />
        <file baseinstalldir="PHP/CodeSniffer" name="CodeAnalyzerUnitTest.php" role="test" />
       </dir>
       <dir name="Files">
        <file baseinstalldir="PHP/CodeSniffer" name="ClosingTagUnitTest.1.inc" role="test" />
        <file baseinstalldir="PHP/CodeSniffer" name="ClosingTagUnitTest.2.inc" role="test" />
        <file baseinstalldir="PHP/CodeSniffer" name="ClosingTagUnitTest.php" role="test" />
       </dir>
       <dir name="NamingConventions">
        <file baseinstalldir="PHP/CodeSniffer" name="ValidVariableNameUnitTest.inc" role="test" />
        <file baseinstalldir="PHP/CodeSniffer" name="ValidVariableNameUnitTest.php" role="test" />
       </dir>
      </dir>
      <file baseinstalldir="PHP/CodeSniffer" name="ruleset.xml" role="php" />
     </dir>
    </dir>
    <dir name="Tokenizers">
     <file baseinstalldir="PHP/CodeSniffer" name="Comment.php" role="php" />
     <file baseinstalldir="PHP/CodeSniffer" name="CSS.php" role="php" />
     <file baseinstalldir="PHP/CodeSniffer" name="JS.php" role="php" />
     <file baseinstalldir="PHP/CodeSniffer" name="PHP.php" role="php" />
     <file baseinstalldir="PHP/CodeSniffer" name="Tokenizer.php" role="php" />
    </dir>
    <dir name="Util">
     <file baseinstalldir="PHP/CodeSniffer" name="Cache.php" role="php" />
     <file baseinstalldir="PHP/CodeSniffer" name="Common.php" role="php" />
     <file baseinstalldir="PHP/CodeSniffer" name="Standards.php" role="php" />
     <file baseinstalldir="PHP/CodeSniffer" name="Timing.php" role="php" />
     <file baseinstalldir="PHP/CodeSniffer" name="Tokens.php" role="php" />
    </dir>
   </dir>
  </dir>
 </contents>
 <dependencies>
  <required>
   <php>
    <min>5.4.0</min>
   </php>
   <pearinstaller>
    <min>1.4.0b1</min>
   </pearinstaller>
   <extension>
    <name>tokenizer</name>
   </extension>
   <extension>
    <name>xmlwriter</name>
   </extension>
   <extension>
    <name>simplexml</name>
   </extension>
  </required>
 </dependencies>
 <phprelease>
  <installconditions>
   <os>
    <name>windows</name>
   </os>
  </installconditions>
  <filelist>
   <install as="phpcs" name="bin/phpcs" />
   <install as="phpcbf" name="bin/phpcbf" />
   <install as="phpcs.bat" name="bin/phpcs.bat" />
   <install as="phpcbf.bat" name="bin/phpcbf.bat" />
   <install as="README" name="README.md" />
   <install as="CONTRIBUTING" name="CONTRIBUTING.md" />
   <install as="LICENCE" name="licence.txt" />
   <install as="AllTests.php" name="tests/AllTests.php" />
   <install as="TestSuite.php" name="tests/TestSuite.php" />
   <install as="CodeSniffer/Core/AllTests.php" name="tests/Core/AllTests.php" />
   <install as="CodeSniffer/Core/IsCamelCapsTest.php" name="tests/Core/IsCamelCapsTest.php" />
   <install as="CodeSniffer/Core/ErrorSuppressionTest.php" name="tests/Core/ErrorSuppressionTest.php" />
   <install as="CodeSniffer/Core/File/GetMethodParametersTest.php" name="tests/Core/File/GetMethodParametersTest.php" />
   <install as="CodeSniffer/Standards/AllSniffs.php" name="tests/Standards/AllSniffs.php" />
   <install as="CodeSniffer/Standards/AbstractSniffUnitTest.php" name="tests/Standards/AbstractSniffUnitTest.php" />
  </filelist>
 </phprelease>
 <phprelease>
  <filelist>
   <install as="phpcs" name="bin/phpcs" />
   <install as="phpcbf" name="bin/phpcbf" />
   <install as="README" name="README.md" />
   <install as="CONTRIBUTING" name="CONTRIBUTING.md" />
   <install as="LICENCE" name="licence.txt" />
   <install as="AllTests.php" name="tests/AllTests.php" />
   <install as="TestSuite.php" name="tests/TestSuite.php" />
   <install as="CodeSniffer/Core/AllTests.php" name="tests/Core/AllTests.php" />
   <install as="CodeSniffer/Core/IsCamelCapsTest.php" name="tests/Core/IsCamelCapsTest.php" />
   <install as="CodeSniffer/Core/ErrorSuppressionTest.php" name="tests/Core/ErrorSuppressionTest.php" />
   <install as="CodeSniffer/Core/File/GetMethodParametersTest.php" name="tests/Core/File/GetMethodParametersTest.php" />
   <install as="CodeSniffer/Standards/AllSniffs.php" name="tests/Standards/AllSniffs.php" />
   <install as="CodeSniffer/Standards/AbstractSniffUnitTest.php" name="tests/Standards/AbstractSniffUnitTest.php" />
   <ignore name="bin/phpcs.bat" />
   <ignore name="bin/phpcbf.bat" />
  </filelist>
 </phprelease>
 <changelog>
  <release>
   <version>
    <release>3.0.0a1</release>
    <api>3.0.0a1</api>
   </version>
   <stability>
    <release>alpha</release>
    <api>alpha</api>
   </stability>
   <date>2016-07-20</date>
   <license uri="https://github.com/squizlabs/PHP_CodeSniffer/blob/master/licence.txt">BSD License</license>
   <notes>
    - Min PHP version increased from 5.1.2 to 5.4.0
    - Added optional caching of results between runs (request #530)
      -- Enable the cache by using the --cache command line argument
      -- If you want the cache file written somewhere specific, use --cache=/path/to/cacheFile
      -- Use the command "phpcs --config-set cache true" to turn caching on by default
      -- Use the --no-cache command line argument to disable caching if it is being turned on automatically
    - Add support for checking file in parallel (request #421)
      -- Tell PHPCS how many files to check at once using the --parallel command line argument
      -- To check 100 files at once, using --parallel=100
      -- To disable parallel checking if it is being turned on automatically, use --parallel=1
      -- Requires PHP to be compiled with the PCNTL package
    - The default encoding has been changed from iso-8859-1 to utf-8 (request #760)
      -- The --encoding command line argument still works, but you no longer have to set it to process files as utf-8
      -- If encoding is being set to utf-8 in a ruleset or on the CLI, it can be safely removed
      -- If the iconv PHP extension is not installed, standard non-multibyte aware functions will be used
    - Added a new "code" report type to show a code snippet for each error (request #419)
      -- The line containing the error is printed, along with 2 lines above and below it to show context
      -- The location of the errors is underlined in the code snippet if you also use --colors
      -- Use --report=code to generate this report
    - Added support for custom filtering of the file list
      -- Developers can write their own filter classes to perform custom filtering of the list before the run starts
      -- Use the command line arg --filter=/path/to/filter.php to specify a filter to use
      -- Extend \PHP_CodeSniffer\Filters\Filter to also support the core PHPCS extension and path filtering
      -- Extend \PHP_CodeSniffer\Filters\ExactMatch to get the core filtering and the ability to use blacklists and whitelists
      -- The included \PHP_CodeSniffer\Filters\GitModified filter is a good example of an ExactMatch filter
    - Added support for only checking files that have been locally modified or added in a git repo
      -- Use --filter=gitmodified to check these files
      -- You still need to give PHPCS a list of files or directories in which to check
    - Added automatic discovery of executable paths (request #571)
      -- Thanks to Sergey Morozov for the patch
    - You must now pass "-" on the command line to have PHPCS wait for STDIN
      -- E.g., phpcs --standard=PSR2 -
      -- You can still pipe content via STDIN as normal as PHPCS will see this and process it
      -- But without the "-", PHPCS will throw an error if no content or files are passed to it
    - All PHP errors generated by sniffs are caught, re-thrown as exceptions, and reported in the standard error reports
      -- This should stop bugs inside sniffs causing infinite loops
      -- Also stops invalid reports being produced as errors don't print to the screen directly
    - Sniff codes are no longer optional
      -- If a sniff throws and error or a warning, it must specify an internal code for that message
    - The installed_paths config setting can now point directly to a standard
      -- Previously, it had to always point to the directory in which the standard lives
    - Multiple reports can now be specified using the --report command line argument
      -- Report types are separated by commas
      -- E.g., --report=full,summary,info
      -- Previously, you had to use one argument for each report such as --report=full --report=summary --report=info
    - You can now set the severity, message type, and exclude patterns for and entire sniff, category, or standard
      -- Previously, this was only available for a single message
    - You can now include a single sniff code in a ruleset instead of having to include an entire sniff
      -- Including a sniff code will automatically exclude all other messages from that sniff
      -- If the sniff is already included by an imported standard, set the sniff severity to 0 and include the specific message you want
    - PHPCBF no longer uses patch
      -- Files are now always overwritten
      -- The --no-patch option has been removed
    - Added a --basepath option to strip a directory from the front of file paths in output (request #470)
      -- The basepath is absolute or relative to the current directory
      -- E.g., to output paths relative to current dir in reports, use --basepath=.
    - Ignore rules are now checked when using STDIN (request #733)
    - Added an include-pattern tag to rulesets to include a sniff for specific files and folders only (request #656)
      -- This is the exact opposite of the exclude-pattern tag
      -- This option is only usable within sniffs, not globally like exclude-patterns are
    - Added a new -m option to stop error messages from being recorded, which saves a lot of memory
      -- PHPCBF always uses this setting to reduce memory as it never outputs error messages
      -- Setting the $recordErrors member var inside custom report classes is no longer supported (use -m instead)
    - Exit code 2 is now used to indicate fixable errors were found (request #930)
      -- Exit code 3 is now used for general script execution errors
      -- Exit code 1 is used to indicate that coding standard errors were found, but none are fixable
      -- Exit code 0 is unchanged and continues to mean no coding standard errors found
    - The included PHPCS standard has been removed
      -- All rules are now found inside the phpcs.xml.dist file
      -- Running "phpcs" without any arguments from a git clone will use this ruleset
    - The included SVN pre-commit hook has been removed
      -- Hooks for version control systems will no longer be maintained within the PHPCS project
    </notes>
  </release>
  <release>
   <version>
    <release>2.6.2</release>
    <api>2.6.2</api>
   </version>
   <stability>
    <release>stable</release>
    <api>stable</api>
   </stability>
   <date>2016-07-14</date>
   <license uri="https://github.com/squizlabs/PHP_CodeSniffer/blob/master/licence.txt">BSD License</license>
   <notes>
    - Added a new --exclude CLI argument to exclude a list of sniffs from checking and fixing (request #904)
      -- Accepts the same sniff codes as the --sniffs command line argument, but provides the opposite functionality
    - Added a new -q command line argument to disable progress and verbose information from being printed (request #969)
      -- Useful if a coding standard hard-codes progess or verbose output but you want PHPCS to be quiet
      -- Use the command "phpcs --config-set quiet true" to turn quiet mode on by default
    - Generic LineLength sniff no longer errors for comments that cannot be broken out onto a new line (request #766)
      -- A typical case is a comment that contains a very long URL
      -- The comment is ignored if putting the URL on a indented new comment line would be longer than the allowed length
    - Settings extensions in a ruleset no longer causes PHP notices during unit testing
      -- Thanks to Klaus Purer for the patch
    - Version control reports now show which errors are fixable if you are showing sources
    - Added a new sniff to enforce a single space after a NOT operator (request #1051)
      -- Include in a ruleset using the code Generic.Formatting.SpaceAfterNot
    - The Squiz.Commenting.BlockComment sniff now supports tabs for indenting comment lines (request #1056)
    - Fixed bug #790 : Incorrect missing @throws error in methods that use closures
    - Fixed bug #908 : PSR2 standard is not checking that closing brace is on line following the body
    - Fixed bug #945 : Incorrect indent behavior using deep-nested function and arrays
    - Fixed bug #961 : Two anonymous functions passed as function/method arguments cause indentation false positive
    - Fixed bug #1005 : Using global composer vendor autoload breaks PHP lowercase built-in function sniff
      -- Thanks to Michael Butler for the patch
    - Fixed bug #1007 : Squiz Unreachable code detection is not working properly with a closure inside a case
    - Fixed bug #1023 : PSR2.Classes.ClassDeclaration fails if class extends base class and "implements" is on trailing line
    - Fixed bug #1026 : Arrays in comma delimited class properties cause ScopeIndent to increase indent
    - Fixed bug #1028 : Squiz ArrayDeclaration incorrectly fixes multi-line array where end bracket is not on a new line
    - Fixed bug #1034 : Squiz FunctionDeclarationArgumentSpacing gives incorrect error when first arg is a variadic
    - Fixed bug #1036 : Adjacent assignments aligned analysis statement wrong
    - Fixed bug #1049 : Version control reports can show notices when the report width is very small
    - Fixed bug #21050 : PEAR MultiLineCondition sniff suppresses errors on last condition line
    </notes>
  </release>
  <release>
   <version>
    <release>2.6.1</release>
    <api>2.6.1</api>
   </version>
   <stability>
    <release>stable</release>
    <api>stable</api>
   </stability>
   <date>2016-05-31</date>
   <license uri="https://github.com/squizlabs/PHP_CodeSniffer/blob/master/licence.txt">BSD License</license>
   <notes>
    - The PHP-supplied T_COALESCE token has been replicated for PHP versions before 7.0
    - Function return types of self, parent and callable are now tokenized as T_RETURN_TYPE
      -- Thanks to Jaroslav Hanslík for the patch
    - The default_standard config setting now allows multiple standards to be listed, like on the command line
      -- Thanks to Michael Mayer for the patch
    - Installations done via composer now only include the composer autoloader for PHP 5.3.2+ (request #942)
    - Added a rollbackChangeset() method to the Fixer class to purposely rollback the active changeset
    - Fixed bug #940 : Auto-fixing issue encountered with inconsistent use of braces
    - Fixed bug #943 : Squiz.PHP.InnerFunctions.NotAllowed reported in anonymous classes
    - Fixed bug #944 : PHP warning when running the latest phar
    - Fixed bug #951 : InlineIfDeclaration: invalid error produced with UTF-8 string
    - Fixed bug #957 : Operator spacing sniff errors when plus is used as part of a number
      -- Thanks to Klaus Purer for the patch
    - Fixed bug #959 : Call-time pass-by-reference false positive if there is a square bracket before the ampersand
      -- Thanks to Konstantin Leboev for the patch
    - Fixed bug #962 : Null coalescing operator (??) not detected as a token
      -- Thanks to Joel Posti for the patch
    - Fixed bug #973 : Anonymous class declaration and PSR1.Files.SideEffects.FoundWithSymbols
    - Fixed bug #974 : Error when file ends with "function"
    - Fixed bug #979 : Anonymous function with return type hint is not refactored as expected
    - Fixed bug #983 : Squiz.WhiteSpace.MemberVarSpacing.AfterComment fails to fix error when comment is not a docblock
    - Fixed bug #1010 : Squiz NonExectuableCode sniff does not detect boolean OR
      -- Thanks to Derek Henderson for the patch
    - Fixed bug #1015 : The Squiz.Commenting.FunctionComment sniff doesn't allow description in @return tag
      -- Thanks to Alexander Obuhovich for the patch
    - Fixed bug #1022 : Duplicate spaces after opening bracket error with PSR2 standard
    - Fixed bug #1025 : Syntax error in JS file can cause undefined index for parenthesis_closer
    </notes>
  </release>
  <release>
   <version>
    <release>2.6.0</release>
    <api>2.6.0</api>
   </version>
   <stability>
    <release>stable</release>
    <api>stable</api>
   </stability>
   <date>2016-04-04</date>
   <license uri="https://github.com/squizlabs/PHP_CodeSniffer/blob/master/licence.txt">BSD License</license>
   <notes>
    - Paths used when setting CLI arguments inside ruleset.xml files are now relative to the ruleset location (request #847)
      -- This change only applies to paths within ARG tags, used to set CLI arguments
      -- Previously, the paths were relative to the directory PHPCS was being run from
      -- Absolute paths are still allowed and work the same way they always have
      -- This change allows ruleset.xml files to be more portable
    - Content passed via STDIN will now be processed even if files are specified on the command line or in a ruleset
    - When passing content via STDIN, you can now specify the file path to use on the command line (request #934)
      -- This allows sniffs that check file paths to work correctly
      -- This is the same functionality provided by the phpcs_input_file line, except it is available on the command line
    - Files processed with custom tokenizers will no longer be skipped if they appear minified (request #877)
      -- If the custom tokenizer wants minified files skipped, it can set a $skipMinified member var to TRUE
      -- See the included JS and CSS tokenizers for an example
    - Config vars set in ruleset.xml files are now processed earlier, allowing them to be used during sniff registration
      -- Among other things, this allows the installed_paths config var to be set in ruleset.xml files
      -- Thanks to Pieter Frenssen for the patch
    - Improved detection of regular expressions in the JS tokenizer
    - Generic PHP Syntax sniff now uses PHP_BINARY (if available) to determine the path to PHP if no other path is available
      -- You can still manually set php_path to use a specific binary for testing
      -- Thanks to Andrew Berry for the patch
    - The PHP-supplied T_POW_EQUAL token has been replicated for PHP versions before 5.6
    - Added support for PHP7 use group declarations (request #878)
      -- New tokens T_OPEN_USE_GROUP and T_CLOSE_USE_GROUP are assigned to the open and close curly braces
    - Generic ScopeIndent sniff now reports errors for every line that needs the indent changed (request #903)
      -- Previously, it ignored lines that were indented correctly in the context of their block
      -- This change produces more technically accurate error messages, but is much more verbose
    - The PSR2 and Squiz standards now allow multi-line default values in function declarations (request #542)
      -- Previously, these would automatically make the function a multi-line declaration
    - Squiz InlineCommentSniff now allows docblocks on require(_once) and include(_once) statements
      -- Thanks to Gary Jones for the patch
    - Squiz and PEAR Class and File sniffs no longer assume the first comment in a file is always a file comment
      -- phpDocumentor assigns the comment to the file only if it is not followed by a structural element
      -- These sniffs now follow this same rule
    - Squiz ClassCommentSniff no longer checks for blank lines before class comments
      -- Removes the error Squiz.Commenting.ClassComment.SpaceBefore
    - Renamed Squiz.CSS.Opacity.SpacingAfterPoint to Squiz.CSS.Opacity.DecimalPrecision
      -- Please update your ruleset if you are referencing this error code directly
    - Fixed PHP tokenizer problem that caused an infinite loop when checking a comment with specific content
    - Generic Disallow Space and Tab indent sniffs now detect and fix indents inside embedded HTML chunks (request #882)
    - Squiz CSS IndentationSniff no longer assumes the class opening brace is at the end of a line
    - Squiz FunctionCommentThrowTagSniff now ignores non-docblock comments
    - Squiz ComparisonOperatorUsageSniff now allows conditions like while(true)
    - PEAR FunctionCallSignatureSniff (and the Squiz and PSR2 sniffs that use it) now correctly check the first argument
      -- Further fix for bug #698
    - Fixed bug #791 : codingStandardsChangeSetting settings not working with namespaces
    - Fixed bug #872 : Incorrect detection of blank lines between CSS class names
    - Fixed bug #879 : Generic InlineControlStructureSniff can create parse error when case/if/elseif/else have mixed brace and braceless definitions
    - Fixed bug #883 : PSR2 is not checking for blank lines at the start and end of control structures
    - Fixed bug #884 : Incorrect indentation notice for anonymous classes
    - Fixed bug #887 : Using curly braces for a shared CASE/DEFAULT statement can generate an error in PSR2 SwitchDeclaration
    - Fixed bug #889 : Closure inside catch/else/elseif causes indentation error
    - Fixed bug #890 : Function call inside returned short array value can cause indentation error inside CASE statements
    - Fixed bug #897 : Generic.Functions.CallTimePassByReference.NotAllowed false positive when short array syntax
    - Fixed bug #900 : Squiz.Functions.FunctionDeclarationArgumentSpacing bug when no space between type hint and argument
    - Fixed bug #902 : T_OR_EQUAL and T_POW_EQUAL are not seen as assignment tokens
    - Fixed bug #910 : Unrecognized "extends" and indentation on anonymous classes
    - Fixed bug #915 : JS Tokenizer generates errors when processing some decimals
    - Fixed bug #928 : Endless loop when sniffing a PHP file with a git merge conflict inside a function
    - Fixed bug #937 : Shebang can cause PSR1 SideEffects warning
      -- Thanks to Clay Loveless for the patch
    - Fixed bug #938 : CallTimePassByReferenceSniff ignores functions with return value
    </notes>
  </release>
  <release>
   <version>
    <release>2.5.1</release>
    <api>2.5.1</api>
   </version>
   <stability>
    <release>stable</release>
    <api>stable</api>
   </stability>
   <date>2016-01-20</date>
   <license uri="https://github.com/squizlabs/PHP_CodeSniffer/blob/master/licence.txt">BSD License</license>
   <notes>
    - The PHP-supplied T_SPACESHIP token has been replicated for PHP versions before 7.0
    - T_SPACESHIP is now correctly identified as an operator
      -- Thanks to Alexander Obuhovich for the patch
    - Generic LowerCaseKeyword now ensures array type hints are lowercase as well
      -- Thanks to Mathieu Rochette for the patch
    - Squiz ComparisonOperatorUsageSniff no longer hangs on JS FOR loops that don't use semicolons
    - PHP_CodesSniffer now includes the composer autoload.php file, if there is one
      -- Thanks to Klaus Purer for the patch
    - Added error Squiz.Commenting.FunctionComment.ScalarTypeHintMissing for PHP7 only (request #858)
      -- These errors were previously reported as Squiz.Commenting.FunctionComment.TypeHintMissing on PHP7
      -- Disable this error message in a ruleset.xml file if your code needs to run on both PHP5 and PHP7
    - The PHP 5.6 __debugInfo magic method no longer produces naming convention errors
      -- Thanks to Michael Nowack for the patch
    - PEAR and Squiz FunctionComment sniffs now support variadic functions (request #841)
    - Fixed bug #622 : Wrong detection of Squiz.CSS.DuplicateStyleDefinition with media queries
    - Fixed bug #752 : The missing exception error is reported in first found DocBlock
    - Fixed bug #794 : PSR2 MultiLineFunctionDeclaration forbids comments after opening parenthesis of a multiline call
    - Fixed bug #820 : PEAR/PSR2 FunctionCallSignature sniffs suggest wrong indent when there are multiple arguments on a line
    - Fixed bug #822 : Ruleset hard-coded file paths are not used if not running from the same directory as the ruleset
    - Fixed bug #825 : FunctionCallArgumentSpacing sniff complains about more than one space before comment in multi-line function call
    - Fixed bug #828 : Null classname is tokenized as T_NULL instead of T_STRING
    - Fixed bug #829 : Short array argument not fixed correctly when multiple function arguments are on the same line
    - Fixed bug #831 : PHPCS freezes in an infinite loop under Windows if no standard is passed
    - Fixed bug #832 : Tokenizer does not support context sensitive parsing
      -- Thanks to Jaroslav Hanslík for the patch
    - Fixed bug #835 : PEAR.Functions.FunctionCallSignature broken when closure uses return types
    - Fixed bug #838 : CSS indentation fixer changes color codes
      -- Thanks to Klaus Purer for the patch
    - Fixed bug #839 : "__()" method is marked as not camel caps
      -- Thanks to Tim Bezhashvyly for the patch
    - Fixed bug #852 : Generic.Commenting.DocComment not finding errors when long description is omitted
    - Fixed bug #854 : Return typehints in interfaces are not reported as T_RETURN_TYPE
      -- Thanks to Jaroslav Hanslík for the patch
    - Fixed bug #855 : Capital letter detection for multibyte strings doesn't work correctly
    - Fixed bug #857 : PSR2.ControlStructure.SwitchDeclaration shouldn't check indent of curly brace closers
    - Fixed bug #859 : Switch statement indention issue when returning function call with closure
    - Fixed bug #861 : Single-line arrays and function calls can generate incorrect indentation errors
    - Fixed bug #867 : Squiz.Strings.DoubleQuoteUsage broken for some escape codes
      -- Thanks to Jack Blower for the help with the fix
    - Fixed bug #21005 : Incorrect indent detection when multiple properties are initialized to arrays
    - Fixed bug #21010 : Incorrect missing colon detection in CSS when first style is not on new line
    - Fixed bug #21011 : Incorrect error message text when newline found after opening brace
    </notes>
  </release>
  <release>
   <version>
    <release>2.5.0</release>
    <api>2.5.0</api>
   </version>
   <stability>
    <release>stable</release>
    <api>stable</api>
   </stability>
   <date>2015-12-11</date>
   <license uri="https://github.com/squizlabs/PHP_CodeSniffer/blob/master/licence.txt">BSD License</license>
   <notes>
    - PHPCS will now look for a phpcs.xml file in parent directories as well as the current directory (request #626)
    - PHPCS will now use a phpcs.xml file even if files are specified on the command line
      -- This file is still only used if no standard is specified on the command line
    - Added support for a phpcs.xml.dist file (request #583)
      -- If both a phpcs.xml and phpcs.xml.dist file are present, the phpcs.xml file will be used
    - Added support for setting PHP ini values in ruleset.xml files (request #560)
      -- Setting the value of the new ini tags to name="memory_limit" value="32M" is the same as -d memory_limit=32M
    - Added support for one or more bootstrap files to be run before processing begins
      -- Use the --bootstrap=file,file,file command line argument to include bootstrap files
      -- Useful if you want to override some of the high-level settings of PHPCS or PHPCBF
      -- Thanks to John Maguire for the patch
    - Added additional verbose output for CSS tokenizing
    - Squiz ComparisonOperatorUsageSniff now checks FOR, WHILE and DO-WHILE statements
      -- Thanks to Arnout Boks for the patch
    - Fixed bug #660 : Syntax checks can fail on Windows with PHP5.6
    - Fixed bug #784 : $this->trait is seen as a T_TRAIT token
    - Fixed bug #786 : Switch indent issue with short array notation
    - Fixed bug #787 : SpacingAfterDefaultBreak confused by multi-line statements
    - Fixed bug #797 : Parsing CSS url() value breaks further parsing
    - Fixed bug #805 : Squiz.Commenting.FunctionComment.InvalidTypeHint on Scalar types on PHP7
    - Fixed bug #807 : Cannot fix line endings when open PHP tag is not on the first line
    - Fixed bug #808 : JS tokeniser incorrectly setting some function and class names to control structure tokens
    - Fixed bug #809 : PHPCBF can break a require_once statement with a space before the open parenthesis
    - Fixed bug #813 : PEAR FunctionCallSignature checks wrong indent when first token on line is part of a multi-line string
    </notes>
  </release>
  <release>
   <version>
    <release>2.4.0</release>
    <api>2.4.0</api>
   </version>
   <stability>
    <release>stable</release>
    <api>stable</api>
   </stability>
   <date>2015-11-24</date>
   <license uri="https://github.com/squizlabs/PHP_CodeSniffer/blob/master/licence.txt">BSD License</license>
   <notes>
    - Added support for PHP 7 anonymous classes
      -- Anonymous classes are now tokenized as T_ANON_CLASS and ignored by normal class sniffs
    - Added support for PHP 7 function return type declarations
      -- Return types are now tokenized as T_RETURN_TYPE
    - Fixed tokenizing of the XOR operator, which was incorrectly identified as a power operator (bug #765)
      -- The T_POWER token has been removed and replaced by the T_BITWISE_XOR token
      -- The PHP-supplied T_POW token has been replicated for PHP versions before 5.6
    - Traits are now tokenized in PHP versions before 5.4 to make testing easier
    - Improved regular expression detection in JS files
    - PEAR FunctionCallSignatureSniff now properly detects indents in more mixed HTML/PHP code blocks
    - Full report now properly indents lines when newlines are found inside error messages
    - Generating documentation without specifying a standard now uses the default standard instead
      -- Thanks to Ken Guest for the patch
    - Generic InlineControlStructureSniff now supports braceless do/while loops in JS
      -- Thanks to Pieter Frenssen for the patch
    - Added more guard code for function declarations with syntax errors
      -- Thanks to Yun Young-jin for the patch
    - Added more guard code for foreach declarations with syntax errors
      -- Thanks to Johan de Ruijter for the patch
    - Added more guard code for class declarations with syntax errors
    - Squiz ArrayDeclarationSniff now has guard code for arrays with syntax errors
    - Generic InlineControlStructureSniff now correctly fixes ELSEIF statements
    - Fixed bug #601 : Expected type hint int[]; found array in Squiz FunctionCommentSniff
      -- Thanks to Scato Eggen for the patch
    - Fixed bug #625 : Consider working around T_HASHBANG in HHVM 3.5.x and 3.6.x
      -- Thanks to Kunal Mehta for the patch
    - Fixed bug #692 : Comment tokenizer can break when using mbstring function overloading
    - Fixed bug #694 : Long sniff codes can cause PHP warnings in source report when showing error codes
    - Fixed bug #698 : PSR2.Methods.FunctionCallSignature.Indent forces exact indent of ternary operator parameters
    - Fixed bug #704 : ScopeIndent can fail when an opening parenthesis is on a line by itself
    - Fixed bug #707 : Squiz MethodScopeSniff doesn't handle nested functions
    - Fixed bug #709 : Squiz.Sniffs.Whitespace.ScopeClosingBraceSniff marking indented endif in mixed inline HTML blocks
    - Fixed bug #711 : Sniffing from STDIN shows Generic.Files.LowercasedFilename.NotFound error
    - Fixed bug #714 : Fixes suppression of errors using docblocks
      -- Thanks to Andrzej Karmazyn for the patch
    - Fixed bug #716 : JSON report is invalid when messages contain newlines or tabs
      -- Thanks to Pieter Frenssen for the patch
    - Fixed bug #723 : ScopeIndent can fail when multiple array closers are on the same line
    - Fixed bug #730 : ScopeIndent can fail when a short array opening square bracket is on a line by itself
    - Fixed bug #732 : PHP Notice if @package name is made up of all invalid characters
      -- Adds new error code PEAR.Commenting.FileComment.InvalidPackageValue
    - Fixed bug #748 : Auto fix for Squiz.Commenting.BlockComment.WrongEnd is incorrect
      -- Thanks to J.D. Grimes for the patch
    - Fixed bug #753 : PSR2 standard shouldn't require space after USE block when next code is a closing tag
    - Fixed bug #768 : PEAR FunctionCallSignature sniff forbids comments after opening parenthesis of a multiline call
    - Fixed bug #769 : Incorrect detection of variable reference operator when used with short array syntax
      -- Thanks to Klaus Purer for the patch
    - Fixed bug #772 : Syntax error when using PHPCBF on alternative style foreach loops
    - Fixed bug #773 : Syntax error when stripping trailing PHP close tag and previous statement has no semicolon
    - Fixed bug #778 : PHPCBF creates invalid PHP for inline FOREACH containing multiple control structures
    - Fixed bug #781 : Incorrect checking for PHP7 return types on multi-line function declartions
    - Fixed bug #782 : Conditional function declarations cause fixing conflicts in Squiz standard
      -- Squiz.ControlStructures.ControlSignature no longer enforces a single newline after open brace
      -- Squiz.WhiteSpace.ControlStructureSpacing can be used to checl spacing at the start/end of control structures
    </notes>
  </release>
  <release>
   <version>
    <release>2.3.4</release>
    <api>2.3.4</api>
   </version>
   <stability>
    <release>stable</release>
    <api>stable</api>
   </stability>
   <date>2015-09-09</date>
   <license uri="https://github.com/squizlabs/PHP_CodeSniffer/blob/master/licence.txt">BSD License</license>
   <notes>
    - JSON report format now includes the fixable status for each error message and the total number of fixable errors
    - Added more guard code for function declarations with syntax errors
    - Added tokenizer support for the PHP declare construct
      -- Thanks to Andy Blyler for the patch
    - Generic UnnecessaryStringConcatSniff can now allow strings concatenated over multiple lines
      -- Set the allowMultiline property to TRUE (default is FALSE) in your ruleset.xml file to enable this
      -- By default, concat used only for getting around line length limits still generates an error
      -- Thanks to Stefan Lenselink for the contribution
    - Invalid byte sequences no longer throw iconv_strlen() errors (request #639)
      -- Thanks to Willem Stuursma for the patch
    - Generic TodoSniff and FixmeSniff are now better at processing strings with invalid characters
    - PEAR FunctionCallSignatureSniff now ignores indentation of inline HTML content
    - Squiz ControlSignatureSniff now supports control structures with only inline HTML content
    - Fixed bug #636 : Some class names cause CSS tokenizer to hang
    - Fixed bug #638 : VCS blame reports output error content from the blame commands for files not under VC
    - Fixed bug #642 : Method params incorrectly detected when default value uses short array syntax
      -- Thanks to Josh Davis for the patch
    - Fixed bug #644 : PEAR ScopeClosingBrace sniff does not work with mixed HTML/PHP
    - Fixed bug #645 : FunctionSignature and ScopeIndent sniffs don't detect indents correctly when PHP open tag is not on a line by itself
    - Fixed bug #648 : Namespace not tokenized correctly when followed by multiple use statements
    - Fixed bug #654 : Comments affect indent check for BSDAllman brace style
    - Fixed bug #658 : Squiz.Functions.FunctionDeclarationSpacing error for multi-line declarations with required spaces greater than zero
      -- Thanks to J.D. Grimes for the patch
    - Fixed bug #663 : No space after class name generates: Class name "" is not in camel caps format
    - Fixed bug #667 : Scope indent check can go into infinite loop due to some parse errors
    - Fixed bug #670 : Endless loop in PSR1 SideEffects sniffer if no semicolon after last statement
      -- Thanks to Thomas Jarosch for the patch
    - Fixed bug #672 : Call-time pass-by-reference false positive
    - Fixed bug #683 : Comments are incorrectly reported by PSR2.ControlStructures.SwitchDeclaration sniff
    - Fixed bug #687 : ScopeIndent does not check indent correctly for method prefixes like public and abstract
    - Fixed bug #689 : False error on some comments after class closing brace
    </notes>
  </release>
  <release>
   <version>
    <release>2.3.3</release>
    <api>2.3.3</api>
   </version>
   <stability>
    <release>stable</release>
    <api>stable</api>
   </stability>
   <date>2015-06-24</date>
   <license uri="https://github.com/squizlabs/PHP_CodeSniffer/blob/master/licence.txt">BSD License</license>
   <notes>
    - Improved the performance of the CSS tokenizer, especially on very large CSS files (thousands of lines)
      -- Thanks to Klaus Purer for the patch
    - Defined tokens for lower PHP versions are now phpcs-specific strings instead of ints
      -- Stops conflict with other projects, like PHP_CodeCoverage
    - Added more guard code for syntax errors to various sniffs
    - Improved support for older HHVM versions
      -- Thanks to Kunal Mehta for the patch
    - Squiz ValidLogicalOperatorsSniff now ignores XOR as type casting is different when using the ^ operator (request #567)
    - Squiz CommentedOutCodeSniff is now better at ignoring URLs inside comments
    - Squiz ControlSignatureSniff is now better at checking embedded PHP code
    - Squiz ScopeClosingBraceSniff is now better at checking embedded PHP code
    - Fixed bug #584 : Squiz.Arrays.ArrayDeclaration sniff gives incorrect NoComma error for multiline string values
    - Fixed bug #589 : PEAR.Functions.FunctionCallSignature sniff not checking all function calls
    - Fixed bug #592 : USE statement tokenising can sometimes result in mismatched scopes
    - Fixed bug #594 : Tokenizer issue on closure that returns by reference
    - Fixed bug #595 : Colons in CSS selectors within media queries throw false positives
      -- Thanks to Klaus Purer for the patch
    - Fixed bug #598 : PHPCBF can break function/use closure brace placement
    - Fixed bug #603 : Squiz ControlSignatureSniff hard-codes opener type while fixing
    - Fixed bug #605 : Auto report-width specified in ruleset.xml ignored
    - Fixed bug #611 : Invalid numeric literal on CSS files under PHP7
    - Fixed bug #612 : Multi-file diff generating incorrectly if files do not end with EOL char
    - Fixed bug #615 : Squiz OperatorBracketSniff incorrectly reports and fixes operations using self::
    - Fixed bug #616 : Squiz DisallowComparisonAssignmentSniff inconsistent errors with inline IF statements
    - Fixed bug #617 : Space after switch keyword in PSR-2 is not being enforced
    - Fixed bug #621 : PSR2 SwitchDeclaration sniff doesn't detect, or correctly fix, case body on same line as statement
    </notes>
  </release>
  <release>
   <version>
    <release>2.3.2</release>
    <api>2.3.2</api>
   </version>
   <stability>
    <release>stable</release>
    <api>stable</api>
   </stability>
   <date>2015-04-29</date>
   <license uri="https://github.com/squizlabs/PHP_CodeSniffer/blob/master/licence.txt">BSD License</license>
   <notes>
    - The error message for PSR2.ControlStructures.SwitchDeclaration.WrongOpenercase is now clearer (request #579)
    - Fixed bug #545 : Long list of CASE statements can cause tokenizer to reach a depth limit
    - Fixed bug #565 : Squiz.WhiteSpace.OperatorSpacing reports negative number in short array
      -- Thanks to Vašek Purchart for the patch
      -- Same fix also applied to Squiz.Formatting.OperatorBracket
    - Fixed bug #569 : Generic ScopeIndentSniff throws PHP notices in JS files
    - Fixed bug #570 : Phar class fatals in PHP less than 5.3
    </notes>
  </release>
  <release>
   <version>
    <release>2.3.1</release>
    <api>2.3.1</api>
   </version>
   <stability>
    <release>stable</release>
    <api>stable</api>
   </stability>
   <date>2015-04-23</date>
   <license uri="https://github.com/squizlabs/PHP_CodeSniffer/blob/master/licence.txt">BSD License</license>
   <notes>
    - PHPCS can now exit with 0 even if errors are found
      -- Set the ignore_errors_on_exit config variable to 1 to set this behaviour
      -- Use with the ignore_warnings_on_exit config variable to never return a non-zero exit code
    - Added Generic DisallowLongArraySyntaxSniff to enforce the use of the PHP short array syntax (request #483)
      -- Thanks to Xaver Loppenstedt for helping with tests
    - Added Generic DisallowShortArraySyntaxSniff to ban the use of the PHP short array syntax (request #483)
      -- Thanks to Xaver Loppenstedt for helping with tests
    - Generic ScopeIndentSniff no longer does exact checking for content inside parenthesis (request #528)
      -- Only applies to custom coding standards that set the "exact" flag to TRUE
    - Squiz ConcatenationSpacingSniff now has a setting to ignore newline characters around operators (request #511)
        -- Default remains FALSE, so newlines are not allowed
        -- Override the "ignoreNewlines" setting in a ruleset.xml file to change
    - Squiz InlineCommentSniff no longer checks the last char of a comment if the first char is not a letter (request #505)
    - The Squiz standard has increased the max padding for statement alignment from 12 to 20
    - Fixed bug #479 : Yielded values are not recognised as returned values in Squiz FunctionComment sniff
    - Fixed bug #512 : Endless loop whilst parsing mixture of control structure styles
    - Fixed bug #515 : Spaces in JS block incorrectly flagged as indentation error
    - Fixed bug #523 : Generic ScopeIndent errors for IF in FINALLY
    - Fixed bug #527 : Closure inside IF statement is not tokenized correctly
    - Fixed bug #529 : Squiz.Strings.EchoedStrings gives false positive when echo'ing using an inline condition
    - Fixed bug #537 : Using --config-set is breaking phpcs.phar
    - Fixed bug #543 : SWITCH with closure in condition generates inline control structure error
    - Fixed bug #551 : Multiple catch blocks not checked in Squiz.ControlStructures.ControlSignature sniff
    - Fixed bug #554 : ScopeIndentSniff causes errors when encountering an unmatched parenthesis
    - Fixed bug #558 : PHPCBF adds brace for ELSE IF split over multiple lines
    - Fixed bug #564 : Generic MultipleStatementAlignment sniff reports incorrect errors for multiple assignments on a single line
    </notes>
  </release>
  <release>
   <version>
    <release>2.3.0</release>
    <api>2.3.0</api>
   </version>
   <stability>
    <release>stable</release>
    <api>stable</api>
   </stability>
   <date>2015-03-04</date>
   <license uri="https://github.com/squizlabs/PHP_CodeSniffer/blob/master/licence.txt">BSD License</license>
   <notes>
    - The existence of the main config file is now cached to reduce is_file() calls when it doesn't exist (request #486)
    - Abstract classes inside the Sniffs directory are now ignored even if they are named [Name]Sniff.php (request #476)
      -- Thanks to David Vernet for the patch
    - PEAR and Squiz FileComment sniffs no longer have @ in their error codes
      -- e.g., PEAR.Commenting.FileComment.Duplicate@categoryTag becomes PEAR.Commenting.FileComment.DuplicateCategoryTag
      -- e.g., Squiz.Commenting.FileComment.Missing@categoryTag becomes Squiz.Commenting.FileComment.MissingCategoryTag
    - PEAR MultiLineConditionSniff now allows comment lines inside multi-line IF statement conditions
      -- Thanks to Klaus Purer for the patch
    - Generic ForbiddenFunctionsSniff now supports setting null replacements in ruleset files (request #263)
    - Generic opening function brace sniffs now support checking of closures
      -- Set the checkClosures property to TRUE (default is FALSE) in your ruleset.xml file to enable this
      -- Can also set the checkFunctions property to FALSE (default is TRUE) in your ruleset.xml file to only check closures
      -- Affects OpeningFunctionBraceBsdAllmanSniff and OpeningFunctionBraceKernighanRitchieSniff
    - Generic OpeningFunctionBraceKernighanRitchieSniff can now fix all the errors it finds
    - Generic OpeningFunctionBraceKernighanRitchieSniff now allows empty functions with braces next to each other
    - Generic OpeningFunctionBraceBsdAllmanSniff now allows empty functions with braces next to each other
    - Improved auto report width for the "full" report
    - Improved conflict detection during auto fixing
    - Generic ScopeIndentSniff is no longer confused by empty closures
    - Squiz ControlSignatureSniff now always ignores comments (fixes bug #490)
      -- Include the Squiz.Commenting.PostStatementComment sniff in your ruleset.xml to ban these comments again
    - Squiz OperatorSpacingSniff no longer throws errors for code in the form ($foo || -1 === $bar)
    - Fixed errors tokenizing T_ELSEIF tokens on HHVM 3.5
    - Squiz ArrayDeclarationSniff is no longer tricked by comments after array values
    - PEAR IncludingFileSniff no longer produces invalid code when removing parenthesis from require/include statements
    - Fixed bug #415 : The @codingStandardsIgnoreStart has no effect during fixing
    - Fixed bug #432 : Properties of custom sniffs cannot be configured
    - Fixed bug #453 : PSR2 standard does not allow closing tag for mixed PHP/HTML files
    - Fixed bug #457 : FunctionCallSignature sniffs do not support here/nowdoc syntax and can cause syntax error when fixing
    - Fixed bug #466 : PropertyLabelSpacing JS fixer issue when there is no space after colon
    - Fixed bug #473 : Writing a report for an empty folder to existing file includes the existing contents
    - Fixed bug #485 : PHP notice in Squiz.Commenting.FunctionComment when checking malformed @throws comment
    - Fixed bug #491 : Generic InlineControlStructureSniff can correct with missing semicolon
      -- Thanks to Jesse Donat for the patch
    - Fixed bug #492 : Use statements don't increase the scope indent
    - Fixed bug #493 : PSR1_Sniffs_Methods_CamelCapsMethodNameSniff false positives for some magic method detection
      -- Thanks to Andreas Möller for the patch
    - Fixed bug #496 : Closures in PSR2 are not checked for a space after the function keyword
    - Fixed bug #497 : Generic InlineControlStructureSniff does not support alternative SWITCH syntax
    - Fixed bug #500 : Functions not supported as values in Squiz ArrayDeclaration sniff
    - Fixed bug #501 : ScopeClosingBrace and ScopeIndent conflict with closures used as array values
      -- Generic ScopeIndentSniff may now report fewer errors for closures, but perform the same fixes
    - Fixed bug #502 : PSR1 SideEffectsSniff sees declare() statements as side effects
    </notes>
  </release>
  <release>
   <version>
    <release>2.2.0</release>
    <api>2.2.0</api>
   </version>
   <stability>
    <release>stable</release>
    <api>stable</api>
   </stability>
   <date>2015-01-22</date>
   <license uri="https://github.com/squizlabs/PHP_CodeSniffer/blob/master/licence.txt">BSD License</license>
   <notes>
    - Added (hopefully) tastefully used colors to report and progress output for the phpcs command
      -- Use the --colors command line argument to use colors in output
      -- Use the command "phpcs --config-set colors true" to turn colors on by default
      -- Use the --no-colors command line argument to turn colors off when the config value is set
    - Added support for using the full terminal width for report output
      -- Use the --report-width=auto command line argument to auto-size the reports
      -- Use the command "phpcs --config-set report_width auto" to use auto-sizing by default
    - Reports will now size to fit inside the report width setting instead of always using padding to fill the space
    - If no files or standards are specified, PHPCS will now look for a phpcs.xml file in the current directory
      -- This file has the same format as a standard ruleset.xml file
      -- The phpcs.xml file should specify (at least) files to process and a standard/sniffs to use
      -- Useful for running the phpcs and phpcbf commands without any arguments at the top of a repository
    - Default file paths can now be specified in a ruleset.xml file using the "file" tag
      -- File paths are only processed if no files were specified on the command line
    - Extensions specified on the CLI are now merged with those set in ruleset.xml files
      -- Previously, the ruleset.xml file setting replaced the CLI setting completely
    - Squiz coding standard now requires lowercase PHP constants (true, false and null)
      -- Removed Squiz.NamingConventions.ConstantCase sniff as the rule is now consistent across PHP and JS files
    - Squiz FunctionOpeningBraceSpaceSniff no longer does additional checks for JS functions
      -- PHP and JS functions and closures are now treated the same way
    - Squiz MultiLineFunctionDeclarationSniff now supports JS files
    - Interactive mode no longer breaks if you also specify a report type on the command line
    - PEAR InlineCommentSniff now fixes the Perl-style comments that it finds (request #375)
    - PSR2 standard no longer fixes the placement of docblock open tags as comments are excluded from this standard
    - PSR2 standard now sets a default tab width of 4 spaces
    - Generic DocCommentSniff now only disallows lowercase letters at the start of a long/short comment (request #377)
      -- All non-letter characters are now allowed, including markdown special characters and numbers
    - Generic DisallowMultipleStatementsSniff now allows multiple open/close tags on the same line (request #423)
    - Generic CharacterBeforePHPOpeningTagSniff now only checks the first PHP tag it finds (request #423)
    - Generic CharacterBeforePHPOpeningTagSniff now allows a shebang line at the start of the file (request #20481)
    - Generic InlineHTMLUnitTest now allows a shebang line at the start of the file (request #20481)
    - PEAR ObjectOperatorIndentSniff now only checks object operators at the start of a line
    - PEAR FileComment and ClassComment sniffs no longer have @ in their error codes
      -- E.g., PEAR.Commenting.FileComment.Missing@categoryTag becomes PEAR.Commenting.FileComment.MissingCategoryTag
      -- Thanks to Grzegorz Rygielski for the patch
    - Squiz ControlStructureSpacingSniff no longer enforces a blank line before CATCH statements
    - Squiz FunctionCommentSniff now fixes the return type in the @return tag (request #392)
    - Squiz BlockCommentSniff now only disallows lowercase letters at the start of the comment
    - Squiz InlineCommentSniff now only disallows lowercase letters at the start of the comment
    - Squiz OperatorSpacingSniff now has a setting to ignore newline characters around operators (request #348)
      -- Default remains FALSE, so newlines are not allowed
      -- Override the "ignoreNewlines" setting in a ruleset.xml file to change
    - PSR2 ControlStructureSpacingSniff now checks for, and fixes, newlines after the opening parenthesis
    - Added a markdown document generator (--generator=markdown to use)
      -- Thanks to Stefano Kowalke for the contribution
    - Fixed bug #379 : Squiz.Arrays.ArrayDeclaration.NoCommaAfterLast incorrectly detects comments
    - Fixed bug #382 : JS tokenizer incorrect for inline conditionally created immediately invoked anon function
    - Fixed bug #383 : Squiz.Arrays.ArrayDeclaration.ValueNoNewline incorrectly detects nested arrays
    - Fixed bug #386 : Undefined offset in Squiz.FunctionComment sniff when param has no comment
    - Fixed bug #390 : Indentation of non-control structures isn't adjusted when containing structure is fixed
    - Fixed bug #400 : InlineControlStructureSniff fails to fix when statement has no semicolon
    - Fixed bug #401 : PHPCBF no-patch option shows an error when there are no fixable violations in a file
    - Fixed bug #405 : The "Squiz.WhiteSpace.FunctionSpacing" sniff removes class "}" during fixing
    - Fixed bug #407 : PEAR.ControlStructures.MultiLineCondition doesn't account for comments at the end of lines
    - Fixed bug #410 : The "Squiz.WhiteSpace.MemberVarSpacing" not respecting "var"
    - Fixed bug #411 : Generic.WhiteSpace.ScopeIndent.Incorrect - false positive with multiple arrays in argument list
    - Fixed bug #412 : PSR2 multi-line detection doesn't work for inline IF and string concats
    - Fixed bug #414 : Squiz.WhiteSpace.MemberVarSpacing - inconsistent checking of member vars with comment
    - Fixed bug #433 : Wrong detection of Squiz.Arrays.ArrayDeclaration.KeyNotAligned when key contains space
    - Fixed bug #434 : False positive for spacing around "=>" in inline array within foreach
    - Fixed bug #452 : Ruleset exclude-pattern for specific sniff code ignored when using CLI --ignore option
    - Fixed bug #20482 : Scope indent sniff can get into infinite loop when processing a parse error
    </notes>
  </release>
  <release>
   <version>
    <release>2.1.0</release>
    <api>2.1.0</api>
   </version>
   <stability>
    <release>stable</release>
    <api>stable</api>
   </stability>
   <date>2014-12-18</date>
   <license uri="https://github.com/squizlabs/PHP_CodeSniffer/blob/master/licence.txt">BSD License</license>
   <notes>
    - Time and memory output is now shown if progress information is also shown (request #335)
    - A tilde can now be used to reference a user's home directory in a path to a standard (request #353)
    - Added PHP_CodeSniffer_File::findStartOfStatement() to find the first non-whitespace token in a statement
      -- Possible alternative for code using PHP_CodeSniffer_File::findPrevious() with the local flag set
    - Added PHP_CodeSniffer_File::findEndOfStatement() to find the last non-whitespace token in a statement
      -- Possible alternative for code using PHP_CodeSniffer_File::findNext() with the local flag set
    - Generic opening function brace sniffs now ensure the opening brace is the last content on the line
      -- Affects OpeningFunctionBraceBsdAllmanSniff and OpeningFunctionBraceKernighanRitchieSniff
      -- Also enforced in PEAR FunctionDeclarationSniff and Squiz MultiLineFunctionDeclarationSniff
    - Generic DisallowTabIndentSniff now replaces tabs everywhere it finds them, except in strings and here/now docs
    - Generic EmptyStatementSniff error codes now contain the type of empty statement detected (request #314)
      -- All messages generated by this sniff are now errors (empty CATCH was previously a warning)
      -- Message code Generic.CodeAnalysis.EmptyStatement.NotAllowed has been removed
      -- Message code Generic.CodeAnalysis.EmptyStatement.NotAllowedWarning has been removed
      -- New message codes have the format Generic.CodeAnalysis.EmptyStatement.Detected[TYPE]
      -- Example code is Generic.CodeAnalysis.EmptyStatement.DetectedCATCH
      -- You can now use a custom ruleset to change messages to warnings and to exclude them
    - PEAR and Squiz FunctionCommentSniffs no longer ban @return tags for constructors and destructors
      -- Removed message PEAR.Commenting.FunctionComment.ReturnNotRequired
      -- Removed message Squiz.Commenting.FunctionComment.ReturnNotRequired
      -- Change initiated by request #324 and request #369
    - Squiz EmptyStatementSniff has been removed
      -- Squiz standard now includes Generic EmptyStatementSniff and turns off the empty CATCH error
    - Squiz ControlSignatureSniff fixes now retain comments between the closing parenthesis and open brace
    - Squiz SuperfluousWhitespaceSniff now checks for extra blank lines inside closures
      -- Thanks to Sertan Danis for the patch
    - Squiz ArrayDeclarationSniff now skips function calls while checking multi-line arrays
    - Fixed bug #337 : False positive with anonymous functions in Generic_Sniffs_WhiteSpace_ScopeIndentSniff
    - Fixed bug #339 : reformatting brace location can result in broken code
    - Fixed bug #342 : Nested ternary operators not tokenized correctly
    - Fixed bug #345 : Javascript regex not tokenized when inside array
    - Fixed bug #346 : PHP path can't be determined in some cases in "phpcs.bat" (on Windows XP)
    - Fixed bug #358 : False positives for Generic_Sniffs_WhiteSpace_ScopeIndentSniff
    - Fixed bug #361 : Sniff-specific exclude patterns don't work for Windows
    - Fixed bug #364 : Don't interpret "use function" as declaration
    - Fixed bug #366 : phpcbf with PSR2 errors on control structure alternative syntax
    - Fixed bug #367 : Nested Anonymous Functions Causing False Negative
    - Fixed bug #371 : Shorthand binary cast causes tokenizer errors
      -- New token T_BINARY_CAST added for the b"string" cast format (the 'b' is the T_BINARY_CAST token)
    - Fixed bug #372 : phpcbf parse problem, wrong brace placement for inline IF
    - Fixed bug #373 : Double quote usage fix removing too many double quotes
    - Fixed bug #20196 : 1.5.2 breaks scope_closer position
    </notes>
  </release>
  <release>
   <version>
    <release>2.0.0</release>
    <api>2.0.0</api>
   </version>
   <stability>
    <release>stable</release>
    <api>stable</api>
   </stability>
   <date>2014-12-05</date>
   <license uri="https://github.com/squizlabs/PHP_CodeSniffer/blob/master/licence.txt">BSD License</license>
   <notes>
    - JS tokenizer now sets functions as T_CLOSUREs if the function is anonymous
    - JS tokenizer now sets all objects to T_OBJECT
      -- Object end braces are set to a new token T_CLOSE_OBJECT
      -- T_OBJECT tokens no longer act like scopes; i.e., they have no condition/opener/closer
      -- T_PROPERTY tokens no longer act like scopes; i.e., they have no condition/opener/closer
      -- T_OBJECT tokens have a bracket_closer instead, which can be used to find the ending
      -- T_CLOSE_OBJECT tokens have a bracket_opener
    - Improved regular expression detection in the JS tokenizer
    - You can now get PHP_CodeSniffer to ignore a single line by putting @codingStandardsIgnoreLine in a comment
      -- When the comment is found, the comment line and the following line will be ignored
      -- Thanks to Andy Bulford for the contribution
    - PHPCBF now prints output when it is changing into directories
    - Improved conflict detection during auto fixing
    - The -vvv command line argument will now output the current file content for each loop during fixing
    - Generic ScopeIndentSniff now checks that open/close PHP tags are aligned to the correct column
    - PEAR FunctionCallSignatureSniff now checks indent of closing parenthesis even if it is not on a line by itself
    - PEAR FunctionCallSignatureSniff now supports JS files
    - PEAR MultiLineConditionSniff now supports JS files
    - Squiz DocCommentAlignmentSniff now supports JS files
    - Fixed a problem correcting the closing brace line in Squiz ArrayDeclarationSniff
    - Fixed a problem auto-fixing the Squiz.WhiteSpace.FunctionClosingBraceSpace.SpacingBeforeNestedClose error
    - Squiz EmbeddedPhpSniff no longer reports incorrect alignment of tags when they are not on new lines
    - Squiz EmbeddedPhpSniff now aligns open tags correctly when moving them onto a new line
    - Improved fixing of arrays with multiple values in Squiz ArrayDeclarationSniff
    - Improved detection of function comments in Squiz FunctionCommentSpacingSniff
    - Improved fixing of lines after cases statements in Squiz SwitchDeclarationSniff
    - Fixed bug #311 : Suppression of function prototype breaks checking of lines within function
    - Fixed bug #320 : Code sniffer identation issue
    - Fixed bug #333 : Nested ternary operators causing problems
    </notes>
  </release>
  <release>
   <version>
    <release>2.0.0RC4</release>
    <api>2.0.0RC4</api>
   </version>
   <stability>
    <release>beta</release>
    <api>beta</api>
   </stability>
   <date>2014-11-07</date>
   <license uri="https://github.com/squizlabs/PHP_CodeSniffer/blob/master/licence.txt">BSD License</license>
   <notes>
    - JS tokenizer now detects xor statements correctly
    - Improved detection of properties and objects in the JS tokenizer
    - Generic ScopeIndentSniff can now fix indents using tabs instead of spaces
      -- Set the tabIndent property to TRUE in your ruleset.xml file to enable this
      -- It is important to also set a tab-width setting, either in the ruleset or on the command line, for accuracy
    - Generic ScopeIndentSniff now checks and auto-fixes JS files
    - Generic DisallowSpaceIndentSniff is now able to replace space indents with tab indents during fixing
    - Support for phpcs-only and phpcbf-only attributes has been added to all ruleset.xml elements
      -- Allows parts of the ruleset to only apply when using a specific tool
      -- Useful for doing things like excluding indent fixes but still reporting indent errors
    - Unit tests can now set command line arguments during a test run
      -- Override getCliValues() and pass an array of CLI arguments for each file being tested
    - File-wide sniff properties can now be set using T_INLINE_HTML content during unit test runs
      -- Sniffs that start checking at the open tag can only, normally, have properties set using a ruleset
    - Generic ConstructorNameSniff no longer errors for PHP4 style constructors when __construct() is present
      -- Thanks to Thibaud Fabre for the patch
    - Generic DocCommentSniff now checks that the end comment tag is on a new line
    - Generic MultipleStatementAlignmentSniff no longer skips assignments for closures
    - Squiz DocCommentAlignment sniff now has better checking for single line doc block
    - Running unit tests with the -v CLI argument no longer generates PHP errors
    - Fixed bug #295 : ScopeIndentSniff hangs when processing nested closures
    - Fixed bug #298 : False positive in ScopeIndentSniff when anonymous functions are used with method chaining
    - Fixed bug #302 : Fixing code in Squiz InlineComment sniff can remove some comment text
    - Fixed bug #303 : Open and close tag on same line can cause a PHP notice checking scope indent
    - Fixed bug #306 : File containing only a namespace declaration raises undefined index notice
    - Fixed bug #307 : Conditional breaks in case statements get incorrect indentions
    - Fixed bug #308 : Squiz InlineIfDeclarationSniff fails on ternary operators inside closure
    - Fixed bug #310 : Variadics not recognized by tokenizer
    </notes>
  </release>
  <release>
   <version>
    <release>2.0.0RC3</release>
    <api>2.0.0RC3</api>
   </version>
   <stability>
    <release>beta</release>
    <api>beta</api>
   </stability>
   <date>2014-10-16</date>
   <license uri="https://github.com/squizlabs/PHP_CodeSniffer/blob/master/licence.txt">BSD License</license>
   <notes>
    - Improved default output for PHPCBF and removed the options to print verbose and progress output
    - If a .fixed file is supplied for a unit test file, the auto fixes will be checked against it during testing
      -- See Generic ScopeIndentUnitTest.inc and ScopeIndentUnitTest.inc.fixed for an example
    - Fixer token replacement methods now return TRUE if the change was accepted and FALSE if rejected
    - The --config-show command now pretty-prints the config values
      -- Thanks to Ken Guest for the patch
    - Setting and removing config values now catches exceptions if the config file is not writable
      -- Thanks to Ken Guest for the patch
    - Setting and removing config values now prints a message to confirm the action and show old values
    - Generic ScopeIndentSniff has been completely rewritten to improve fixing and embedded PHP detection
    - Generic DisallowTabIndent and DisallowSpaceIndent sniffs now detect indents at the start of block comments
    - Generic DisallowTabIndent and DisallowSpaceIndent sniffs now detect indents inside multi-line strings
    - Generic DisallowTabIndentSniff now replaces tabs inside doc block comments
    - Squiz ControlStructureSpacingSniff error codes have been corrected; they were reversed
    - Squiz EmbeddedPhpSniff now checks open and close tag indents and fixes some errors
    - Squiz FileCommentSniff no longer throws incorrect blank line before comment errors in JS files
    - Squiz ClassDeclarationSniff now has better checking for blank lines after a closing brace
    - Removed error Squiz.Classes.ClassDeclaration.NoNewlineAfterCloseBrace (request #285)
      -- Already handled by Squiz.Classes.ClassDeclaration.CloseBraceSameLine
    - Fixed bug #280 : The --config-show option generates error when there is no config file
    </notes>
  </release>
  <release>
   <version>
    <release>2.0.0RC2</release>
    <api>2.0.0RC2</api>
   </version>
   <stability>
    <release>beta</release>
    <api>beta</api>
   </stability>
   <date>2014-09-26</date>
   <license uri="https://github.com/squizlabs/PHP_CodeSniffer/blob/master/licence.txt">BSD License</license>
   <notes>
    - Minified JS and CSS files are now detected and skipped (fixes bug #252 and bug #19899)
      -- A warning will be added to the file so it can be found in the report and ignored in the future
    - Fixed incorrect length of JS object operator tokens
    - PHP tokenizer no longer converts class/function names to special tokens types
      -- Class/function names such as parent and true would become special tokens such as T_PARENT and T_TRUE
    - PHPCS can now exit with 0 if only warnings were found (request #262)
      -- Set the ignore_warnings_on_exit config variable to 1 to set this behaviour
      -- Default remains at exiting with 0 only if no errors and no warnings were found
      -- Also changes return value of PHP_CodeSniffer_Reporting::printReport()
    - Rulesets can now set associative array properties
      -- property name="[property]" type="array" value="foo=>bar,baz=>qux"
    - Generic ForbiddenFunctionsSniff now has a public property called forbiddenFunctions (request #263)
      -- Override the property in a ruleset.xml file to define forbidden functions and their replacements
      -- A replacement of NULL indicates that no replacement is available
      -- e.g., value="delete=>unset,print=>echo,create_function=>null"
      -- Custom sniffs overriding this one will need to change the visibility of their member var
    - Improved closure support in Generic ScopeIndentSniff
    - Improved indented PHP tag support in Generic ScopeIndentSniff
    - Improved fixing of mixed line indents in Generic ScopeIndentSniff
    - Added conflict detection to the file fixer
      -- If 2 sniffs look to be conflicting, one change will be ignored to allow a fix to occur
    - Generic CamelCapsFunctionNameSniff now ignores a single leading underscore
      -- Thanks to Alex Slobodiskiy for the patch
    - Standards can now be located within hidden directories (further fix for bug #20323)
      -- Thanks to Klaus Purer for the patch
    - Sniff ignore patterns now replace Win dir separators like file ignore patterns already did
    - Exclude patterns now use backtick delimiters, allowing all special characters to work correctly again
      -- Thanks to Jeremy Edgell for the patch
    - Errors converted to warnings in a ruleset (and vice versa) now retain their fixable status
      -- Thanks to Alexander Obuhovich for the patch
    - Squiz ConcatenationSpacingSniff now has a setting to specify how many spaces there should around concat operators
      -- Default remains at 0
      -- Override the "spacing" setting in a ruleset.xml file to change
    - Added auto-fixes for Squiz InlineCommentSniff
    - Generic DocCommentSniff now correctly fixes additional blank lines at the end of a comment
    - Squiz OperatorBracketSniff now correctly fixes operations that include arrays
    - Zend ClosingTagSniff fix now correctly leaves closing tags when followed by HTML
    - Added Generic SyntaxSniff to check for syntax errors in PHP files
      -- Thanks to Blaine Schmeisser for the contribution
    - Added Generic OneTraitPerFileSniff to check that only one trait is defined in each file
      -- Thanks to Alexander Obuhovich for the contribution
    - Squiz DiscouragedFunctionsSniff now warns about var_dump()
    - PEAR ValidFunctionNameSniff no longer throws an error for _()
    - Squiz and PEAR FunctionCommentSniffs now support _()
    - Generic DisallowTabIndentSniff now checks for, and fixes, mixed indents again
    - Generic UpperCaseConstantSniff and LowerCaseConstantSniff now ignore function names
    - Fixed bug #243 : Missing DocBlock not detected
    - Fixed bug #248 : FunctionCommentSniff expects ampersand on param name
    - Fixed bug #265 : False positives with type hints in ForbiddenFunctionsSniff
    - Fixed bug #20373 : Inline comment sniff tab handling way
    - Fixed bug #20377 : Error when trying to execute phpcs with report=json
    - Fixed bug #20378 : Report appended to existing file if no errors found in run
    - Fixed bug #20381 : Invalid "Comment closer must be on a new line"
      -- Thanks to Brad Kent for the patch
    - Fixed bug #20402 : SVN pre-commit hook fails due to unknown argument error
    </notes>
  </release>
  <release>
   <version>
    <release>2.0.0RC1</release>
    <api>2.0.0RC1</api>
   </version>
   <stability>
    <release>beta</release>
    <api>beta</api>
   </stability>
   <date>2014-08-06</date>
   <license uri="https://github.com/squizlabs/PHP_CodeSniffer/blob/master/licence.txt">BSD License</license>
   <notes>
    - PHPCBF will now fix incorrect newline characters in a file
    - PHPCBF now exists cleanly when there are no errors to fix
    - Added phpcbf.bat file for Windows
    - Verbose option no longer errors when using a phar file with a space in the path
    - Fixed a reporting error when using HHVM
      -- Thanks to Martins Sipenko for the patch
    - addFixableError() and addFixableWarning() now only return true if the fixer is enabled
      -- Saves checking ($phpcsFile->fixer->enabled === true) before every fix
    - Added addErrorOnLine() and addWarningOnLine() to add a non-fixable violation to a line at column 1
      -- Useful if you are generating errors using an external tool or parser and only know line numbers
      -- Thanks to Ondřej Mirtes for the patch
    - CSS tokenizer now identifies embedded PHP code using the new T_EMBEDDED_PHP token type
      -- The entire string of PHP is contained in a single token
    - PHP tokenizer contains better detection of short array syntax
    - Unit test runner now also test any standards installed under the installed_paths config var
    - Exclude patterns now use {} delimiters, allowing the | special character to work correctly again
    - The filtering component of the --extensions argument is now ignored again when passing filenames
      -- Can still be used to specify a custom tokenizer for each extension when passing filenames
      -- If no tokenizer is specified, default values will be used for common file extensions
    - Diff report now produces relative paths on Windows, where possible (further fix for bug #20234)
    - If a token's content has been modified by the tab-width setting, it will now have an orig_content in the tokens array
    - Generic DisallowSpaceIndent and DisallowTabIndent sniffs now check original indent content even when tab-width is set
      -- Previously, setting --tab-width would force both to check the indent as spaces
    - Fixed a problem where PHPCBF could replace tabs with too many spaces when changing indents
    - Fixed a problem that could occur with line numbers when using HHVM to check files with Windows newline characters
    - Removed use of sys_get_temp_dir() as this is not supported by the min PHP version
    - Squiz ArrayDeclarationSniff now supports short array syntax
    - Squiz ControlSignatureSniff no longer uses the Abstract Pattern sniff
      -- If you are extending this sniff, you'll need to rewrite your code
      -- The rewrite allows this sniff to fix all control structure formatting issues it finds
    - The installed_paths config var now accepts relative paths
      -- The paths are relative to the PHP_CodeSniffer install directory
      -- Thanks to Weston Ruter for the patch
    - Generic ScopeIndentSniff now accounts for different open tag indents
    - PEAR FunctionDeclarationSniff now ignores short arrays when checking indent
      -- Thanks to Daniel Tschinder for the patch
    - PSR2 FunctionCallSignatureSniff now treats multi-line strings as a single-line argument, like arrays and closures
      -- Thanks to Dawid Nowak for the patch
    - PSR2 UseDeclarationSniff now checks for a single space after the USE keyword
    - Generic ForbiddenFunctionsSniff now detects calls to functions in the global namespace
      -- Thanks to Ole Martin Handeland for the patch
    - Generic LowerCaseConstantSniff and UpperCaseConstantSniff now ignore namespaces beginning with TRUE/FALSE/NULL
      -- Thanks to Renan Gonçalves for the patch
    - Squiz InlineCommentSniff no longer requires a blank line after post-statement comments (request #20299)
    - Squiz SelfMemberReferenceSniff now works correctly with namespaces
    - Squiz FunctionCommentSniff is now more relaxed when checking namespaced type hints
    - Tab characters are now encoded in abstract pattern errors messages
      -- Thanks to Blaine Schmeisser for the patch
    - Invalid sniff codes passed to --sniffs now show a friendly error message (request #20313)
    - Generic LineLengthSniff now shows a warning if the iconv module is disabled (request #20314)
    - Source report no longer shows errors if category or sniff names ends in an uppercase error
      -- Thanks to Jonathan Marcil for the patch
    - Fixed bug #20261 : phpcbf has an endless fixing loop
    - Fixed bug #20268 : Incorrect documentation titles in PEAR documentation
    - Fixed bug #20296 : new array notion in function comma check fails
    - Fixed bug #20297 : phar does not work when renamed it to phpcs
    - Fixed bug #20307 : PHP_CodeSniffer_Standards_AbstractVariableSniff analyze traits
    - Fixed bug #20308 : Squiz.ValidVariableNameSniff - wrong variable usage
    - Fixed bug #20309 : Use "member variable" term in sniff "processMemberVar" method
    - Fixed bug #20310 : PSR2 does not check for space after function name
    - Fixed bug #20322 : Display rules set to type=error even when suppressing warnings
    - Fixed bug #20323 : PHPCS tries to load sniffs from hidden directories
    - Fixed bug #20346 : Fixer endless loop with Squiz.CSS sniffs
    - Fixed bug #20355 : No sniffs are registered with PHAR on Windows
    </notes>
  </release>
  <release>
   <version>
    <release>2.0.0a2</release>
    <api>2.0.0a2</api>
   </version>
   <stability>
    <release>alpha</release>
    <api>alpha</api>
   </stability>
   <date>2014-05-01</date>
   <license uri="https://github.com/squizlabs/PHP_CodeSniffer/blob/master/licence.txt">BSD License</license>
   <notes>
    - Added report type --report=info to show information about the checked code to make building a standard easier
      -- Checks a number of things, such as what line length you use, and spacing are brackets, but not everything
      -- Still highly experimental
    - Generic LineLengthSniff now shows warnings for long lines referring to licence and VCS information
      -- It previously ignored these lines, but at the expense of performance
    - Generic DisallowTabIndent and DisallowSpaceIndent sniffs no longer error when detecting mixed indent types
      -- Only the first type of indent found on a line (space or indent) is considered
    - Lots of little performance improvements that can add up to a substantial saving over large code bases
      -- Added a "length" array index to tokens so you don't need to call strlen() of them, or deal with encoding
      -- Can now use isset() to find tokens inside the PHP_CodeSniffer_Tokens static vars instead of in_array()
    - Custom reports can now specify a $recordErrors member var; this previously only worked for built-in reports
      -- When set to FALSE, error messages will not be recorded and only totals will be returned
      -- This can save significant memory while processing a large code base
    - Removed dependence on PHP_Timer
    - PHP tokenizer now supports DEFAULT statements opened with a T_SEMICOLON
    - The Squiz and PHPCS standards have increased the max padding for statement alignment from 8 to 12
    - Squiz EchoedStringsSniff now supports statments without a semicolon, such as PHP embedded in HTML
    - Squiz DoubleQuoteUsageSniff now properly replaces escaped double quotes when fixing a doubled quoted string
    - Improved detection of nested IF statements that use the alternate IF/ENDIF syntax
    - PSR1 CamelCapsMethodNameSniff now ignores magic methods
      -- Thanks to Eser Ozvataf for the patch
    - PSR1 SideEffectsSniff now ignores methods named define()
    - PSR1 and PEAR ClassDeclarationSniffs now support traits (request #20208)
    - PSR2 ControlStructureSpacingSniff now allows newlines before/after parentheses
      -- Thanks to Maurus Cuelenaere for the patch
    - PSR2 ControlStructureSpacingSniff now checks TRY and CATCH statements
    - Squiz SuperfluousWhitespaceSniff now detects whitespace at the end of block comment lines
      -- Thanks to Klaus Purer for the patch
    - Squiz LowercasePHPFunctionsSniff no longer reports errors for namespaced functions
      -- Thanks to Max Galbusera for the patch
    - Squiz SwitchDeclarationSniff now allows exit() as a breaking statement for case/default
    - Squiz ValidVariableNameSniff and Zend ValidVariableNameSniff now ignore additional PHP reserved vars
      -- Thanks to Mikuláš Dítě and Adrian Crepaz for the patch
    - Sniff code Squiz.WhiteSpace.MemberVarSpacing.After changed to Squiz.WhiteSpace.MemberVarSpacing.Incorrect (request #20241)
    - Fixed bug #20200 : Invalid JSON produced with specific error message
    - Fixed bug #20204 : Ruleset exclude checks are case sensitive
    - Fixed bug #20213 : Invalid error, Inline IF must be declared on single line
    - Fixed bug #20225 : array_merge() that takes more than one line generates error
    - Fixed bug #20230 : Squiz ControlStructureSpacing sniff assumes specific condition formatting
    - Fixed bug #20234 : phpcbf patch command absolute paths
    - Fixed bug #20240 : Squiz block comment sniff fails when newline present
    - Fixed bug #20247 : The Squiz.WhiteSpace.ControlStructureSpacing sniff and do-while
      -- Thanks to Alexander Obuhovich for the patch
    - Fixed bug #20248 : The Squiz_Sniffs_WhiteSpace_ControlStructureSpacingSniff sniff and empty scope
    - Fixed bug #20252 : Unitialized string offset when package name starts with underscore
    </notes>
  </release>
  <release>
   <version>
    <release>2.0.0a1</release>
    <api>2.0.0a1</api>
   </version>
   <stability>
    <release>alpha</release>
    <api>alpha</api>
   </stability>
   <date>2014-02-05</date>
   <license uri="https://github.com/squizlabs/PHP_CodeSniffer/blob/master/licence.txt">BSD License</license>
   <notes>
    - Added the phpcbf script to automatically fix many errors found by the phpcs script
    - Added report type --report=diff to show suggested changes to fix coding standard violations
    - The --report argument now allows for custom reports to be used
      -- Use the full path to your custom report class as the report name
    - The --extensions argument is now respected when passing filenames; not just with directories
    - The --extensions argument now allows you to specify the tokenizer for each extension
      -- e.g., --extensions=module/php,es/js
    - Command line arguments can now be set in ruleset files
      -- e.g., arg name="report" value="summary" (print summary report; same as --report=summary)
      -- e.g., arg value="sp" (print source and progress information; same as -sp)
      -- The -vvv, --sniffs, --standard and -l command line arguments cannot be set in this way
    - Sniff process() methods can not optionally return a token to ignore up to
      -- If returned, the sniff will not be executed again until the passed token is reached in the file
      -- Useful if you are looking for tokens like T_OPEN_TAG but only want to process the first one
    - Removed the comment parser classes and replaced it with a simple comment tokenier
      -- T_DOC_COMMENT tokens are now tokenized into T_DOC_COMMENT_* tokens so they can be used more easily
      -- This change requires a significant rewrite of sniffs that use the comment parser
      -- This change requires minor changes to sniffs that listen for T_DOC_COMMENT tokens directly
    - Added Generic DocCommentSniff to check generic doc block formatting
      -- Removed doc block formatting checks from PEAR ClassCommentSniff
      -- Removed doc block formatting checks from PEAR FileCommentSniff
      -- Removed doc block formatting checks from PEAR FunctionCommentSniff
      -- Removed doc block formatting checks from Squiz ClassCommentSniff
      -- Removed doc block formatting checks from Squiz FileCommentSniff
      -- Removed doc block formatting checks from Squiz FunctionCommentSniff
      -- Removed doc block formatting checks from Squiz VariableCommentSniff
    - Squiz DocCommentAlignmentSniff has had its error codes changed
      -- NoSpaceBeforeTag becomes NoSpaceAfterStar
      -- SpaceBeforeTag becomes SpaceAfterStar
      -- SpaceBeforeAsterisk becomes SpaceBeforeStar
    - Generic MultipleStatementAlignment now aligns assignments within a block so they fit within their max padding setting
      -- The sniff previously requested the padding as 1 space if max padding was exceeded
      -- It now aligns the assignment with surrounding assignments if it can
      -- Removed property ignoreMultiline as multi-line assignments are now handled correctly and should not be ignored
    - Squiz FunctionClosingBraceSpaceSniff now requires a blank line before the brace in all cases except function args
    - Added error Squiz.Commenting.ClassComment.SpacingAfter to ensure there are no blank lines after a class comment
    - Added error Squiz.WhiteSpace.MemberVarSpacing.AfterComment to ensure there are no blank lines after a member var comment
      -- Fixes have also been corrected to not strip the member var comment or indent under some circumstances
      -- Thanks to Mark Scherer for help with this fix
    - Added error Squiz.Commenting.FunctionCommentThrowTag.Missing to ensure a throw is documented
    - Removed error Squiz.Commenting.FunctionCommentThrowTag.WrongType
    - Content passed via STDIN can now specify the filename to use so that sniffs can run the correct filename checks
      -- Ensure the first line of the content is: phpcs_input_file: /path/to/file
    - Squiz coding standard now enforces no closing PHP tag at the end of a pure PHP file
    - Squiz coding standard now enforces a single newline character at the end of the file
    - Squiz ClassDeclarationSniff no longer checks for a PHP ending tag after a class definition
    - Squiz ControlStructureSpacingSniff now checks TRY and CATCH statements as well
    - Removed MySource ChannelExceptionSniff
    </notes>
  </release>
  <release>
   <version>
    <release>1.5.6</release>
    <api>1.5.6</api>
   </version>
   <stability>
    <release>stable</release>
    <api>stable</api>
   </stability>
   <date>2014-12-05</date>
   <license uri="https://github.com/squizlabs/PHP_CodeSniffer/blob/master/licence.txt">BSD License</license>
   <notes>
    - JS tokenizer now detects xor statements correctly
    - The --config-show command now pretty-prints the config values
      -- Thanks to Ken Guest for the patch
    - Setting and removing config values now catches exceptions if the config file is not writable
      -- Thanks to Ken Guest for the patch
    - Setting and removing config values now prints a message to confirm the action and show old values
    - You can now get PHP_CodeSniffer to ignore a single line by putting @codingStandardsIgnoreLine in a comment
      -- When the comment is found, the comment line and the following line will be ignored
      -- Thanks to Andy Bulford for the contribution
    - Generic ConstructorNameSniff no longer errors for PHP4 style constructors when __construct() is present
      -- Thanks to Thibaud Fabre for the patch
    - Fixed bug #280 : The --config-show option generates error when there is no config file
    - Fixed bug #306 : File containing only a namespace declaration raises undefined index notice
    - Fixed bug #308 : Squiz InlineIfDeclarationSniff fails on ternary operators inside closure
    - Fixed bug #310 : Variadics not recognized by tokenizer
    - Fixed bug #311 : Suppression of function prototype breaks checking of lines within function
   </notes>
  </release>
  <release>
   <version>
    <release>1.5.5</release>
    <api>1.5.5</api>
   </version>
   <stability>
    <release>stable</release>
    <api>stable</api>
   </stability>
   <date>2014-09-25</date>
   <license uri="https://github.com/squizlabs/PHP_CodeSniffer/blob/master/licence.txt">BSD License</license>
   <notes>
    - PHP tokenizer no longer converts class/function names to special tokens types
      -- Class/function names such as parent and true would become special tokens such as T_PARENT and T_TRUE
    - Improved closure support in Generic ScopeIndentSniff
    - Improved indented PHP tag support in Generic ScopeIndentSniff
    - Generic CamelCapsFunctionNameSniff now ignores a single leading underscore
      -- Thanks to Alex Slobodiskiy for the patch
    - Standards can now be located within hidden directories (further fix for bug #20323)
      -- Thanks to Klaus Purer for the patch
    - Added Generic SyntaxSniff to check for syntax errors in PHP files
      -- Thanks to Blaine Schmeisser for the contribution
    - Squiz DiscouragedFunctionsSniff now warns about var_dump()
    - PEAR ValidFunctionNameSniff no longer throws an error for _()
    - Squiz and PEAR FunctionCommentSnif now support _()
    - Generic UpperCaseConstantSniff and LowerCaseConstantSniff now ignore function names
    - Fixed bug #248 : FunctionCommentSniff expects ampersand on param name
    - Fixed bug #265 : False positives with type hints in ForbiddenFunctionsSniff
    - Fixed bug #20373 : Inline comment sniff tab handling way
    - Fixed bug #20378 : Report appended to existing file if no errors found in run
    - Fixed bug #20381 : Invalid "Comment closer must be on a new line"
      -- Thanks to Brad Kent for the patch
    - Fixed bug #20386 : Squiz.Commenting.ClassComment.SpacingBefore thrown if first block comment
   </notes>
  </release>
  <release>
   <version>
    <release>1.5.4</release>
    <api>1.5.4</api>
   </version>
   <stability>
    <release>stable</release>
    <api>stable</api>
   </stability>
   <date>2014-08-06</date>
   <license uri="https://github.com/squizlabs/PHP_CodeSniffer/blob/master/licence.txt">BSD License</license>
   <notes>
    - Removed use of sys_get_temp_dir() as this is not supported by the min PHP version
    - The installed_paths config var now accepts relative paths
      -- The paths are relative to the PHP_CodeSniffer install directory
      -- Thanks to Weston Ruter for the patch
    - Generic ScopeIndentSniff now accounts for different open tag indents
    - PEAR FunctionDeclarationSniff now ignores short arrays when checking indent
      -- Thanks to Daniel Tschinder for the patch
    - PSR2 FunctionCallSignatureSniff now treats multi-line strings as a single-line argument, like arrays and closures
      -- Thanks to Dawid Nowak for the patch
    - Generic ForbiddenFunctionsSniff now detects calls to functions in the global namespace
      -- Thanks to Ole Martin Handeland for the patch
    - Generic LowerCaseConstantSniff and UpperCaseConstantSniff now ignore namespaces beginning with TRUE/FALSE/NULL
      -- Thanks to Renan Gonçalves for the patch
    - Squiz InlineCommentSniff no longer requires a blank line after post-statement comments (request #20299)
    - Squiz SelfMemberReferenceSniff now works correctly with namespaces
    - Tab characters are now encoded in abstract pattern errors messages
      -- Thanks to Blaine Schmeisser for the patch
    - Invalid sniff codes passed to --sniffs now show a friendly error message (request #20313)
    - Generic LineLengthSniff now shows a warning if the iconv module is disabled (request #20314)
    - Source report no longer shows errors if category or sniff names ends in an uppercase error
      -- Thanks to Jonathan Marcil for the patch
    - Fixed bug #20268 : Incorrect documentation titles in PEAR documentation
    - Fixed bug #20296 : new array notion in function comma check fails
    - Fixed bug #20307 : PHP_CodeSniffer_Standards_AbstractVariableSniff analyze traits
    - Fixed bug #20308 : Squiz.ValidVariableNameSniff - wrong variable usage
    - Fixed bug #20309 : Use "member variable" term in sniff "processMemberVar" method
    - Fixed bug #20310 : PSR2 does not check for space after function name
    - Fixed bug #20322 : Display rules set to type=error even when suppressing warnings
    - Fixed bug #20323 : PHPCS tries to load sniffs from hidden directories
   </notes>
  </release>
  <release>
   <version>
    <release>1.5.3</release>
    <api>1.5.3</api>
   </version>
   <stability>
    <release>stable</release>
    <api>stable</api>
   </stability>
   <date>2014-05-01</date>
   <license uri="https://github.com/squizlabs/PHP_CodeSniffer/blob/master/licence.txt">BSD License</license>
   <notes>
    - Improved detection of nested IF statements that use the alternate IF/ENDIF syntax
    - PHP tokenizer now supports DEFAULT statements opened with a T_SEMICOLON
    - PSR1 CamelCapsMethodNameSniff now ignores magic methods
      -- Thanks to Eser Ozvataf for the patch
    - PSR1 SideEffectsSniff now ignores methods named define()
    - PSR1 and PEAR ClassDeclarationSniffs now support traits (request #20208)
    - PSR2 ControlStructureSpacingSniff now allows newlines before/after parentheses
      -- Thanks to Maurus Cuelenaere for the patch
    - Squiz LowercasePHPFunctionsSniff no longer reports errors for namespaced functions
      -- Thanks to Max Galbusera for the patch
    - Squiz SwitchDeclarationSniff now allows exit() as a breaking statement for case/default
    - Squiz ValidVariableNameSniff and Zend ValidVariableNameSniff now ignore additional PHP reserved vars
      -- Thanks to Mikuláš Dítě and Adrian Crepaz for the patch
    - Sniff code Squiz.WhiteSpace.MemberVarSpacing.After changed to Squiz.WhiteSpace.MemberVarSpacing.Incorrect (request #20241)
    - Fixed bug #20200 : Invalid JSON produced with specific error message
    - Fixed bug #20204 : Ruleset exclude checks are case sensitive
    - Fixed bug #20213 : Invalid error, Inline IF must be declared on single line
    - Fixed bug #20225 : array_merge() that takes more than one line generates error
    - Fixed bug #20230 : Squiz ControlStructureSpacing sniff assumes specific condition formatting
    - Fixed bug #20240 : Squiz block comment sniff fails when newline present
    - Fixed bug #20247 : The Squiz.WhiteSpace.ControlStructureSpacing sniff and do-while
      -- Thanks to Alexander Obuhovich for the patch
    - Fixed bug #20248 : The Squiz_Sniffs_WhiteSpace_ControlStructureSpacingSniff sniff and empty scope
    - Fixed bug #20252 : Unitialized string offset when package name starts with underscore
   </notes>
  </release>
  <release>
   <version>
    <release>1.5.2</release>
    <api>1.5.2</api>
   </version>
   <stability>
    <release>stable</release>
    <api>stable</api>
   </stability>
   <date>2014-02-05</date>
   <license uri="https://github.com/squizlabs/PHP_CodeSniffer/blob/master/licence.txt">BSD License</license>
   <notes>
    - Improved support for the PHP 5.5. classname::class syntax
      -- PSR2 SwitchDeclarationSniff no longer throws errors when this syntax is used in CASE conditions
    - Improved support for negative checks of instanceOf in Squiz ComparisonOperatorUsageSniff
      -- Thanks to Martin Winkel for the patch
    - Generic FunctionCallArgumentSpacingSniff now longer complains about space before comma when using here/nowdocs
      -- Thanks to Richard van Velzen for the patch
    - Generic LowerCaseConstantSniff and UpperCaseConstantSniff now ignore class constants
      -- Thanks to Kristopher Wilson for the patch
    - PEAR FunctionCallSignatureSniff now has settings to specify how many spaces should appear before/after parentheses
      -- Override the 'requiredSpacesAfterOpen' and 'requiredSpacesBeforeClose' settings in a ruleset.xml file to change
      -- Default remains at 0 for both
      -- Thanks to Astinus Eberhard for the patch
    - PSR2 ControlStructureSpacingSniff now has settings to specify how many spaces should appear before/after parentheses
      -- Override the 'requiredSpacesAfterOpen' and 'requiredSpacesBeforeClose' settings in a ruleset.xml file to change
      -- Default remains at 0 for both
      -- Thanks to Astinus Eberhard for the patch
    - Squiz ForEachLoopDeclarationSniff now has settings to specify how many spaces should appear before/after parentheses
      -- Override the 'requiredSpacesAfterOpen' and 'requiredSpacesBeforeClose' settings in a ruleset.xml file to change
      -- Default remains at 0 for both
      -- Thanks to Astinus Eberhard for the patch
    - Squiz ForLoopDeclarationSniff now has settings to specify how many spaces should appear before/after parentheses
      -- Override the 'requiredSpacesAfterOpen' and 'requiredSpacesBeforeClose' settings in a ruleset.xml file to change
      -- Default remains at 0 for both
      -- Thanks to Astinus Eberhard for the patch
    - Squiz FunctionDeclarationArgumentSpacingSniff now has settings to specify how many spaces should appear before/after parentheses
      -- Override the 'requiredSpacesAfterOpen' and 'requiredSpacesBeforeClose' settings in a ruleset.xml file to change
      -- Default remains at 0 for both
      -- Thanks to Astinus Eberhard for the patch
    - Removed UnusedFunctionParameter, CyclomaticComplexity and NestingLevel from the Squiz standard
    - Generic FixmeSniff and TodoSniff now work correctly with accented characters
    - Fixed bug #20145 : Custom ruleset preferences directory over installed standard
    - Fixed bug #20147 : phpcs-svn-pre-commit - no more default error report
    - Fixed bug #20151 : Problem handling "if(): ... else: ... endif;" syntax
    - Fixed bug #20190 : Invalid regex in Squiz_Sniffs_WhiteSpace_SuperfluousWhitespaceSniff
   </notes>
  </release>
  <release>
   <version>
    <release>1.5.1</release>
    <api>1.5.1</api>
   </version>
   <stability>
    <release>stable</release>
    <api>stable</api>
   </stability>
   <date>2013-12-12</date>
   <license uri="https://github.com/squizlabs/PHP_CodeSniffer/blob/master/licence.txt">BSD License</license>
   <notes>
    - Config values can now be set at runtime using the command line argument [--runtime-set key value]
      -- Runtime values are the same as config values, but are not written to the main config file
      -- Thanks to Wim Godden for the patch
    - Config values can now be set in ruleset files
      -- e.g., config name="zend_ca_path" value="/path/to/ZendCodeAnalyzer"
      -- Can not be used to set config values that override command line values, such as show_warnings
      -- Thanks to Jonathan Marcil for helping with the patch
    - Added a new installed_paths config value to allow for the setting of directories that contain standards
      -- By default, standards have to be installed into the CodeSniffer/Standards directory to be considered installed
      -- New config value allows a list of paths to be set in addition to this internal path
      -- Installed standards appear when using the -i arg, and can be referenced in rulesets using only their name
      -- Set paths by running: phpcs --config-set installed_paths /path/one,/path/two,...
    - PSR2 ClassDeclarationSniff now allows a list of extended interfaces to be split across multiple lines
    - Squiz DoubleQuoteUsageSniff now allows \b in double quoted strings
    - Generic ForbiddenFunctionsSniff now ignores object creation
      -- This is a further fix for bug #20100 : incorrect Function mysql() has been deprecated report
    - Fixed bug #20136 : Squiz_Sniffs_WhiteSpace_ScopeKeywordSpacingSniff and Traits
    - Fixed bug #20138 : Protected property underscore and camel caps issue (in trait with Zend)
      -- Thanks to Gaetan Rousseau for the patch
    - Fixed bug #20139 : No report file generated on success
   </notes>
  </release>
  <release>
   <version>
    <release>1.5.0</release>
    <api>1.5.0</api>
   </version>
   <stability>
    <release>stable</release>
    <api>stable</api>
   </stability>
   <date>2013-11-28</date>
   <license uri="https://github.com/squizlabs/PHP_CodeSniffer/blob/master/licence.txt">BSD License</license>
   <notes>
    - Doc generation is now working again for installed standards
      -- Includes a fix for limiting the docs to specific sniffs
    - Generic ScopeIndentSniff now allows for ignored tokens to be set via ruleset.xml files
      -- E.g., to ignore comments, override a property using:
      -- name="ignoreIndentationTokens" type="array" value="T_COMMENT,T_DOC_COMMENT"
    - PSR2 standard now ignores comments when checking indentation rules
    - Generic UpperCaseConstantNameSniff no longer reports errors where constants are used (request #20090)
      -- It still reports errors where constants are defined
    - Individual messages can now be excluded in ruleset.xml files using the exclude tag (request #20091)
      -- Setting message severity to 0 continues to be supported
    - Squiz OperatorSpacingSniff no longer throws errors for the ?: short ternary operator
      -- Thanks to Antoine Musso for the patch
    - Comment parser now supports non-English characters when splitting comment lines into words
      -- Thanks to Nik Sun for the patch
    - Exit statements are now recognised as valid closers for CASE and DEFAULT blocks
      -- Thanks to Maksim Kochkin for the patch
    - PHP_CodeSniffer_CLI::process() can now be passed an incomplete array of CLI values
      -- Missing values will be set to the CLI defaults
      -- Thanks to Maksim Kochkin for the patch
    - Fixed bug #20093 : Bug with ternary operator token
    - Fixed bug #20097 : CLI.php throws error in php 5.2
    - Fixed bug #20100 : incorrect Function mysql() has been deprecated report
    - Fixed bug #20119 : PHP warning: invalid argument to str_repeat() in SVN blame report with -s
    - Fixed bug #20123 : PSR2 complains about an empty second statement in for-loop
    - Fixed bug #20131 : PHP errors in svnblame report, if there are files not under version control
    - Fixed bug #20133 : Allow "HG: hg_id" as value for @version tag
   </notes>
  </release>
  <release>
   <version>
    <release>1.5.0RC4</release>
    <api>1.5.0RC4</api>
   </version>
   <stability>
    <release>beta</release>
    <api>beta</api>
   </stability>
   <date>2013-09-26</date>
   <license uri="https://github.com/squizlabs/PHP_CodeSniffer/blob/master/licence.txt">BSD License</license>
   <notes>
    - You can now restrict violations to individual sniff codes using the --sniffs command line argument
     -- Previously, this only restricted violations to an entire sniff and not individual messages
     -- If you have scripts calling PHP_CodeSniffer::process() or creating PHP_CodeSniffer_File objects, you must update your code
     -- The array of restrictions passed to PHP_CodeSniffer::process() must now be an array of sniff codes instead of class names
     -- The PHP_CodeSniffer_File::__construct() method now requires an array of restrictions to be passed
    - Doc generation is now working again
    - Progress information now shows the percentage complete at the end of each line
    - Added report type --report=junit to show the error list in a JUnit compatible format
      -- Thanks to Oleg Lobach for the contribution
    - Added support for the PHP 5.4 callable type hint
    - Fixed problem where some file content could be ignored when checking STDIN
    - Version information is now printed when installed via composer or run from a Git clone (request #20050)
    - Added Squiz DisallowBooleanStatementSniff to ban boolean operators outside of control structure conditions
    - The CSS tokenizer is now more reliable when encountering 'list' and 'break' strings
    - Coding standard ignore comments can now appear instead doc blocks as well as inline comments
      -- Thanks to Stuart Langley for the patch
    - Generic LineLengthSniff now ignores SVN URL and Head URL comments
      -- Thanks to Karl DeBisschop for the patch
    - PEAR MultiLineConditionSniff now has a setting to specify how many spaces code should be indented
      -- Default remains at 4; override the 'indent' setting in a ruleset.xml file to change
      -- Thanks to Szabolcs Sulik for the patch
    - PEAR MultiLineAssignmentSniff now has a setting to specify how many spaces code should be indented
      -- Default remains at 4; override the 'indent' setting in a ruleset.xml file to change
      -- Thanks to Szabolcs Sulik for the patch
    - PEAR FunctionDeclarationSniff now has a setting to specify how many spaces code should be indented
      -- Default remains at 4; override the 'indent' setting in a ruleset.xml file to change
      -- Thanks to Szabolcs Sulik for the patch
    - Squiz SwitchDeclarationSniff now has a setting to specify how many spaces code should be indented
      -- Default remains at 4; override the 'indent' setting in a ruleset.xml file to change
      -- Thanks to Szabolcs Sulik for the patch
    - Squiz CSS IndentationSniff now has a setting to specify how many spaces code should be indented
      -- Default remains at 4; override the 'indent' setting in a ruleset.xml file to change
      -- Thanks to Hugo Fonseca for the patch
    - Squiz and MySource File and Function comment sniffs now allow all tags and don't require a particular licence
    - Squiz standard now allows lines to be 120 characters long before warning; up from 85
    - Squiz LowercaseStyleDefinitionSniff no longer throws errors for class names in nested style definitions
    - Squiz ClassFileNameSniff no longer throws errors when checking STDIN
    - Squiz CSS sniffs no longer generate errors for IE filters
    - Squiz CSS IndentationSniff no longer sees comments as blank lines
    - Squiz LogicalOperatorSpacingSniff now ignores whitespace at the end of a line
    - Squiz.Scope.MethodScope.Missing error message now mentions 'visibility' instead of 'scope modifier'
      -- Thanks to Renat Akhmedyanov for the patch
    - Added support for the PSR2 multi-line arguments errata
    - The PSR2 standard no longer throws errors for additional spacing after a type hint
    - PSR UseDeclarationSniff no longer throws errors for USE statements inside TRAITs
    - Fixed cases where code was incorrectly assigned the T_GOTO_LABEL token when used in a complex CASE condition
    - Fixed bug #20026 : Check for multi-line arrays that should be single-line is slightly wrong
      -- Adds new error message for single-line arrays that end with a comma
    - Fixed bug #20029 : ForbiddenFunction sniff incorrectly recognizes methods in USE clauses
    - Fixed bug #20043 : Mis-interpretation of Foo::class
    - Fixed bug #20044 : PSR1 camelCase check does not ignore leading underscores
    - Fixed bug #20045 : Errors about indentation for closures with multi-line 'use' in functions
    - Fixed bug #20051 : Undefined index: scope_opener / scope_closer
      -- Thanks to Anthon Pang for the patch
   </notes>
  </release>
  <release>
   <version>
    <release>1.5.0RC3</release>
    <api>1.5.0RC3</api>
   </version>
   <stability>
    <release>beta</release>
    <api>beta</api>
   </stability>
   <date>2013-07-25</date>
   <license uri="https://github.com/squizlabs/PHP_CodeSniffer/blob/master/licence.txt">BSD License</license>
   <notes>
    - Added report type --report=json to show the error list and total counts for all checked files
      -- Thanks to Jeffrey Fisher for the contribution
    - PHP_CodeSniffer::isCamelCaps now allows for acronyms at the start of a string if the strict flag is FALSE
      -- acronyms are defined as at least 2 uppercase characters in a row
      -- e.g., the following is now valid camel caps with strict set to FALSE: XMLParser
    - The PHP tokenizer now tokenizes goto labels as T_GOTO_LABEL instead of T_STRING followed by T_COLON
    - The JS tokenizer now has support for the T_THROW token
    - Symlinked directories inside CodeSniffer/Standards and in ruleset.xml files are now supported
      -- Only available since PHP 5.2.11 and 5.3.1
      -- Thanks to Maik Penz for the patch
    - The JS tokenizer now correctly identifies T_INLINE_ELSE tokens instead of leaving them as T_COLON
      -- Thanks to Arnout Boks for the patch
    - Explaining a standard (phpcs -e) that uses namespaces now works correctly
    - Restricting a check to specific sniffs (phpcs --sniffs=...) now works correctly with namespaced sniffs
      -- Thanks to Maik Penz for the patch
    - Docs added for the entire Generic standard, and many sniffs from other standards are now documented as well
      -- Thanks to Spencer Rinehart for the contribution
    - Clearer error message for when the sniff class name does not match the directory structure
    - Generated HTML docs now correctly show the open PHP tag in code comparison blocks
    - Added Generic InlineHTMLSniff to ensure a file only contains PHP code
    - Added Squiz ShorthandSizeSniff to check that CSS sizes are using shorthand notation only when 1 or 2 values are used
    - Added Squiz ForbiddenStylesSniff to ban the use of some deprecated browser-specific styles
    - Added Squiz NamedColoursSniff to ban the use of colour names
    - PSR2 standard no longer enforces no whitespace between the closing parenthesis of a function call and the semicolon
    - PSR2 ClassDeclarationSniff now ignores empty classes when checking the end brace position
    - PSR2 SwitchDeclarationSniff no longer reports errors for empty lines between CASE statements
    - PEAR ObjectOperatorIndentSniff now has a setting to specify how many spaces code should be indented
      -- Default remains at 4; override the indent setting in a ruleset.xml file to change
      -- Thanks to Andrey Mindubaev for the patch
    - Squiz FileExtensionSniff now supports traits
      -- Thanks to Lucas Green for the patch
    - Squiz ArrayDeclarationSniff no longer reports errors for no comma at the end of a line that contains a function call
    - Squiz SwitchDeclarationSniff now supports T_CONTINUE and T_THROW as valid case/default breaking statements
    - Squiz CommentedOutCodeSniff is now better at ignoring commented out HTML, XML and regular expressions
    - Squiz DisallowComparisonAssignmentSniff no longer throws errors for the third expression in a FOR statement
    - Squiz ColourDefinitionSniff no longer throws errors for some CSS class names
    - Squiz ControlStructureSpacingSniff now supports all types of CASE/DEFAULT breaking statements
    - Generic CallTimePassByReferenceSniff now reports errors for functions called using a variable
      -- Thanks to Maik Penz for the patch
    - Generic ConstructorNameSniff no longer throws a notice for abstract constructors inside abstract classes
      -- Thanks to Spencer Rinehart for the patch
    - Squiz ComparisonOperatorUsageSniff now checks inside elseif statements
      -- Thanks to Arnout Boks for the patch
    - Squiz OperatorSpacingSniff now reports errors for no spacing around inline then and else tokens
      -- Thanks to Arnout Boks for the patch
    - Fixed bug #19811 : Comments not ignored in all cases in AbstractPatternSniff
      -- Thanks to Erik Wiffin for the patch
    - Fixed bug #19892 : ELSE with no braces causes incorrect SWITCH break statement indentation error
    - Fixed bug #19897 : Indenting warnings in templates not consistent
    - Fixed bug #19908 : PEAR MultiLineCondition Does Not Apply elseif
    - Fixed bug #19930 : option --report-file generate an empty file
    - Fixed bug #19935 : notify-send reports do not vanish in gnome-shell
      -- Thanks to Christian Weiske for the patch
    - Fixed bug #19944 : docblock squiz sniff "return void" trips over return in lambda function
    - Fixed bug #19953 : PSR2 - Spaces before interface name for abstract class
    - Fixed bug #19956 : phpcs warns for Type Hint missing Resource
    - Fixed bug #19957 : Does not understand trait method aliasing
    - Fixed bug #19968 : Permission denied on excluded directory
    - Fixed bug #19969 : Sniffs with namespace not recognized in reports
    - Fixed bug #19997 : Class names incorrectly detected as constants
   </notes>
  </release>
  <release>
   <version>
    <release>1.5.0RC2</release>
    <api>1.5.0RC2</api>
   </version>
   <stability>
    <release>beta</release>
    <api>beta</api>
   </stability>
   <date>2013-04-04</date>
   <license uri="https://github.com/squizlabs/PHP_CodeSniffer/blob/master/licence.txt">BSD License</license>
   <notes>
    - Ruleset processing has been rewritten to be more predictable
      -- Provides much better support for relative paths inside ruleset files
      -- May mean that sniffs that were previously ignored are now being included when importing external rulesets
      -- Ruleset processing output can be seen by using the -vv command line argument
      -- Internal sniff registering functions have all changed, so please review custom scripts
    - You can now pass multiple coding standards on the command line, comma separated (request #19144)
      -- Works with built-in or custom standards and rulesets, or a mix of both
    - You can now exclude directories or whole standards in a ruleset XML file (request #19731)
      -- e.g., exclude "Generic.Commenting" or just "Generic"
      -- You can also pass in a path to a directory instead, if you know it
    - Added Generic LowerCaseKeywordSniff to ensure all PHP keywords are defined in lowercase
      -- The PSR2 and Squiz standards now use this sniff
    - Added Generic SAPIUsageSniff to ensure the PHP_SAPI constant is used instead of php_sapi_name() (request #19863)
    - Squiz FunctionSpacingSniff now has a setting to specify how many lines there should between functions (request #19843)
      -- Default remains at 2
      -- Override the "spacing" setting in a ruleset.xml file to change
    - Squiz LowercasePHPFunctionSniff no longer throws errors for the limited set of PHP keywords it was checking
      -- Add a rule for Generic.PHP.LowerCaseKeyword to your ruleset to replicate this functionality
    - Added support for the PHP 5.4 T_CALLABLE token so it can be used in lower PHP versions
    - Generic EndFileNoNewlineSniff now supports checking of CSS and JS files
    - PSR2 SwitchDeclarationSniff now has a setting to specify how many spaces code should be indented
      -- Default remains at 4; override the indent setting in a ruleset.xml file to change
      -- Thanks to Asher Snyder for the patch
    - Generic ScopeIndentSniff now has a setting to specify a list of tokens that should be ignored
      -- The first token on the line is checked and the whole line is ignored if the token is in the array
      -- Thanks to Eloy Lafuente for the patch
    - Squiz LowercaseClassKeywordsSniff now checks for the TRAIT keyword
      -- Thanks to Anthon Pang for the patch
    - If you create your own PHP_CodeSniffer object, PHPCS will no longer exit when an unknown argument is found
      -- This allows you to create wrapper scripts for PHPCS more easily
    - PSR2 MethodDeclarationSniff no longer generates a notice for methods named "_"
      -- Thanks to Bart S for the patch
    - Squiz BlockCommentSniff no longer reports that a blank line between a scope closer and block comment is invalid
    - Generic DuplicateClassNameSniff no longer reports an invalid error if multiple PHP open tags exist in a file
    - Generic DuplicateClassNameSniff no longer reports duplicate errors if multiple PHP open tags exist in a file
    - Fixed bug #19819 : Freeze with syntax error in use statement
    - Fixed bug #19820 : Wrong message level in Generic_Sniffs_CodeAnalysis_EmptyStatementSniff
    - Fixed bug #19859 : CodeSniffer::setIgnorePatterns API changed
    - Fixed bug #19871 : findExtendedClassName doesn't return FQCN on namespaced classes
    - Fixed bug #19879 : bitwise and operator interpreted as reference by value
   </notes>
  </release>
  <release>
   <version>
    <release>1.5.0RC1</release>
    <api>1.5.0RC1</api>
   </version>
   <stability>
    <release>beta</release>
    <api>beta</api>
   </stability>
   <date>2013-02-08</date>
   <license uri="https://github.com/squizlabs/PHP_CodeSniffer/blob/master/licence.txt">BSD License</license>
   <notes>
    - Reports have been completely rewritten to consume far less memory
      -- Each report is incrementally written to the file system during a run and then printed out when the run ends
      -- There is no longer a need to keep the list of errors and warnings in memory during a run
    - Multi-file sniff support has been removed because they are too memory intensive
      -- If you have a custom multi-file sniff, you can convert it into a standard sniff quite easily
      -- See CodeSniffer/Standards/Generic/Sniffs/Classes/DuplicateClassNameSniff.php for an example
    </notes>
  </release>
  <release>
   <version>
    <release>1.4.8</release>
    <api>1.4.8</api>
   </version>
   <stability>
    <release>stable</release>
    <api>stable</api>
   </stability>
   <date>2013-11-26</date>
   <license uri="https://github.com/squizlabs/PHP_CodeSniffer/blob/master/licence.txt">BSD License</license>
   <notes>
    - Generic ScopeIndentSniff now allows for ignored tokens to be set via ruleset.xml files
      -- E.g., to ignore comments, override a property using:
      -- name="ignoreIndentationTokens" type="array" value="T_COMMENT,T_DOC_COMMENT"
    - PSR2 standard now ignores comments when checking indentation rules
    - Squiz OperatorSpacingSniff no longer throws errors for the ?: short ternary operator
      -- Thanks to Antoine Musso for the patch
    - Comment parser now supports non-English characters when splitting comment lines into words
      -- Thanks to Nik Sun for the patch
    - Exit statements are now recognised as valid closers for CASE and DEFAULT blocks
      -- Thanks to Maksim Kochkin for the patch
    - PHP_CodeSniffer_CLI::process() can now be passed an incomplete array of CLI values
      -- Missing values will be set to the CLI defaults
      -- Thanks to Maksim Kochkin for the patch
    - Fixed bug #20097 : CLI.php throws error in php 5.2
    - Fixed bug #20100 : incorrect Function mysql() has been deprecated report
    - Fixed bug #20119 : PHP warning: invalid argument to str_repeat() in SVN blame report with -s
    - Fixed bug #20123 : PSR2 complains about an empty second statement in for-loop
    - Fixed bug #20131 : PHP errors in svnblame report, if there are files not under version control
    - Fixed bug #20133 : Allow "HG: hg_id" as value for @version tag
   </notes>
  </release>
  <release>
   <version>
    <release>1.4.7</release>
    <api>1.4.7</api>
   </version>
   <stability>
    <release>stable</release>
    <api>stable</api>
   </stability>
   <date>2013-09-26</date>
   <license uri="https://github.com/squizlabs/PHP_CodeSniffer/blob/master/licence.txt">BSD License</license>
   <notes>
    - Added report type --report=junit to show the error list in a JUnit compatible format
      -- Thanks to Oleg Lobach for the contribution
    - Added support for the PHP 5.4 callable type hint
    - Fixed problem where some file content could be ignored when checking STDIN
    - Version information is now printed when installed via composer or run from a Git clone (request #20050)
    - The CSS tokenizer is now more reliable when encountering 'list' and 'break' strings
    - Coding standard ignore comments can now appear instead doc blocks as well as inline comments
      -- Thanks to Stuart Langley for the patch
    - Generic LineLengthSniff now ignores SVN URL and Head URL comments
      -- Thanks to Karl DeBisschop for the patch
    - PEAR MultiLineConditionSniff now has a setting to specify how many spaces code should be indented
      -- Default remains at 4; override the 'indent' setting in a ruleset.xml file to change
      -- Thanks to Szabolcs Sulik for the patch
    - PEAR MultiLineAssignmentSniff now has a setting to specify how many spaces code should be indented
      -- Default remains at 4; override the 'indent' setting in a ruleset.xml file to change
      -- Thanks to Szabolcs Sulik for the patch
    - PEAR FunctionDeclarationSniff now has a setting to specify how many spaces code should be indented
      -- Default remains at 4; override the 'indent' setting in a ruleset.xml file to change
      -- Thanks to Szabolcs Sulik for the patch
    - Squiz SwitchDeclarationSniff now has a setting to specify how many spaces code should be indented
      -- Default remains at 4; override the 'indent' setting in a ruleset.xml file to change
      -- Thanks to Szabolcs Sulik for the patch
    - Squiz CSS IndentationSniff now has a setting to specify how many spaces code should be indented
      -- Default remains at 4; override the 'indent' setting in a ruleset.xml file to change
      -- Thanks to Hugo Fonseca for the patch
    - Squiz and MySource File and Function comment sniffs now allow all tags and don't require a particular licence
    - Squiz LowercaseStyleDefinitionSniff no longer throws errors for class names in nested style definitions
    - Squiz ClassFileNameSniff no longer throws errors when checking STDIN
    - Squiz CSS sniffs no longer generate errors for IE filters
    - Squiz CSS IndentationSniff no longer sees comments as blank lines
    - Squiz LogicalOperatorSpacingSniff now ignores whitespace at the end of a line
    - Squiz.Scope.MethodScope.Missing error message now mentions 'visibility' instead of 'scope modifier'
      -- Thanks to Renat Akhmedyanov for the patch
    - Added support for the PSR2 multi-line arguments errata
    - The PSR2 standard no longer throws errors for additional spacing after a type hint
    - PSR UseDeclarationSniff no longer throws errors for USE statements inside TRAITs
    - Fixed bug #20026 : Check for multi-line arrays that should be single-line is slightly wrong
      -- Adds new error message for single-line arrays that end with a comma
    - Fixed bug #20029 : ForbiddenFunction sniff incorrectly recognizes methods in USE clauses
    - Fixed bug #20043 : Mis-interpretation of Foo::class
    - Fixed bug #20044 : PSR1 camelCase check does not ignore leading underscores
    - Fixed bug #20045 : Errors about indentation for closures with multi-line 'use' in functions
   </notes>
  </release>
  <release>
   <version>
    <release>1.4.6</release>
    <api>1.4.6</api>
   </version>
   <stability>
    <release>stable</release>
    <api>stable</api>
   </stability>
   <date>2013-07-25</date>
   <license uri="https://github.com/squizlabs/PHP_CodeSniffer/blob/master/licence.txt">BSD License</license>
   <notes>
    - Added report type --report=json to show the error list and total counts for all checked files
      -- Thanks to Jeffrey Fisher for the contribution
    - The JS tokenizer now has support for the T_THROW token
    - Symlinked directories inside CodeSniffer/Standards and in ruleset.xml files are now supported
      -- Only available since PHP 5.2.11 and 5.3.1
      -- Thanks to Maik Penz for the patch
    - The JS tokenizer now correctly identifies T_INLINE_ELSE tokens instead of leaving them as T_COLON
      -- Thanks to Arnout Boks for the patch
    - Explaining a standard (phpcs -e) that uses namespaces now works correctly
    - Restricting a check to specific sniffs (phpcs --sniffs=...) now works correctly with namespaced sniffs
      -- Thanks to Maik Penz for the patch
    - Docs added for the entire Generic standard, and many sniffs from other standards are now documented as well
      -- Thanks to Spencer Rinehart for the contribution
    - Clearer error message for when the sniff class name does not match the directory structure
    - Generated HTML docs now correctly show the open PHP tag in code comparison blocks
    - Added Generic InlineHTMLSniff to ensure a file only contains PHP code
    - Added Squiz ShorthandSizeSniff to check that CSS sizes are using shorthand notation only when 1 or 2 values are used
    - Added Squiz ForbiddenStylesSniff to ban the use of some deprecated browser-specific styles
    - Added Squiz NamedColoursSniff to ban the use of colour names
    - PSR2 standard no longer enforces no whitespace between the closing parenthesis of a function call and the semicolon
    - PSR2 ClassDeclarationSniff now ignores empty classes when checking the end brace position
    - PSR2 SwitchDeclarationSniff no longer reports errors for empty lines between CASE statements
    - PEAR ObjectOperatorIndentSniff now has a setting to specify how many spaces code should be indented
      -- Default remains at 4; override the indent setting in a ruleset.xml file to change
      -- Thanks to Andrey Mindubaev for the patch
    - Squiz FileExtensionSniff now supports traits
      -- Thanks to Lucas Green for the patch
    - Squiz ArrayDeclarationSniff no longer reports errors for no comma at the end of a line that contains a function call
    - Squiz SwitchDeclarationSniff now supports T_CONTINUE and T_THROW as valid case/default breaking statements
    - Squiz CommentedOutCodeSniff is now better at ignoring commented out HTML, XML and regular expressions
    - Squiz DisallowComparisonAssignmentSniff no longer throws errors for the third expression in a FOR statement
    - Squiz ColourDefinitionSniff no longer throws errors for some CSS class names
    - Squiz ControlStructureSpacingSniff now supports all types of CASE/DEFAULT breaking statements
    - Generic CallTimePassByReferenceSniff now reports errors for functions called using a variable
      -- Thanks to Maik Penz for the patch
    - Generic ConstructorNameSniff no longer throws a notice for abstract constructors inside abstract classes
      -- Thanks to Spencer Rinehart for the patch
    - Squiz ComparisonOperatorUsageSniff now checks inside elseif statements
      -- Thanks to Arnout Boks for the patch
    - Squiz OperatorSpacingSniff now reports errors for no spacing around inline then and else tokens
      -- Thanks to Arnout Boks for the patch
    - Fixed bug #19811 : Comments not ignored in all cases in AbstractPatternSniff
      -- Thanks to Erik Wiffin for the patch
    - Fixed bug #19892 : ELSE with no braces causes incorrect SWITCH break statement indentation error
    - Fixed bug #19897 : Indenting warnings in templates not consistent
    - Fixed bug #19908 : PEAR MultiLineCondition Does Not Apply elseif
    - Fixed bug #19913 : Running phpcs in interactive mode causes warnings
      -- Thanks to Harald Franndorfer for the patch
    - Fixed bug #19935 : notify-send reports do not vanish in gnome-shell
      -- Thanks to Christian Weiske for the patch
    - Fixed bug #19944 : docblock squiz sniff "return void" trips over return in lambda function
    - Fixed bug #19953 : PSR2 - Spaces before interface name for abstract class
    - Fixed bug #19956 : phpcs warns for Type Hint missing Resource
    - Fixed bug #19957 : Does not understand trait method aliasing
    - Fixed bug #19968 : Permission denied on excluded directory
    - Fixed bug #19969 : Sniffs with namespace not recognized in reports
    - Fixed bug #19997 : Class names incorrectly detected as constants
   </notes>
  </release>
  <release>
   <version>
    <release>1.4.5</release>
    <api>1.4.5</api>
   </version>
   <stability>
    <release>stable</release>
    <api>stable</api>
   </stability>
   <date>2013-04-04</date>
   <license uri="https://github.com/squizlabs/PHP_CodeSniffer/blob/master/licence.txt">BSD License</license>
   <notes>
    - Added Generic LowerCaseKeywordSniff to ensure all PHP keywords are defined in lowercase
      -- The PSR2 and Squiz standards now use this sniff
    - Added Generic SAPIUsageSniff to ensure the PHP_SAPI constant is used instead of php_sapi_name() (request #19863)
    - Squiz FunctionSpacingSniff now has a setting to specify how many lines there should between functions (request #19843)
      -- Default remains at 2
      -- Override the "spacing" setting in a ruleset.xml file to change
    - Squiz LowercasePHPFunctionSniff no longer throws errors for the limited set of PHP keywords it was checking
      -- Add a rule for Generic.PHP.LowerCaseKeyword to your ruleset to replicate this functionality
    - Added support for the PHP 5.4 T_CALLABLE token so it can be used in lower PHP versions
    - Generic EndFileNoNewlineSniff now supports checking of CSS and JS files
    - PSR2 SwitchDeclarationSniff now has a setting to specify how many spaces code should be indented
      -- Default remains at 4; override the indent setting in a ruleset.xml file to change
      -- Thanks to Asher Snyder for the patch
    - Generic ScopeIndentSniff now has a setting to specify a list of tokens that should be ignored
      -- The first token on the line is checked and the whole line is ignored if the token is in the array
      -- Thanks to Eloy Lafuente for the patch
    - Squiz LowercaseClassKeywordsSniff now checks for the TRAIT keyword
      -- Thanks to Anthon Pang for the patch
    - If you create your own PHP_CodeSniffer object, PHPCS will no longer exit when an unknown argument is found
      -- This allows you to create wrapper scripts for PHPCS more easily
    - PSR2 MethodDeclarationSniff no longer generates a notice for methods named "_"
      -- Thanks to Bart S for the patch
    - Squiz BlockCommentSniff no longer reports that a blank line between a scope closer and block comment is invalid
    - Generic DuplicateClassNameSniff no longer reports an invalid error if multiple PHP open tags exist in a file
    - Generic DuplicateClassNameSniff no longer reports duplicate errors if multiple PHP open tags exist in a file
    - Fixed bug #19819 : Freeze with syntax error in use statement
    - Fixed bug #19820 : Wrong message level in Generic_Sniffs_CodeAnalysis_EmptyStatementSniff
    - Fixed bug #19859 : CodeSniffer::setIgnorePatterns API changed
    - Fixed bug #19871 : findExtendedClassName doesn't return FQCN on namespaced classes
    - Fixed bug #19879 : bitwise and operator interpreted as reference by value
   </notes>
  </release>
  <release>
   <version>
    <release>1.4.4</release>
    <api>1.4.4</api>
   </version>
   <stability>
    <release>stable</release>
    <api>stable</api>
   </stability>
   <date>2013-02-07</date>
   <license uri="https://github.com/squizlabs/PHP_CodeSniffer/blob/master/licence.txt">BSD License</license>
   <notes>
    - Ignored lines no longer cause the summary report to show incorrect error and warning counts
      -- Thanks to Bert Van Hauwaert for the patch
    - Added Generic CSSLintSniff to run CSSLint over a CSS file and report warnings
      -- Set full command to run CSSLint using phpcs --config-set csslint_path /path/to/csslint
      -- Thanks to Roman Levishchenko for the contribution
    - Added PSR2 ControlStructureSpacingSniff to ensure there are no spaces before and after parenthesis in control structures
      -- Fixes bug #19732 : PSR2: some control structures errors not reported
    - Squiz commenting sniffs now support non-English characters when checking for capital letters
      -- Thanks to Roman Levishchenko for the patch
    - Generic EndFileNewlineSniff now supports JS and CSS files
      -- Thanks to Denis Ryabkov for the patch
    - PSR1 SideEffectsSniff no longer reports constant declarations as side effects
    - Notifysend report now supports notify-send versions before 0.7.3
      -- Thanks to Ken Guest for the patch
    - PEAR and Squiz FunctionCommentSniffs no longer report errors for misaligned argument comments when they are blank
      -- Thanks to Thomas Peterson for the patch
    - Squiz FunctionDeclarationArgumentSpacingSniff now works correctly for equalsSpacing values greater than 0
      -- Thanks to Klaus Purer for the patch
    - Squiz SuperfluousWhitespaceSniff no longer throws errors for CSS files with no newline at the end
    - Squiz SuperfluousWhitespaceSniff now allows a single newline at the end of JS and CSS files
    - Fixed bug #19755 : Token of T_CLASS type has no scope_opener and scope_closer keys
    - Fixed bug #19759 : Squiz.PHP.NonExecutableCode fails for return function()...
    - Fixed bug #19763 : Use statements for traits not recognised correctly for PSR2 code style
    - Fixed bug #19764 : Instead of for traits throws uppercase constant name errors
    - Fixed bug #19772 : PSR2_Sniffs_Namespaces_UseDeclarationSniff does not properly recognize last use
    - Fixed bug #19775 : False positive in NonExecutableCode sniff when not using curly braces
    - Fixed bug #19782 : Invalid found size functions in loop when using object operator
    - Fixed bug #19799 : config folder is not created automatically
    - Fixed bug #19804 : JS Tokenizer wrong /**/ parsing
   </notes>
  </release>
  <release>
   <version>
    <release>1.4.3</release>
    <api>1.4.3</api>
   </version>
   <stability>
    <release>stable</release>
    <api>stable</api>
   </stability>
   <date>2012-12-04</date>
   <license uri="https://github.com/squizlabs/PHP_CodeSniffer/blob/master/licence.txt">BSD License</license>
   <notes>
    - Added support for the PHP 5.5 T_FINALLY token to detect try/catch/finally statements
    - Added empty CodeSniffer.conf to enable config settings for Composer installs
    - Added Generic EndFileNoNewlineSniff to ensure there is no newline at the end of a file
    - Autoloader can now load PSR-0 compliant classes
      -- Thanks to Maik Penz for the patch
    - Squiz NonExecutableCodeSniff no longer throws error for multi-line RETURNs inside CASE statements
      -- Thanks to Marc Ypes for the patch
    - Squiz OperatorSpacingSniff no longer reports errors for negative numbers inside inline THEN statements
      -- Thanks to Klaus Purer for the patch
    - Squiz OperatorSpacingSniff no longer reports errors for the assignment of operations involving negative numbers
    - Squiz SelfMemberReferenceSniff can no longer get into an infinite loop when checking a static call with a namespace
      -- Thanks to Andy Grunwald for the patch
    - Fixed bug #19699 : Generic.Files.LineLength giving false positives when tab-width is used
    - Fixed bug #19726 : Wrong number of spaces expected after instanceof static
  - Fixed bug #19727 : PSR2: no error reported when using } elseif {
   </notes>
  </release>
  <release>
   <version>
    <release>1.4.2</release>
    <api>1.4.2</api>
   </version>
   <stability>
    <release>stable</release>
    <api>stable</api>
   </stability>
   <date>2012-11-09</date>
   <license uri="https://github.com/squizlabs/PHP_CodeSniffer/blob/master/licence.txt">BSD License</license>
   <notes>
    - PHP_CodeSniffer can now be installed using Composer
      -- Require squizlabs/php_codesniffer in your composer.json file
      -- Thanks to Rob Bast, Stephen Rees-Carter, Stefano Kowalke and Ivan Habunek for help with this
    - Squiz BlockCommentSniff and InlineCommentSniff no longer report errors for trait block comments
    - Squiz SelfMemberReferenceSniff now supports namespaces
      -- Thanks to Andy Grunwald for the patch
    - Squiz FileCommentSniff now uses tag names inside the error codes for many messages
      -- This allows you to exclude specific missing, out of order etc., tags
    - Squiz SuperfluousWhitespaceSniff now has an option to ignore blank lines
      -- This will stop errors being reported for lines that contain only whitespace
      -- Set the ignoreBlankLines property to TRUE in your ruleset.xml file to enable this
    - PSR2 no longer reports errors for whitespace at the end of blank lines
    - Fixed gitblame report not working on Windows
      -- Thanks to Rogerio Prado de Jesus
    - Fixed an incorrect error in Squiz OperatorSpacingSniff for default values inside a closure definition
    - Fixed bug #19691 : SubversionPropertiesSniff fails to find missing properties
      -- Thanks to Kevin Winahradsky for the patch
    - Fixed bug #19692 : DisallowMultipleAssignments is triggered by a closure
    - Fixed bug #19693 : exclude-patterns no longer work on specific messages
    - Fixed bug #19694 : Squiz.PHP.LowercasePHPFunctions incorrectly matches return by ref functions
   </notes>
  </release>
  <release>
   <version>
    <release>1.4.1</release>
    <api>1.4.1</api>
   </version>
   <stability>
    <release>stable</release>
    <api>stable</api>
   </stability>
   <date>2012-11-02</date>
   <license uri="https://github.com/squizlabs/PHP_CodeSniffer/blob/master/licence.txt">BSD License</license>
   <notes>
    - All ignore patterns have been reverted to being checked against the absolute path of a file
      -- Patterns can be specified to be relative in a rulset.xml file, but nowhere else
      -- e.g., [exclude-pattern type="relative"]^tests/*[/exclude-pattern] (with angle brackets, not square brackets)
    - Added support for PHP tokenizing of T_INLINE_ELSE colons, so this token type is now available
      -- Custom sniffs that rely on looking for T_COLON tokens inside inline if statements must be changed to use the new token
      -- Fixes bug #19666 : PSR1.Files.SideEffects throws a notice Undefined index: scope_closer
    - Messages can now be changed from errors to warnings (and vice versa) inside ruleset.xml files
      -- As you would with "message" and "severity", specify a "type" tag under a "rule" tag and set the value to "error" or "warning"
    - PHP_CodeSniffer will now generate a warning on files that it detects have mixed line endings
      -- This warning has the code Internal.LineEndings.Mixed and can be overriden in a ruleset.xml file
      -- Thanks to Vit Brunner for help with this
    - Sniffs inside PHP 5.3 namespaces are now supported, along with the existing underscore-style emulated namespaces
      -- For example: namespace MyStandard\Sniffs\Arrays; class ArrayDeclarationSniff implements \PHP_CodeSniffer_Sniff { ...
      -- Thanks to Till Klampaeckel for the patch
    - Generic DuplicateClassNameSniff is no longer a multi-file sniff, so it won't max out your memory
      -- Multi-file sniff support should be considered deprecated as standard sniffs can now do the same thing
    - Added Generic DisallowSpaceIndent to check that files are indented using tabs
    - Added Generic OneClassPerFileSniff to check that only one class is defined in each file
      -- Thanks to Andy Grunwald for the contribution
    - Added Generic OneInterfacePerFileSniff to check that only one interface is defined in each file
      -- Thanks to Andy Grunwald for the contribution
    - Added Generic LowercasedFilenameSniff to check that filenames are lowercase
      -- Thanks to Andy Grunwald for the contribution
    - Added Generic ClosingPHPTagSniff to check that each open PHP tag has a corresponding close tag
      -- Thanks to Andy Grunwald for the contribution
    - Added Generic CharacterBeforePHPOpeningTagSniff to check that the open PHP tag is the first content in a file
      -- Thanks to Andy Grunwald for the contribution
    - Fixed incorrect errors in Squiz OperatorBracketSniff and OperatorSpacingSniff for negative numbers in CASE statements
      -- Thanks to Arnout Boks for the patch
    - Generic CamelCapsFunctionNameSniff no longer enforces exact case matching for PHP magic methods
    - Generic CamelCapsFunctionNameSniff no longer throws errors for overridden SOAPClient methods prefixed with double underscores
      -- Thanks to Dorian Villet for the patch
    - PEAR ValidFunctionNameSniff now supports traits
    - PSR1 ClassDeclarationSniff no longer throws an error for non-namespaced code if PHP version is less than 5.3.0
    - Fixed bug #19616 : Nested switches cause false error in PSR2
    - Fixed bug #19629 : PSR2 error for inline comments on multi-line argument lists
    - Fixed bug #19644 : Alternative syntax, e.g. if/endif triggers Inline Control Structure error
    - Fixed bug #19655 : Closures reporting as multi-line when they are not
    - Fixed bug #19675 : Improper indent of nested anonymous function bodies in a call
    - Fixed bug #19685 : PSR2 catch-22 with empty third statement in for loop
    - Fixed bug #19687 : Anonymous functions inside arrays marked as indented incorrectly in PSR2
   </notes>
  </release>
  <release>
   <version>
    <release>1.4.0</release>
    <api>1.4.0</api>
   </version>
   <stability>
    <release>stable</release>
    <api>stable</api>
   </stability>
   <date>2012-09-26</date>
   <license uri="https://github.com/squizlabs/PHP_CodeSniffer/blob/master/licence.txt">BSD License</license>
   <notes>
    - Added PSR1 and PSR2 coding standards that can be used to check your code against these guidelines
    - PHP 5.4 short array syntax is now detected and tokens are assigned to the open and close characters
      -- New tokens are T_OPEN_SHORT_ARRAY and T_CLOSE_SHORT_ARRAY as PHP does not define its own
    - Added the ability to explain a coding standard by listing the sniffs that it includes
      -- The sniff list includes all imported and native sniffs
      -- Explain a standard by using the -e and --standard=[standard] command line arguments
      -- E.g., phpcs -e --standard=Squiz
      -- Thanks to Ben Selby for the idea
    - Added report to show results using notify-send
      -- Use --report=notifysend to generate the report
      -- Thanks to Christian Weiske for the contribution
    - The JS tokenizer now recognises RETURN as a valid closer for CASE and DEFAULT inside switch statements
    - AbstractPatternSniff now sets the ignoreComments option using a public var rather than through the constructor
      -- This allows the setting to be overwritten in ruleset.xml files
      -- Old method remains for backwards compatibility
    - Generic LowerCaseConstantSniff and UpperCaseConstantSniff no longer report errors on classes named True, False or Null
    - PEAR ValidFunctionNameSniff no longer enforces exact case matching for PHP magic methods
    - Squiz SwitchDeclarationSniff now allows RETURN statements to close a CASE or DEFAULT statement
    - Squiz BlockCommentSniff now correctly reports an error for blank lines before blocks at the start of a control structure
    - Fixed a PHP notice generated when loading custom array settings from a rulset.xml file
    - Fixed bug #17908 : CodeSniffer does not recognise optional @params
      -- Thanks to Pete Walker for the patch
    - Fixed bug #19538 : Function indentation code sniffer checks inside short arrays
    - Fixed bug #19565 : Non-Executable Code Sniff Broken for Case Statements with both return and break
    - Fixed bug #19612 : Invalid @package suggestion
   </notes>
  </release>
  <release>
   <version>
    <release>1.3.6</release>
    <api>1.3.6</api>
   </version>
   <stability>
    <release>stable</release>
    <api>stable</api>
   </stability>
   <date>2012-08-08</date>
   <license uri="https://github.com/squizlabs/PHP_CodeSniffer/blob/master/licence.txt">BSD License</license>
   <notes>
    - Memory usage has been dramatically reduced when using the summary report
      -- Reduced memory is only available when displaying a single summary report to the screen
      -- PHP_CodeSniffer will not generate any messages in this case, storing only error counts instead
      -- Impact is most notable with very high error and warning counts
    - Significantly improved the performance of Squiz NonExecutableCodeSniff
    - Ignore patterns now check the relative path of a file based on the dir being checked
      -- Allows ignore patterns to become more generic as the path to the code is no longer included when checking
      -- Thanks to Kristof Coomans for the patch
    - Sniff settings can now be changed by specifying a special comment format inside a file
      -- e.g., // @codingStandardsChangeSetting PEAR.Functions.FunctionCallSignature allowMultipleArguments false
      -- If you change a setting, don't forget to change it back
    - Added Generic EndFileNewlineSniff to ensure PHP files end with a newline character
    - PEAR FunctionCallSignatureSniff now includes a setting to force one argument per line in multi-line calls
      -- Set allowMultipleArguments to false
    - Squiz standard now enforces one argument per line in multi-line function calls
    - Squiz FunctionDeclarationArgumentSpacingSniff now supports closures
    - Squiz OperatorSpacingSniff no longer throws an error for negative values inside an inline THEN statement
      -- Thanks to Klaus Purer for the patch
    - Squiz FunctionCommentSniff now throws an error for not closing a comment with */
      -- Thanks to Klaus Purer for the patch
    - Summary report no longer shows two lines of PHP_Timer output when showing sources
    - Fixed undefined variable error in PEAR FunctionCallSignatureSniff for lines with no indent
    - Fixed bug #19502 : Generic.Files.LineEndingsSniff fails if no new-lines in file
    - Fixed bug #19508 : switch+return: Closing brace indented incorrectly
    - Fixed bug #19532 : The PSR-2 standard don't recognize Null in class names
    - Fixed bug #19546 : Error thrown for __call() method in traits
   </notes>
  </release>
  <release>
   <version>
    <release>1.3.5</release>
    <api>1.3.5</api>
   </version>
   <stability>
    <release>stable</release>
    <api>stable</api>
   </stability>
   <date>2012-07-12</date>
   <license uri="https://github.com/squizlabs/PHP_CodeSniffer/blob/master/licence.txt">BSD License</license>
   <notes>
    - Added Generic CamelCapsFunctionNameSniff to just check if function and method names use camel caps
      -- Does not allow underscore prefixes for private/protected methods
      -- Defaults to strict checking, where two uppercase characters can not be next to each other
      -- Strict checking can be disabled in a ruleset.xml file
    - Squiz FunctionDeclarationArgumentSpacing now has a setting to specify how many spaces should surround equals signs
      -- Default remains at 0
      -- Override the equalsSpacing setting in a ruleset.xml file to change
    - Squiz ClassDeclarationSniff now throws errors for > 1 space before extends/implements class name with ns seperator
    - Squiz standard now warns about deprecated functions using Generic DeprecatedFunctionsSniff
    - PEAR FunctionDeclarationSniff now reports an error for multiple spaces after the FUNCTION keyword and around USE
    - PEAR FunctionDeclarationSniff now supports closures
    - Squiz MultiLineFunctionDeclarationSniff now supports closures
    - Exclude rules written for Unix systems will now work correctly on Windows
      -- Thanks to Walter Tamboer for the patch
    - The PHP tokenizer now recognises T_RETURN as a valid closer for T_CASE and T_DEFAULT inside switch statements
    - Fixed duplicate message codes in Generic OpeningFunctionBraceKernighanRitchieSniff
    - Fixed bug #18651 : PHPunit Test cases for custom standards are not working on Windows
    - Fixed bug #19416 : Shorthand arrays cause bracket spacing errors
    - Fixed bug #19421 : phpcs doesn't recognize ${x} as equivalent to $x
    - Fixed bug #19428 : PHPCS Report "hgblame" doesn't support windows paths
      -- Thanks to Justin Rovang for the patch
    - Fixed bug #19448 : Problem with detecting remote standards
    - Fixed bug #19463 : Anonymous functions incorrectly being flagged by NonExecutableCodeSniff
    - Fixed bug #19469 : PHP_CodeSniffer_File::getMemberProperties() sets wrong scope
    - Fixed bug #19471 : phpcs on Windows, when using Zend standard, doesn't catch problems
      -- Thanks to Ivan Habunek for the patch
    - Fixed bug #19478 : Incorrect indent detection in PEAR standard
      -- Thanks to Shane Auckland for the patch
    - Fixed bug #19483 : Blame Reports fail with space in directory name
   </notes>
  </release>
  <release>
   <version>
    <release>1.3.4</release>
    <api>1.3.4</api>
   </version>
   <stability>
    <release>stable</release>
    <api>stable</api>
   </stability>
   <date>2012-05-17</date>
   <license uri="https://github.com/squizlabs/PHP_CodeSniffer/blob/master/licence.txt">BSD License</license>
   <notes>
    - Added missing package.xml entries for new Generic FixmeSniff
      -- Thanks to Jaroslav Hanslík for the patch
    - Expected indents for PEAR ScopeClosingBraceSniff and FunctionCallSignatureSniff can now be set in ruleset files
      -- Both sniffs use a variable called "indent"
      -- Thanks to Thomas Despoix for the patch
    - Standards designed to be installed in the PHPCS Standards dir will now work outside this dir as well
      -- In particular, allows the Drupal CS to work without needing to symlink it into the PHPCS install
      -- Thanks to Peter Philipp for the patch
    - Rule references for standards, directories and specific sniffs can now be relative in ruleset.xml files
      -- For example: ref="../MyStandard/Sniffs/Commenting/DisallowHashCommentsSniff.php"
    - Symlinked standards now work correctly, allowing aliasing of installed standards (request #19417)
      -- Thanks to Tom Klingenberg for the patch
    - Squiz ObjectInstantiationSniff now allows objects to be returned without assinging them to a variable
    - Added Squiz.Commenting.FileComment.MissingShort error message for file comments that only contains tags
      -- Also stops undefined index errors being generated for these comments
    - Debug option -vv now shows tokenizer status for CSS files
    - Added support for new gjslint error formats
      -- Thanks to Meck for the patch
    - Generic ScopeIndentSniff now allows comment indents to not be exact even if the exact flag is set
      -- The start of the comment is still checked for exact indentation as normal
    - Fixed an issue in AbstractPatternSniff where comments were not being ignored in some cases
    - Fixed an issue in Zend ClosingTagSniff where the closing tag was not always being detected correctly
      -- Thanks to Jonathan Robson for the patch
    - Fixed an issue in Generic FunctionCallArgumentSpacingSniff where closures could cause incorrect errors
    - Fixed an issue in Generic UpperCaseConstantNameSniff where errors were incorrectly reported on goto statements
      -- Thanks to Tom Klingenberg for the patch
    - PEAR FileCommentSniff and ClassCommentSniff now support author emails with a single character in the local part
      -- E.g., a@me.com
      -- Thanks to Denis Shapkin for the patch
    - Fixed bug #19290 : Generic indent sniffer fails for anonymous functions
    - Fixed bug #19324 : Setting show_warnings configuration option does not work
    - Fixed bug #19354 : Not recognizing references passed to method
    - Fixed bug #19361 : CSS tokenzier generates errors when PHP embedded in CSS file
    - Fixed bug #19374 : HEREDOC/NOWDOC Indentation problems
    - Fixed bug #19381 : traits and indetations in traits are not handled properly
    - Fixed bug #19394 : Notice in NonExecutableCodeSniff
    - Fixed bug #19402 : Syntax error when executing phpcs on Windows with parens in PHP path
      -- Thanks to Tom Klingenberg for the patch
    - Fixed bug #19411 : magic method error on __construct()
      -- The fix required a rewrite of AbstractScopeSniff, so please test any sniffs that extend this class
    - Fixed bug #19412 : Incorrect error about assigning objects to variables when inside inline IF
    - Fixed bug #19413 : php_cs thinks I haven't used a parameter when I have
    - Fixed bug #19414 : php_cs seems to not track variables correctly in heredocs
   </notes>
  </release>
  <release>
   <version>
    <release>1.3.3</release>
    <api>1.3.3</api>
   </version>
   <stability>
    <release>stable</release>
    <api>stable</api>
   </stability>
   <date>2012-02-17</date>
   <license uri="https://github.com/squizlabs/PHP_CodeSniffer/blob/master/licence.txt">BSD License</license>
   <notes>
    - Added new Generic FixmeSniff that shows error messages for all FIXME comments left in your code
      -- Thanks to Sam Graham for the contribution
    - The maxPercentage setting in the Squiz CommentedOutCodeSniff can now be overriden in a rulset.xml file
      -- Thanks to Volker Dusch for the patch
    - The Checkstyle and XML reports now use XMLWriter
      -- Only change in output is that empty file tags are no longer produced for files with no violations
      -- Thanks to Sebastian Bergmann for the patch
    - Added PHP_CodeSniffer_Tokens::$bracketTokens to give sniff writers fast access to open and close bracket tokens
    - Fixed an issue in AbstractPatternSniff where EOL tokens were not being correctly checked in some cases
    - PHP_CodeSniffer_File::getTokensAsString() now detects incorrect length value (request #19313)
    - Fixed bug #19114 : CodeSniffer checks extension even for single file
    - Fixed bug #19171 : Show sniff codes option is ignored by some report types
      -- Thanks to Dominic Scheirlinck for the patch
    - Fixed bug #19188 : Lots of PHP Notices when analyzing the Symfony framework
      -- First issue was list-style.. lines in CSS files not properly adjusting open/close bracket positions
      -- Second issue was notices caused by bug #19137
    - Fixed bug #19208 : UpperCaseConstantName reports class members
      -- Was also a problem with LowerCaseConstantName as well
    - Fixed bug #19256 : T_DOC_COMMENT in CSS files breaks ClassDefinitionNameSpacingSniff
      -- Thanks to Klaus Purer for the patch
    - Fixed bug #19264 : Squiz.PHP.NonExecutableCode does not handle RETURN in CASE without BREAK
    - Fixed bug #19270 : DuplicateClassName does not handle namespaces correctly
    - Fixed bug #19283 : CSS @media rules cause false positives
      -- Thanks to Klaus Purer for the patch
   </notes>
  </release>
  <release>
   <version>
    <release>1.3.2</release>
    <api>1.3.2</api>
   </version>
   <stability>
    <release>stable</release>
    <api>stable</api>
   </stability>
   <date>2011-12-01</date>
   <license uri="https://github.com/squizlabs/PHP_CodeSniffer/blob/master/licence.txt">BSD License</license>
   <notes>
    - Added Generic JSHintSniff to run jshint.js over a JS file and report warnings
      -- Set jshint path using phpcs --config-set jshint_path /path/to/jshint-rhino.js
      -- Set rhino path using phpcs --config-set rhino_path /path/to/rhino
      -- Thanks to Alexander Weiß for the contribution
    - Nowdocs are now tokenized using PHP_CodeSniffer specific T_NOWDOC tokens for easier identification
    - Generic UpperCaseConstantNameSniff no longer throws errors for namespaces
      -- Thanks to Jaroslav Hanslík for the patch
    - Squiz NonExecutableCodeSniff now detects code after thrown exceptions
      -- Thanks to Jaroslav Hanslík for the patch
    - Squiz OperatorSpacingSniff now ignores references
      -- Thanks to Jaroslav Hanslík for the patch
    - Squiz FunctionCommentSniff now reports a missing function comment if it finds a standard code comment instead
    - Squiz FunctionCommentThrownTagSniff no longer reports errors if it can't find a function comment
    - Fixed unit tests not running under Windows
      -- Thanks to Jaroslav Hanslík for the patch
    - Fixed bug #18964 : "$stackPtr must be of type T_VARIABLE" on heredocs and nowdocs
    - Fixed bug #18973 : phpcs is looking for variables in a nowdoc
    - Fixed bug #18974 : Blank line causes "Multi-line function call not indented correctly"
      -- Adds new error message to ban empty lines in multi-line function calls
    - Fixed bug #18975 : "Closing parenthesis must be on a line by itself" also causes indentation error
   </notes>
  </release>
  <release>
   <version>
    <release>1.3.1</release>
    <api>1.3.1</api>
   </version>
   <stability>
    <release>stable</release>
    <api>stable</api>
   </stability>
   <date>2011-11-03</date>
   <license uri="https://github.com/squizlabs/PHP_CodeSniffer/blob/master/licence.txt">BSD License</license>
   <notes>
    - All report file command line arguments now work with relative paths (request #17240)
    - The extensions command line argument now supports multi-part file extensions (request #17227)
    - Added report type --report=hgblame to show number of errors/warnings committed by authors in a Mercurial repository
      -- Has the same functionality as the svnblame report
      -- Thanks to Ben Selby for the patch
    - Added T_BACKTICK token type to make detection of backticks easier (request #18799)
    - Added pattern matching support to Generic ForbiddenFunctionsSniff
        -- If you are extending it and overriding register() or addError() you will need to review your sniff
    - Namespaces are now recognised as scope openers, although they do not require braces (request #18043)
    - Added new ByteOrderMarkSniff to Generic standard (request #18194)
      -- Throws an error if a byte order mark is found in any PHP file
      -- Thanks to Piotr Karas for the contribution
    - PHP_Timer output is no longer included in reports when being written to a file (request #18252)
      -- Also now shown for all report types if nothing is being printed to the screen
    - Generic DeprecatedFunctionSniff now reports functions as deprecated and not simply forbidden (request #18288)
    - PHPCS now accepts file contents from STDIN (request #18447)
      -- Example usage: cat temp.php | phpcs [options]  -OR-  phpcs [options] &lt; temp.php
      -- Not every sniff will work correctly due to the lack of a valid file path
    - PHP_CodeSniffer_Exception no longer extends PEAR_Exception (request #18483)
      -- PEAR_Exception added a requirement that PEAR had to be installed
      -- PHP_CodeSniffer is not used as a library, so unlikely to have any impact
    - PEAR FileCommentSniff now allows GIT IDs in the version tag (request #14874)
    - AbstractVariableSniff now supports heredocs
      -- Also includes some variable detection fixes
      -- Thanks to Sam Graham for the patch
    - Squiz FileCommentSniff now enforces rule that package names cannot start with the word Squiz
    - MySource AssignThisSniff now allows "this" to be assigned to the private var _self
    - Fixed issue in Squiz FileCommentSniff where suggested package name was the same as the incorrect package name
    - Fixed some issues with Squiz ArrayDeclarationSniff when using function calls in array values
    - Fixed doc generation so it actually works again
      -- Also now works when being run from an SVN checkout as well as when installed as a PEAR package
      -- Should fix bug #18949 : Call to private method from static
    - PEAR ClassDeclaration sniff now supports indentation checks when using the alternate namespace syntax
      -- PEAR.Classes.ClassDeclaration.SpaceBeforeBrace message now contains 2 variables instead of 1
      -- Sniff allows overriding of the default indent level, which is set to 4
      -- Fixes bug #18933 : Alternative namespace declaration syntax confuses scope sniffs
    - Fixed bug #18465 : "self::" does not work in lambda functions
      -- Also corrects conversion of T_FUNCTION tokens to T_CLOSURE, which was not fixing token condition arrays
    - Fixed bug #18543 : CSS Tokenizer deletes too many #
    - Fixed bug #18624 : @throws namespace problem
      -- Thanks to Gavin Davies for the patch
    - Fixed bug #18628 : Generic.Files.LineLength gives incorrect results with Windows line-endings
    - Fixed bug #18633 : CSS Tokenizer doesn't replace T_LIST tokens inside some styles
    - Fixed bug #18657 : anonymous functions wrongly indented
    - Fixed bug #18670 : UpperCaseConstantNameSniff fails on dynamic retrieval of class constant
    - Fixed bug #18709 : Code sniffer sniffs file if even if it's in --ignore
      -- Thanks to Artem Lopata for the patch
    - Fixed bug #18762 : Incorrect handling of define and constant in UpperCaseConstantNameSniff
      -- Thanks to Thomas Baker for the patch
    - Fixed bug #18769 : CSS Tokenizer doesn't replace T_BREAK tokens inside some styles
    - Fixed bug #18835 : Unreachable errors of inline returns of closure functions
      -- Thanks to Patrick Schmidt for the patch
    - Fixed bug #18839 : Fix miscount of warnings in AbstractSniffUnitTest.php
      -- Thanks to Sam Graham for the patch
    - Fixed bug #18844 : Generic_Sniffs_CodeAnalysis_UnusedFunctionParameterSniff with empty body
      -- Thanks to Dmitri Medvedev for the patch
    - Fixed bug #18847 : Running Squiz_Sniffs_Classes_ClassDeclarationSniff results in PHP notice
    - Fixed bug #18868 : jslint+rhino: errors/warnings not detected
      -- Thanks to Christian Weiske for the patch
    - Fixed bug #18879 : phpcs-svn-pre-commit requires escapeshellarg
      -- Thanks to Bjorn Katuin for the patch
    - Fixed bug #18951 : weird behaviour with closures and multi-line use () params
   </notes>
  </release>
  <release>
   <version>
    <release>1.3.0</release>
    <api>1.3.0</api>
   </version>
   <stability>
    <release>stable</release>
    <api>stable</api>
   </stability>
   <date>2011-03-17</date>
   <license uri="https://github.com/squizlabs/PHP_CodeSniffer/blob/master/licence.txt">BSD License</license>
   <notes>
    - Add a new token T_CLOSURE that replaces T_FUNCTION if the function keyword is anonymous
    - Many Squiz sniffs no longer report errors when checking closures; they are now ignored
    - Fixed some error messages in PEAR MultiLineConditionSniff that were not using placeholders for message data
    - AbstractVariableSniff now correctly finds variable names wrapped with curly braces inside double quoted strings
    - PEAR FunctionDeclarationSniff now ignores arrays in argument default values when checking multi-line declarations
    - Fixed bug #18200 : Using custom named ruleset file as standard no longer works
    - Fixed bug #18196 : PEAR MultiLineCondition.SpaceBeforeOpenBrace not consistent with newline chars
    - Fixed bug #18204 : FunctionCommentThrowTag picks wrong exception type when throwing function call
    - Fixed bug #18222 : Add __invoke method to PEAR standard
    - Fixed bug #18235 : Invalid error generation in Squiz.Commenting.FunctionCommentThrowTag
    - Fixed bug #18250 : --standard with relative path skips Standards' "implicit" sniffs
    - Fixed bug #18274 : Multi-line IF and function call indent rules conflict
    - Fixed bug #18282 : Squiz doesn't handle final keyword before function comments
      -- Thanks to Dave Perrett for the patch
    - Fixed bug #18336 : Function isUnderscoreName gives php notices
   </notes>
  </release>
  <release>
   <version>
    <release>1.3.0RC2</release>
    <api>1.3.0RC2</api>
   </version>
   <stability>
    <release>beta</release>
    <api>beta</api>
   </stability>
   <date>2011-01-14</date>
   <license uri="https://github.com/squizlabs/PHP_CodeSniffer/blob/master/licence.txt">BSD License</license>
   <notes>
    - You can now print multiple reports for each run and print each to the screen or a file (request #12434)
      -- Format is --report-[report][=file] (e.g., --report-xml=out.xml)
      -- Printing to screen is done by leaving [file] empty (e.g., --report-xml)
      -- Multiple reports can be specified in this way (e.g., --report-summary --report-xml=out.xml)
      -- The standard --report and --report-file command line arguments are unchanged
    - Added -d command line argument to set php.ini settings while running (request #17244)
      -- Usage is: phpcs -d memory_limit=32M -d ...
      -- Thanks to Ben Selby for the patch
    - Added -p command line argument to show progress during a run
      -- Dot means pass, E means errors found, W means only warnings found and S means skipped file
      -- Particularly good for runs where you are checking more than 100 files
      -- Enable by default with --config-set show_progress 1
      -- Will not print anything if you are already printing verbose output
      -- This has caused a big change in the way PHP_CodeSniffer processes files (API changes around processing)
    - You can now add exclude rules for individual sniffs or error messages (request #17903)
      -- Only available when using a ruleset.xml file to specify rules
      -- Uses the same exclude-pattern tags as normal but allows them inside rule tags
    - Using the -vvv option will now print a list of sniffs executed for each file and how long they took to process
    - Added Generic ClosureLinterSniff to run Google's gjslint over your JS files
    - The XML and CSV reports now include the severity of the error (request #18165)
      -- The Severity column in the CSV report has been renamed to Type, and a new Severity column added for this
    - Fixed issue with Squiz FunctionCommentSniff reporting incorrect type hint when default value uses namespace
      -- Thanks to Anti Veeranna for the patch
    - Generic FileLengthSniff now uses iconv_strlen to check line length if an encoding is specified (request #14237)
    - Generic UnnecessaryStringConcatSniff now allows strings to be combined to form a PHP open or close tag
    - Squiz SwitchDeclarationSniff no longer reports indentation errors for BREAK statements inside IF conditions
    - Interactive mode now always prints the full error report (ignores command line)
    - Improved regular expression detection in JavaScript files
      -- Added new T_TYPEOF token that can be used to target the typeof JS operator
      -- Fixes bug #17611 : Regular expression tokens not recognised
    - Squiz ScopeIndentSniff removed
      -- Squiz standard no longer requires additional indents between ob_* methods
      -- Also removed Squiz OutputBufferingIndentSniff that was checking the same thing
    - PHP_CodeSniffer_File::getMemberProperties() performance improved significantly
      -- Improves performance of Squiz ValidVariableNameSniff significantly
    - Squiz OperatorSpacingSniff performance improved significantly
    - Squiz NonExecutableCodeSniff performance improved significantly
      -- Will throw duplicate errors in some cases now, but these should be rare
    - MySource IncludeSystemSniff performance improved significantly
    - MySource JoinStringsSniff no longer reports an error when using join() on a named JS array
    - Warnings are now reported for each file when they cannot be opened instead of stopping the script
      -- Hide warnings with the -n command line argument
      -- Can override the warnings using the code Internal.DetectLineEndings
    - Fixed bug #17693 : issue with pre-commit hook script with filenames that start with v
    - Fixed bug #17860 : isReference function fails with references in array
      -- Thanks to Lincoln Maskey for the patch
    - Fixed bug #17902 : Cannot run tests when tests are symlinked into tests dir
      -- Thanks to Matt Button for the patch
    - Fixed bug #17928 : Improve error message for Generic_Sniffs_PHP_UpperCaseConstantSniff
      -- Thanks to Stefano Kowalke for the patch
    - Fixed bug #18039 : JS Tokenizer crash when ] is last character in file
    - Fixed bug #18047 : Incorrect handling of namespace aliases as constants
      -- Thanks to Dmitri Medvedev for the patch
    - Fixed bug #18072 : Impossible to exclude path from processing when symlinked
    - Fixed bug #18073 : Squiz.PHP.NonExecutableCode fault
    - Fixed bug #18117 : PEAR coding standard: Method constructor not sniffed as a function
    - Fixed bug #18135 : Generic FunctionCallArgumentSpacingSniff reports function declaration errors
    - Fixed bug #18140 : Generic scope indent in exact mode: strange expected/found values for switch
    - Fixed bug #18145 : Sniffs are not loaded for custom ruleset file
      -- Thanks to Scott McCammon for the patch
    - Fixed bug #18152 : While and do-while with AbstractPatternSniff
    - Fixed bug #18191 : Squiz.PHP.LowercasePHPFunctions does not work with new Date()
    - Fixed bug #18193 : CodeSniffer doesn't reconize CR (\r) line endings
   </notes>
  </release>
  <release>
   <version>
    <release>1.3.0RC1</release>
    <api>1.3.0RC1</api>
   </version>
   <stability>
    <release>beta</release>
    <api>beta</api>
   </stability>
   <date>2010-09-03</date>
   <license uri="https://github.com/squizlabs/PHP_CodeSniffer/blob/master/licence.txt">BSD License</license>
   <notes>
    - Added exclude pattern support to ruleset.xml file so you can specify ignore patterns in a standard (request #17683)
      -- Use new exclude-pattern tags to include the ignore rules into your ruleset.xml file
      -- See CodeSniffer/Standards/PHPCS/ruleset.xml for an example
    - Added new --encoding command line argument to specify the encoding of the files being checked
      -- When set to utf-8, stops the XML-based reports from double-encoding
      -- When set to something else, helps the XML-based reports encode to utf-8
      -- Default value is iso-8859-1 but can be changed with --config-set encoding [value]
    - The report is no longer printed to screen when using the --report-file command line option (request #17467)
      -- If you want to print it to screen as well, use the -v command line argument
    - The SVN and GIT blame reports now also show percentage of reported errors per author (request #17606)
      -- Thanks to Ben Selby for the patch
    - Updated the SVN pre-commit hook to work with the new severity levels feature
    - Generic SubversionPropertiesSniff now allows properties to have NULL values (request #17682)
      -- A null value indicates that the property should exist but the value should not be checked
    - Generic UpperCaseConstantName Sniff now longer complains about the PHPUnit_MAIN_METHOD constant (request #17798)
    - Squiz FileComment sniff now checks JS files as well as PHP files
    - Squiz FunctionCommentSniff now supports namespaces in type hints
    - Fixed a problem in Squiz OutputBufferingIndentSniff where block comments were reported as not indented
    - Fixed bug #17092 : Problems with utf8_encode and htmlspecialchars with non-ascii chars
      -- Use the new --encoding=utf-8 command line argument if your files are utf-8 encoded
    - Fixed bug #17629 : PHP_CodeSniffer_Tokens::$booleanOperators missing T_LOGICAL_XOR
      -- Thanks to Matthew Turland for the patch
    - Fixed bug #17699 : Fatal error generating code coverage with PHPUnit 5.3.0RC1
    - Fixed bug #17718 : Namespace 'use' statement: used global class name is recognized as constant
    - Fixed bug #17734 : Generic SubversionPropertiesSniff complains on non SVN files
    - Fixed bug #17742 : EmbeddedPhpSniff reacts negatively to file without closing php tag
    - Fixed bug #17823 : Notice: Please no longer include PHPUnit/Framework.php
   </notes>
  </release>
  <release>
   <version>
    <release>1.3.0a1</release>
    <api>1.3.0a1</api>
   </version>
   <stability>
    <release>alpha</release>
    <api>alpha</api>
   </stability>
   <date>2010-07-15</date>
   <license uri="https://github.com/squizlabs/PHP_CodeSniffer/blob/master/licence.txt">BSD License</license>
   <notes>
    - All CodingStandard.php files have been replaced by ruleset.xml files
      -- Custom standards will need to be converted over to this new format to continue working
    - You can specify a path to your own custom ruleset.xml file by using the --standard command line arg
      -- e.g., phpcs --standard=/path/to/my/ruleset.xml
    - Added a new report type --report=gitblame to show how many errors and warnings were committed by each author
      -- Has the same functionality as the svnblame report
      -- Thanks to Ben Selby for the patch
    - A new token type T_DOLLAR has been added to allow you to sniff for variable variables (feature request #17095)
      -- Thanks to Ian Young for the patch
    - JS tokenizer now supports T_POWER (^) and T_MOD_EQUAL (%=) tokens (feature request #17441)
    - If you have PHP_Timer installed, you'll now get a time/memory summary at the end of a script run
      -- Only happens when printing reports that are designed to be read on the command line
    - Added Generic DeprecatedFunctionsSniff to warn about the use of deprecated functions (feature request #16694)
      -- Thanks to Sebastian Bergmann for the patch
    - Added Squiz LogicalOperatorSniff to ensure that logical operators are surrounded by single spaces
    - Added MySource ChannelExceptionSniff to ensure action files only throw ChannelException
    - Added new method getClassProperties() for sniffs to use to determine if a class is abstract and/or final
      -- Thanks to Christian Kaps for the patch
    - Generic UpperCaseConstantSniff no longer throws errors about namespaces
      -- Thanks to Christian Kaps for the patch
    - Squiz OperatorBracketSniff now correctly checks value assignmnets in arrays
    - Squiz LongConditionClosingCommentSniff now requires a comment for long CASE statements that use curly braces
    - Squiz LongConditionClosingCommentSniff now requires an exact comment match on the brace
    - MySource IncludeSystemSniff now ignores DOMDocument usage
    - MySource IncludeSystemSniff no longer requires inclusion of systems that are being implemented
    - Removed found and expected messages from Squiz ConcatenationSpacingSniff because they were messy and not helpful
    - Fixed a problem where Generic CodeAnalysisSniff could show warnings if checking multi-line strings
    - Fixed error messages in Squiz ArrayDeclarationSniff reporting incorrect number of found and expected spaces
    - Fixed bug #17048 : False positive in Squiz_WhiteSpace_ScopeKeywordSpacingSniff
    - Fixed bug #17054 : phpcs more strict than PEAR CS regarding function parameter spacing
    - Fixed bug #17096 : Notice: Undefined index: scope_condition in ScopeClosingBraceSniff.php
      -- Moved PEAR.Functions.FunctionCallArgumentSpacing to Generic.Functions.FunctionCallArgumentSpacing
    - Fixed bug #17144 : Deprecated: Function eregi() is deprecated
    - Fixed bug #17236 : PHP Warning due to token_get_all() in DoubleQuoteUsageSniff
    - Fixed bug #17243 : Alternate Switch Syntax causes endless loop of Notices in SwitchDeclaration
    - Fixed bug #17313 : Bug with switch case struture
    - Fixed bug #17331 : Possible parse error: interfaces may not include member vars
    - Fixed bug #17337 : CSS tokenizer fails on quotes urls
    - Fixed bug #17420 : Uncaught exception when comment before function brace
    - Fixed bug #17503 : closures formatting is not supported
   </notes>
  </release>
  <release>
   <version>
    <release>1.2.2</release>
    <api>1.2.2</api>
   </version>
   <stability>
    <release>stable</release>
    <api>stable</api>
   </stability>
   <date>2010-01-27</date>
   <license uri="https://github.com/squizlabs/PHP_CodeSniffer/blob/master/licence.txt">BSD License</license>
   <notes>
    - The core PHP_CodeSniffer_File methods now understand the concept of closures (feature request #16866)
      -- Thanks to Christian Kaps for the sample code
    - Sniffs can now specify violation codes for each error and warning they add
      -- Future versions will allow you to override messages and severities using these codes
      -- Specifying a code is optional, but will be required if you wish to support overriding
    - All reports have been broken into separate classes
      -- Command line usage and report output remains the same
      -- Thanks to Gabriele Santini for the patch
    - Added an interactive mode that can be enabled using the -a command line argument
      -- Scans files and stops when it finds a file with errors
      -- Waits for user input to recheck the file (hopefully you fixed the errors) or skip the file
      -- Useful for very large code bases where full rechecks take a while
    - The reports now show the correct number of errors and warnings found
    - The isCamelCaps method now allows numbers in class names
    - The JS tokenizer now correctly identifies boolean and bitwise AND and OR tokens
    - The JS tokenzier now correctly identifies regular expressions used in conditions
    - PEAR ValidFunctionNameSniff now ignores closures
    - Squiz standard now uses the PEAR setting of 85 chars for LineLengthSniff
    - Squiz ControlStructureSpacingSniff now ensure there are no spaces around parentheses
    - Squiz LongConditionClosingCommentSniff now checks for comments at the end of try/catch statements
    - Squiz LongConditionClosingCommentSniff now checks validity of comments for short structures if they exist
    - Squiz IncrementDecrementUsageSniff now has better checking to ensure it only looks at simple variable assignments
    - Squiz PostStatementCommentSniff no longer throws errors for end function comments
    - Squiz InlineCommentSniff no longer throws errors for end function comments
    - Squiz OperatorBracketSniff now allows simple arithmetic operations in SWITCH conditions
    - Squiz ValidFunctionNameSniff now ignores closures
    - Squiz MethodScopeSniff now ignores closures
    - Squiz ClosingDeclarationCommentSniff now ignores closures
    - Squiz GlobalFunctionSniff now ignores closures
    - Squiz DisallowComparisonAssignmentSniff now ignores the assigning of arrays
    - Squiz DisallowObjectStringIndexSniff now allows indexes that contain dots and reserved words
    - Squiz standard now throws nesting level and cyclomatic complexity errors at much higher levels
    - Squiz CommentedOutCodeSniff now ignores common comment framing chacacters
    - Squiz ClassCommentSniff now ensures the open comment tag is the only content on the first line
    - Squiz FileCommentSniff now ensures the open comment tag is the only content on the first line
    - Squiz FunctionCommentSniff now ensures the open comment tag is the only content on the first line
    - Squiz VariableCommentSniff now ensures the open comment tag is the only content on the first line
    - Squiz NonExecutableCodeSniff now warns about empty return statements that are not required
    - Removed ForbiddenStylesSniff from Squiz standard
      -- It is now in in the MySource standard as BrowserSpecificStylesSniff
      -- New BrowserSpecificStylesSniff ignores files with browser-specific suffixes
    - MySource IncludeSystemSniff no longer throws errors when extending the Exception class
    - MySource IncludeSystemSniff no longer throws errors for the abstract widget class
    - MySource IncludeSystemSniff and UnusedSystemSniff now allow includes inside IF statements
    - MySource IncludeSystemSniff no longer throws errors for included widgets inside methods
    - MySource GetRequestDataSniff now throws errors for using $_FILES
    - MySource CreateWidgetTypeCallbackSniff now allows return statements in nested functions
    - MySource DisallowSelfActionsSniff now ignores abstract classes
    - Fixed a problem with the SVN pre-commit hook for PHP versions without vertical whitespace regex support
    - Fixed bug #16740 : False positives for heredoc strings and unused parameter sniff
    - Fixed bug #16794 : ValidLogicalOperatorsSniff doesn't report operators not in lowercase
    - Fixed bug #16804 : Report filename is shortened too much
    - Fixed bug #16821 : Bug in Squiz_Sniffs_WhiteSpace_OperatorSpacingSniff
      -- Thanks to Jaroslav Hanslík for the patch
    - Fixed bug #16836 : Notice raised when using semicolon to open case
    - Fixed bug #16855 : Generic standard sniffs incorrectly for define() method
    - Fixed bug #16865 : Two bugs in Squiz_Sniffs_WhiteSpace_OperatorSpacingSniff
      -- Thanks to Jaroslav Hanslík for the patch
    - Fixed bug #16902 : Inline If Declaration bug
    - Fixed bug #16960 : False positive for late static binding in Squiz/ScopeKeywordSpacingSniff
      -- Thanks to Jakub Tománek for the patch
    - Fixed bug #16976 : The phpcs attempts to process symbolic links that don't resolve to files
    - Fixed bug #17017 : Including one file in the files sniffed alters errors reported for another file
   </notes>
  </release>
  <release>
   <version>
    <release>1.2.1</release>
    <api>1.2.1</api>
   </version>
   <stability>
    <release>stable</release>
    <api>stable</api>
   </stability>
   <date>2009-11-17</date>
   <license uri="https://github.com/squizlabs/PHP_CodeSniffer/blob/master/licence.txt">BSD License</license>
   <notes>
    - Added a new report type --report=svnblame to show how many errors and warnings were committed by each author
      -- Also shows the percentage of their code that are errors and warnings
      -- Requires you to have the SVN command in your path
      -- Make sure SVN is storing usernames and passwords (if required) or you will need to enter them for each file
      -- You can also use the -s command line argument to see the different types of errors authors are committing
      -- You can use the -v command line argument to see all authors, even if they have no errors or warnings
    - Added a new command line argument --report-width to allow you to set the column width of screen reports
      -- Reports wont accept values less than 70 or else they get too small
      -- Can also be set via a config var: phpcs --config-set report_width 100
    - You can now get PHP_CodeSniffer to ignore a whole file by adding @codingStandardsIgnoreFile in the content
      -- If you put it in the first two lines the file wont even be tokenized, so it will be much quicker
    - Reports now print their file lists in alphabetical order
    - PEAR FunctionDeclarationSniff now reports error for incorrect closing bracket placement in multi-line definitions
    - Added Generic CallTimePassByRefenceSniff to prohibit the passing of variables into functions by reference
      -- Thanks to Florian Grandel for the contribution
    - Added Squiz DisallowComparisonAssignmentSniff to ban the assignment of comparison values to a variable
    - Added Squiz DuplicateStyleDefinitionSniff to check for duplicate CSS styles in a single class block
    - Squiz ArrayDeclarationSniff no longer checks the case of array indexes because that is not its job
    - Squiz PostStatementCommentSniff now allows end comments for class member functions
    - Squiz InlineCommentSniff now supports the checking of JS files
    - MySource CreateWidgetTypeCallbackSniff now allows the callback to be passed to another function
    - MySource CreateWidgetTypeCallbackSniff now correctly ignores callbacks used inside conditions
    - Generic MultipleStatementAlignmentSniff now enforces a single space before equals sign if max padding is reached
    - Fixed a problem in the JS tokenizer where regular expressions containing \// were not converted correctly
    - Fixed a problem tokenizing CSS files where multiple ID targets on a line would look like comments
    - Fixed a problem tokenizing CSS files where class names containing a colon looked like style definitions
    - Fixed a problem tokenizing CSS files when style statements had empty url() calls
    - Fixed a problem tokenizing CSS colours with the letter E in first half of the code
    - Squiz ColonSpacingSniff now ensures it is only checking style definitions in CSS files and not class names
    - Squiz DisallowComparisonAssignmentSniff no longer reports errors when assigning the return value of a function
    - CSS tokenizer now correctly supports multi-line comments
    - When only the case of var names differ for function comments, the error now indicates the case is different
    - Fixed an issue with Generic UnnecessaryStringConcatSniff where it incorrectly suggested removing a concat
    - Fixed bug #16530 : ScopeIndentSniff reports false positive
    - Fixed bug #16533 : Duplicate errors and warnings
    - Fixed bug #16563 : Check file extensions problem in phpcs-svn-pre-commit
      -- Thanks to Kaijung Chen for the patch
    - Fixed bug #16592 : Object operator indentation incorrect when first operator is on a new line
    - Fixed bug #16641 : Notice output
    - Fixed bug #16682 : Squiz_Sniffs_Strings_DoubleQuoteUsageSniff reports string "\0" as invalid
    - Fixed bug #16683 : Typing error in PHP_CodeSniffer_CommentParser_AbstractParser
    - Fixed bug #16684 : Bug in Squiz_Sniffs_PHP_NonExecutableCodeSniff
    - Fixed bug #16692 : Spaces in paths in Squiz_Sniffs_Debug_JavaScriptLintSniff
      -- Thanks to Jaroslav Hanslík for the patch
    - Fixed bug #16696 : Spelling error in MultiLineConditionSniff
    - Fixed bug #16697 : MultiLineConditionSniff incorrect result with inline IF
    - Fixed bug #16698 : Notice in JavaScript Tokenizer
    - Fixed bug #16736 : Multi-files sniffs aren't processed when FILE is a single directory
      -- Thanks to Alexey Shein for the patch
    - Fixed bug #16792 : Bug in Generic_Sniffs_PHP_ForbiddenFunctionsSniff
   </notes>
  </release>
  <release>
   <version>
    <release>1.2.0</release>
    <api>1.2.0</api>
   </version>
   <stability>
    <release>stable</release>
    <api>stable</api>
   </stability>
   <date>2009-08-17</date>
   <license uri="https://github.com/squizlabs/PHP_CodeSniffer/blob/master/licence.txt">BSD License</license>
   <notes>
    - Installed standards are now favoured over custom standards when using the cmd line arg with relative paths
    - Unit tests now use a lot less memory while running
    - Squiz standard now uses Generic EmptyStatementSniff but throws errors instead of warnings
    - Squiz standard now uses Generic UnusedFunctionParameterSniff
    - Removed unused ValidArrayIndexNameSniff from the Squiz standard
    - Fixed bug #16424 : SubversionPropertiesSniff print PHP Warning
    - Fixed bug #16450 : Constant PHP_CODESNIFFER_VERBOSITY already defined (unit tests)
    - Fixed bug #16453 : function declaration long line splitted error
    - Fixed bug #16482 : phpcs-svn-pre-commit ignores extensions parameter
   </notes>
  </release>
  <release>
   <version>
    <release>1.2.0RC3</release>
    <api>1.2.0RC3</api>
   </version>
   <stability>
    <release>beta</release>
    <api>beta</api>
   </stability>
   <date>2009-07-07</date>
   <license uri="https://github.com/squizlabs/PHP_CodeSniffer/blob/master/licence.txt">BSD License</license>
   <notes>
    - You can now use @codingStandardsIgnoreStart and @...End comments to suppress messages (feature request #14002)
    - A warning is now included for files without any code when short_open_tag is set to Off (feature request #12952)
    - You can now use relative paths to your custom standards with the --standard cmd line arg (feature request #14967)
    - You can now override magic methods and functions in PEAR ValidFunctionNameSniff (feature request #15830)
    - MySource IncludeSystemSniff now recognises widget action classes
    - MySource IncludeSystemSniff now knows about unit test classes and changes rules accordingly
   </notes>
  </release>
  <release>
   <version>
    <release>1.2.0RC2</release>
    <api>1.2.0RC2</api>
   </version>
   <stability>
    <release>beta</release>
    <api>beta</api>
   </stability>
   <date>2009-05-25</date>
   <license uri="https://github.com/squizlabs/PHP_CodeSniffer/blob/master/licence.txt">BSD License</license>
   <notes>
    - Test suite can now be run using the full path to AllTests.php (feature request #16179)
    - Fixed bug #15980 : PHP_CodeSniffer change php current directory
      -- Thanks to Dolly Aswin Harahap for the patch
    - Fixed bug #16001 : Notice triggered
    - Fixed bug #16054 : phpcs-svn-pre-commit not showing any errors
    - Fixed bug #16071 : Fatal error: Uncaught PHP_CodeSniffer_Exception
    - Fixed bug #16170 : Undefined Offset -1 in MultiLineConditionSniff.php on line 68
    - Fixed bug #16175 : Bug in Squiz-IncrementDecrementUsageSniff
   </notes>
  </release>
  <release>
   <version>
    <release>1.2.0RC1</release>
    <api>1.2.0RC1</api>
   </version>
   <stability>
    <release>beta</release>
    <api>beta</api>
   </stability>
   <date>2009-03-09</date>
   <license uri="https://github.com/squizlabs/PHP_CodeSniffer/blob/master/licence.txt">BSD License</license>
   <notes>
    - Reports that are output to a file now include a trailing newline at the end of the file
    - Fixed sniff names not shown in -vvv token processing output
    - Added Generic SubversionPropertiesSniff to check that specific svn props are set for files
      -- Thanks to Jack Bates for the contribution
    - The PHP version check can now be overridden in classes that extend PEAR FileCommentSniff
      -- Thanks to Helgi Þormar Þorbjörnsson for the suggestion
    - Added Generic ConstructorNameSniff to check for PHP4 constructor name usage
      -- Thanks to Leif Wickland for the contribution
    - Squiz standard now supports multi-line function and condition sniffs from PEAR standard
    - Squiz standard now uses Generic ConstructorNameSniff
    - Added MySource GetRequestDataSniff to ensure REQUEST, GET and POST are not accessed directly
    - Squiz OperatorBracketSniff now allows square brackets in simple unbracketed operations
    - Fixed the incorrect tokenizing of multi-line block comments in CSS files
    - Fixed bug #15383 : Uncaught PHP_CodeSniffer_Exception
    - Fixed bug #15408 : An unexpected exception has been caught: Undefined offset: 2
    - Fixed bug #15519 : Uncaught PHP_CodeSniffer_Exception
    - Fixed bug #15624 : Pre-commit hook fails with PHP errors
    - Fixed bug #15661 : Uncaught PHP_CodeSniffer_Exception
    - Fixed bug #15722 : "declare(encoding = 'utf-8');" leads to "Missing file doc comment"
    - Fixed bug #15910 : Object operator indention not calculated correctly
   </notes>
  </release>
  <release>
   <version>
    <release>1.2.0a1</release>
    <api>1.2.0a1</api>
   </version>
   <stability>
    <release>alpha</release>
    <api>alpha</api>
   </stability>
   <date>2008-12-18</date>
   <license uri="https://github.com/squizlabs/PHP_CodeSniffer/blob/master/licence.txt">BSD License</license>
   <notes>
    - PHP_CodeSniffer now has a CSS tokenizer for checking CSS files
    - Added support for a new multi-file sniff that sniffs all processed files at once
    - Added new output format --report=emacs to output errors using the emacs standard compile output format
      -- Thanks to Len Trigg for the contribution
    - Reports can now be written to a file using the --report-file command line argument (feature request #14953)
      -- The report is also written to screen when using this argument
    - The CheckStyle, CSV and XML reports now include a source for each error and warning (feature request #13242)
      -- A new report type --report=source can be used to show you the most common errors in your files
    - Added new command line argument -s to show error sources in all reports
    - Added new command line argument --sniffs to specify a list of sniffs to restrict checking to
      -- Uses the sniff source codes that are optionally displayed in reports
    - Changed the max width of error lines from 80 to 79 chars to stop blank lines in the default windows cmd window
    - PHP_CodeSniffer now has a token for an asperand (@ symbol) so sniffs can listen for them
      -- Thanks to Andy Brockhurst for the patch
    - Added Generic DuplicateClassNameSniff that will warn if the same class name is used in multiple files
      -- Not currently used by any standard; more of a multi-file sniff sample than anything useful
    - Added Generic NoSilencedErrorsSniff that warns if PHP errors are being silenced using the @ symbol
      -- Thanks to Andy Brockhurst for the contribution
    - Added Generic UnnecessaryStringConcatSniff that checks for two strings being concatenated
    - Added PEAR FunctionDeclarationSniff to enforce the new multi-line function declaration PEAR standard
    - Added PEAR MultiLineAssignmentSniff to enforce the correct indentation of multi-line assignments
    - Added PEAR MultiLineConditionSniff to enforce the new multi-line condition PEAR standard
    - Added PEAR ObjectOperatorIndentSniff to enforce the new chained function call PEAR standard
    - Added MySource DisallowSelfActionSniff to ban the use of self::method() calls in Action classes
    - Added MySource DebugCodeSniff to ban the use of Debug::method() calls
    - Added MySource CreateWidgetTypeCallback sniff to check callback usage in widget type create methods
    - Added Squiz DisallowObjectStringIndexSniff that forces object dot notation in JavaScript files
      -- Thanks to Sertan Danis for the contribution
    - Added Squiz DiscouragedFunctionsSniff to warn when using debug functions
    - Added Squiz PropertyLabelSniff to check whitespace around colons in JS property and label declarations
    - Added Squiz DuplicatePropertySniff to check for duplicate property names in JS classes
    - Added Squiz ColonSpacingSniff to check for spacing around colons in CSS style definitions
    - Added Squiz SemicolonSpacingSniff to check for spacing around semicolons in CSS style definitions
    - Added Squiz IdentationSniff to check for correct indentation of CSS files
    - Added Squiz ColourDefinitionSniff to check that CSS colours are defined in uppercase and using shorthand
    - Added Squiz EmptyStyleDefinitionSniff to check for CSS style definitions without content
    - Added Squiz EmptyClassDefinitionSniff to check for CSS class definitions without content
    - Added Squiz ClassDefinitionOpeningBraceSpaceSniff to check for spaces around opening brace of CSS class definitions
    - Added Squiz ClassDefinitionClosingBraceSpaceSniff to check for a single blank line after CSS class definitions
    - Added Squiz ClassDefinitionNameSpacingSniff to check for a blank lines inside CSS class definition names
    - Added Squiz DisallowMultipleStyleDefinitionsSniff to check for multiple style definitions on a single line
    - Added Squiz DuplicateClassDefinitionSniff to check for duplicate CSS class blocks that can be merged
    - Added Squiz ForbiddenStylesSniff to check for usage of browser specific styles
    - Added Squiz OpacitySniff to check for incorrect opacity values in CSS
    - Added Squiz LowercaseStyleDefinitionSniff to check for styles that are not defined in lowercase
    - Added Squiz MissingColonSniff to check for style definitions where the colon has been forgotten
    - Added Squiz MultiLineFunctionDeclarationSniff to check that multi-line declarations contain one param per line
    - Added Squiz JSLintSniff to check for JS errors using the jslint.js script through Rhino
      -- Set jslint path using phpcs --config-set jslint_path /path/to/jslint.js
      -- Set rhino path using phpcs --config-set rhino_path /path/to/rhino
    - Added Generic TodoSniff that warns about comments that contain the word TODO
    - Removed MultipleStatementAlignmentSniff from the PEAR standard as alignment is now optional
    - Generic ForbiddenFunctionsSniff now has protected member var to specify if it should use errors or warnings
    - Generic MultipleStatementAlignmentSniff now has correct error message if assignment is on a new line
    - Generic MultipleStatementAlignmentSniff now has protected member var to allow it to ignore multi-line assignments
    - Generic LineEndingsSniff now supports checking of JS files
    - Generic LineEndingsSniff now supports checking of CSS files
    - Generic DisallowTabIndentSniff now supports checking of CSS files
    - Squiz DoubleQuoteUsageSniff now bans the use of variables in double quoted strings in favour of concatenation
    - Squiz SuperfluousWhitespaceSniff now supports checking of JS files
    - Squiz SuperfluousWhitespaceSniff now supports checking of CSS files
    - Squiz DisallowInlineIfSniff now supports checking of JS files
    - Squiz SemicolonSpacingSniff now supports checking of JS files
    - Squiz PostStatementCommentSniff now supports checking of JS files
    - Squiz FunctionOpeningBraceSpacingSniff now supports checking of JS files
    - Squiz FunctionClosingBraceSpacingSniff now supports checking of JS files
      -- Empty JS functions must have their opening and closing braces next to each other
    - Squiz ControlStructureSpacingSniff now supports checking of JS files
    - Squiz LongConditionClosingCommentSniff now supports checking of JS files
    - Squiz OperatorSpacingSniff now supports checking of JS files
    - Squiz SwitchDeclarationSniff now supports checking of JS files
    - Squiz CommentedOutCodeSniff now supports checking of CSS files
    - Squiz DisallowSizeFunctionsInLoopsSniff now supports checking of JS files for the use of object.length
    - Squiz DisallowSizeFunctionsInLoopsSniff no longer complains about size functions outside of the FOR condition
    - Squiz ControlStructureSpacingSniff now bans blank lines at the end of a control structure
    - Squiz ForLoopDeclarationSniff no longer throws errors for JS FOR loops without semicolons
    - Squiz MultipleStatementAlignmentSniff no longer throws errors if a statement would take more than 8 spaces to align
    - Squiz standard now uses Genric TodoSniff
    - Squiz standard now uses Genric UnnecessaryStringConcatSniff
    - Squiz standard now uses PEAR MultiLineAssignmentSniff
    - Squiz standard now uses PEAR MultiLineConditionSniff
    - Zend standard now uses OpeningFunctionBraceBsdAllmanSniff (feature request #14647)
    - MySource JoinStringsSniff now bans the use of inline array joins and suggests the + operator
    - Fixed incorrect errors that can be generated from abstract scope sniffs when moving to a new file
    - Core tokenizer now matches orphaned curly braces in the same way as square brackets
    - Whitespace tokens at the end of JS files are now added to the token stack
    - JavaScript tokenizer now identifies properties and labels as new token types
    - JavaScript tokenizer now identifies object definitions as a new token type and matches curly braces for them
    - JavaScript tokenizer now identifies DIV_EQUAL and MUL_EQUAL tokens
    - Improved regular expression detection in the JavaScript tokenizer
    - Improve AbstractPatternSniff support so it can listen for any token type, not just weighted tokens
    - Fixed Squiz DoubleQuoteUsageSniff so it works correctly with short_open_tag=Off
    - Fixed bug #14409 : Output of warnings to log file
    - Fixed bug #14520 : Notice: Undefined offset: 1 in /usr/share/php/PHP/CodeSniffer/File.php on line
    - Fixed bug #14637 : Call to processUnknownArguments() misses second parameter $pos
      -- Thanks to Peter Buri for the patch
    - Fixed bug #14889 : Lack of clarity: licence or license
    - Fixed bug #15008 : Nested Parentheses in Control Structure Sniffs
    - Fixed bug #15091 : pre-commit hook attempts to sniff folders
      -- Thanks to Bruce Weirdan for the patch
    - Fixed bug #15124 : AbstractParser.php uses deprecated split() function
      -- Thanks to Sebastian Bergmann for the patch
    - Fixed bug #15188 : PHPCS vs HEREDOC strings
    - Fixed bug #15231 : Notice: Uninitialized string offset: 0 in FileCommentSniff.php on line 555
    - Fixed bug #15336 : Notice: Undefined offset: 2 in /usr/share/php/PHP/CodeSniffer/File.php on line
   </notes>
  </release>
  <release>
   <version>
    <release>1.1.0</release>
    <api>1.1.0</api>
   </version>
   <stability>
    <release>stable</release>
    <api>stable</api>
   </stability>
   <date>2008-07-14</date>
   <license uri="https://github.com/squizlabs/PHP_CodeSniffer/blob/master/licence.txt">BSD License</license>
   <notes>
    - PEAR FileCommentSniff now allows tag orders to be overridden in child classes
      -- Thanks to Jeff Hodsdon for the patch
    - Added Generic DisallowMultipleStatementsSniff to ensure there is only one statement per line
    - Squiz standard now uses DisallowMultipleStatementsSniff
    - Fixed error in Zend ValidVariableNameSniff when checking vars in form: $class->{$var}
    - Fixed bug #14077 : Fatal error: Uncaught PHP_CodeSniffer_Exception: $stackPtr is not a class member
    - Fixed bug #14168 : Global Function -> Static Method and __autoload()
    - Fixed bug #14238 : Line length not checket at last line of a file
    - Fixed bug #14249 : wrong detection of scope_opener
    - Fixed bug #14250 : ArrayDeclarationSniff emit warnings at malformed array
    - Fixed bug #14251 : --extensions option doesn't work
   </notes>
  </release>
  <release>
   <version>
    <release>1.1.0RC3</release>
    <api>1.1.0RC3</api>
   </version>
   <stability>
    <release>beta</release>
    <api>beta</api>
   </stability>
   <date>2008-07-03</date>
   <license uri="https://github.com/squizlabs/PHP_CodeSniffer/blob/master/licence.txt">BSD License</license>
   <notes>
    - PEAR FileCommentSniff now allows tag orders to be overridden in child classes
      -- Thanks to Jeff Hodsdon for the patch
    - Added Generic DisallowMultipleStatementsSniff to ensure there is only one statement per line
    - Squiz standard now uses DisallowMultipleStatementsSniff
    - Fixed error in Zend ValidVariableNameSniff when checking vars in form: $class->{$var}
    - Fixed bug #14077 : Fatal error: Uncaught PHP_CodeSniffer_Exception: $stackPtr is not a class member
    - Fixed bug #14168 : Global Function -> Static Method and __autoload()
    - Fixed bug #14238 : Line length not checket at last line of a file
    - Fixed bug #14249 : wrong detection of scope_opener
    - Fixed bug #14250 : ArrayDeclarationSniff emit warnings at malformed array
    - Fixed bug #14251 : --extensions option doesn't work
   </notes>
  </release>
  <release>
   <version>
    <release>1.1.0RC2</release>
    <api>1.1.0RC2</api>
   </version>
   <stability>
    <release>beta</release>
    <api>beta</api>
   </stability>
   <date>2008-06-13</date>
   <license uri="https://github.com/squizlabs/PHP_CodeSniffer/blob/master/licence.txt">BSD License</license>
   <notes>
    - Permission denied errors now stop script execution but still display current errors (feature request #14076)
    - Added Squiz ValidArrayIndexNameSniff to ensure array indexes do not use camel case
    - Squiz ArrayDeclarationSniff now ensures arrays are not declared with camel case index values
    - PEAR ValidVariableNameSniff now alerts about a possible parse error for member vars inside an interface
    - Fixed bug #13921 : js parsing fails for comments on last line of file
    - Fixed bug #13922 : crash in case of malformed (but tokenized) php file
      -- PEAR and Squiz ClassDeclarationSniff now throw warnings for possible parse errors
      -- Squiz ValidClassNameSniff now throws warning for possible parse errors
      -- Squiz ClosingDeclarationCommentSniff now throws additonal warnings for parse errors
   </notes>
  </release>
  <release>
   <version>
    <release>1.1.0RC1</release>
    <api>1.1.0RC1</api>
   </version>
   <stability>
    <release>beta</release>
    <api>beta</api>
   </stability>
   <date>2008-05-13</date>
   <license uri="https://github.com/squizlabs/PHP_CodeSniffer/blob/master/licence.txt">BSD License</license>
   <notes>
    - Added support for multiple tokenizers so PHP_CodeSniffer can check more than just PHP files
      -- PHP_CodeSniffer now has a JS tokenizer for checking JavaScript files
      -- Sniffs need to be updated to work with additional tokenizers, or new sniffs written for them
   - phpcs now exits with status 2 if the tokenier extension has been disabled (feature request #13269)
   - Added scripts/phpcs-svn-pre-commit that can be used as an SVN pre-commit hook
     -- Also reworked the way the phpcs script works to make it easier to wrap it with other functionality
     -- Thanks to Jack Bates for the contribution
   - Fixed error in phpcs error message when a supplied file does not exist
   - Fixed a cosmetic error in AbstractPatternSniff where the "found" string was missing some content
   - Added sniffs that implement part of the PMD rule catalog to the Generic standard
     -- Thanks to Manuel Pichler for the contribution of all these sniffs.
   - Squiz FunctionCommentThrowTagSniff no longer throws errors for function that only throw variables
   - Generic ScopeIndentSniff now has private member to enforce exact indent matching
   - Replaced Squiz DisallowCountInLoopsSniff with Squiz DisallowSizeFunctionsInLoopsSniff
     -- Thanks to Jan Miczaika for the sniff
   - Squiz BlockCommentSniff now checks inline doc block comments
   - Squiz InlineCommentSniff now checks inline doc block comments
   - Squiz BlockCommentSniff now checks for no blank line before first comment in a function
   - Squiz DocCommentAlignmentSniff now ignores inline doc block comments
   - Squiz ControlStructureSpacingSniff now ensures no blank lines at the start of control structures
   - Squiz ControlStructureSpacingSniff now ensures no blank lines between control structure closing braces
   - Squiz IncrementDecrementUsageSniff now ensures inc/dec ops are bracketed in string concats
   - Squiz IncrementDecrementUsageSniff now ensures inc/dec ops are not used in arithmetic operations
   - Squiz FunctionCommentSniff no longer throws errors if return value is mixed but function returns void somewhere
   - Squiz OperatorBracketSniff no allows function call brackets to count as operator brackets
   - Squiz DoubleQuoteUsageSniff now supports \x \f and \v (feature request #13365)
   - Squiz ComparisonOperatorUsageSniff now supports JS files
   - Squiz ControlSignatureSniff now supports JS files
   - Squiz ForLoopDeclarationSniff now supports JS files
   - Squiz OperatorBracketSniff now supports JS files
   - Squiz InlineControlStructureSniff now supports JS files
   - Generic LowerCaseConstantSniff now supports JS files
   - Generic DisallowTabIndentSniff now supports JS files
   - Generic MultipleStatementAlignmentSniff now supports JS files
   - Added Squiz ObjectMemberCommaSniff to ensure the last member of a JS object is not followed by a comma
   - Added Squiz ConstantCaseSniff to ensure the PHP constants are uppercase and JS lowercase
   - Added Squiz JavaScriptLintSniff to check JS files with JSL
     -- Set path using phpcs --config-set jsl_path /path/to/jsl
   - Added MySource FirebugConsoleSniff to ban the use of "console" for JS variable and function names
   - Added MySource JoinStringsSniff to enforce the use of join() to concatenate JS strings
   - Added MySource AssignThisSniff to ensure this is only assigned to a var called self
   - Added MySource DisallowNewWidgetSniff to ban manual creation of widget objects
   - Removed warning shown in Zend CodeAnalyzerSniff when the ZCA path is not set
   - Fixed error in Squiz ValidVariableNameSniff when checking vars in the form $obj->$var
   - Fixed error in Squiz DisallowMultipleAssignmentsSniff when checking vars in the form $obj->$var
   - Fixed error in Squiz InlineCommentSniff where comments for class constants were seen as inline
   - Fixed error in Squiz BlockCommentSniff where comments for class constants were not ignored
   - Fixed error in Squiz OperatorBracketSniff where negative numbers were ignored during comparisons
   - Fixed error in Squiz FunctionSpacingSniff where functions after member vars reported incorrect spacing
   - Fixed bug #13062 : Interface comments aren't handled in PEAR standard
     -- Thanks to Manuel Pichler for the path
   - Fixed bug #13119 : php minimum requirement need to be fix
   - Fixed bug #13156 : Bug in Squiz_Sniffs_PHP_NonExecutableCodeSniff
   - Fixed bug #13158 : Strange behaviour in AbstractPatternSniff
   - Fixed bug #13169 : Undefined variables
   - Fixed bug #13178 : Catch exception in File.php
   - Fixed bug #13254 : Notices output in checkstyle report causes XML issues
   - Fixed bug #13446 : crash with src of phpMyAdmin
     -- Thanks to Manuel Pichler for the path
   </notes>
  </release>
  <release>
   <version>
    <release>1.1.0a1</release>
    <api>1.1.0a1</api>
   </version>
   <stability>
    <release>alpha</release>
    <api>alpha</api>
   </stability>
   <date>2008-04-21</date>
   <license uri="https://github.com/squizlabs/PHP_CodeSniffer/blob/master/licence.txt">BSD License</license>
   <notes>
    - Fixed error in PEAR ValidClassNameSniff when checking class names with double underscores
    - Moved Squiz InlineControlStructureSniff into Generic standard
    - PEAR standard now throws warnings for inline control structures
    - Squiz OutputBufferingIndentSniff now ignores the indentation of inline HTML
    - MySource IncludeSystemSniff now ignores usage of ZipArchive
    - Removed "function" from error messages for Generic function brace sniffs (feature request #13820)
    - Generic UpperCaseConstantSniff no longer throws errors for delcare(ticks = ...)
      -- Thanks to Josh Snyder for the patch
    - Squiz ClosingDeclarationCommentSniff and AbstractVariableSniff now throw warnings for possible parse errors
    - Fixed bug #13827 : AbstractVariableSniff throws "undefined index"
    - Fixed bug #13846 : Bug in Squiz.NonExecutableCodeSniff
    - Fixed bug #13849 : infinite loop in PHP_CodeSniffer_File::findNext()
   </notes>
  </release>
  <release>
   <version>
    <release>1.0.1</release>
    <api>1.0.1</api>
   </version>
   <stability>
    <release>stable</release>
    <api>stable</api>
   </stability>
   <date>2008-02-04</date>
   <license uri="https://github.com/squizlabs/PHP_CodeSniffer/blob/master/licence.txt">BSD License</license>
   <notes>
    - Squiz ArrayDeclarationSniff now throws error if the array keyword is followed by a space
    - Squiz ArrayDeclarationSniff now throws error for empty multi-line arrays
    - Squiz ArrayDeclarationSniff now throws error for multi-line arrays with a single value
    - Squiz DocCommentAlignmentSniff now checks for a single space before tags inside docblocks
    - Squiz ForbiddenFunctionsSniff now disallows is_null() to force use of (=== NULL) instead
    - Squiz VariableCommentSniff now continues throwing errors after the first one is found
    - Squiz SuperfluousWhitespaceSniff now throws errors for multiple blank lines inside functions
    - MySource IncludedSystemSniff now checks extended class names
    - MySource UnusedSystemSniff now checks extended and implemented class names
    - MySource IncludedSystemSniff now supports includeWidget()
    - MySource UnusedSystemSniff now supports includeWidget()
    - Added PEAR ValidVariableNameSniff to check that only private member vars are prefixed with an underscore
    - Added Squiz DisallowCountInLoopsSniff to check for the use of count() in FOR and WHILE loop conditions
    - Added MySource UnusedSystemSniff to check for included classes that are never used
    - Fixed a problem that caused the parentheses map to sometimes contain incorrect values
    - Fixed bug #12767 : Cant run phpcs from dir with PEAR subdir
    - Fixed bug #12773 : Reserved variables are not detected in strings
      -- Thanks to Wilfried Loche for the patch
    - Fixed bug #12832 : Tab to space conversion does not work
    - Fixed bug #12888 : extra space indentation = Notice: Uninitialized string offset...
    - Fixed bug #12909 : Default generateDocs function does not work under linux
      -- Thanks to Paul Smith for the patch
    - Fixed bug #12957 : PHP 5.3 magic method __callStatic
      -- Thanks to Manuel Pichler for the patch
   </notes>
  </release>
  <release>
   <version>
    <release>1.0.0</release>
    <api>1.0.0</api>
   </version>
   <stability>
    <release>stable</release>
    <api>stable</api>
   </stability>
   <date>2007-12-21</date>
   <license uri="https://github.com/squizlabs/PHP_CodeSniffer/blob/master/licence.txt">BSD License</license>
   <notes>
    - You can now specify the full path to a coding standard on the command line (feature request #11886)
      -- This allows you to use standards that are stored outside of PHP_CodeSniffer's own Standard dir
      -- You can also specify full paths in the CodingStandard.php include and exclude methods
      -- Classes, dirs and files need to be names as if the standard was part of PHP_CodeSniffer
      -- Thanks to Dirk Thomas for the doc generator patch and testing
    - Modified the scope map to keep checking after 3 lines for some tokens (feature request #12561)
      -- Those tokens that must have an opener (like T_CLASS) now keep looking until EOF
      -- Other tokens (like T_FUNCTION) still stop after 3 lines for performance
    - You can now esacpe commas in ignore patterns so they can be matched in file names
      -- Thanks to Carsten Wiedmann for the patch
    - Config data is now cached in a global var so the file system is not hit so often
      -- You can also set config data temporarily for the script if you are using your own external script
      -- Pass TRUE as the third argument to PHP_CodeSniffer::setConfigData()
    - PEAR ClassDeclarationSniff no longer throws errors for multi-line class declarations
    - Squiz ClassDeclarationSniff now ensures there is one blank line after a class closing brace
    - Squiz ClassDeclarationSniff now throws errors for a missing end PHP tag after the end class tag
    - Squiz IncrementDecrementUsageSniff no longer throws errors when -= and += are being used with vars
    - Squiz SwitchDeclarationSniff now throws errors for switch statements that do not contain a case statement
      -- Thanks to Sertan Danis for the patch
    - MySource IncludeSystemSniff no longer throws errors for the Util package
    - Fixed bug #12621 : "space after AS" check is wrong
      -- Thanks to Satoshi Oikawa for the patch
    - Fixed bug #12645 : error message is wrong
      -- Thanks to Renoiv for the patch
    - Fixed bug #12651 : Increment/Decrement Operators Usage at -1
   </notes>
  </release>
  <release>
   <version>
    <release>1.0.0RC3</release>
    <api>1.0.0RC3</api>
   </version>
   <stability>
    <release>beta</release>
    <api>beta</api>
   </stability>
   <date>2007-11-30</date>
   <license uri="https://github.com/squizlabs/PHP_CodeSniffer/blob/master/licence.txt">BSD License</license>
   <notes>
    - Added new command line argument --tab-width that will convert tabs to spaces before testing
      -- This allows you to use the existing sniffs that check for spaces even when you use tabs
      -- Can also be set via a config var: phpcs --config-set tab_width 4
      -- A value of zero (the default) tells PHP_CodeSniffer not to replace tabs with spaces
    - You can now change the default report format from "full" to something else
        -- Run: phpcs --config-set report_format [format]
    - Improved performance by optimising the way the scope map is created during tokenising
    - Added new Squiz DisallowInlineIfSniff to disallow the usage of inline IF statements
    - Fixed incorrect errors being thrown for nested switches in Squiz SwitchDeclarationSniff
    - PEAR FunctionCommentSniff no longer complains about missing comments for @throws tags
    - PEAR FunctionCommentSniff now throws error for missing exception class name for @throws tags
    - PHP_CodeSniffer_File::isReference() now correctly returns for functions that return references
    - Generic LineLengthSniff no longer warns about @version lines with CVS or SVN id tags
    - Generic LineLengthSniff no longer warns about @license lines with long URLs
    - Squiz FunctionCommentThrowTagSniff no longer complains about throwing variables
    - Squiz ComparisonOperatorUsageSniff no longer throws incorrect errors for inline IF statements
    - Squiz DisllowMultipleAssignmentsSniff no longer throws errors for assignments in inline IF statements
    - Fixed bug #12455 : CodeSniffer treats content inside heredoc as PHP code
    - Fixed bug #12471 : Checkstyle report is broken
    - Fixed bug #12476 : PHP4 destructors are reported as error
    - Fixed bug #12513 : Checkstyle XML messages need to be utf8_encode()d
      -- Thanks to Sebastian Bergmann for the patch.
    - Fixed bug #12517 : getNewlineAfter() and dos files
   </notes>
  </release>
  <release>
   <version>
    <release>1.0.0RC2</release>
    <api>1.0.0RC2</api>
   </version>
   <stability>
    <release>beta</release>
    <api>beta</api>
   </stability>
   <date>2007-11-14</date>
   <license uri="https://github.com/squizlabs/PHP_CodeSniffer/blob/master/licence.txt">BSD License</license>
   <notes>
    - Added a new Checkstyle report format
      -- Like the current XML format but modified to look like Checkstyle output
      -- Thanks to Manuel Pichler for helping get the format correct
    - You can now hide warnings by default
        -- Run: phpcs --config-set show_warnings 0
        -- If warnings are hidden by default, use the new -w command line argument to override
    - Added new command line argument --config-delete to delete a config value and revert to the default
    - Improved overall performance by optimising tokenising and next/prev methods (feature request #12421)
      -- Thanks to Christian Weiske for the patch
    - Added FunctionCallSignatureSniff to Squiz standard
    - Added @subpackage support to file and class comment sniffs in PEAR standard (feature request #12382)
      -- Thanks to Carsten Wiedmann for the patch
    - An error is now displayed if you use a PHP version less than 5.1.0 (feature request #12380)
      -- Thanks to Carsten Wiedmann for the patch
    - phpcs now exits with status 2 if it receives invalid input (feature request #12380)
      -- This is distinct from status 1, which indicates errors or warnings were found
    - Added new Squiz LanguageConstructSpacingSniff to throw errors for additional whitespace after echo etc.
    - Removed Squiz ValidInterfaceNameSniff
    - PEAR FunctionCommentSniff no longer complains about unknown tags
    - Fixed incorrect errors about missing function comments in PEAR FunctionCommentSniff
    - Fixed incorrect function docblock detection in Squiz FunctionCommentSniff
    - Fixed incorrect errors for list() in Squiz DisallowMultipleAssignmentsSniff
    - Errors no longer thrown if control structure is followed by a CASE's BREAK in Squiz ControlStructureSpacingSniff
    - Fixed bug #12368 : Autoloader cannot be found due to include_path override
      -- Thanks to Richard Quadling for the patch
    - Fixed bug #12378 : equal sign alignments problem with while()
   </notes>
  </release>
  <release>
   <version>
    <release>1.0.0RC1</release>
    <api>1.0.0RC1</api>
   </version>
   <stability>
    <release>beta</release>
    <api>beta</api>
   </stability>
   <date>2007-11-01</date>
   <license uri="https://github.com/squizlabs/PHP_CodeSniffer/blob/master/licence.txt">BSD License</license>
   <notes>
    - Main phpcs script can now be run from a CVS checkout without installing the package
    - Added a new CSV report format
      -- Header row indicates what position each element is in
      -- Always use the header row to determine positions rather than assuming the format, as it may change
    - XML and CSV report formats now contain information about which column the error occurred at
      -- Useful if you want to highlight the token that caused the error in a custom application
    - Square bracket tokens now have bracket_opener and bracket_closer set
    - Added new Squiz SemicolonSpacingSniff to throw errors if whitespace is found before a semicolon
    - Added new Squiz ArrayBracketSpacingSniff to throw errors if whitespace is found around square brackets
    - Added new Squiz ObjectOperatorSpacingSniff to throw errors if whitespace is found around object operators
    - Added new Squiz DisallowMultipleAssignmentsSniff to throw errors if multiple assignments are on the same line
    - Added new Squiz ScopeKeywordSpacingSniff to throw errors if there is not a single space after a scope modifier
    - Added new Squiz ObjectInstantiationSniff to throw errors if new objects are not assigned to a variable
    - Added new Squiz FunctionDuplicateArgumentSniff to throw errors if argument is declared multiple times in a function
    - Added new Squiz FunctionOpeningBraceSpaceSniff to ensure there are no blank lines after a function open brace
    - Added new Squiz CommentedOutCodeSniff to warn about comments that looks like they are commented out code blocks
    - Added CyclomaticComplexitySniff to Squiz standard
    - Added NestingLevelSniff to Squiz standard
    - Squiz ForbiddenFunctionsSniff now recommends echo() instead of print()
    - Squiz ValidLogicalOperatorsSniff now recommends ^ instead of xor
    - Squiz SwitchDeclarationSniff now contains more checks
      -- A single space is required after the case keyword
      -- No space is allowed before the colon in a case or default statement
      -- All switch statements now require a default case
      -- Default case must contain a break statement
      -- Empty default case must contain a comment describing why the default is ignored
      -- Empty case statements are not allowed
      -- Case and default statements must not be followed by a blank line
      -- Break statements must be followed by a blank line or the closing brace
      -- There must be no blank line before a break statement
    - Squiz standard is now using the PEAR IncludingFileSniff
    - PEAR ClassCommentSniff no longer complains about unknown tags
    - PEAR FileCommentSniff no longer complains about unknown tags
    - PEAR FileCommentSniff now accepts multiple @copyright tags
    - Squiz BlockCommentSniff now checks that comment starts with a capital letter
    - Squiz InlineCommentSniff now has better checking to ensure comment starts with a capital letter
    - Squiz ClassCommentSniff now checks that short and long comments start with a capital letter
    - Squiz FunctionCommentSniff now checks that short, long and param comments start with a capital letter
    - Squiz VariableCommentSniff now checks that short and long comments start with a capital letter
    - Fixed error with multi-token array indexes in Squiz ArrayDeclarationSniff
    - Fixed error with checking shorthand IF statements without a semicolon in Squiz InlineIfDeclarationSniff
    - Fixed error where constants used as defulat values in function declarations were seen as type hints
    - Fixed bug #12316 : PEAR is no longer the default standard
    - Fixed bug #12321 : wrong detection of missing function docblock
   </notes>
  </release>
  <release>
   <version>
    <release>0.9.0</release>
    <api>0.9.0</api>
   </version>
   <stability>
    <release>beta</release>
    <api>beta</api>
   </stability>
   <date>2007-09-24</date>
   <license uri="https://github.com/squizlabs/PHP_CodeSniffer/blob/master/licence.txt">BSD License</license>
   <notes>
    - Added a config system for setting config data across phpcs runs
    - You can now change the default coding standard from PEAR to something else
      -- Run: phpcs --config-set default_standard [standard]
    - Added new Zend coding standard to check code against the Zend Framework standards
      -- The complete standard is not yet implemented
      -- Specify --standard=Zend to use
      -- Thanks to Johann-Peter Hartmann for the contribution of some sniffs
      -- Thanks to Holger Kral for the Code Analyzer sniff
   </notes>
  </release>
  <release>
   <version>
    <release>0.8.0</release>
    <api>0.8.0</api>
   </version>
   <stability>
    <release>beta</release>
    <api>beta</api>
   </stability>
   <date>2007-08-08</date>
   <license uri="https://github.com/squizlabs/PHP_CodeSniffer/blob/master/licence.txt">BSD License</license>
   <notes>
    - Added new XML report format; --report=xml (feature request #11535)
      -- Thanks to Brett Bieber for the patch
    - Added new command line argument --ignore to specify a list of files to skip (feature request #11556)
    - Added PHPCS and MySource coding standards into the core install
    - Scope map no longer gets confused by curly braces that act as string offsets
    - Removed CodeSniffer/SniffException.php as it is no longer used
    - Unit tests can now be run directly from a CVS checkout
    - Made private vars and functions protected in PHP_CodeSniffer class so this package can be overridden
    - Added new Metrics category to Generic coding standard
      -- Contains Cyclomatic Complexity and Nesting Level sniffs
      -- Thanks to Johann-Peter Hartmann for the contribution
    - Added new Generic DisallowTabIndentSniff to throw errors if tabs are used for indentation (feature request #11738)
      -- PEAR and Squiz standards use this new sniff to throw more specific indentation errors
    - Generic MultipleStatementAlignmentSniff has new private var to set a padding size limit (feature request #11555)
    - Generic MultipleStatementAlignmentSniff can now handle assignments that span multiple lines (feature request #11561)
    - Generic LineLengthSniff now has a max line length after which errors are thrown instead of warnings
      -- BC BREAK: Override the protected member var absoluteLineLimit and set it to zero in custom LineLength sniffs
      -- Thanks to Johann-Peter Hartmann for the contribution
    - Comment sniff errors about incorrect tag orders are now more descriptive (feature request #11693)
    - Fixed bug #11473 : Invalid CamelCaps name when numbers used in names
   </notes>
  </release>
  <release>
   <version>
    <release>0.7.0</release>
    <api>0.7.0</api>
   </version>
   <stability>
    <release>beta</release>
    <api>beta</api>
   </stability>
   <date>2007-07-02</date>
   <license uri="https://github.com/squizlabs/PHP_CodeSniffer/blob/master/licence.txt">BSD License</license>
   <notes>
    - BC BREAK: EOL character is now auto-detected and used instead of hard-coded \n
      -- Pattern sniffs must now specify "EOL" instead of "\n" or "\r\n" to use auto-detection
      -- Please use $phpcsFile->eolChar to check for newlines instead of hard-coding "\n" or "\r\n"
      -- Comment parser classes now require you to pass $phpcsFile as an additional argument
    - BC BREAK: Included and excluded sniffs now require .php extension
      -- Please update your coding standard classes and add ".php" to all sniff entries
      -- See CodeSniffer/Standards/PEAR/PEARCodingStandard.php for an example

    - Fixed error where including a directory of sniffs in a coding standard class did not work
    - Coding standard classes can now specify a list of sniffs to exclude as well as include (feature request #11056)
    - Two uppercase characters can now be placed side-by-side in class names in Squiz ValidClassNameSniff
    - SVN tags now allowed in PEAR file doc blocks (feature request #11038)
      -- Thanks to Torsten Roehr for the patch
    - Private methods in commenting sniffs and comment parser are now protected (feature request #11087)
    - Added Generic LineEndingsSniff to check the EOL character of a file
    - PEAR standard now only throws one error per file for incorrect line endings (eg. /r/n)
    - Command line arg -v now shows number of registered sniffs
    - Command line arg -vvv now shows list of registered sniffs
    - Squiz ControlStructureSpacingSniff no longer throws errors if the control structure is at the end of the script
    - Squiz FunctionCommentSniff now throws error for "return void" if function has return statement
    - Squiz FunctionCommentSniff now throws error for functions that return void but specify something else
    - Squiz ValidVariableNameSniff now allows multiple uppercase letters in a row
    - Squiz ForEachLoopDeclarationSniff now throws error for AS keyword not being lowercase
    - Squiz SwitchDeclarationSniff now throws errors for CASE/DEFAULT/BREAK keywords not being lowercase
    - Squiz ArrayDeclarationSniff now handles multi-token array values when checking alignment
    - Squiz standard now enforces a space after cast tokens
    - Generic MultipleStatementAlignmentSniff no longer gets confused by assignments inside FOR conditions
    - Generic MultipleStatementAlignmentSniff no longer gets confused by the use of list()
    - Added Generic SpaceAfterCastSniff to ensure there is a single space after a cast token
    - Added Generic NoSpaceAfterCastSniff to ensure there is no whitespace after a cast token
    - Added PEAR ClassDeclarationSniff to ensure the opening brace of a class is on the line after the keyword
    - Added Squiz ScopeClosingBraceSniff to ensure closing braces are aligned correctly
    - Added Squiz EvalSniff to discourage the use of eval()
    - Added Squiz LowercaseDeclarationSniff to ensure all declaration keywords are lowercase
    - Added Squiz LowercaseClassKeywordsSniff to ensure all class declaration keywords are lowercase
    - Added Squiz LowercaseFunctionKeywordsSniff to ensure all function declaration keywords are lowercase
    - Added Squiz LowercasePHPFunctionsSniff to ensure all calls to inbuilt PHP functions are lowercase
    - Added Squiz CastSpacingSniff to ensure cast statements dont contain whitespace
    - Errors no longer thrown when checking 0 length files with verbosity on
    - Fixed bug #11105 : getIncludedSniffs() not working anymore
      -- Thanks to Blair Robertson for the patch
    - Fixed bug #11120 : Uninitialized string offset in AbstractParser.php on line 200
   </notes>
  </release>
  <release>
   <version>
    <release>0.6.0</release>
    <api>0.6.0</api>
   </version>
   <stability>
    <release>beta</release>
    <api>beta</api>
   </stability>
   <date>2007-05-15</date>
   <license uri="https://github.com/squizlabs/PHP_CodeSniffer/blob/master/licence.txt">BSD License</license>
   <notes>
    - The number of errors and warnings found is now shown for each file while checking the file if verbosity is enabled
    - Now using PHP_EOL instead of hard-coded \n so output looks good on Windows (feature request #10761)
      - Thanks to Carsten Wiedmann for the patch.
    - phpcs now exits with status 0 (no errors) or 1 (errors found) (feature request #10348)
    - Added new -l command line argument to stop recursion into directories (feature request #10979)
    - Fixed variable name error causing incorrect error message in Squiz ValidVariableNameSniff
    - Fixed bug #10757 : Error in ControlSignatureSniff
    - Fixed bugs #10751, #10777 : Sniffer class paths handled incorrectly in Windows
      - Thanks to Carsten Wiedmann for the patch.
    - Fixed bug #10961 : Error "Last parameter comment requires a blank newline after it" thrown
    - Fixed bug #10983 : phpcs outputs notices when checking invalid PHP
    - Fixed bug #10980 : Incorrect warnings for equals sign
   </notes>
  </release>
  <release>
   <version>
    <release>0.5.0</release>
    <api>0.5.0</api>
   </version>
   <stability>
    <release>beta</release>
    <api>beta</api>
   </stability>
   <date>2007-04-17</date>
   <license uri="https://github.com/squizlabs/PHP_CodeSniffer/blob/master/licence.txt">BSD License</license>
   <notes>
    - BC BREAK: Coding standards now require a class to be added so PHP_CodeSniffer can get information from them
      - Please read the end user docs for info about the new class required for all coding standards

    - Coding standards can now include sniffs from other standards, or whole standards, without writing new sniff files
    - PHP_CodeSniffer_File::isReference() now correctly returns for references in function declarations
    - PHP_CodeSniffer_File::isReference() now returns false if you don't pass it a T_BITWISE_AND token
    - PHP_CodeSniffer_File now stores the absolute path to the file so sniffs can check file locations correctly
    - Fixed undefined index error in AbstractVariableSniff for variables inside an interface function definition
    - Added MemberVarSpacingSniff to Squiz standard to enforce one-line spacing between member vars
    - Add FunctionCommentThrowTagSniff to Squiz standard to check that @throws tags are correct
    - Fixed problems caused by references and type hints in Squiz FunctionDeclarationArgumentSpacingSniff
    - Fixed problems with errors not being thrown for some misaligned @param comments in Squiz FunctionCommentSniff
    - Fixed badly spaced comma error being thrown for "extends" class in Squiz ClassDeclarationSniff
    - Errors no longer thrown for class method names in Generic ForbiddenFunctionsSniff
    - Errors no longer thrown for type hints in front of references in Generic UpperCaseConstantNameSniff
    - Errors no longer thrown for correctly indented buffered lines in Squiz ScopeIndexSniff
    - Errors no longer thrown for user-defined functions named as forbidden functions in Generic ForbiddenFunctionsSniff
    - Errors no longer thrown on __autoload functions in PEAR ValidFunctionNameSniff
    - Errors now thrown for __autoload methods in PEAR ValidFunctionNameSniff
    - Errors now thrown if constructors or destructors have @return tags in Squiz FunctionCommentSniff
    - Errors now thrown if @throws tags dont start with a capital and end with a full stop in Squiz FunctionCommentSniff
    - Errors now thrown for invalid @var tag values in Squiz VariableCommentSniff
    - Errors now thrown for missing doc comment in Squiz VariableCommentSniff
    - Errors now thrown for unspaced operators in FOR loop declarations in Squiz OperatorSpacingSniff
    - Errors now thrown for using ob_get_clean/flush functions to end buffers in Squiz OutputBufferingIndentSniff
    - Errors now thrown for all missing member variable comments in Squiz VariableCommentSniff
   </notes>
  </release>
  <release>
   <version>
    <release>0.4.0</release>
    <api>0.4.0</api>
   </version>
   <stability>
    <release>beta</release>
    <api>beta</api>
   </stability>
   <date>2007-02-19</date>
   <license uri="https://github.com/squizlabs/PHP_CodeSniffer/blob/master/licence.txt">BSD License</license>
   <notes>
    - Standard name specified with --standard command line argument is no longer case sensitive
    - Long error and warning messages are now wrapped to 80 characters in the full error report (thanks Endre Czirbesz)
    - Shortened a lot of error and warning messages so they don't take up so much room
    - Squiz FunctionCommentSniff now checks that param comments start with a capital letter and end with a full stop
    - Squiz FunctionSpacingSniff now reports incorrect lines below function on closing brace, not function keyword
    - Squiz FileCommentSniff now checks that there are no blank lines between the open PHP tag and the comment
    - PHP_CodeSniffer_File::isReference() now returns correctly when checking refs on right side of =>
    - Fixed incorrect error with switch closing brace in Squiz SwitchDeclarationSniff
    - Fixed missing error when multiple statements are not aligned correctly with object operators
    - Fixed incorrect errors for some PHP special variables in Squiz ValidVariableNameSniff
    - Fixed incorrect errors for arrays that only contain other arrays in Squiz ArrayDeclarationSniff
    - Fixed bug #9844 : throw new Exception(\n accidently reported as error but it ain't
   </notes>
  </release>
  <release>
   <version>
    <release>0.3.0</release>
    <api>0.3.0</api>
   </version>
   <stability>
    <release>beta</release>
    <api>beta</api>
   </stability>
   <date>2007-01-11</date>
   <license uri="https://github.com/squizlabs/PHP_CodeSniffer/blob/master/licence.txt">BSD License</license>
   <notes>
    - Updated package.xml to version 2
    - Specifying coding standard on command line is now optional, even if you have multiple standards installed
      - PHP_CodeSniffer uses the PEAR coding standard by default if no standard is specified
    - New command line option, --extensions, to specify a comma separated list of file extensions to check
    - Converted all unit tests to PHPUnit 3 format
    - Added new coding standard, Squiz, that can be used as an alternative to PEAR
      - also contains more examples of sniffs
      - some may be moved into the Generic coding standard if required
    - Added MultipleStatementAlignmentSniff to Generic standard
    - Added ScopeIndentSniff to Generic standard
    - Added ForbiddenFunctionsSniff to Generic standard
    - Added FileCommentSniff to PEAR standard
    - Added ClassCommentSniff to PEAR standard
    - Added FunctionCommentSniff to PEAR standard
    - Change MultipleStatementSniff to MultipleStatementAlignmentSniff in PEAR standard
    - Replaced Methods directory with Functions directory in Generic and PEAR standards
      - also renamed some of the sniffs in those directories
    - Updated file, class and method comments for all files
    - Fixed bug #9274 : nested_parenthesis element not set for open and close parenthesis tokens
    - Fixed bug #9411 : too few pattern characters cause incorrect error report
   </notes>
  </release>
  <release>
   <version>
    <release>0.2.1</release>
    <api>0.2.1</api>
   </version>
   <stability>
    <release>alpha</release>
    <api>alpha</api>
   </stability>
   <date>2006-11-09</date>
   <license uri="https://github.com/squizlabs/PHP_CodeSniffer/blob/master/licence.txt">BSD License</license>
   <notes>
    - Fixed bug #9274 : nested_parenthesis element not set for open and close parenthesis tokens
   </notes>
  </release>
  <release>
   <version>
    <release>0.2.0</release>
    <api>0.2.0</api>
   </version>
   <stability>
    <release>alpha</release>
    <api>alpha</api>
   </stability>
   <date>2006-10-13</date>
   <license uri="https://github.com/squizlabs/PHP_CodeSniffer/blob/master/licence.txt">BSD License</license>
   <notes>
    - Added a generic standards package that will contain generic sniffs to be used in specific coding standards
      - thanks to Frederic Poeydomenge for the idea
    - Changed PEAR standard to use generic sniffs where available
    - Added LowerCaseConstantSniff to Generic standard
    - Added UpperCaseConstantSniff to Generic standard
    - Added DisallowShortOpenTagSniff to Generic standard
    - Added LineLengthSniff to Generic standard
    - Added UpperCaseConstantNameSniff to Generic standard
    - Added OpeningMethodBraceBsdAllmanSniff to Generic standard (contrib by Frederic Poeydomenge)
    - Added OpeningMethodBraceKernighanRitchieSniff to Generic standard (contrib by Frederic Poeydomenge)
    - Added framework for core PHP_CodeSniffer unit tests
    - Added unit test for PHP_CodeSniffer:isCamelCaps method
    - ScopeClosingBraceSniff now checks indentation of BREAK statements
    - Added new command line arg (-vv) to show developer debug output
    - Fixed some coding standard errors
    - Fixed bug #8834 : Massive memory consumption
    - Fixed bug #8836 : path case issues in package.xml
    - Fixed bug #8843 : confusion on nested switch()
    - Fixed bug #8841 : comments taken as whitespace
    - Fixed bug #8884 : another problem with nested switch() statements
   </notes>
  </release>
  <release>
   <version>
    <release>0.1.1</release>
    <api>0.1.1</api>
   </version>
   <stability>
    <release>alpha</release>
    <api>alpha</api>
   </stability>
   <date>2006-09-25</date>
   <license uri="https://github.com/squizlabs/PHP_CodeSniffer/blob/master/licence.txt">BSD License</license>
   <notes>
    - Added unit tests for all PEAR sniffs
    - Exception class now extends from PEAR_Exception
    - Fixed summary report so files without errors but with warnings are not shown when warnings are hidden
   </notes>
  </release>
  <release>
   <version>
    <release>0.1.0</release>
    <api>0.1.0</api>
   </version>
   <stability>
    <release>alpha</release>
    <api>alpha</api>
   </stability>
   <date>2006-09-19</date>
   <license uri="https://github.com/squizlabs/PHP_CodeSniffer/blob/master/licence.txt">BSD License</license>
   <notes>
    - Reorganised package contents to conform to PEAR standards
    - Changed version numbering to conform to PEAR standards
    - Removed duplicate require_once() of Exception.php from CodeSniffer.php
   </notes>
  </release>
  <release>
   <version>
    <release>0.0.5</release>
    <api>0.0.5</api>
   </version>
   <stability>
    <release>alpha</release>
    <api>alpha</api>
   </stability>
   <date>2006-09-18</date>
   <license uri="https://github.com/squizlabs/PHP_CodeSniffer/blob/master/licence.txt">BSD License</license>
   <notes>
    - Fixed .bat file for situation where php.ini cannot be found so include_path is not set
   </notes>
  </release>
  <release>
   <version>
    <release>0.0.4</release>
    <api>0.0.4</api>
   </version>
   <stability>
    <release>alpha</release>
    <api>alpha</api>
   </stability>
   <date>2006-08-28</date>
   <license uri="https://github.com/squizlabs/PHP_CodeSniffer/blob/master/licence.txt">BSD License</license>
   <notes>
    - Added .bat file for easier running of PHP_CodeSniffer on Windows
    - Sniff that checks method names now works for PHP4 style code where there is no scope keyword
    - Sniff that checks method names now works for PHP4 style constructors
    - Sniff that checks method names no longer incorrectly reports error with magic methods
    - Sniff that checks method names now reports errors with non-magic methods prefixed with __
    - Sniff that checks for constant names no longer incorrectly reports errors with heredoc strings
    - Sniff that checks for constant names no longer incorrectly reports errors with created objects
    - Sniff that checks indentation no longer incorrectly reports errors with heredoc strings
    - Sniff that checks indentation now correctly reports errors with improperly indented multi-line strings
    - Sniff that checks function declarations now checks for spaces before and after an equals sign for default values
    - Sniff that checks function declarations no longer incorrectly reports errors with multi-line declarations
    - Sniff that checks included code no longer incorrectly reports errors when return value is used conditionally
    - Sniff that checks opening brace of function no longer incorrectly reports errors with multi-line declarations
    - Sniff that checks spacing after commas in function calls no longer reports too many errors for some code
    - Sniff that checks control structure declarations now gives more descriptive error message
   </notes>
  </release>
  <release>
   <version>
    <release>0.0.3</release>
    <api>0.0.3</api>
   </version>
   <stability>
    <release>alpha</release>
    <api>alpha</api>
   </stability>
   <date>2006-08-22</date>
   <license uri="https://github.com/squizlabs/PHP_CodeSniffer/blob/master/licence.txt">BSD License</license>
   <notes>
    - Added sniff to check for invalid class and interface names
    - Added sniff to check for invalid function and method names
    - Added sniff to warn if line is greater than 85 characters
    - Added sniff to check that function calls are in the correct format
    - Fixed error where comments were not allowed on the same line as a control structure declaration
    - Added command line arg to print current version (--version)
   </notes>
  </release>
  <release>
   <version>
    <release>0.0.2</release>
    <api>0.0.2</api>
   </version>
   <stability>
    <release>alpha</release>
    <api>alpha</api>
   </stability>
   <date>2006-07-25</date>
   <license uri="https://github.com/squizlabs/PHP_CodeSniffer/blob/master/licence.txt">BSD License</license>
   <notes>
    - Removed the including of checked files to stop errors caused by parsing them
    - Removed the use of reflection so checked files do not have to be included
    - Memory usage has been greatly reduced
    - Much faster tokenising and checking times
    - Reworked the PEAR coding standard sniffs (much faster now)
    - Fix some bugs with the PEAR scope indentation standard
    - Better checking for installed coding standards
    - Can now accept multiple files and dirs on the command line
    - Added an option to list installed coding standards
    - Added an option to print a summary report (number of errors and warnings shown for each file)
    - Added an option to hide warnings from reports
    - Added an option to print verbose output (so you know what is going on)
    - Reordered command line args to put switches first (although order is not enforced)
    - Switches can now be specified together (eg. php -nv) as well as separately (phpcs -n -v)
   </notes>
  </release>
  <release>
   <version>
    <release>0.0.1</release>
    <api>0.0.1</api>
   </version>
   <stability>
    <release>alpha</release>
    <api>alpha</api>
   </stability>
   <date>2006-07-19</date>
   <license uri="https://github.com/squizlabs/PHP_CodeSniffer/blob/master/licence.txt">BSD License</license>
   <notes>Initial preview release.</notes>
  </release>
 </changelog>
</package><|MERGE_RESOLUTION|>--- conflicted
+++ resolved
@@ -30,11 +30,7 @@
 
   - PHPCBF is now able to fix Squiz.SelfMemberReference.IncorrectCase errors
     -- Thanks to Nikola Kovacs for the patch
-<<<<<<< HEAD
-=======
   - Generic.Functions.OpeningFunctionBraceKernighanRitchie.BraceOnNewLine fix no longer leaves blank line after brace (request #1085)
-  - Fixed bug #1066 : Undefined index: quiet in CLI.php during unit test run with -v command line arg
->>>>>>> 00f991f7
  </notes>
  <contents>
   <dir name="/">
