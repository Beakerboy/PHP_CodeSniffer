<?xml version="1.0" encoding="UTF-8"?>
<package packagerversion="1.4.10" version="2.0" xmlns="http://pear.php.net/dtd/package-2.0" xmlns:tasks="http://pear.php.net/dtd/tasks-1.0" xmlns:xsi="http://www.w3.org/2001/XMLSchema-instance" xsi:schemaLocation="http://pear.php.net/dtd/tasks-1.0
http://pear.php.net/dtd/tasks-1.0.xsd
http://pear.php.net/dtd/package-2.0
http://pear.php.net/dtd/package-2.0.xsd">
 <name>PHP_CodeSniffer</name>
 <channel>pear.php.net</channel>
 <summary>PHP_CodeSniffer tokenises PHP, JavaScript and CSS files and detects violations of a defined set of coding standards.</summary>
 <description>PHP_CodeSniffer is a PHP5 script that tokenises PHP, JavaScript and CSS files to detect violations of a defined coding standard. It is an essential development tool that ensures your code remains clean and consistent. It can also help prevent some common semantic errors made by developers.
 </description>
 <lead>
  <name>Greg Sherwood</name>
  <user>squiz</user>
  <email>gsherwood@squiz.net</email>
  <active>yes</active>
 </lead>
 <date>2014-05-01</date>
 <time>13:17:00</time>
 <version>
  <release>2.0.0a3</release>
  <api>2.0.0a3</api>
 </version>
 <stability>
  <release>alpha</release>
  <api>alpha</api>
 </stability>
 <license uri="https://github.com/squizlabs/PHP_CodeSniffer/blob/master/licence.txt">BSD 3-Clause License</license>
 <notes>
  - PHPCBF will now fix incorrect newline characters in a file
  - PHPCBF now exists cleanly when there are no errors to fix
  - Added phpcbf.bat file for Windows
  - Diff report now produces relative paths on Windows, where possible (further fix for bug #20234)
  - If a token's content has been modified by the tab-width setting, it will now have an orig_content in the tokens array
  - Generic DisallowSpaceIndent and DisallowTabIndent sniffs now check original indent content even when tab-width is set
    -- Previously, setting --tab-width would force both to check the indent as spaces
  - Fixed a problem where PHPCBF could replace tabs with too many spaces when changing indents
  - Fixed a problem that could occur with line numbers when using HHVM to check files with Windows newline characters
  - Removed use of sys_get_temp_dir() as this is not supported by the min PHP version
  - Generic ScopeIndentSniff now accounts for different open tag indents
<<<<<<< HEAD
  - Fixed bug #20261 : phpcbf has an endless fixing loop
=======
  - PSR2 FunctionCallSignatureSniff now treats multi-line strings as a single-line argument, like arrays and closures
    -- Thanks to Dawid Nowak for the patch
>>>>>>> b6ce9854
  - Fixed bug #20268 : Incorrect documentation titles in PEAR documentation
 </notes>
 <contents>
  <dir name="/">
   <file baseinstalldir="PHP" name="CodeSniffer.php" role="php">
    <tasks:replace from="@package_version@" to="version" type="package-info" />
    <tasks:replace from="@data_dir@" to="data_dir" type="pear-config" />
   </file>
   <file baseinstalldir="PHP" name="CodeSniffer.conf.dist" role="data" />
   <dir name="scripts">
    <file baseinstalldir="" name="phpcbf" role="script">
     <tasks:replace from="/usr/bin/env php" to="php_bin" type="pear-config" />
    </file>
    <file baseinstalldir="" name="phpcs" role="script">
     <tasks:replace from="/usr/bin/env php" to="php_bin" type="pear-config" />
    </file>
    <file baseinstalldir="" name="phpcs-svn-pre-commit" role="script">
     <tasks:replace from="@php_bin@" to="php_bin" type="pear-config" />
     <tasks:replace from="@package_version@" to="version" type="package-info" />
    </file>
    <file baseinstalldir="" name="phpcs.bat" role="script">
     <tasks:replace from="@php_bin@" to="php_bin" type="pear-config" />
     <tasks:replace from="@bin_dir@" to="bin_dir" type="pear-config" />
     <tasks:replace from="@php_dir@" to="php_dir" type="pear-config" />
    </file>
    <file baseinstalldir="" name="phpcbf.bat" role="script">
     <tasks:replace from="@php_bin@" to="php_bin" type="pear-config" />
     <tasks:replace from="@bin_dir@" to="bin_dir" type="pear-config" />
     <tasks:replace from="@php_dir@" to="php_dir" type="pear-config" />
    </file>
   </dir>
   <dir name="tests">
    <dir name="Core">
     <dir name="File">
      <file baseinstalldir="" name="GetMethodParametersTest.php" role="test">
       <tasks:replace from="@package_version@" to="version" type="package-info" />
      </file>
     </dir>
     <file baseinstalldir="" name="AllTests.php" role="test">
      <tasks:replace from="@package_version@" to="version" type="package-info" />
     </file>
     <file baseinstalldir="" name="ErrorSuppressionTest.php" role="test">
      <tasks:replace from="@package_version@" to="version" type="package-info" />
     </file>
     <file baseinstalldir="" name="IsCamelCapsTest.php" role="test">
      <tasks:replace from="@package_version@" to="version" type="package-info" />
     </file>
    </dir>
    <dir name="Standards">
     <file baseinstalldir="" name="AbstractSniffUnitTest.php" role="test">
      <tasks:replace from="@package_version@" to="version" type="package-info" />
     </file>
     <file baseinstalldir="" name="AllSniffs.php" role="test">
      <tasks:replace from="@package_version@" to="version" type="package-info" />
     </file>
    </dir>
    <file baseinstalldir="" name="AllTests.php" role="test">
     <tasks:replace from="@package_version@" to="version" type="package-info" />
    </file>
    <file baseinstalldir="" name="TestSuite.php" role="test">
     <tasks:replace from="@package_version@" to="version" type="package-info" />
    </file>
   </dir>
   <dir name="CodeSniffer">
    <dir name="DocGenerators">
     <file baseinstalldir="PHP" name="Generator.php" role="php">
      <tasks:replace from="@package_version@" to="version" type="package-info" />
     </file>
     <file baseinstalldir="PHP" name="HTML.php" role="php">
      <tasks:replace from="@package_version@" to="version" type="package-info" />
     </file>
     <file baseinstalldir="PHP" name="Text.php" role="php">
      <tasks:replace from="@package_version@" to="version" type="package-info" />
     </file>
    </dir>
    <dir name="Reports">
     <file baseinstalldir="PHP" name="Cbf.php" role="php">
      <tasks:replace from="@package_version@" to="version" type="package-info" />
     </file>
     <file baseinstalldir="PHP" name="Checkstyle.php" role="php">
      <tasks:replace from="@package_version@" to="version" type="package-info" />
     </file>
     <file baseinstalldir="PHP" name="Csv.php" role="php">
      <tasks:replace from="@package_version@" to="version" type="package-info" />
     </file>
     <file baseinstalldir="PHP" name="Diff.php" role="php">
      <tasks:replace from="@package_version@" to="version" type="package-info" />
     </file>
     <file baseinstalldir="PHP" name="Emacs.php" role="php">
      <tasks:replace from="@package_version@" to="version" type="package-info" />
     </file>
     <file baseinstalldir="PHP" name="Full.php" role="php">
      <tasks:replace from="@package_version@" to="version" type="package-info" />
     </file>
     <file baseinstalldir="PHP" name="Gitblame.php" role="php">
      <tasks:replace from="@package_version@" to="version" type="package-info" />
     </file>
     <file baseinstalldir="PHP" name="Hgblame.php" role="php">
      <tasks:replace from="@package_version@" to="version" type="package-info" />
     </file>
     <file baseinstalldir="PHP" name="Info.php" role="php">
      <tasks:replace from="@package_version@" to="version" type="package-info" />
     </file>
     <file baseinstalldir="PHP" name="Json.php" role="php">
      <tasks:replace from="@package_version@" to="version" type="package-info" />
     </file>
     <file baseinstalldir="PHP" name="Junit.php" role="php">
      <tasks:replace from="@package_version@" to="version" type="package-info" />
     </file>
     <file baseinstalldir="PHP" name="Notifysend.php" role="php">
      <tasks:replace from="@package_version@" to="version" type="package-info" />
     </file>
     <file baseinstalldir="PHP" name="Source.php" role="php">
      <tasks:replace from="@package_version@" to="version" type="package-info" />
     </file>
     <file baseinstalldir="PHP" name="Summary.php" role="php">
      <tasks:replace from="@package_version@" to="version" type="package-info" />
     </file>
     <file baseinstalldir="PHP" name="Svnblame.php" role="php">
      <tasks:replace from="@package_version@" to="version" type="package-info" />
     </file>
     <file baseinstalldir="PHP" name="VersionControl.php" role="php">
      <tasks:replace from="@package_version@" to="version" type="package-info" />
     </file>
     <file baseinstalldir="PHP" name="Xml.php" role="php">
      <tasks:replace from="@package_version@" to="version" type="package-info" />
     </file>
    </dir>
    <dir name="Standards">
     <dir name="Generic">
      <dir name="Docs">
       <dir name="Classes">
        <file baseinstalldir="PHP" name="DuplicateClassNameStandard.xml" role="php" />
       </dir>
       <dir name="Debug">
        <file baseinstalldir="PHP" name="CSSLintStandard.xml" role="php" />
        <file baseinstalldir="PHP" name="ClosureLinterStandard.xml" role="php" />
        <file baseinstalldir="PHP" name="JSHintStandard.xml" role="php" />
       </dir>
       <dir name="Commenting">
        <file baseinstalldir="PHP" name="FixmeStandard.xml" role="php" />
        <file baseinstalldir="PHP" name="TodoStandard.xml" role="php" />
       </dir>
       <dir name="CodeAnalysis">
        <file baseinstalldir="PHP" name="JumbledIncrementerStandard.xml" role="php" />
        <file baseinstalldir="PHP" name="UnusedFunctionParameterStandard.xml" role="php" />
       </dir>
       <dir name="ControlStructures">
        <file baseinstalldir="PHP" name="InlineControlStructureStandard.xml" role="php" />
       </dir>
       <dir name="CodeAnalysis">
        <file baseinstalldir="PHP" name="EmptyStatementStandard.xml" role="php" />
        <file baseinstalldir="PHP" name="ForLoopShouldBeWhileLoopStandard.xml" role="php" />
        <file baseinstalldir="PHP" name="ForLoopWithTestFunctionCallStandard.xml" role="php" />
        <file baseinstalldir="PHP" name="UnconditionalIfStatementStandard.xml" role="php" />
        <file baseinstalldir="PHP" name="UnnecessaryFinalModifierStandard.xml" role="php" />
        <file baseinstalldir="PHP" name="UselessOverridingMethodStandard.xml" role="php" />
       </dir>
       <dir name="Files">
        <file baseinstalldir="PHP" name="ByteOrderMarkStandard.xml" role="php" />
        <file baseinstalldir="PHP" name="EndFileNewlineStandard.xml" role="php" />
        <file baseinstalldir="PHP" name="EndFileNoNewlineStandard.xml" role="php" />
        <file baseinstalldir="PHP" name="InlineHTMLStandard.xml" role="php" />
        <file baseinstalldir="PHP" name="LineEndingsStandard.xml" role="php" />
        <file baseinstalldir="PHP" name="LineLengthStandard.xml" role="php" />
        <file baseinstalldir="PHP" name="LowercasedFilenameStandard.xml" role="php" />
        <file baseinstalldir="PHP" name="OneClassPerFileStandard.xml" role="php" />
        <file baseinstalldir="PHP" name="OneInterfacePerFileStandard.xml" role="php" />
       </dir>
       <dir name="Formatting">
        <file baseinstalldir="PHP" name="DisallowMultipleStatementsStandard.xml" role="php" />
        <file baseinstalldir="PHP" name="MultipleStatementAlignmentStandard.xml" role="php" />
        <file baseinstalldir="PHP" name="NoSpaceAfterCastStandard.xml" role="php" />
        <file baseinstalldir="PHP" name="SpaceAfterCastStandard.xml" role="php" />
       </dir>
       <dir name="Functions">
        <file baseinstalldir="PHP" name="CallTimePassByReferenceStandard.xml" role="php" />
        <file baseinstalldir="PHP" name="FunctionCallArgumentSpacingStandard.xml" role="php" />
        <file baseinstalldir="PHP" name="OpeningFunctionBraceBsdAllmanStandard.xml" role="php" />
        <file baseinstalldir="PHP" name="OpeningFunctionBraceKernighanRitchieStandard.xml" role="php" />
       </dir>
       <dir name="Metrics">
        <file baseinstalldir="PHP" name="CyclomaticComplexityStandard.xml" role="php" />
        <file baseinstalldir="PHP" name="NestingLevelStandard.xml" role="php" />
       </dir>
       <dir name="NamingConventions">
        <file baseinstalldir="PHP" name="CamelCapsFunctionNameStandard.xml" role="php" />
        <file baseinstalldir="PHP" name="ConstructorNameStandard.xml" role="php" />
        <file baseinstalldir="PHP" name="UpperCaseConstantNameStandard.xml" role="php" />
       </dir>
       <dir name="PHP">
        <file baseinstalldir="PHP" name="CharacterBeforePHPOpeningTagStandard.xml" role="php" />
        <file baseinstalldir="PHP" name="ClosingPHPTagStandard.xml" role="php" />
        <file baseinstalldir="PHP" name="DeprecatedFunctionsStandard.xml" role="php" />
        <file baseinstalldir="PHP" name="DisallowShortOpenTagStandard.xml" role="php" />
        <file baseinstalldir="PHP" name="ForbiddenFunctionsStandard.xml" role="php" />
        <file baseinstalldir="PHP" name="LowerCaseConstantStandard.xml" role="php" />
        <file baseinstalldir="PHP" name="LowerCaseKeywordStandard.xml" role="php" />
        <file baseinstalldir="PHP" name="NoSilencedErrorsStandard.xml" role="php" />
        <file baseinstalldir="PHP" name="SAPIUsageStandard.xml" role="php" />
        <file baseinstalldir="PHP" name="UpperCaseConstantStandard.xml" role="php" />
       </dir>
       <dir name="Strings">
        <file baseinstalldir="PHP" name="UnnecessaryStringConcatStandard.xml" role="php" />
       </dir>
       <dir name="VersionControl">
        <file baseinstalldir="PHP" name="SubversionPropertiesStandard.xml" role="php" />
       </dir>
       <dir name="WhiteSpace">
        <file baseinstalldir="PHP" name="DisallowSpaceIndentStandard.xml" role="php" />
        <file baseinstalldir="PHP" name="DisallowTabIndentStandard.xml" role="php" />
        <file baseinstalldir="PHP" name="ScopeIndentStandard.xml" role="php" />
       </dir>
      </dir>
      <dir name="Sniffs">
       <dir name="Classes">
        <file baseinstalldir="PHP" name="DuplicateClassNameSniff.php" role="php">
         <tasks:replace from="@package_version@" to="version" type="package-info" />
        </file>
       </dir>
       <dir name="CodeAnalysis">
        <file baseinstalldir="PHP" name="EmptyStatementSniff.php" role="php">
         <tasks:replace from="@package_version@" to="version" type="package-info" />
        </file>
        <file baseinstalldir="PHP" name="ForLoopShouldBeWhileLoopSniff.php" role="php">
         <tasks:replace from="@package_version@" to="version" type="package-info" />
        </file>
        <file baseinstalldir="PHP" name="ForLoopWithTestFunctionCallSniff.php" role="php">
         <tasks:replace from="@package_version@" to="version" type="package-info" />
        </file>
        <file baseinstalldir="PHP" name="JumbledIncrementerSniff.php" role="php">
         <tasks:replace from="@package_version@" to="version" type="package-info" />
        </file>
        <file baseinstalldir="PHP" name="UnconditionalIfStatementSniff.php" role="php">
         <tasks:replace from="@package_version@" to="version" type="package-info" />
        </file>
        <file baseinstalldir="PHP" name="UnnecessaryFinalModifierSniff.php" role="php">
         <tasks:replace from="@package_version@" to="version" type="package-info" />
        </file>
        <file baseinstalldir="PHP" name="UnusedFunctionParameterSniff.php" role="php">
         <tasks:replace from="@package_version@" to="version" type="package-info" />
        </file>
        <file baseinstalldir="PHP" name="UselessOverridingMethodSniff.php" role="php">
         <tasks:replace from="@package_version@" to="version" type="package-info" />
        </file>
       </dir>
       <dir name="Commenting">
        <file baseinstalldir="PHP" name="DocCommentSniff.php" role="php">
         <tasks:replace from="@package_version@" to="version" type="package-info" />
        </file>
        <file baseinstalldir="PHP" name="FixmeSniff.php" role="php">
         <tasks:replace from="@package_version@" to="version" type="package-info" />
        </file>
        <file baseinstalldir="PHP" name="TodoSniff.php" role="php">
         <tasks:replace from="@package_version@" to="version" type="package-info" />
        </file>
       </dir>
       <dir name="ControlStructures">
        <file baseinstalldir="PHP" name="InlineControlStructureSniff.php" role="php">
         <tasks:replace from="@package_version@" to="version" type="package-info" />
        </file>
       </dir>
       <dir name="Debug">
        <file baseinstalldir="PHP" name="ClosureLinterSniff.php" role="php">
         <tasks:replace from="@package_version@" to="version" type="package-info" />
        </file>
        <file baseinstalldir="PHP" name="CSSLintSniff.php" role="php">
         <tasks:replace from="@package_version@" to="version" type="package-info" />
        </file>
        <file baseinstalldir="PHP" name="JSHintSniff.php" role="php">
         <tasks:replace from="@package_version@" to="version" type="package-info" />
        </file>
       </dir>
       <dir name="Files">
        <file baseinstalldir="PHP" name="ByteOrderMarkSniff.php" role="php">
         <tasks:replace from="@package_version@" to="version" type="package-info" />
        </file>
        <file baseinstalldir="PHP" name="EndFileNewlineSniff.php" role="php">
         <tasks:replace from="@package_version@" to="version" type="package-info" />
        </file>
        <file baseinstalldir="PHP" name="EndFileNoNewlineSniff.php" role="php">
         <tasks:replace from="@package_version@" to="version" type="package-info" />
        </file>
        <file baseinstalldir="PHP" name="InlineHTMLSniff.php" role="php">
         <tasks:replace from="@package_version@" to="version" type="package-info" />
        </file>
        <file baseinstalldir="PHP" name="LineEndingsSniff.php" role="php">
         <tasks:replace from="@package_version@" to="version" type="package-info" />
        </file>
        <file baseinstalldir="PHP" name="LineLengthSniff.php" role="php">
         <tasks:replace from="@package_version@" to="version" type="package-info" />
        </file>
        <file baseinstalldir="PHP" name="LowercasedFilenameSniff.php" role="php">
         <tasks:replace from="@package_version@" to="version" type="package-info" />
        </file>
        <file baseinstalldir="PHP" name="OneClassPerFileSniff.php" role="php">
         <tasks:replace from="@package_version@" to="version" type="package-info" />
        </file>
        <file baseinstalldir="PHP" name="OneInterfacePerFileSniff.php" role="php">
         <tasks:replace from="@package_version@" to="version" type="package-info" />
        </file>
       </dir>
       <dir name="Formatting">
        <file baseinstalldir="PHP" name="DisallowMultipleStatementsSniff.php" role="php">
         <tasks:replace from="@package_version@" to="version" type="package-info" />
        </file>
        <file baseinstalldir="PHP" name="MultipleStatementAlignmentSniff.php" role="php">
         <tasks:replace from="@package_version@" to="version" type="package-info" />
        </file>
        <file baseinstalldir="PHP" name="NoSpaceAfterCastSniff.php" role="php">
         <tasks:replace from="@package_version@" to="version" type="package-info" />
        </file>
        <file baseinstalldir="PHP" name="SpaceAfterCastSniff.php" role="php">
         <tasks:replace from="@package_version@" to="version" type="package-info" />
        </file>
       </dir>
       <dir name="Functions">
        <file baseinstalldir="PHP" name="CallTimePassByReferenceSniff.php" role="php">
         <tasks:replace from="@package_version@" to="version" type="package-info" />
        </file>
        <file baseinstalldir="PHP" name="FunctionCallArgumentSpacingSniff.php" role="php">
         <tasks:replace from="@package_version@" to="version" type="package-info" />
        </file>
        <file baseinstalldir="PHP" name="OpeningFunctionBraceBsdAllmanSniff.php" role="php">
         <tasks:replace from="@package_version@" to="version" type="package-info" />
        </file>
        <file baseinstalldir="PHP" name="OpeningFunctionBraceKernighanRitchieSniff.php" role="php">
         <tasks:replace from="@package_version@" to="version" type="package-info" />
        </file>
       </dir>
       <dir name="Metrics">
        <file baseinstalldir="PHP" name="CyclomaticComplexitySniff.php" role="php">
         <tasks:replace from="@package_version@" to="version" type="package-info" />
        </file>
        <file baseinstalldir="PHP" name="NestingLevelSniff.php" role="php">
         <tasks:replace from="@package_version@" to="version" type="package-info" />
        </file>
       </dir>
       <dir name="NamingConventions">
        <file baseinstalldir="PHP" name="CamelCapsFunctionNameSniff.php" role="php">
         <tasks:replace from="@package_version@" to="version" type="package-info" />
        </file>
        <file baseinstalldir="PHP" name="ConstructorNameSniff.php" role="php">
         <tasks:replace from="@package_version@" to="version" type="package-info" />
        </file>
        <file baseinstalldir="PHP" name="UpperCaseConstantNameSniff.php" role="php">
         <tasks:replace from="@package_version@" to="version" type="package-info" />
        </file>
       </dir>
       <dir name="PHP">
        <file baseinstalldir="PHP" name="CharacterBeforePHPOpeningTagSniff.php" role="php">
         <tasks:replace from="@package_version@" to="version" type="package-info" />
        </file>
        <file baseinstalldir="PHP" name="ClosingPHPTagSniff.php" role="php">
         <tasks:replace from="@package_version@" to="version" type="package-info" />
        </file>
        <file baseinstalldir="PHP" name="DeprecatedFunctionsSniff.php" role="php">
         <tasks:replace from="@package_version@" to="version" type="package-info" />
        </file>
        <file baseinstalldir="PHP" name="DisallowShortOpenTagSniff.php" role="php">
         <tasks:replace from="@package_version@" to="version" type="package-info" />
        </file>
        <file baseinstalldir="PHP" name="ForbiddenFunctionsSniff.php" role="php">
         <tasks:replace from="@package_version@" to="version" type="package-info" />
        </file>
        <file baseinstalldir="PHP" name="LowerCaseConstantSniff.php" role="php">
         <tasks:replace from="@package_version@" to="version" type="package-info" />
        </file>
        <file baseinstalldir="PHP" name="LowerCaseKeywordSniff.php" role="php">
         <tasks:replace from="@package_version@" to="version" type="package-info" />
        </file>
        <file baseinstalldir="PHP" name="NoSilencedErrorsSniff.php" role="php">
         <tasks:replace from="@package_version@" to="version" type="package-info" />
        </file>
        <file baseinstalldir="PHP" name="SAPIUsageSniff.php" role="php">
         <tasks:replace from="@package_version@" to="version" type="package-info" />
        </file>
        <file baseinstalldir="PHP" name="UpperCaseConstantSniff.php" role="php">
         <tasks:replace from="@package_version@" to="version" type="package-info" />
        </file>
       </dir>
       <dir name="Strings">
        <file baseinstalldir="PHP" name="UnnecessaryStringConcatSniff.php" role="php">
         <tasks:replace from="@package_version@" to="version" type="package-info" />
        </file>
       </dir>
       <dir name="VersionControl">
        <file baseinstalldir="PHP" name="SubversionPropertiesSniff.php" role="php">
         <tasks:replace from="@package_version@" to="version" type="package-info" />
        </file>
       </dir>
       <dir name="WhiteSpace">
        <file baseinstalldir="PHP" name="DisallowSpaceIndentSniff.php" role="php">
         <tasks:replace from="@package_version@" to="version" type="package-info" />
        </file>
        <file baseinstalldir="PHP" name="DisallowTabIndentSniff.php" role="php">
         <tasks:replace from="@package_version@" to="version" type="package-info" />
        </file>
        <file baseinstalldir="PHP" name="ScopeIndentSniff.php" role="php">
         <tasks:replace from="@package_version@" to="version" type="package-info" />
        </file>
       </dir>
      </dir>
      <dir name="Tests">
       <dir name="Classes">
        <file baseinstalldir="PHP" name="DuplicateClassNameUnitTest.1.inc" role="test" />
        <file baseinstalldir="PHP" name="DuplicateClassNameUnitTest.2.inc" role="test" />
        <file baseinstalldir="PHP" name="DuplicateClassNameUnitTest.3.inc" role="test" />
        <file baseinstalldir="PHP" name="DuplicateClassNameUnitTest.4.inc" role="test" />
        <file baseinstalldir="PHP" name="DuplicateClassNameUnitTest.5.inc" role="test" />
        <file baseinstalldir="PHP" name="DuplicateClassNameUnitTest.6.inc" role="test" />
        <file baseinstalldir="PHP" name="DuplicateClassNameUnitTest.php" role="test">
         <tasks:replace from="@package_version@" to="version" type="package-info" />
        </file>
       </dir>
       <dir name="CodeAnalysis">
        <file baseinstalldir="PHP" name="EmptyStatementUnitTest.inc" role="test" />
        <file baseinstalldir="PHP" name="EmptyStatementUnitTest.php" role="test">
         <tasks:replace from="@package_version@" to="version" type="package-info" />
        </file>
        <file baseinstalldir="PHP" name="ForLoopShouldBeWhileLoopUnitTest.inc" role="test" />
        <file baseinstalldir="PHP" name="ForLoopShouldBeWhileLoopUnitTest.php" role="test">
         <tasks:replace from="@package_version@" to="version" type="package-info" />
        </file>
        <file baseinstalldir="PHP" name="ForLoopWithTestFunctionCallUnitTest.inc" role="test" />
        <file baseinstalldir="PHP" name="ForLoopWithTestFunctionCallUnitTest.php" role="test">
         <tasks:replace from="@package_version@" to="version" type="package-info" />
        </file>
        <file baseinstalldir="PHP" name="JumbledIncrementerUnitTest.inc" role="test" />
        <file baseinstalldir="PHP" name="JumbledIncrementerUnitTest.php" role="test">
         <tasks:replace from="@package_version@" to="version" type="package-info" />
        </file>
        <file baseinstalldir="PHP" name="UnconditionalIfStatementUnitTest.inc" role="test" />
        <file baseinstalldir="PHP" name="UnconditionalIfStatementUnitTest.php" role="test">
         <tasks:replace from="@package_version@" to="version" type="package-info" />
        </file>
        <file baseinstalldir="PHP" name="UnnecessaryFinalModifierUnitTest.inc" role="test" />
        <file baseinstalldir="PHP" name="UnnecessaryFinalModifierUnitTest.php" role="test">
         <tasks:replace from="@package_version@" to="version" type="package-info" />
        </file>
        <file baseinstalldir="PHP" name="UnusedFunctionParameterUnitTest.inc" role="test" />
        <file baseinstalldir="PHP" name="UnusedFunctionParameterUnitTest.php" role="test">
         <tasks:replace from="@package_version@" to="version" type="package-info" />
        </file>
        <file baseinstalldir="PHP" name="UselessOverridingMethodUnitTest.inc" role="test" />
        <file baseinstalldir="PHP" name="UselessOverridingMethodUnitTest.php" role="test">
         <tasks:replace from="@package_version@" to="version" type="package-info" />
        </file>
       </dir>
       <dir name="Commenting">
        <file baseinstalldir="PHP" name="DocCommentUnitTest.inc" role="test" />
        <file baseinstalldir="PHP" name="DocCommentUnitTest.js" role="test" />
        <file baseinstalldir="PHP" name="DocCommentUnitTest.php" role="test">
         <tasks:replace from="@package_version@" to="version" type="package-info" />
        </file>
        <file baseinstalldir="PHP" name="FixmeUnitTest.inc" role="test" />
        <file baseinstalldir="PHP" name="FixmeUnitTest.js" role="test" />
        <file baseinstalldir="PHP" name="FixmeUnitTest.php" role="test">
         <tasks:replace from="@package_version@" to="version" type="package-info" />
        </file>
        <file baseinstalldir="PHP" name="TodoUnitTest.inc" role="test" />
        <file baseinstalldir="PHP" name="TodoUnitTest.js" role="test" />
        <file baseinstalldir="PHP" name="TodoUnitTest.php" role="test">
         <tasks:replace from="@package_version@" to="version" type="package-info" />
        </file>
       </dir>
       <dir name="ControlStructures">
        <file baseinstalldir="PHP" name="InlineControlStructureUnitTest.inc" role="test" />
        <file baseinstalldir="PHP" name="InlineControlStructureUnitTest.js" role="test" />
        <file baseinstalldir="PHP" name="InlineControlStructureUnitTest.php" role="test">
         <tasks:replace from="@package_version@" to="version" type="package-info" />
        </file>
       </dir>
       <dir name="Files">
        <file baseinstalldir="PHP" name="ByteOrderMarkUnitTest.inc" role="test" />
        <file baseinstalldir="PHP" name="ByteOrderMarkUnitTest.php" role="test">
         <tasks:replace from="@package_version@" to="version" type="package-info" />
        </file>
        <file baseinstalldir="PHP" name="EndFileNewlineUnitTest.1.css" role="test" />
        <file baseinstalldir="PHP" name="EndFileNewlineUnitTest.1.js" role="test" />
        <file baseinstalldir="PHP" name="EndFileNewlineUnitTest.1.inc" role="test" />
        <file baseinstalldir="PHP" name="EndFileNewlineUnitTest.2.css" role="test" />
        <file baseinstalldir="PHP" name="EndFileNewlineUnitTest.2.js" role="test" />
        <file baseinstalldir="PHP" name="EndFileNewlineUnitTest.2.inc" role="test" />
        <file baseinstalldir="PHP" name="EndFileNewlineUnitTest.3.css" role="test" />
        <file baseinstalldir="PHP" name="EndFileNewlineUnitTest.3.js" role="test" />
        <file baseinstalldir="PHP" name="EndFileNewlineUnitTest.3.inc" role="test" />
        <file baseinstalldir="PHP" name="EndFileNewlineUnitTest.php" role="test">
         <tasks:replace from="@package_version@" to="version" type="package-info" />
        </file>
        <file baseinstalldir="PHP" name="EndFileNoNewlineUnitTest.1.css" role="test" />
        <file baseinstalldir="PHP" name="EndFileNoNewlineUnitTest.1.js" role="test" />
        <file baseinstalldir="PHP" name="EndFileNoNewlineUnitTest.1.inc" role="test" />
        <file baseinstalldir="PHP" name="EndFileNoNewlineUnitTest.2.css" role="test" />
        <file baseinstalldir="PHP" name="EndFileNoNewlineUnitTest.2.js" role="test" />
        <file baseinstalldir="PHP" name="EndFileNoNewlineUnitTest.2.inc" role="test" />
        <file baseinstalldir="PHP" name="EndFileNoNewlineUnitTest.3.css" role="test" />
        <file baseinstalldir="PHP" name="EndFileNoNewlineUnitTest.3.js" role="test" />
        <file baseinstalldir="PHP" name="EndFileNoNewlineUnitTest.3.inc" role="test" />
        <file baseinstalldir="PHP" name="EndFileNoNewlineUnitTest.4.inc" role="test" />
        <file baseinstalldir="PHP" name="EndFileNoNewlineUnitTest.php" role="test">
         <tasks:replace from="@package_version@" to="version" type="package-info" />
        </file>
        <file baseinstalldir="PHP" name="InlineHTMLUnitTest.1.inc" role="test" />
        <file baseinstalldir="PHP" name="InlineHTMLUnitTest.2.inc" role="test" />
        <file baseinstalldir="PHP" name="InlineHTMLUnitTest.3.inc" role="test" />
        <file baseinstalldir="PHP" name="InlineHTMLUnitTest.4.inc" role="test" />
        <file baseinstalldir="PHP" name="InlineHTMLUnitTest.php" role="test">
         <tasks:replace from="@package_version@" to="version" type="package-info" />
        </file>
        <file baseinstalldir="PHP" name="LineEndingsUnitTest.css" role="test" />
        <file baseinstalldir="PHP" name="LineEndingsUnitTest.inc" role="test" />
        <file baseinstalldir="PHP" name="LineEndingsUnitTest.js" role="test" />
        <file baseinstalldir="PHP" name="LineEndingsUnitTest.php" role="test">
         <tasks:replace from="@package_version@" to="version" type="package-info" />
        </file>
        <file baseinstalldir="PHP" name="LineLengthUnitTest.inc" role="test" />
        <file baseinstalldir="PHP" name="LineLengthUnitTest.php" role="test">
         <tasks:replace from="@package_version@" to="version" type="package-info" />
        </file>
        <file baseinstalldir="PHP" name="LowercasedFilenameUnitTest.inc" role="test" />
        <file baseinstalldir="PHP" name="LowercasedFilenameUnitTest.php" role="test">
         <tasks:replace from="@package_version@" to="version" type="package-info" />
        </file>
        <file baseinstalldir="PHP" name="OneClassPerFileUnitTest.inc" role="test" />
        <file baseinstalldir="PHP" name="OneClassPerFileUnitTest.php" role="test">
         <tasks:replace from="@package_version@" to="version" type="package-info" />
        </file>
        <file baseinstalldir="PHP" name="OneInterfacePerFileUnitTest.inc" role="test" />
        <file baseinstalldir="PHP" name="OneInterfacePerFileUnitTest.php" role="test">
         <tasks:replace from="@package_version@" to="version" type="package-info" />
        </file>
       </dir>
       <dir name="Formatting">
        <file baseinstalldir="PHP" name="DisallowMultipleStatementsUnitTest.inc" role="test" />
        <file baseinstalldir="PHP" name="DisallowMultipleStatementsUnitTest.php" role="test">
         <tasks:replace from="@package_version@" to="version" type="package-info" />
        </file>
        <file baseinstalldir="PHP" name="MultipleStatementAlignmentUnitTest.inc" role="test" />
        <file baseinstalldir="PHP" name="MultipleStatementAlignmentUnitTest.js" role="test" />
        <file baseinstalldir="PHP" name="MultipleStatementAlignmentUnitTest.php" role="test">
         <tasks:replace from="@package_version@" to="version" type="package-info" />
        </file>
        <file baseinstalldir="PHP" name="NoSpaceAfterCastUnitTest.inc" role="test" />
        <file baseinstalldir="PHP" name="NoSpaceAfterCastUnitTest.php" role="test">
         <tasks:replace from="@package_version@" to="version" type="package-info" />
        </file>
        <file baseinstalldir="PHP" name="SpaceAfterCastUnitTest.inc" role="test" />
        <file baseinstalldir="PHP" name="SpaceAfterCastUnitTest.php" role="test">
         <tasks:replace from="@package_version@" to="version" type="package-info" />
        </file>
       </dir>
       <dir name="Functions">
        <file baseinstalldir="PHP" name="CallTimePassByReferenceUnitTest.inc" role="test" />
        <file baseinstalldir="PHP" name="CallTimePassByReferenceUnitTest.php" role="test">
         <tasks:replace from="@package_version@" to="version" type="package-info" />
        </file>
        <file baseinstalldir="PHP" name="FunctionCallArgumentSpacingUnitTest.inc" role="test" />
        <file baseinstalldir="PHP" name="FunctionCallArgumentSpacingUnitTest.php" role="test">
         <tasks:replace from="@package_version@" to="version" type="package-info" />
        </file>
        <file baseinstalldir="PHP" name="OpeningFunctionBraceBsdAllmanUnitTest.inc" role="test" />
        <file baseinstalldir="PHP" name="OpeningFunctionBraceBsdAllmanUnitTest.php" role="test">
         <tasks:replace from="@package_version@" to="version" type="package-info" />
        </file>
        <file baseinstalldir="PHP" name="OpeningFunctionBraceKernighanRitchieUnitTest.inc" role="test" />
        <file baseinstalldir="PHP" name="OpeningFunctionBraceKernighanRitchieUnitTest.php" role="test">
         <tasks:replace from="@package_version@" to="version" type="package-info" />
        </file>
       </dir>
       <dir name="Metrics">
        <file baseinstalldir="PHP" name="CyclomaticComplexityUnitTest.inc" role="test" />
        <file baseinstalldir="PHP" name="CyclomaticComplexityUnitTest.php" role="test">
         <tasks:replace from="@package_version@" to="version" type="package-info" />
        </file>
        <file baseinstalldir="PHP" name="NestingLevelUnitTest.inc" role="test" />
        <file baseinstalldir="PHP" name="NestingLevelUnitTest.php" role="test">
         <tasks:replace from="@package_version@" to="version" type="package-info" />
        </file>
       </dir>
       <dir name="NamingConventions">
        <file baseinstalldir="PHP" name="CamelCapsFunctionNameUnitTest.inc" role="test" />
        <file baseinstalldir="PHP" name="CamelCapsFunctionNameUnitTest.php" role="test">
         <tasks:replace from="@package_version@" to="version" type="package-info" />
        </file>
        <file baseinstalldir="PHP" name="ConstructorNameUnitTest.inc" role="test" />
        <file baseinstalldir="PHP" name="ConstructorNameUnitTest.php" role="test">
         <tasks:replace from="@package_version@" to="version" type="package-info" />
        </file>
        <file baseinstalldir="PHP" name="UpperCaseConstantNameUnitTest.inc" role="test" />
        <file baseinstalldir="PHP" name="UpperCaseConstantNameUnitTest.php" role="test">
         <tasks:replace from="@package_version@" to="version" type="package-info" />
        </file>
       </dir>
       <dir name="PHP">
        <file baseinstalldir="PHP" name="CharacterBeforePHPOpeningTagUnitTest.inc" role="test" />
        <file baseinstalldir="PHP" name="CharacterBeforePHPOpeningTagUnitTest.php" role="test">
         <tasks:replace from="@package_version@" to="version" type="package-info" />
        </file>
        <file baseinstalldir="PHP" name="ClosingPHPTagUnitTest.inc" role="test" />
        <file baseinstalldir="PHP" name="ClosingPHPTagUnitTest.php" role="test">
         <tasks:replace from="@package_version@" to="version" type="package-info" />
        </file>
        <file baseinstalldir="PHP" name="DisallowShortOpenTagUnitTest.inc" role="test" />
        <file baseinstalldir="PHP" name="DisallowShortOpenTagUnitTest.php" role="test">
         <tasks:replace from="@package_version@" to="version" type="package-info" />
        </file>
        <file baseinstalldir="PHP" name="ForbiddenFunctionsUnitTest.inc" role="test" />
        <file baseinstalldir="PHP" name="ForbiddenFunctionsUnitTest.php" role="test">
         <tasks:replace from="@package_version@" to="version" type="package-info" />
        </file>
        <file baseinstalldir="PHP" name="LowerCaseConstantUnitTest.inc" role="test" />
        <file baseinstalldir="PHP" name="LowerCaseConstantUnitTest.js" role="test" />
        <file baseinstalldir="PHP" name="LowerCaseConstantUnitTest.php" role="test">
         <tasks:replace from="@package_version@" to="version" type="package-info" />
        </file>
        <file baseinstalldir="PHP" name="LowerCaseKeywordUnitTest.inc" role="test" />
        <file baseinstalldir="PHP" name="LowerCaseKeywordUnitTest.php" role="test">
         <tasks:replace from="@package_version@" to="version" type="package-info" />
        </file>
        <file baseinstalldir="PHP" name="NoSilencedErrorsUnitTest.inc" role="test" />
        <file baseinstalldir="PHP" name="NoSilencedErrorsUnitTest.php" role="test">
         <tasks:replace from="@package_version@" to="version" type="package-info" />
        </file>
        <file baseinstalldir="PHP" name="SAPIUsageUnitTest.inc" role="test" />
        <file baseinstalldir="PHP" name="SAPIUsageUnitTest.php" role="test">
         <tasks:replace from="@package_version@" to="version" type="package-info" />
        </file>
        <file baseinstalldir="PHP" name="UpperCaseConstantUnitTest.inc" role="test" />
        <file baseinstalldir="PHP" name="UpperCaseConstantUnitTest.php" role="test">
         <tasks:replace from="@package_version@" to="version" type="package-info" />
        </file>
       </dir>
       <dir name="Strings">
        <file baseinstalldir="PHP" name="UnnecessaryStringConcatUnitTest.inc" role="test" />
        <file baseinstalldir="PHP" name="UnnecessaryStringConcatUnitTest.js" role="test" />
        <file baseinstalldir="PHP" name="UnnecessaryStringConcatUnitTest.php" role="test">
         <tasks:replace from="@package_version@" to="version" type="package-info" />
        </file>
       </dir>
       <dir name="WhiteSpace">
        <file baseinstalldir="PHP" name="DisallowSpaceIndentUnitTest.css" role="test" />
        <file baseinstalldir="PHP" name="DisallowSpaceIndentUnitTest.inc" role="test" />
        <file baseinstalldir="PHP" name="DisallowSpaceIndentUnitTest.js" role="test" />
        <file baseinstalldir="PHP" name="DisallowSpaceIndentUnitTest.php" role="test">
         <tasks:replace from="@package_version@" to="version" type="package-info" />
        </file>
        <file baseinstalldir="PHP" name="DisallowTabIndentUnitTest.css" role="test" />
        <file baseinstalldir="PHP" name="DisallowTabIndentUnitTest.inc" role="test" />
        <file baseinstalldir="PHP" name="DisallowTabIndentUnitTest.js" role="test" />
        <file baseinstalldir="PHP" name="DisallowTabIndentUnitTest.php" role="test">
         <tasks:replace from="@package_version@" to="version" type="package-info" />
        </file>
        <file baseinstalldir="PHP" name="ScopeIndentUnitTest.inc" role="test" />
        <file baseinstalldir="PHP" name="ScopeIndentUnitTest.php" role="test">
         <tasks:replace from="@package_version@" to="version" type="package-info" />
        </file>
       </dir>
      </dir>
      <file baseinstalldir="PHP" name="ruleset.xml" role="php" />
     </dir>
     <dir name="MySource">
      <dir name="Sniffs">
       <dir name="Channels">
        <file baseinstalldir="PHP" name="DisallowSelfActionsSniff.php" role="php">
         <tasks:replace from="@package_version@" to="version" type="package-info" />
        </file>
        <file baseinstalldir="PHP" name="IncludeOwnSystemSniff.php" role="php">
         <tasks:replace from="@package_version@" to="version" type="package-info" />
        </file>
        <file baseinstalldir="PHP" name="IncludeSystemSniff.php" role="php">
         <tasks:replace from="@package_version@" to="version" type="package-info" />
        </file>
        <file baseinstalldir="PHP" name="UnusedSystemSniff.php" role="php">
         <tasks:replace from="@package_version@" to="version" type="package-info" />
        </file>
       </dir>
       <dir name="Commenting">
        <file baseinstalldir="PHP" name="FunctionCommentSniff.php" role="php">
         <tasks:replace from="@package_version@" to="version" type="package-info" />
        </file>
       </dir>
       <dir name="CSS">
        <file baseinstalldir="PHP" name="BrowserSpecificStylesSniff.php" role="php">
         <tasks:replace from="@package_version@" to="version" type="package-info" />
        </file>
       </dir>
       <dir name="Debug">
        <file baseinstalldir="PHP" name="DebugCodeSniff.php" role="php">
         <tasks:replace from="@package_version@" to="version" type="package-info" />
        </file>
        <file baseinstalldir="PHP" name="FirebugConsoleSniff.php" role="php">
         <tasks:replace from="@package_version@" to="version" type="package-info" />
        </file>
       </dir>
       <dir name="Objects">
        <file baseinstalldir="PHP" name="AssignThisSniff.php" role="php">
         <tasks:replace from="@package_version@" to="version" type="package-info" />
        </file>
        <file baseinstalldir="PHP" name="CreateWidgetTypeCallbackSniff.php" role="php">
         <tasks:replace from="@package_version@" to="version" type="package-info" />
        </file>
        <file baseinstalldir="PHP" name="DisallowNewWidgetSniff.php" role="php">
         <tasks:replace from="@package_version@" to="version" type="package-info" />
        </file>
       </dir>
       <dir name="PHP">
        <file baseinstalldir="PHP" name="AjaxNullComparisonSniff.php" role="php">
         <tasks:replace from="@package_version@" to="version" type="package-info" />
        </file>
        <file baseinstalldir="PHP" name="EvalObjectFactorySniff.php" role="php">
         <tasks:replace from="@package_version@" to="version" type="package-info" />
        </file>
        <file baseinstalldir="PHP" name="GetRequestDataSniff.php" role="php">
         <tasks:replace from="@package_version@" to="version" type="package-info" />
        </file>
        <file baseinstalldir="PHP" name="ReturnFunctionValueSniff.php" role="php">
         <tasks:replace from="@package_version@" to="version" type="package-info" />
        </file>
       </dir>
       <dir name="Strings">
        <file baseinstalldir="PHP" name="JoinStringsSniff.php" role="php">
         <tasks:replace from="@package_version@" to="version" type="package-info" />
        </file>
       </dir>
      </dir>
      <dir name="Tests">
       <dir name="Channels">
        <file baseinstalldir="PHP" name="DisallowSelfActionsUnitTest.inc" role="test" />
        <file baseinstalldir="PHP" name="DisallowSelfActionsUnitTest.php" role="test">
         <tasks:replace from="@package_version@" to="version" type="package-info" />
        </file>
        <file baseinstalldir="PHP" name="IncludeSystemUnitTest.inc" role="test" />
        <file baseinstalldir="PHP" name="IncludeSystemUnitTest.php" role="test">
         <tasks:replace from="@package_version@" to="version" type="package-info" />
        </file>
        <file baseinstalldir="PHP" name="UnusedSystemUnitTest.inc" role="test" />
        <file baseinstalldir="PHP" name="UnusedSystemUnitTest.php" role="test">
         <tasks:replace from="@package_version@" to="version" type="package-info" />
        </file>
       </dir>
       <dir name="Commenting">
        <file baseinstalldir="PHP" name="FunctionCommentUnitTest.inc" role="test" />
        <file baseinstalldir="PHP" name="FunctionCommentUnitTest.php" role="test">
         <tasks:replace from="@package_version@" to="version" type="package-info" />
        </file>
       </dir>
       <dir name="CSS">
        <file baseinstalldir="PHP" name="BrowserSpecificStylesUnitTest.css" role="test" />
        <file baseinstalldir="PHP" name="BrowserSpecificStylesUnitTest.php" role="test">
         <tasks:replace from="@package_version@" to="version" type="package-info" />
        </file>
       </dir>
       <dir name="Debug">
        <file baseinstalldir="PHP" name="DebugCodeUnitTest.inc" role="test" />
        <file baseinstalldir="PHP" name="DebugCodeUnitTest.php" role="test">
         <tasks:replace from="@package_version@" to="version" type="package-info" />
        </file>
        <file baseinstalldir="PHP" name="FirebugConsoleUnitTest.js" role="test" />
        <file baseinstalldir="PHP" name="FirebugConsoleUnitTest.php" role="test">
         <tasks:replace from="@package_version@" to="version" type="package-info" />
        </file>
       </dir>
       <dir name="Objects">
        <file baseinstalldir="PHP" name="AssignThisUnitTest.js" role="test" />
        <file baseinstalldir="PHP" name="AssignThisUnitTest.php" role="test">
         <tasks:replace from="@package_version@" to="version" type="package-info" />
        </file>
        <file baseinstalldir="PHP" name="CreateWidgetTypeCallbackUnitTest.js" role="test" />
        <file baseinstalldir="PHP" name="CreateWidgetTypeCallbackUnitTest.php" role="test">
         <tasks:replace from="@package_version@" to="version" type="package-info" />
        </file>
        <file baseinstalldir="PHP" name="DisallowNewWidgetUnitTest.inc" role="test" />
        <file baseinstalldir="PHP" name="DisallowNewWidgetUnitTest.php" role="test">
         <tasks:replace from="@package_version@" to="version" type="package-info" />
        </file>
       </dir>
       <dir name="PHP">
        <file baseinstalldir="PHP" name="AjaxNullComparisonUnitTest.inc" role="test" />
        <file baseinstalldir="PHP" name="AjaxNullComparisonUnitTest.php" role="test">
         <tasks:replace from="@package_version@" to="version" type="package-info" />
        </file>
        <file baseinstalldir="PHP" name="EvalObjectFactoryUnitTest.inc" role="test" />
        <file baseinstalldir="PHP" name="EvalObjectFactoryUnitTest.php" role="test">
         <tasks:replace from="@package_version@" to="version" type="package-info" />
        </file>
        <file baseinstalldir="PHP" name="GetRequestDataUnitTest.inc" role="test" />
        <file baseinstalldir="PHP" name="GetRequestDataUnitTest.php" role="test">
         <tasks:replace from="@package_version@" to="version" type="package-info" />
        </file>
        <file baseinstalldir="PHP" name="ReturnFunctionValueUnitTest.inc" role="test" />
        <file baseinstalldir="PHP" name="ReturnFunctionValueUnitTest.php" role="test">
         <tasks:replace from="@package_version@" to="version" type="package-info" />
        </file>
       </dir>
       <dir name="Strings">
        <file baseinstalldir="PHP" name="JoinStringsUnitTest.js" role="test" />
        <file baseinstalldir="PHP" name="JoinStringsUnitTest.php" role="test">
         <tasks:replace from="@package_version@" to="version" type="package-info" />
        </file>
       </dir>
      </dir>
      <file baseinstalldir="PHP" name="ruleset.xml" role="php" />
     </dir>
     <dir name="PEAR">
      <dir name="Docs">
       <dir name="Classes">
        <file baseinstalldir="PHP" name="ClassDeclarationStandard.xml" role="php" />
       </dir>
       <dir name="Commenting">
        <file baseinstalldir="PHP" name="ClassCommentStandard.xml" role="php" />
        <file baseinstalldir="PHP" name="FileCommentStandard.xml" role="php" />
        <file baseinstalldir="PHP" name="FunctionCommentStandard.xml" role="php" />
        <file baseinstalldir="PHP" name="InlineCommentStandard.xml" role="php" />
       </dir>
       <dir name="ControlStructures">
        <file baseinstalldir="PHP" name="ControlSignatureStandard.xml" role="php" />
        <file baseinstalldir="PHP" name="MultiLineConditionStandard.xml" role="php" />
       </dir>
       <dir name="Files">
        <file baseinstalldir="PHP" name="IncludingFileStandard.xml" role="php" />
        <file baseinstalldir="PHP" name="LineLengthStandard.xml" role="php" />
       </dir>
       <dir name="Formatting">
        <file baseinstalldir="PHP" name="MultiLineAssignmentStandard.xml" role="php" />
       </dir>
       <dir name="Functions">
        <file baseinstalldir="PHP" name="FunctionCallSignatureStandard.xml" role="php" />
        <file baseinstalldir="PHP" name="FunctionDeclarationStandard.xml" role="php" />
        <file baseinstalldir="PHP" name="ValidDefaultValueStandard.xml" role="php" />
       </dir>
       <dir name="NamingConventions">
        <file baseinstalldir="PHP" name="ValidClassNameStandard.xml" role="php" />
        <file baseinstalldir="PHP" name="ValidFunctionNameStandard.xml" role="php" />
        <file baseinstalldir="PHP" name="ValidVariableNameStandard.xml" role="php" />
       </dir>
       <dir name="WhiteSpace">
        <file baseinstalldir="PHP" name="ScopeClosingBraceStandard.xml" role="php" />
        <file baseinstalldir="PHP" name="ScopeIndentStandard.xml" role="php" />
        <file baseinstalldir="PHP" name="ObjectOperatorIndentStandard.xml" role="php" />
       </dir>
      </dir>
      <dir name="Sniffs">
       <dir name="Classes">
        <file baseinstalldir="PHP" name="ClassDeclarationSniff.php" role="php">
         <tasks:replace from="@package_version@" to="version" type="package-info" />
        </file>
       </dir>
       <dir name="Commenting">
        <file baseinstalldir="PHP" name="ClassCommentSniff.php" role="php">
         <tasks:replace from="@package_version@" to="version" type="package-info" />
        </file>
        <file baseinstalldir="PHP" name="FileCommentSniff.php" role="php">
         <tasks:replace from="@package_version@" to="version" type="package-info" />
        </file>
        <file baseinstalldir="PHP" name="FunctionCommentSniff.php" role="php">
         <tasks:replace from="@package_version@" to="version" type="package-info" />
        </file>
        <file baseinstalldir="PHP" name="InlineCommentSniff.php" role="php">
         <tasks:replace from="@package_version@" to="version" type="package-info" />
        </file>
       </dir>
       <dir name="ControlStructures">
        <file baseinstalldir="PHP" name="ControlSignatureSniff.php" role="php">
         <tasks:replace from="@package_version@" to="version" type="package-info" />
        </file>
        <file baseinstalldir="PHP" name="MultiLineConditionSniff.php" role="php">
         <tasks:replace from="@package_version@" to="version" type="package-info" />
        </file>
       </dir>
       <dir name="Files">
        <file baseinstalldir="PHP" name="IncludingFileSniff.php" role="php">
         <tasks:replace from="@package_version@" to="version" type="package-info" />
        </file>
       </dir>
       <dir name="Formatting">
        <file baseinstalldir="PHP" name="MultiLineAssignmentSniff.php" role="php">
         <tasks:replace from="@package_version@" to="version" type="package-info" />
        </file>
       </dir>
       <dir name="Functions">
        <file baseinstalldir="PHP" name="FunctionCallSignatureSniff.php" role="php">
         <tasks:replace from="@package_version@" to="version" type="package-info" />
        </file>
        <file baseinstalldir="PHP" name="FunctionDeclarationSniff.php" role="php">
         <tasks:replace from="@package_version@" to="version" type="package-info" />
        </file>
        <file baseinstalldir="PHP" name="ValidDefaultValueSniff.php" role="php">
         <tasks:replace from="@package_version@" to="version" type="package-info" />
        </file>
       </dir>
       <dir name="NamingConventions">
        <file baseinstalldir="PHP" name="ValidClassNameSniff.php" role="php">
         <tasks:replace from="@package_version@" to="version" type="package-info" />
        </file>
        <file baseinstalldir="PHP" name="ValidFunctionNameSniff.php" role="php">
         <tasks:replace from="@package_version@" to="version" type="package-info" />
        </file>
        <file baseinstalldir="PHP" name="ValidVariableNameSniff.php" role="php">
         <tasks:replace from="@package_version@" to="version" type="package-info" />
        </file>
       </dir>
       <dir name="WhiteSpace">
        <file baseinstalldir="PHP" name="ObjectOperatorIndentSniff.php" role="php">
         <tasks:replace from="@package_version@" to="version" type="package-info" />
        </file>
        <file baseinstalldir="PHP" name="ScopeClosingBraceSniff.php" role="php">
         <tasks:replace from="@package_version@" to="version" type="package-info" />
        </file>
        <file baseinstalldir="PHP" name="ScopeIndentSniff.php" role="php">
         <tasks:replace from="@package_version@" to="version" type="package-info" />
        </file>
       </dir>
      </dir>
      <dir name="Tests">
       <dir name="Classes">
        <file baseinstalldir="PHP" name="ClassDeclarationUnitTest.inc" role="test" />
        <file baseinstalldir="PHP" name="ClassDeclarationUnitTest.php" role="test">
         <tasks:replace from="@package_version@" to="version" type="package-info" />
        </file>
       </dir>
       <dir name="Commenting">
        <file baseinstalldir="PHP" name="ClassCommentUnitTest.inc" role="test" />
        <file baseinstalldir="PHP" name="ClassCommentUnitTest.php" role="test">
         <tasks:replace from="@package_version@" to="version" type="package-info" />
        </file>
        <file baseinstalldir="PHP" name="FileCommentUnitTest.inc" role="test" />
        <file baseinstalldir="PHP" name="FileCommentUnitTest.php" role="test">
         <tasks:replace from="@package_version@" to="version" type="package-info" />
        </file>
        <file baseinstalldir="PHP" name="FunctionCommentUnitTest.inc" role="test" />
        <file baseinstalldir="PHP" name="FunctionCommentUnitTest.php" role="test">
         <tasks:replace from="@package_version@" to="version" type="package-info" />
        </file>
        <file baseinstalldir="PHP" name="InlineCommentUnitTest.inc" role="test" />
        <file baseinstalldir="PHP" name="InlineCommentUnitTest.php" role="test">
         <tasks:replace from="@package_version@" to="version" type="package-info" />
        </file>
       </dir>
       <dir name="ControlStructures">
        <file baseinstalldir="PHP" name="ControlSignatureUnitTest.inc" role="test" />
        <file baseinstalldir="PHP" name="ControlSignatureUnitTest.php" role="test">
         <tasks:replace from="@package_version@" to="version" type="package-info" />
        </file>
        <file baseinstalldir="PHP" name="MultiLineConditionUnitTest.inc" role="test" />
        <file baseinstalldir="PHP" name="MultiLineConditionUnitTest.php" role="test">
         <tasks:replace from="@package_version@" to="version" type="package-info" />
        </file>
       </dir>
       <dir name="Files">
        <file baseinstalldir="PHP" name="IncludingFileUnitTest.inc" role="test" />
        <file baseinstalldir="PHP" name="IncludingFileUnitTest.php" role="test">
         <tasks:replace from="@package_version@" to="version" type="package-info" />
        </file>
       </dir>
       <dir name="Formatting">
        <file baseinstalldir="PHP" name="MultiLineAssignmentUnitTest.inc" role="test" />
        <file baseinstalldir="PHP" name="MultiLineAssignmentUnitTest.php" role="test">
         <tasks:replace from="@package_version@" to="version" type="package-info" />
        </file>
       </dir>
       <dir name="Functions">
        <file baseinstalldir="PHP" name="FunctionCallSignatureUnitTest.inc" role="test" />
        <file baseinstalldir="PHP" name="FunctionCallSignatureUnitTest.php" role="test">
         <tasks:replace from="@package_version@" to="version" type="package-info" />
        </file>
        <file baseinstalldir="PHP" name="FunctionDeclarationUnitTest.inc" role="test" />
        <file baseinstalldir="PHP" name="FunctionDeclarationUnitTest.php" role="test">
         <tasks:replace from="@package_version@" to="version" type="package-info" />
        </file>
        <file baseinstalldir="PHP" name="ValidDefaultValueUnitTest.inc" role="test" />
        <file baseinstalldir="PHP" name="ValidDefaultValueUnitTest.php" role="test">
         <tasks:replace from="@package_version@" to="version" type="package-info" />
        </file>
       </dir>
       <dir name="NamingConventions">
        <file baseinstalldir="PHP" name="ValidClassNameUnitTest.inc" role="test" />
        <file baseinstalldir="PHP" name="ValidClassNameUnitTest.php" role="test">
         <tasks:replace from="@package_version@" to="version" type="package-info" />
        </file>
        <file baseinstalldir="PHP" name="ValidFunctionNameUnitTest.inc" role="test" />
        <file baseinstalldir="PHP" name="ValidFunctionNameUnitTest.php" role="test">
         <tasks:replace from="@package_version@" to="version" type="package-info" />
        </file>
        <file baseinstalldir="PHP" name="ValidVariableNameUnitTest.inc" role="test" />
        <file baseinstalldir="PHP" name="ValidVariableNameUnitTest.php" role="test">
         <tasks:replace from="@package_version@" to="version" type="package-info" />
        </file>
       </dir>
       <dir name="WhiteSpace">
        <file baseinstalldir="PHP" name="ObjectOperatorIndentUnitTest.inc" role="test" />
        <file baseinstalldir="PHP" name="ObjectOperatorIndentUnitTest.php" role="test">
         <tasks:replace from="@package_version@" to="version" type="package-info" />
        </file>
        <file baseinstalldir="PHP" name="ScopeClosingBraceUnitTest.inc" role="test" />
        <file baseinstalldir="PHP" name="ScopeClosingBraceUnitTest.php" role="test">
         <tasks:replace from="@package_version@" to="version" type="package-info" />
        </file>
        <file baseinstalldir="PHP" name="ScopeIndentUnitTest.inc" role="test" />
        <file baseinstalldir="PHP" name="ScopeIndentUnitTest.php" role="test">
         <tasks:replace from="@package_version@" to="version" type="package-info" />
        </file>
       </dir>
      </dir>
      <file baseinstalldir="PHP" name="ruleset.xml" role="php" />
     </dir>
     <dir name="PHPCS">
      <file baseinstalldir="PHP" name="ruleset.xml" role="php" />
     </dir>
     <dir name="PSR1">
      <dir name="Docs">
       <dir name="Classes">
        <file baseinstalldir="PHP" name="ClassDeclarationStandard.xml" role="php" />
       </dir>
       <dir name="Files">
        <file baseinstalldir="PHP" name="SideEffectsStandard.xml" role="php" />
       </dir>
      </dir>
      <dir name="Sniffs">
       <dir name="Classes">
        <file baseinstalldir="PHP" name="ClassDeclarationSniff.php" role="php">
         <tasks:replace from="@package_version@" to="version" type="package-info" />
        </file>
       </dir>
       <dir name="Files">
        <file baseinstalldir="PHP" name="SideEffectsSniff.php" role="php">
         <tasks:replace from="@package_version@" to="version" type="package-info" />
        </file>
       </dir>
       <dir name="Methods">
        <file baseinstalldir="PHP" name="CamelCapsMethodNameSniff.php" role="php">
         <tasks:replace from="@package_version@" to="version" type="package-info" />
        </file>
       </dir>
      </dir>
      <dir name="Tests">
       <dir name="Classes">
        <file baseinstalldir="PHP" name="ClassDeclarationUnitTest.1.inc" role="test" />
        <file baseinstalldir="PHP" name="ClassDeclarationUnitTest.2.inc" role="test" />
        <file baseinstalldir="PHP" name="ClassDeclarationUnitTest.php" role="test">
         <tasks:replace from="@package_version@" to="version" type="package-info" />
        </file>
       </dir>
       <dir name="Files">
        <file baseinstalldir="PHP" name="SideEffectsUnitTest.1.inc" role="test" />
        <file baseinstalldir="PHP" name="SideEffectsUnitTest.2.inc" role="test" />
        <file baseinstalldir="PHP" name="SideEffectsUnitTest.3.inc" role="test" />
        <file baseinstalldir="PHP" name="SideEffectsUnitTest.4.inc" role="test" />
        <file baseinstalldir="PHP" name="SideEffectsUnitTest.php" role="test">
         <tasks:replace from="@package_version@" to="version" type="package-info" />
        </file>
       </dir>
       <dir name="Methods">
        <file baseinstalldir="PHP" name="CamelCapsMethodNameUnitTest.inc" role="test" />
        <file baseinstalldir="PHP" name="CamelCapsMethodNameUnitTest.php" role="test">
         <tasks:replace from="@package_version@" to="version" type="package-info" />
        </file>
       </dir>
      </dir>
      <file baseinstalldir="PHP" name="ruleset.xml" role="php" />
     </dir>
     <dir name="PSR2">
      <dir name="Docs">
       <dir name="Classes">
        <file baseinstalldir="PHP" name="ClassDeclarationStandard.xml" role="php" />
        <file baseinstalldir="PHP" name="PropertyDeclarationStandard.xml" role="php" />
       </dir>
       <dir name="ControlStructures">
        <file baseinstalldir="PHP" name="ControlStructureSpacingStandard.xml" role="php" />
        <file baseinstalldir="PHP" name="ElseIfDeclarationStandard.xml" role="php" />
        <file baseinstalldir="PHP" name="SwitchDeclarationStandard.xml" role="php" />
       </dir>
       <dir name="Files">
        <file baseinstalldir="PHP" name="EndFileNewlineStandard.xml" role="php" />
       </dir>
       <dir name="Methods">
        <file baseinstalldir="PHP" name="MethodDeclarationStandard.xml" role="php" />
       </dir>
       <dir name="Namespaces">
        <file baseinstalldir="PHP" name="NamespaceDeclarationStandard.xml" role="php" />
        <file baseinstalldir="PHP" name="UseDeclarationStandard.xml" role="php" />
       </dir>
      </dir>
      <dir name="Sniffs">
       <dir name="Classes">
        <file baseinstalldir="PHP" name="ClassDeclarationSniff.php" role="php">
         <tasks:replace from="@package_version@" to="version" type="package-info" />
        </file>
        <file baseinstalldir="PHP" name="PropertyDeclarationSniff.php" role="php">
         <tasks:replace from="@package_version@" to="version" type="package-info" />
        </file>
       </dir>
       <dir name="ControlStructures">
        <file baseinstalldir="PHP" name="ControlStructureSpacingSniff.php" role="php">
         <tasks:replace from="@package_version@" to="version" type="package-info" />
        </file>
        <file baseinstalldir="PHP" name="ElseIfDeclarationSniff.php" role="php">
         <tasks:replace from="@package_version@" to="version" type="package-info" />
        </file>
        <file baseinstalldir="PHP" name="SwitchDeclarationSniff.php" role="php">
         <tasks:replace from="@package_version@" to="version" type="package-info" />
        </file>
       </dir>
       <dir name="Files">
        <file baseinstalldir="PHP" name="EndFileNewlineSniff.php" role="php">
         <tasks:replace from="@package_version@" to="version" type="package-info" />
        </file>
       </dir>
       <dir name="Methods">
        <file baseinstalldir="PHP" name="FunctionCallSignatureSniff.php" role="php">
         <tasks:replace from="@package_version@" to="version" type="package-info" />
        </file>
        <file baseinstalldir="PHP" name="MethodDeclarationSniff.php" role="php">
         <tasks:replace from="@package_version@" to="version" type="package-info" />
        </file>
       </dir>
       <dir name="Namespaces">
        <file baseinstalldir="PHP" name="NamespaceDeclarationSniff.php" role="php">
         <tasks:replace from="@package_version@" to="version" type="package-info" />
        </file>
        <file baseinstalldir="PHP" name="UseDeclarationSniff.php" role="php">
         <tasks:replace from="@package_version@" to="version" type="package-info" />
        </file>
       </dir>
      </dir>
      <dir name="Tests">
       <dir name="Classes">
        <file baseinstalldir="PHP" name="ClassDeclarationUnitTest.inc" role="test" />
        <file baseinstalldir="PHP" name="ClassDeclarationUnitTest.php" role="test">
         <tasks:replace from="@package_version@" to="version" type="package-info" />
        </file>
        <file baseinstalldir="PHP" name="PropertyDeclarationUnitTest.inc" role="test" />
        <file baseinstalldir="PHP" name="PropertyDeclarationUnitTest.php" role="test">
         <tasks:replace from="@package_version@" to="version" type="package-info" />
        </file>
       </dir>
       <dir name="ControlStructures">
        <file baseinstalldir="PHP" name="ControlStructureSpacingUnitTest.inc" role="test" />
        <file baseinstalldir="PHP" name="ControlStructureSpacingUnitTest.php" role="test">
         <tasks:replace from="@package_version@" to="version" type="package-info" />
        </file>
        <file baseinstalldir="PHP" name="ElseIfDeclarationUnitTest.inc" role="test" />
        <file baseinstalldir="PHP" name="ElseIfDeclarationUnitTest.php" role="test">
         <tasks:replace from="@package_version@" to="version" type="package-info" />
        </file>
        <file baseinstalldir="PHP" name="SwitchDeclarationUnitTest.inc" role="test" />
        <file baseinstalldir="PHP" name="SwitchDeclarationUnitTest.php" role="test">
         <tasks:replace from="@package_version@" to="version" type="package-info" />
        </file>
       </dir>
       <dir name="Files">
        <file baseinstalldir="PHP" name="EndFileNewlineUnitTest.1.inc" role="test" />
        <file baseinstalldir="PHP" name="EndFileNewlineUnitTest.2.inc" role="test" />
        <file baseinstalldir="PHP" name="EndFileNewlineUnitTest.3.inc" role="test" />
        <file baseinstalldir="PHP" name="EndFileNewlineUnitTest.4.inc" role="test" />
        <file baseinstalldir="PHP" name="EndFileNewlineUnitTest.5.inc" role="test" />
        <file baseinstalldir="PHP" name="EndFileNewlineUnitTest.php" role="test">
         <tasks:replace from="@package_version@" to="version" type="package-info" />
        </file>
       </dir>
       <dir name="Methods">
        <file baseinstalldir="PHP" name="FunctionCallSignatureUnitTest.inc" role="test" />
        <file baseinstalldir="PHP" name="FunctionCallSignatureUnitTest.php" role="test">
         <tasks:replace from="@package_version@" to="version" type="package-info" />
        </file>
        <file baseinstalldir="PHP" name="MethodDeclarationUnitTest.inc" role="test" />
        <file baseinstalldir="PHP" name="MethodDeclarationUnitTest.php" role="test">
         <tasks:replace from="@package_version@" to="version" type="package-info" />
        </file>
       </dir>
       <dir name="Namespaces">
        <file baseinstalldir="PHP" name="NamespaceDeclarationUnitTest.inc" role="test" />
        <file baseinstalldir="PHP" name="NamespaceDeclarationUnitTest.php" role="test">
         <tasks:replace from="@package_version@" to="version" type="package-info" />
        </file>
        <file baseinstalldir="PHP" name="UseDeclarationUnitTest.1.inc" role="test" />
        <file baseinstalldir="PHP" name="UseDeclarationUnitTest.2.inc" role="test" />
        <file baseinstalldir="PHP" name="UseDeclarationUnitTest.3.inc" role="test" />
        <file baseinstalldir="PHP" name="UseDeclarationUnitTest.php" role="test">
         <tasks:replace from="@package_version@" to="version" type="package-info" />
        </file>
       </dir>
      </dir>
      <file baseinstalldir="PHP" name="ruleset.xml" role="php" />
     </dir>
     <dir name="Squiz">
      <dir name="Docs">
       <dir name="Arrays">
        <file baseinstalldir="PHP" name="ArrayBracketSpacingStandard.xml" role="php" />
        <file baseinstalldir="PHP" name="ArrayDeclarationStandard.xml" role="php" />
       </dir>
       <dir name="Classes">
        <file baseinstalldir="PHP" name="LowercaseClassKeywordsStandard.xml" role="php" />
        <file baseinstalldir="PHP" name="SelfMemberReferenceStandard.xml" role="php" />
       </dir>
       <dir name="Commenting">
        <file baseinstalldir="PHP" name="DocCommentAlignmentStandard.xml" role="php" />
        <file baseinstalldir="PHP" name="FunctionCommentThrowTagStandard.xml" role="php" />
       </dir>
       <dir name="ControlStructures">
        <file baseinstalldir="PHP" name="ForEachLoopDeclarationStandard.xml" role="php" />
        <file baseinstalldir="PHP" name="ForLoopDeclarationStandard.xml" role="php" />
        <file baseinstalldir="PHP" name="LowercaseDeclarationStandard.xml" role="php" />
       </dir>
       <dir name="Functions">
        <file baseinstalldir="PHP" name="FunctionDuplicateArgumentStandard.xml" role="php" />
        <file baseinstalldir="PHP" name="LowercaseFunctionKeywordsStandard.xml" role="php" />
       </dir>
       <dir name="Scope">
        <file baseinstalldir="PHP" name="StaticThisUsageStandard.xml" role="php" />
       </dir>
       <dir name="Strings">
        <file baseinstalldir="PHP" name="EchoedStringsStandard.xml" role="php" />
       </dir>
       <dir name="WhiteSpace">
        <file baseinstalldir="PHP" name="CastSpacingStandard.xml" role="php" />
        <file baseinstalldir="PHP" name="FunctionOpeningBraceStandard.xml" role="php" />
        <file baseinstalldir="PHP" name="LanguageConstructSpacingStandard.xml" role="php" />
        <file baseinstalldir="PHP" name="ObjectOperatorSpacingStandard.xml" role="php" />
        <file baseinstalldir="PHP" name="ScopeKeywordSpacingStandard.xml" role="php" />
        <file baseinstalldir="PHP" name="SemicolonSpacingStandard.xml" role="php" />
       </dir>
      </dir>
      <dir name="Sniffs">
       <dir name="Arrays">
        <file baseinstalldir="PHP" name="ArrayBracketSpacingSniff.php" role="php">
         <tasks:replace from="@package_version@" to="version" type="package-info" />
        </file>
        <file baseinstalldir="PHP" name="ArrayDeclarationSniff.php" role="php">
         <tasks:replace from="@package_version@" to="version" type="package-info" />
        </file>
       </dir>
       <dir name="Classes">
        <file baseinstalldir="PHP" name="ClassDeclarationSniff.php" role="php">
         <tasks:replace from="@package_version@" to="version" type="package-info" />
        </file>
        <file baseinstalldir="PHP" name="ClassFileNameSniff.php" role="php">
         <tasks:replace from="@package_version@" to="version" type="package-info" />
        </file>
        <file baseinstalldir="PHP" name="DuplicatePropertySniff.php" role="php">
         <tasks:replace from="@package_version@" to="version" type="package-info" />
        </file>
        <file baseinstalldir="PHP" name="LowercaseClassKeywordsSniff.php" role="php">
         <tasks:replace from="@package_version@" to="version" type="package-info" />
        </file>
        <file baseinstalldir="PHP" name="SelfMemberReferenceSniff.php" role="php">
         <tasks:replace from="@package_version@" to="version" type="package-info" />
        </file>
        <file baseinstalldir="PHP" name="ValidClassNameSniff.php" role="php">
         <tasks:replace from="@package_version@" to="version" type="package-info" />
        </file>
       </dir>
       <dir name="CodeAnalysis">
        <file baseinstalldir="PHP" name="EmptyStatementSniff.php" role="php">
         <tasks:replace from="@package_version@" to="version" type="package-info" />
        </file>
       </dir>
       <dir name="Commenting">
        <file baseinstalldir="PHP" name="BlockCommentSniff.php" role="php">
         <tasks:replace from="@package_version@" to="version" type="package-info" />
        </file>
        <file baseinstalldir="PHP" name="ClassCommentSniff.php" role="php">
         <tasks:replace from="@package_version@" to="version" type="package-info" />
        </file>
        <file baseinstalldir="PHP" name="ClosingDeclarationCommentSniff.php" role="php">
         <tasks:replace from="@package_version@" to="version" type="package-info" />
        </file>
        <file baseinstalldir="PHP" name="DocCommentAlignmentSniff.php" role="php">
         <tasks:replace from="@package_version@" to="version" type="package-info" />
        </file>
        <file baseinstalldir="PHP" name="EmptyCatchCommentSniff.php" role="php">
         <tasks:replace from="@package_version@" to="version" type="package-info" />
        </file>
        <file baseinstalldir="PHP" name="FileCommentSniff.php" role="php">
         <tasks:replace from="@package_version@" to="version" type="package-info" />
        </file>
        <file baseinstalldir="PHP" name="FunctionCommentThrowTagSniff.php" role="php">
         <tasks:replace from="@package_version@" to="version" type="package-info" />
        </file>
        <file baseinstalldir="PHP" name="FunctionCommentSniff.php" role="php">
         <tasks:replace from="@package_version@" to="version" type="package-info" />
        </file>
        <file baseinstalldir="PHP" name="InlineCommentSniff.php" role="php">
         <tasks:replace from="@package_version@" to="version" type="package-info" />
        </file>
        <file baseinstalldir="PHP" name="LongConditionClosingCommentSniff.php" role="php">
         <tasks:replace from="@package_version@" to="version" type="package-info" />
        </file>
        <file baseinstalldir="PHP" name="PostStatementCommentSniff.php" role="php">
         <tasks:replace from="@package_version@" to="version" type="package-info" />
        </file>
        <file baseinstalldir="PHP" name="VariableCommentSniff.php" role="php">
         <tasks:replace from="@package_version@" to="version" type="package-info" />
        </file>
       </dir>
       <dir name="ControlStructures">
        <file baseinstalldir="PHP" name="ControlSignatureSniff.php" role="php">
         <tasks:replace from="@package_version@" to="version" type="package-info" />
        </file>
        <file baseinstalldir="PHP" name="ElseIfDeclarationSniff.php" role="php">
         <tasks:replace from="@package_version@" to="version" type="package-info" />
        </file>
        <file baseinstalldir="PHP" name="ForEachLoopDeclarationSniff.php" role="php">
         <tasks:replace from="@package_version@" to="version" type="package-info" />
        </file>
        <file baseinstalldir="PHP" name="ForLoopDeclarationSniff.php" role="php">
         <tasks:replace from="@package_version@" to="version" type="package-info" />
        </file>
        <file baseinstalldir="PHP" name="InlineIfDeclarationSniff.php" role="php">
         <tasks:replace from="@package_version@" to="version" type="package-info" />
        </file>
        <file baseinstalldir="PHP" name="LowercaseDeclarationSniff.php" role="php">
         <tasks:replace from="@package_version@" to="version" type="package-info" />
        </file>
        <file baseinstalldir="PHP" name="SwitchDeclarationSniff.php" role="php">
         <tasks:replace from="@package_version@" to="version" type="package-info" />
        </file>
       </dir>
       <dir name="CSS">
        <file baseinstalldir="PHP" name="ClassDefinitionClosingBraceSpaceSniff.php" role="php">
         <tasks:replace from="@package_version@" to="version" type="package-info" />
        </file>
        <file baseinstalldir="PHP" name="ClassDefinitionNameSpacingSniff.php" role="php">
         <tasks:replace from="@package_version@" to="version" type="package-info" />
        </file>
        <file baseinstalldir="PHP" name="ClassDefinitionOpeningBraceSpaceSniff.php" role="php">
         <tasks:replace from="@package_version@" to="version" type="package-info" />
        </file>
        <file baseinstalldir="PHP" name="ColonSpacingSniff.php" role="php">
         <tasks:replace from="@package_version@" to="version" type="package-info" />
        </file>
        <file baseinstalldir="PHP" name="ColourDefinitionSniff.php" role="php">
         <tasks:replace from="@package_version@" to="version" type="package-info" />
        </file>
        <file baseinstalldir="PHP" name="DisallowMultipleStyleDefinitionsSniff.php" role="php">
         <tasks:replace from="@package_version@" to="version" type="package-info" />
        </file>
        <file baseinstalldir="PHP" name="DuplicateClassDefinitionSniff.php" role="php">
         <tasks:replace from="@package_version@" to="version" type="package-info" />
        </file>
        <file baseinstalldir="PHP" name="DuplicateStyleDefinitionSniff.php" role="php">
         <tasks:replace from="@package_version@" to="version" type="package-info" />
        </file>
        <file baseinstalldir="PHP" name="EmptyClassDefinitionSniff.php" role="php">
         <tasks:replace from="@package_version@" to="version" type="package-info" />
        </file>
        <file baseinstalldir="PHP" name="EmptyStyleDefinitionSniff.php" role="php">
         <tasks:replace from="@package_version@" to="version" type="package-info" />
        </file>
        <file baseinstalldir="PHP" name="ForbiddenStylesSniff.php" role="php">
         <tasks:replace from="@package_version@" to="version" type="package-info" />
        </file>
        <file baseinstalldir="PHP" name="IndentationSniff.php" role="php">
         <tasks:replace from="@package_version@" to="version" type="package-info" />
        </file>
        <file baseinstalldir="PHP" name="LowercaseStyleDefinitionSniff.php" role="php">
         <tasks:replace from="@package_version@" to="version" type="package-info" />
        </file>
        <file baseinstalldir="PHP" name="MissingColonSniff.php" role="php">
         <tasks:replace from="@package_version@" to="version" type="package-info" />
        </file>
        <file baseinstalldir="PHP" name="NamedColoursSniff.php" role="php">
         <tasks:replace from="@package_version@" to="version" type="package-info" />
        </file>
        <file baseinstalldir="PHP" name="OpacitySniff.php" role="php">
         <tasks:replace from="@package_version@" to="version" type="package-info" />
        </file>
        <file baseinstalldir="PHP" name="SemicolonSpacingSniff.php" role="php">
         <tasks:replace from="@package_version@" to="version" type="package-info" />
        </file>
        <file baseinstalldir="PHP" name="ShorthandSizeSniff.php" role="php">
         <tasks:replace from="@package_version@" to="version" type="package-info" />
        </file>
       </dir>
       <dir name="Debug">
        <file baseinstalldir="PHP" name="JavaScriptLintSniff.php" role="php">
         <tasks:replace from="@package_version@" to="version" type="package-info" />
        </file>
        <file baseinstalldir="PHP" name="JSLintSniff.php" role="php">
         <tasks:replace from="@package_version@" to="version" type="package-info" />
        </file>
       </dir>
       <dir name="Files">
        <file baseinstalldir="PHP" name="FileExtensionSniff.php" role="php">
         <tasks:replace from="@package_version@" to="version" type="package-info" />
        </file>
       </dir>
       <dir name="Formatting">
        <file baseinstalldir="PHP" name="OperatorBracketSniff.php" role="php">
         <tasks:replace from="@package_version@" to="version" type="package-info" />
        </file>
       </dir>
       <dir name="Functions">
        <file baseinstalldir="PHP" name="FunctionDeclarationArgumentSpacingSniff.php" role="php">
         <tasks:replace from="@package_version@" to="version" type="package-info" />
        </file>
        <file baseinstalldir="PHP" name="FunctionDeclarationSniff.php" role="php">
         <tasks:replace from="@package_version@" to="version" type="package-info" />
        </file>
        <file baseinstalldir="PHP" name="FunctionDuplicateArgumentSniff.php" role="php">
         <tasks:replace from="@package_version@" to="version" type="package-info" />
        </file>
        <file baseinstalldir="PHP" name="GlobalFunctionSniff.php" role="php">
         <tasks:replace from="@package_version@" to="version" type="package-info" />
        </file>
        <file baseinstalldir="PHP" name="LowercaseFunctionKeywordsSniff.php" role="php">
         <tasks:replace from="@package_version@" to="version" type="package-info" />
        </file>
        <file baseinstalldir="PHP" name="MultiLineFunctionDeclarationSniff.php" role="php">
         <tasks:replace from="@package_version@" to="version" type="package-info" />
        </file>
       </dir>
       <dir name="NamingConventions">
        <file baseinstalldir="PHP" name="ConstantCaseSniff.php" role="php">
         <tasks:replace from="@package_version@" to="version" type="package-info" />
        </file>
        <file baseinstalldir="PHP" name="ValidFunctionNameSniff.php" role="php">
         <tasks:replace from="@package_version@" to="version" type="package-info" />
        </file>
        <file baseinstalldir="PHP" name="ValidVariableNameSniff.php" role="php">
         <tasks:replace from="@package_version@" to="version" type="package-info" />
        </file>
       </dir>
       <dir name="Objects">
        <file baseinstalldir="PHP" name="DisallowObjectStringIndexSniff.php" role="php">
         <tasks:replace from="@package_version@" to="version" type="package-info" />
        </file>
        <file baseinstalldir="PHP" name="ObjectInstantiationSniff.php" role="php">
         <tasks:replace from="@package_version@" to="version" type="package-info" />
        </file>
        <file baseinstalldir="PHP" name="ObjectMemberCommaSniff.php" role="php">
         <tasks:replace from="@package_version@" to="version" type="package-info" />
        </file>
       </dir>
       <dir name="Operators">
        <file baseinstalldir="PHP" name="ComparisonOperatorUsageSniff.php" role="php">
         <tasks:replace from="@package_version@" to="version" type="package-info" />
        </file>
        <file baseinstalldir="PHP" name="IncrementDecrementUsageSniff.php" role="php">
         <tasks:replace from="@package_version@" to="version" type="package-info" />
        </file>
        <file baseinstalldir="PHP" name="ValidLogicalOperatorsSniff.php" role="php">
         <tasks:replace from="@package_version@" to="version" type="package-info" />
        </file>
       </dir>
       <dir name="PHP">
        <file baseinstalldir="PHP" name="CommentedOutCodeSniff.php" role="php">
         <tasks:replace from="@package_version@" to="version" type="package-info" />
        </file>
        <file baseinstalldir="PHP" name="DisallowBooleanStatementSniff.php" role="php">
         <tasks:replace from="@package_version@" to="version" type="package-info" />
        </file>
        <file baseinstalldir="PHP" name="DisallowComparisonAssignmentSniff.php" role="php">
         <tasks:replace from="@package_version@" to="version" type="package-info" />
        </file>
        <file baseinstalldir="PHP" name="DisallowInlineIfSniff.php" role="php">
         <tasks:replace from="@package_version@" to="version" type="package-info" />
        </file>
        <file baseinstalldir="PHP" name="DisallowMultipleAssignmentsSniff.php" role="php">
         <tasks:replace from="@package_version@" to="version" type="package-info" />
        </file>
        <file baseinstalldir="PHP" name="DisallowObEndFlushSniff.php" role="php">
         <tasks:replace from="@package_version@" to="version" type="package-info" />
        </file>
        <file baseinstalldir="PHP" name="DisallowSizeFunctionsInLoopsSniff.php" role="php">
         <tasks:replace from="@package_version@" to="version" type="package-info" />
        </file>
        <file baseinstalldir="PHP" name="DiscouragedFunctionsSniff.php" role="php">
         <tasks:replace from="@package_version@" to="version" type="package-info" />
        </file>
        <file baseinstalldir="PHP" name="EmbeddedPhpSniff.php" role="php">
         <tasks:replace from="@package_version@" to="version" type="package-info" />
        </file>
        <file baseinstalldir="PHP" name="EvalSniff.php" role="php">
         <tasks:replace from="@package_version@" to="version" type="package-info" />
        </file>
        <file baseinstalldir="PHP" name="ForbiddenFunctionsSniff.php" role="php">
         <tasks:replace from="@package_version@" to="version" type="package-info" />
        </file>
        <file baseinstalldir="PHP" name="GlobalKeywordSniff.php" role="php">
         <tasks:replace from="@package_version@" to="version" type="package-info" />
        </file>
        <file baseinstalldir="PHP" name="HeredocSniff.php" role="php">
         <tasks:replace from="@package_version@" to="version" type="package-info" />
        </file>
        <file baseinstalldir="PHP" name="InnerFunctionsSniff.php" role="php">
         <tasks:replace from="@package_version@" to="version" type="package-info" />
        </file>
        <file baseinstalldir="PHP" name="LowercasePHPFunctionsSniff.php" role="php">
         <tasks:replace from="@package_version@" to="version" type="package-info" />
        </file>
        <file baseinstalldir="PHP" name="NonExecutableCodeSniff.php" role="php">
         <tasks:replace from="@package_version@" to="version" type="package-info" />
        </file>
       </dir>
       <dir name="Scope">
        <file baseinstalldir="PHP" name="MemberVarScopeSniff.php" role="php">
         <tasks:replace from="@package_version@" to="version" type="package-info" />
        </file>
        <file baseinstalldir="PHP" name="MethodScopeSniff.php" role="php">
         <tasks:replace from="@package_version@" to="version" type="package-info" />
        </file>
        <file baseinstalldir="PHP" name="StaticThisUsageSniff.php" role="php">
         <tasks:replace from="@package_version@" to="version" type="package-info" />
        </file>
       </dir>
       <dir name="Strings">
        <file baseinstalldir="PHP" name="ConcatenationSpacingSniff.php" role="php">
         <tasks:replace from="@package_version@" to="version" type="package-info" />
        </file>
        <file baseinstalldir="PHP" name="DoubleQuoteUsageSniff.php" role="php">
         <tasks:replace from="@package_version@" to="version" type="package-info" />
        </file>
        <file baseinstalldir="PHP" name="EchoedStringsSniff.php" role="php">
         <tasks:replace from="@package_version@" to="version" type="package-info" />
        </file>
       </dir>
       <dir name="WhiteSpace">
        <file baseinstalldir="PHP" name="CastSpacingSniff.php" role="php">
         <tasks:replace from="@package_version@" to="version" type="package-info" />
        </file>
        <file baseinstalldir="PHP" name="ControlStructureSpacingSniff.php" role="php">
         <tasks:replace from="@package_version@" to="version" type="package-info" />
        </file>
        <file baseinstalldir="PHP" name="FunctionClosingBraceSpaceSniff.php" role="php">
         <tasks:replace from="@package_version@" to="version" type="package-info" />
        </file>
        <file baseinstalldir="PHP" name="FunctionOpeningBraceSpaceSniff.php" role="php">
         <tasks:replace from="@package_version@" to="version" type="package-info" />
        </file>
        <file baseinstalldir="PHP" name="FunctionSpacingSniff.php" role="php">
         <tasks:replace from="@package_version@" to="version" type="package-info" />
        </file>
        <file baseinstalldir="PHP" name="LanguageConstructSpacingSniff.php" role="php">
         <tasks:replace from="@package_version@" to="version" type="package-info" />
        </file>
        <file baseinstalldir="PHP" name="LogicalOperatorSpacingSniff.php" role="php">
         <tasks:replace from="@package_version@" to="version" type="package-info" />
        </file>
        <file baseinstalldir="PHP" name="MemberVarSpacingSniff.php" role="php">
         <tasks:replace from="@package_version@" to="version" type="package-info" />
        </file>
        <file baseinstalldir="PHP" name="ObjectOperatorSpacingSniff.php" role="php">
         <tasks:replace from="@package_version@" to="version" type="package-info" />
        </file>
        <file baseinstalldir="PHP" name="OperatorSpacingSniff.php" role="php">
         <tasks:replace from="@package_version@" to="version" type="package-info" />
        </file>
        <file baseinstalldir="PHP" name="PropertyLabelSpacingSniff.php" role="php">
         <tasks:replace from="@package_version@" to="version" type="package-info" />
        </file>
        <file baseinstalldir="PHP" name="ScopeClosingBraceSniff.php" role="php">
         <tasks:replace from="@package_version@" to="version" type="package-info" />
        </file>
        <file baseinstalldir="PHP" name="ScopeKeywordSpacingSniff.php" role="php">
         <tasks:replace from="@package_version@" to="version" type="package-info" />
        </file>
        <file baseinstalldir="PHP" name="SemicolonSpacingSniff.php" role="php">
         <tasks:replace from="@package_version@" to="version" type="package-info" />
        </file>
        <file baseinstalldir="PHP" name="SuperfluousWhitespaceSniff.php" role="php">
         <tasks:replace from="@package_version@" to="version" type="package-info" />
        </file>
       </dir>
      </dir>
      <dir name="Tests">
       <dir name="Arrays">
        <file baseinstalldir="PHP" name="ArrayBracketSpacingUnitTest.inc" role="test" />
        <file baseinstalldir="PHP" name="ArrayBracketSpacingUnitTest.php" role="test">
         <tasks:replace from="@package_version@" to="version" type="package-info" />
        </file>
        <file baseinstalldir="PHP" name="ArrayDeclarationUnitTest.inc" role="test" />
        <file baseinstalldir="PHP" name="ArrayDeclarationUnitTest.php" role="test">
         <tasks:replace from="@package_version@" to="version" type="package-info" />
        </file>
       </dir>
       <dir name="Classes">
        <file baseinstalldir="PHP" name="ClassDeclarationUnitTest.inc" role="test" />
        <file baseinstalldir="PHP" name="ClassDeclarationUnitTest.php" role="test">
         <tasks:replace from="@package_version@" to="version" type="package-info" />
        </file>
        <file baseinstalldir="PHP" name="ClassFileNameUnitTest.inc" role="test" />
        <file baseinstalldir="PHP" name="ClassFileNameUnitTest.php" role="test">
         <tasks:replace from="@package_version@" to="version" type="package-info" />
        </file>
        <file baseinstalldir="PHP" name="DuplicatePropertyUnitTest.js" role="test" />
        <file baseinstalldir="PHP" name="DuplicatePropertyUnitTest.php" role="test">
         <tasks:replace from="@package_version@" to="version" type="package-info" />
        </file>
        <file baseinstalldir="PHP" name="LowercaseClassKeywordsUnitTest.inc" role="test" />
        <file baseinstalldir="PHP" name="LowercaseClassKeywordsUnitTest.php" role="test">
         <tasks:replace from="@package_version@" to="version" type="package-info" />
        </file>
        <file baseinstalldir="PHP" name="SelfMemberReferenceUnitTest.inc" role="test" />
        <file baseinstalldir="PHP" name="SelfMemberReferenceUnitTest.php" role="test">
         <tasks:replace from="@package_version@" to="version" type="package-info" />
        </file>
        <file baseinstalldir="PHP" name="ValidClassNameUnitTest.inc" role="test" />
        <file baseinstalldir="PHP" name="ValidClassNameUnitTest.php" role="test">
         <tasks:replace from="@package_version@" to="version" type="package-info" />
        </file>
       </dir>
       <dir name="CodeAnalysis">
        <file baseinstalldir="PHP" name="EmptyStatementUnitTest.inc" role="test" />
        <file baseinstalldir="PHP" name="EmptyStatementUnitTest.php" role="test">
         <tasks:replace from="@package_version@" to="version" type="package-info" />
        </file>
       </dir>
       <dir name="Commenting">
        <file baseinstalldir="PHP" name="BlockCommentUnitTest.inc" role="test" />
        <file baseinstalldir="PHP" name="BlockCommentUnitTest.php" role="test">
         <tasks:replace from="@package_version@" to="version" type="package-info" />
        </file>
        <file baseinstalldir="PHP" name="ClassCommentUnitTest.inc" role="test" />
        <file baseinstalldir="PHP" name="ClassCommentUnitTest.php" role="test">
         <tasks:replace from="@package_version@" to="version" type="package-info" />
        </file>
        <file baseinstalldir="PHP" name="ClosingDeclarationCommentUnitTest.inc" role="test" />
        <file baseinstalldir="PHP" name="ClosingDeclarationCommentUnitTest.php" role="test">
         <tasks:replace from="@package_version@" to="version" type="package-info" />
        </file>
        <file baseinstalldir="PHP" name="DocCommentAlignmentUnitTest.inc" role="test" />
        <file baseinstalldir="PHP" name="DocCommentAlignmentUnitTest.php" role="test">
         <tasks:replace from="@package_version@" to="version" type="package-info" />
        </file>
        <file baseinstalldir="PHP" name="EmptyCatchCommentUnitTest.inc" role="test" />
        <file baseinstalldir="PHP" name="EmptyCatchCommentUnitTest.php" role="test">
         <tasks:replace from="@package_version@" to="version" type="package-info" />
        </file>
        <file baseinstalldir="PHP" name="FileCommentUnitTest.inc" role="test" />
        <file baseinstalldir="PHP" name="FileCommentUnitTest.js" role="test" />
        <file baseinstalldir="PHP" name="FileCommentUnitTest.php" role="test">
         <tasks:replace from="@package_version@" to="version" type="package-info" />
        </file>
        <file baseinstalldir="PHP" name="FunctionCommentThrowTagUnitTest.inc" role="test" />
        <file baseinstalldir="PHP" name="FunctionCommentThrowTagUnitTest.php" role="test">
         <tasks:replace from="@package_version@" to="version" type="package-info" />
        </file>
        <file baseinstalldir="PHP" name="FunctionCommentUnitTest.inc" role="test" />
        <file baseinstalldir="PHP" name="FunctionCommentUnitTest.php" role="test">
         <tasks:replace from="@package_version@" to="version" type="package-info" />
        </file>
        <file baseinstalldir="PHP" name="InlineCommentUnitTest.inc" role="test" />
        <file baseinstalldir="PHP" name="InlineCommentUnitTest.js" role="test" />
        <file baseinstalldir="PHP" name="InlineCommentUnitTest.php" role="test">
         <tasks:replace from="@package_version@" to="version" type="package-info" />
        </file>
        <file baseinstalldir="PHP" name="LongConditionClosingCommentUnitTest.inc" role="test" />
        <file baseinstalldir="PHP" name="LongConditionClosingCommentUnitTest.js" role="test" />
        <file baseinstalldir="PHP" name="LongConditionClosingCommentUnitTest.php" role="test">
         <tasks:replace from="@package_version@" to="version" type="package-info" />
        </file>
        <file baseinstalldir="PHP" name="PostStatementCommentUnitTest.inc" role="test" />
        <file baseinstalldir="PHP" name="PostStatementCommentUnitTest.js" role="test" />
        <file baseinstalldir="PHP" name="PostStatementCommentUnitTest.php" role="test">
         <tasks:replace from="@package_version@" to="version" type="package-info" />
        </file>
        <file baseinstalldir="PHP" name="VariableCommentUnitTest.inc" role="test" />
        <file baseinstalldir="PHP" name="VariableCommentUnitTest.php" role="test">
         <tasks:replace from="@package_version@" to="version" type="package-info" />
        </file>
       </dir>
       <dir name="ControlStructures">
        <file baseinstalldir="PHP" name="ControlSignatureUnitTest.inc" role="test" />
        <file baseinstalldir="PHP" name="ControlSignatureUnitTest.js" role="test" />
        <file baseinstalldir="PHP" name="ControlSignatureUnitTest.php" role="test">
         <tasks:replace from="@package_version@" to="version" type="package-info" />
        </file>
        <file baseinstalldir="PHP" name="ElseIfDeclarationUnitTest.inc" role="test" />
        <file baseinstalldir="PHP" name="ElseIfDeclarationUnitTest.php" role="test">
         <tasks:replace from="@package_version@" to="version" type="package-info" />
        </file>
        <file baseinstalldir="PHP" name="ForEachLoopDeclarationUnitTest.inc" role="test" />
        <file baseinstalldir="PHP" name="ForEachLoopDeclarationUnitTest.php" role="test">
         <tasks:replace from="@package_version@" to="version" type="package-info" />
        </file>
        <file baseinstalldir="PHP" name="ForLoopDeclarationUnitTest.inc" role="test" />
        <file baseinstalldir="PHP" name="ForLoopDeclarationUnitTest.js" role="test" />
        <file baseinstalldir="PHP" name="ForLoopDeclarationUnitTest.php" role="test">
         <tasks:replace from="@package_version@" to="version" type="package-info" />
        </file>
        <file baseinstalldir="PHP" name="InlineIfDeclarationUnitTest.inc" role="test" />
        <file baseinstalldir="PHP" name="InlineIfDeclarationUnitTest.php" role="test">
         <tasks:replace from="@package_version@" to="version" type="package-info" />
        </file>
        <file baseinstalldir="PHP" name="LowercaseDeclarationUnitTest.inc" role="test" />
        <file baseinstalldir="PHP" name="LowercaseDeclarationUnitTest.php" role="test">
         <tasks:replace from="@package_version@" to="version" type="package-info" />
        </file>
        <file baseinstalldir="PHP" name="SwitchDeclarationUnitTest.inc" role="test" />
        <file baseinstalldir="PHP" name="SwitchDeclarationUnitTest.js" role="test" />
        <file baseinstalldir="PHP" name="SwitchDeclarationUnitTest.php" role="test">
         <tasks:replace from="@package_version@" to="version" type="package-info" />
        </file>
       </dir>
       <dir name="CSS">
        <file baseinstalldir="PHP" name="ClassDefinitionClosingBraceSpaceUnitTest.css" role="test" />
        <file baseinstalldir="PHP" name="ClassDefinitionClosingBraceSpaceUnitTest.php" role="test">
         <tasks:replace from="@package_version@" to="version" type="package-info" />
        </file>
        <file baseinstalldir="PHP" name="ClassDefinitionNameSpacingUnitTest.css" role="test" />
        <file baseinstalldir="PHP" name="ClassDefinitionNameSpacingUnitTest.php" role="test">
         <tasks:replace from="@package_version@" to="version" type="package-info" />
        </file>
        <file baseinstalldir="PHP" name="ClassDefinitionOpeningBraceSpaceUnitTest.css" role="test" />
        <file baseinstalldir="PHP" name="ClassDefinitionOpeningBraceSpaceUnitTest.php" role="test">
         <tasks:replace from="@package_version@" to="version" type="package-info" />
        </file>
        <file baseinstalldir="PHP" name="ColonSpacingUnitTest.css" role="test" />
        <file baseinstalldir="PHP" name="ColonSpacingUnitTest.php" role="test">
         <tasks:replace from="@package_version@" to="version" type="package-info" />
        </file>
        <file baseinstalldir="PHP" name="ColourDefinitionUnitTest.css" role="test" />
        <file baseinstalldir="PHP" name="ColourDefinitionUnitTest.php" role="test">
         <tasks:replace from="@package_version@" to="version" type="package-info" />
        </file>
        <file baseinstalldir="PHP" name="DisallowMultipleStyleDefinitionsUnitTest.css" role="test" />
        <file baseinstalldir="PHP" name="DisallowMultipleStyleDefinitionsUnitTest.php" role="test">
         <tasks:replace from="@package_version@" to="version" type="package-info" />
        </file>
        <file baseinstalldir="PHP" name="DuplicateClassDefinitionUnitTest.css" role="test" />
        <file baseinstalldir="PHP" name="DuplicateClassDefinitionUnitTest.php" role="test">
         <tasks:replace from="@package_version@" to="version" type="package-info" />
        </file>
        <file baseinstalldir="PHP" name="DuplicateStyleDefinitionUnitTest.css" role="test" />
        <file baseinstalldir="PHP" name="DuplicateStyleDefinitionUnitTest.php" role="test">
         <tasks:replace from="@package_version@" to="version" type="package-info" />
        </file>
        <file baseinstalldir="PHP" name="EmptyClassDefinitionUnitTest.css" role="test" />
        <file baseinstalldir="PHP" name="EmptyClassDefinitionUnitTest.php" role="test">
         <tasks:replace from="@package_version@" to="version" type="package-info" />
        </file>
        <file baseinstalldir="PHP" name="EmptyStyleDefinitionUnitTest.css" role="test" />
        <file baseinstalldir="PHP" name="EmptyStyleDefinitionUnitTest.php" role="test">
         <tasks:replace from="@package_version@" to="version" type="package-info" />
        </file>
        <file baseinstalldir="PHP" name="ForbiddenStylesUnitTest.css" role="test" />
        <file baseinstalldir="PHP" name="ForbiddenStylesUnitTest.php" role="test">
         <tasks:replace from="@package_version@" to="version" type="package-info" />
        </file>
        <file baseinstalldir="PHP" name="IndentationUnitTest.css" role="test" />
        <file baseinstalldir="PHP" name="IndentationUnitTest.php" role="test">
         <tasks:replace from="@package_version@" to="version" type="package-info" />
        </file>
        <file baseinstalldir="PHP" name="LowercaseStyleDefinitionUnitTest.css" role="test" />
        <file baseinstalldir="PHP" name="LowercaseStyleDefinitionUnitTest.php" role="test">
         <tasks:replace from="@package_version@" to="version" type="package-info" />
        </file>
        <file baseinstalldir="PHP" name="MissingColonUnitTest.css" role="test" />
        <file baseinstalldir="PHP" name="MissingColonUnitTest.php" role="test">
         <tasks:replace from="@package_version@" to="version" type="package-info" />
        </file>
        <file baseinstalldir="PHP" name="NamedColoursUnitTest.css" role="test" />
        <file baseinstalldir="PHP" name="NamedColoursUnitTest.php" role="test">
         <tasks:replace from="@package_version@" to="version" type="package-info" />
        </file>
        <file baseinstalldir="PHP" name="OpacityUnitTest.css" role="test" />
        <file baseinstalldir="PHP" name="OpacityUnitTest.php" role="test">
         <tasks:replace from="@package_version@" to="version" type="package-info" />
        </file>
        <file baseinstalldir="PHP" name="SemicolonSpacingUnitTest.css" role="test" />
        <file baseinstalldir="PHP" name="SemicolonSpacingUnitTest.php" role="test">
         <tasks:replace from="@package_version@" to="version" type="package-info" />
        </file>
        <file baseinstalldir="PHP" name="ShorthandSizeUnitTest.css" role="test" />
        <file baseinstalldir="PHP" name="ShorthandSizeUnitTest.php" role="test">
         <tasks:replace from="@package_version@" to="version" type="package-info" />
        </file>
       </dir>
       <dir name="Debug">
        <file baseinstalldir="PHP" name="JavaScriptLintUnitTest.js" role="test" />
        <file baseinstalldir="PHP" name="JavaScriptLintUnitTest.php" role="test">
         <tasks:replace from="@package_version@" to="version" type="package-info" />
        </file>
        <file baseinstalldir="PHP" name="JSLintUnitTest.js" role="test" />
        <file baseinstalldir="PHP" name="JSLintUnitTest.php" role="test">
         <tasks:replace from="@package_version@" to="version" type="package-info" />
        </file>
       </dir>
       <dir name="Files">
        <file baseinstalldir="PHP" name="FileExtensionUnitTest.1.inc" role="test" />
        <file baseinstalldir="PHP" name="FileExtensionUnitTest.2.inc" role="test" />
        <file baseinstalldir="PHP" name="FileExtensionUnitTest.3.inc" role="test" />
        <file baseinstalldir="PHP" name="FileExtensionUnitTest.4.inc" role="test" />
        <file baseinstalldir="PHP" name="FileExtensionUnitTest.php" role="test">
         <tasks:replace from="@package_version@" to="version" type="package-info" />
        </file>
       </dir>
       <dir name="Formatting">
        <file baseinstalldir="PHP" name="OperatorBracketUnitTest.inc" role="test" />
        <file baseinstalldir="PHP" name="OperatorBracketUnitTest.js" role="test" />
        <file baseinstalldir="PHP" name="OperatorBracketUnitTest.php" role="test">
         <tasks:replace from="@package_version@" to="version" type="package-info" />
        </file>
       </dir>
       <dir name="Functions">
        <file baseinstalldir="PHP" name="FunctionDeclarationArgumentSpacingUnitTest.inc" role="test" />
        <file baseinstalldir="PHP" name="FunctionDeclarationArgumentSpacingUnitTest.php" role="test">
         <tasks:replace from="@package_version@" to="version" type="package-info" />
        </file>
        <file baseinstalldir="PHP" name="FunctionDeclarationUnitTest.inc" role="test" />
        <file baseinstalldir="PHP" name="FunctionDeclarationUnitTest.php" role="test">
         <tasks:replace from="@package_version@" to="version" type="package-info" />
        </file>
        <file baseinstalldir="PHP" name="FunctionDuplicateArgumentUnitTest.inc" role="test" />
        <file baseinstalldir="PHP" name="FunctionDuplicateArgumentUnitTest.php" role="test">
         <tasks:replace from="@package_version@" to="version" type="package-info" />
        </file>
        <file baseinstalldir="PHP" name="GlobalFunctionUnitTest.inc" role="test" />
        <file baseinstalldir="PHP" name="GlobalFunctionUnitTest.php" role="test">
         <tasks:replace from="@package_version@" to="version" type="package-info" />
        </file>
        <file baseinstalldir="PHP" name="LowercaseFunctionKeywordsUnitTest.inc" role="test" />
        <file baseinstalldir="PHP" name="LowercaseFunctionKeywordsUnitTest.php" role="test">
         <tasks:replace from="@package_version@" to="version" type="package-info" />
        </file>
        <file baseinstalldir="PHP" name="MultiLineFunctionDeclarationUnitTest.inc" role="test" />
        <file baseinstalldir="PHP" name="MultiLineFunctionDeclarationUnitTest.php" role="test">
         <tasks:replace from="@package_version@" to="version" type="package-info" />
        </file>
       </dir>
       <dir name="NamingConventions">
        <file baseinstalldir="PHP" name="ConstantCaseUnitTest.inc" role="test" />
        <file baseinstalldir="PHP" name="ConstantCaseUnitTest.js" role="test" />
        <file baseinstalldir="PHP" name="ConstantCaseUnitTest.php" role="test">
         <tasks:replace from="@package_version@" to="version" type="package-info" />
        </file>
        <file baseinstalldir="PHP" name="ValidFunctionNameUnitTest.inc" role="test" />
        <file baseinstalldir="PHP" name="ValidFunctionNameUnitTest.php" role="test">
         <tasks:replace from="@package_version@" to="version" type="package-info" />
        </file>
        <file baseinstalldir="PHP" name="ValidVariableNameUnitTest.inc" role="test" />
        <file baseinstalldir="PHP" name="ValidVariableNameUnitTest.php" role="test">
         <tasks:replace from="@package_version@" to="version" type="package-info" />
        </file>
       </dir>
       <dir name="Objects">
        <file baseinstalldir="PHP" name="DisallowObjectStringIndexUnitTest.js" role="test" />
        <file baseinstalldir="PHP" name="DisallowObjectStringIndexUnitTest.php" role="test">
         <tasks:replace from="@package_version@" to="version" type="package-info" />
        </file>
        <file baseinstalldir="PHP" name="ObjectInstantiationUnitTest.inc" role="test" />
        <file baseinstalldir="PHP" name="ObjectInstantiationUnitTest.php" role="test">
         <tasks:replace from="@package_version@" to="version" type="package-info" />
        </file>
        <file baseinstalldir="PHP" name="ObjectMemberCommaUnitTest.js" role="test" />
        <file baseinstalldir="PHP" name="ObjectMemberCommaUnitTest.php" role="test">
         <tasks:replace from="@package_version@" to="version" type="package-info" />
        </file>
       </dir>
       <dir name="Operators">
        <file baseinstalldir="PHP" name="ComparisonOperatorUsageUnitTest.inc" role="test" />
        <file baseinstalldir="PHP" name="ComparisonOperatorUsageUnitTest.js" role="test" />
        <file baseinstalldir="PHP" name="ComparisonOperatorUsageUnitTest.php" role="test">
         <tasks:replace from="@package_version@" to="version" type="package-info" />
        </file>
        <file baseinstalldir="PHP" name="IncrementDecrementUsageUnitTest.inc" role="test" />
        <file baseinstalldir="PHP" name="IncrementDecrementUsageUnitTest.php" role="test">
         <tasks:replace from="@package_version@" to="version" type="package-info" />
        </file>
        <file baseinstalldir="PHP" name="ValidLogicalOperatorsUnitTest.inc" role="test" />
        <file baseinstalldir="PHP" name="ValidLogicalOperatorsUnitTest.php" role="test">
         <tasks:replace from="@package_version@" to="version" type="package-info" />
        </file>
       </dir>
       <dir name="PHP">
        <file baseinstalldir="PHP" name="CommentedOutCodeUnitTest.css" role="test" />
        <file baseinstalldir="PHP" name="CommentedOutCodeUnitTest.inc" role="test" />
        <file baseinstalldir="PHP" name="CommentedOutCodeUnitTest.php" role="test">
         <tasks:replace from="@package_version@" to="version" type="package-info" />
        </file>
        <file baseinstalldir="PHP" name="DisallowBooleanStatementUnitTest.inc" role="test" />
        <file baseinstalldir="PHP" name="DisallowBooleanStatementUnitTest.php" role="test">
         <tasks:replace from="@package_version@" to="version" type="package-info" />
        </file>
        <file baseinstalldir="PHP" name="DisallowComparisonAssignmentUnitTest.inc" role="test" />
        <file baseinstalldir="PHP" name="DisallowComparisonAssignmentUnitTest.php" role="test">
         <tasks:replace from="@package_version@" to="version" type="package-info" />
        </file>
        <file baseinstalldir="PHP" name="DisallowInlineIfUnitTest.inc" role="test" />
        <file baseinstalldir="PHP" name="DisallowInlineIfUnitTest.js" role="test" />
        <file baseinstalldir="PHP" name="DisallowInlineIfUnitTest.php" role="test">
         <tasks:replace from="@package_version@" to="version" type="package-info" />
        </file>
        <file baseinstalldir="PHP" name="DisallowMultipleAssignmentsUnitTest.inc" role="test" />
        <file baseinstalldir="PHP" name="DisallowMultipleAssignmentsUnitTest.php" role="test">
         <tasks:replace from="@package_version@" to="version" type="package-info" />
        </file>
        <file baseinstalldir="PHP" name="DisallowObEndFlushUnitTest.inc" role="test" />
        <file baseinstalldir="PHP" name="DisallowObEndFlushUnitTest.php" role="test">
         <tasks:replace from="@package_version@" to="version" type="package-info" />
        </file>
        <file baseinstalldir="PHP" name="DisallowSizeFunctionsInLoopsUnitTest.inc" role="test" />
        <file baseinstalldir="PHP" name="DisallowSizeFunctionsInLoopsUnitTest.js" role="test" />
        <file baseinstalldir="PHP" name="DisallowSizeFunctionsInLoopsUnitTest.php" role="test">
         <tasks:replace from="@package_version@" to="version" type="package-info" />
        </file>
        <file baseinstalldir="PHP" name="DiscouragedFunctionsUnitTest.inc" role="test" />
        <file baseinstalldir="PHP" name="DiscouragedFunctionsUnitTest.php" role="test">
         <tasks:replace from="@package_version@" to="version" type="package-info" />
        </file>
        <file baseinstalldir="PHP" name="EmbeddedPhpUnitTest.inc" role="test" />
        <file baseinstalldir="PHP" name="EmbeddedPhpUnitTest.php" role="test">
         <tasks:replace from="@package_version@" to="version" type="package-info" />
        </file>
        <file baseinstalldir="PHP" name="EvalUnitTest.inc" role="test" />
        <file baseinstalldir="PHP" name="EvalUnitTest.php" role="test">
         <tasks:replace from="@package_version@" to="version" type="package-info" />
        </file>
        <file baseinstalldir="PHP" name="ForbiddenFunctionsUnitTest.inc" role="test" />
        <file baseinstalldir="PHP" name="ForbiddenFunctionsUnitTest.php" role="test">
         <tasks:replace from="@package_version@" to="version" type="package-info" />
        </file>
        <file baseinstalldir="PHP" name="GlobalKeywordUnitTest.inc" role="test" />
        <file baseinstalldir="PHP" name="GlobalKeywordUnitTest.php" role="test">
         <tasks:replace from="@package_version@" to="version" type="package-info" />
        </file>
        <file baseinstalldir="PHP" name="HeredocUnitTest.inc" role="test" />
        <file baseinstalldir="PHP" name="HeredocUnitTest.php" role="test">
         <tasks:replace from="@package_version@" to="version" type="package-info" />
        </file>
        <file baseinstalldir="PHP" name="InnerFunctionsUnitTest.inc" role="test" />
        <file baseinstalldir="PHP" name="InnerFunctionsUnitTest.php" role="test">
         <tasks:replace from="@package_version@" to="version" type="package-info" />
        </file>
        <file baseinstalldir="PHP" name="LowercasePHPFunctionsUnitTest.inc" role="test" />
        <file baseinstalldir="PHP" name="LowercasePHPFunctionsUnitTest.php" role="test">
         <tasks:replace from="@package_version@" to="version" type="package-info" />
        </file>
        <file baseinstalldir="PHP" name="NonExecutableCodeUnitTest.inc" role="test" />
        <file baseinstalldir="PHP" name="NonExecutableCodeUnitTest.php" role="test">
         <tasks:replace from="@package_version@" to="version" type="package-info" />
        </file>
       </dir>
       <dir name="Scope">
        <file baseinstalldir="PHP" name="MemberVarScopeUnitTest.inc" role="test" />
        <file baseinstalldir="PHP" name="MemberVarScopeUnitTest.php" role="test">
         <tasks:replace from="@package_version@" to="version" type="package-info" />
        </file>
        <file baseinstalldir="PHP" name="MethodScopeUnitTest.inc" role="test" />
        <file baseinstalldir="PHP" name="MethodScopeUnitTest.php" role="test">
         <tasks:replace from="@package_version@" to="version" type="package-info" />
        </file>
        <file baseinstalldir="PHP" name="StaticThisUsageUnitTest.inc" role="test" />
        <file baseinstalldir="PHP" name="StaticThisUsageUnitTest.php" role="test">
         <tasks:replace from="@package_version@" to="version" type="package-info" />
        </file>
       </dir>
       <dir name="Strings">
        <file baseinstalldir="PHP" name="ConcatenationSpacingUnitTest.inc" role="test" />
        <file baseinstalldir="PHP" name="ConcatenationSpacingUnitTest.php" role="test">
         <tasks:replace from="@package_version@" to="version" type="package-info" />
        </file>
        <file baseinstalldir="PHP" name="DoubleQuoteUsageUnitTest.inc" role="test" />
        <file baseinstalldir="PHP" name="DoubleQuoteUsageUnitTest.php" role="test">
         <tasks:replace from="@package_version@" to="version" type="package-info" />
        </file>
        <file baseinstalldir="PHP" name="EchoedStringsUnitTest.inc" role="test" />
        <file baseinstalldir="PHP" name="EchoedStringsUnitTest.php" role="test">
         <tasks:replace from="@package_version@" to="version" type="package-info" />
        </file>
       </dir>
       <dir name="WhiteSpace">
        <file baseinstalldir="PHP" name="CastSpacingUnitTest.inc" role="test" />
        <file baseinstalldir="PHP" name="CastSpacingUnitTest.php" role="test">
         <tasks:replace from="@package_version@" to="version" type="package-info" />
        </file>
        <file baseinstalldir="PHP" name="ControlStructureSpacingUnitTest.inc" role="test" />
        <file baseinstalldir="PHP" name="ControlStructureSpacingUnitTest.js" role="test" />
        <file baseinstalldir="PHP" name="ControlStructureSpacingUnitTest.php" role="test">
         <tasks:replace from="@package_version@" to="version" type="package-info" />
        </file>
        <file baseinstalldir="PHP" name="FunctionClosingBraceSpaceUnitTest.inc" role="test" />
        <file baseinstalldir="PHP" name="FunctionClosingBraceSpaceUnitTest.js" role="test" />
        <file baseinstalldir="PHP" name="FunctionClosingBraceSpaceUnitTest.php" role="test">
         <tasks:replace from="@package_version@" to="version" type="package-info" />
        </file>
        <file baseinstalldir="PHP" name="FunctionOpeningBraceSpaceUnitTest.inc" role="test" />
        <file baseinstalldir="PHP" name="FunctionOpeningBraceSpaceUnitTest.js" role="test" />
        <file baseinstalldir="PHP" name="FunctionOpeningBraceSpaceUnitTest.php" role="test">
         <tasks:replace from="@package_version@" to="version" type="package-info" />
        </file>
        <file baseinstalldir="PHP" name="FunctionSpacingUnitTest.inc" role="test" />
        <file baseinstalldir="PHP" name="FunctionSpacingUnitTest.php" role="test">
         <tasks:replace from="@package_version@" to="version" type="package-info" />
        </file>
        <file baseinstalldir="PHP" name="LanguageConstructSpacingUnitTest.inc" role="test" />
        <file baseinstalldir="PHP" name="LanguageConstructSpacingUnitTest.php" role="test">
         <tasks:replace from="@package_version@" to="version" type="package-info" />
        </file>
        <file baseinstalldir="PHP" name="LogicalOperatorSpacingUnitTest.inc" role="test" />
        <file baseinstalldir="PHP" name="LogicalOperatorSpacingUnitTest.js" role="test" />
        <file baseinstalldir="PHP" name="LogicalOperatorSpacingUnitTest.php" role="test">
         <tasks:replace from="@package_version@" to="version" type="package-info" />
        </file>
        <file baseinstalldir="PHP" name="MemberVarSpacingUnitTest.inc" role="test" />
        <file baseinstalldir="PHP" name="MemberVarSpacingUnitTest.php" role="test">
         <tasks:replace from="@package_version@" to="version" type="package-info" />
        </file>
        <file baseinstalldir="PHP" name="ObjectOperatorSpacingUnitTest.inc" role="test" />
        <file baseinstalldir="PHP" name="ObjectOperatorSpacingUnitTest.php" role="test">
         <tasks:replace from="@package_version@" to="version" type="package-info" />
        </file>
        <file baseinstalldir="PHP" name="OperatorSpacingUnitTest.inc" role="test" />
        <file baseinstalldir="PHP" name="OperatorSpacingUnitTest.js" role="test" />
        <file baseinstalldir="PHP" name="OperatorSpacingUnitTest.php" role="test">
         <tasks:replace from="@package_version@" to="version" type="package-info" />
        </file>
        <file baseinstalldir="PHP" name="PropertyLabelSpacingUnitTest.js" role="test" />
        <file baseinstalldir="PHP" name="PropertyLabelSpacingUnitTest.php" role="test">
         <tasks:replace from="@package_version@" to="version" type="package-info" />
        </file>
        <file baseinstalldir="PHP" name="ScopeClosingBraceUnitTest.inc" role="test" />
        <file baseinstalldir="PHP" name="ScopeClosingBraceUnitTest.php" role="test">
         <tasks:replace from="@package_version@" to="version" type="package-info" />
        </file>
        <file baseinstalldir="PHP" name="ScopeKeywordSpacingUnitTest.inc" role="test" />
        <file baseinstalldir="PHP" name="ScopeKeywordSpacingUnitTest.php" role="test">
         <tasks:replace from="@package_version@" to="version" type="package-info" />
        </file>
        <file baseinstalldir="PHP" name="SemicolonSpacingUnitTest.inc" role="test" />
        <file baseinstalldir="PHP" name="SemicolonSpacingUnitTest.js" role="test" />
        <file baseinstalldir="PHP" name="SemicolonSpacingUnitTest.php" role="test">
         <tasks:replace from="@package_version@" to="version" type="package-info" />
        </file>
        <file baseinstalldir="PHP" name="SuperfluousWhitespaceUnitTest.1.css" role="test" />
        <file baseinstalldir="PHP" name="SuperfluousWhitespaceUnitTest.1.js" role="test" />
        <file baseinstalldir="PHP" name="SuperfluousWhitespaceUnitTest.2.css" role="test" />
        <file baseinstalldir="PHP" name="SuperfluousWhitespaceUnitTest.2.js" role="test" />
        <file baseinstalldir="PHP" name="SuperfluousWhitespaceUnitTest.3.css" role="test" />
        <file baseinstalldir="PHP" name="SuperfluousWhitespaceUnitTest.3.js" role="test" />
        <file baseinstalldir="PHP" name="SuperfluousWhitespaceUnitTest.inc" role="test" />
        <file baseinstalldir="PHP" name="SuperfluousWhitespaceUnitTest.php" role="test">
         <tasks:replace from="@package_version@" to="version" type="package-info" />
        </file>
       </dir>
      </dir>
      <file baseinstalldir="PHP" name="ruleset.xml" role="php" />
     </dir>
     <dir name="Zend">
      <dir name="Docs">
       <dir name="Debug">
        <file baseinstalldir="PHP" name="CodeAnalyzerStandard.xml" role="php" />
       </dir>
       <dir name="Files">
        <file baseinstalldir="PHP" name="ClosingTagStandard.xml" role="php" />
       </dir>
       <dir name="NamingConventions">
        <file baseinstalldir="PHP" name="ValidVariableNameStandard.xml" role="php" />
       </dir>
      </dir>
      <dir name="Sniffs">
       <dir name="Debug">
        <file baseinstalldir="PHP" name="CodeAnalyzerSniff.php" role="php">
         <tasks:replace from="@package_version@" to="version" type="package-info" />
        </file>
       </dir>
       <dir name="Files">
        <file baseinstalldir="PHP" name="ClosingTagSniff.php" role="php">
         <tasks:replace from="@package_version@" to="version" type="package-info" />
        </file>
       </dir>
       <dir name="NamingConventions">
        <file baseinstalldir="PHP" name="ValidVariableNameSniff.php" role="php">
         <tasks:replace from="@package_version@" to="version" type="package-info" />
        </file>
       </dir>
      </dir>
      <dir name="Tests">
       <dir name="Debug">
        <file baseinstalldir="PHP" name="CodeAnalyzerUnitTest.inc" role="test" />
        <file baseinstalldir="PHP" name="CodeAnalyzerUnitTest.php" role="test">
         <tasks:replace from="@package_version@" to="version" type="package-info" />
        </file>
       </dir>
       <dir name="Files">
        <file baseinstalldir="PHP" name="ClosingTagUnitTest.inc" role="test" />
        <file baseinstalldir="PHP" name="ClosingTagUnitTest.php" role="test">
         <tasks:replace from="@package_version@" to="version" type="package-info" />
        </file>
       </dir>
       <dir name="NamingConventions">
        <file baseinstalldir="PHP" name="ValidVariableNameUnitTest.inc" role="test" />
        <file baseinstalldir="PHP" name="ValidVariableNameUnitTest.php" role="test">
         <tasks:replace from="@package_version@" to="version" type="package-info" />
        </file>
       </dir>
      </dir>
      <file baseinstalldir="PHP" name="ruleset.xml" role="php" />
     </dir>
     <file baseinstalldir="PHP" name="AbstractPatternSniff.php" role="php">
      <tasks:replace from="@package_version@" to="version" type="package-info" />
     </file>
     <file baseinstalldir="PHP" name="AbstractScopeSniff.php" role="php">
      <tasks:replace from="@package_version@" to="version" type="package-info" />
     </file>
     <file baseinstalldir="PHP" name="AbstractVariableSniff.php" role="php">
      <tasks:replace from="@package_version@" to="version" type="package-info" />
     </file>
     <file baseinstalldir="PHP" name="IncorrectPatternException.php" role="php">
      <tasks:replace from="@package_version@" to="version" type="package-info" />
     </file>
    </dir>
    <dir name="Tokenizers">
     <file baseinstalldir="PHP" name="Comment.php" role="php">
      <tasks:replace from="@package_version@" to="version" type="package-info" />
     </file>
     <file baseinstalldir="PHP" name="CSS.php" role="php">
      <tasks:replace from="@package_version@" to="version" type="package-info" />
     </file>
     <file baseinstalldir="PHP" name="JS.php" role="php">
      <tasks:replace from="@package_version@" to="version" type="package-info" />
     </file>
     <file baseinstalldir="PHP" name="PHP.php" role="php">
      <tasks:replace from="@package_version@" to="version" type="package-info" />
     </file>
    </dir>
    <file baseinstalldir="PHP" name="CLI.php" role="php">
     <tasks:replace from="@package_version@" to="version" type="package-info" />
    </file>
    <file baseinstalldir="PHP" name="Exception.php" role="php">
     <tasks:replace from="@package_version@" to="version" type="package-info" />
    </file>
    <file baseinstalldir="PHP" name="File.php" role="php">
     <tasks:replace from="@package_version@" to="version" type="package-info" />
    </file>
    <file baseinstalldir="PHP" name="Fixer.php" role="php">
     <tasks:replace from="@package_version@" to="version" type="package-info" />
    </file>
    <file baseinstalldir="PHP" name="Report.php" role="php">
     <tasks:replace from="@package_version@" to="version" type="package-info" />
    </file>
    <file baseinstalldir="PHP" name="Reporting.php" role="php">
     <tasks:replace from="@package_version@" to="version" type="package-info" />
    </file>
    <file baseinstalldir="PHP" name="Sniff.php" role="php">
     <tasks:replace from="@package_version@" to="version" type="package-info" />
    </file>
    <file baseinstalldir="PHP" name="Tokens.php" role="php">
     <tasks:replace from="@package_version@" to="version" type="package-info" />
    </file>
   </dir>
  </dir>
 </contents>
 <dependencies>
  <required>
   <php>
    <min>5.1.2</min>
   </php>
   <pearinstaller>
    <min>1.4.0b1</min>
   </pearinstaller>
  </required>
 </dependencies>
 <phprelease>
  <installconditions>
   <os>
    <name>windows</name>
   </os>
  </installconditions>
  <filelist>
   <install as="phpcs" name="scripts/phpcs" />
   <install as="phpcbf" name="scripts/phpcbf" />
   <install as="phpcs.bat" name="scripts/phpcs.bat" />
   <install as="phpcbf.bat" name="scripts/phpcbf.bat" />
   <install as="AllTests.php" name="tests/AllTests.php" />
   <install as="TestSuite.php" name="tests/TestSuite.php" />
   <install as="CodeSniffer/Core/AllTests.php" name="tests/Core/AllTests.php" />
   <install as="CodeSniffer/Core/IsCamelCapsTest.php" name="tests/Core/IsCamelCapsTest.php" />
   <install as="CodeSniffer/Core/ErrorSuppressionTest.php" name="tests/Core/ErrorSuppressionTest.php" />
   <install as="CodeSniffer/Core/File/GetMethodParametersTest.php" name="tests/Core/File/GetMethodParametersTest.php" />
   <install as="CodeSniffer/Standards/AllSniffs.php" name="tests/Standards/AllSniffs.php" />
   <install as="CodeSniffer/Standards/AbstractSniffUnitTest.php" name="tests/Standards/AbstractSniffUnitTest.php" />
  </filelist>
 </phprelease>
 <phprelease>
  <filelist>
   <install as="phpcs" name="scripts/phpcs" />
   <install as="phpcbf" name="scripts/phpcbf" />
   <install as="AllTests.php" name="tests/AllTests.php" />
   <install as="TestSuite.php" name="tests/TestSuite.php" />
   <install as="CodeSniffer/Core/AllTests.php" name="tests/Core/AllTests.php" />
   <install as="CodeSniffer/Core/IsCamelCapsTest.php" name="tests/Core/IsCamelCapsTest.php" />
   <install as="CodeSniffer/Core/ErrorSuppressionTest.php" name="tests/Core/ErrorSuppressionTest.php" />
   <install as="CodeSniffer/Core/File/GetMethodParametersTest.php" name="tests/Core/File/GetMethodParametersTest.php" />
   <install as="CodeSniffer/Standards/AllSniffs.php" name="tests/Standards/AllSniffs.php" />
   <install as="CodeSniffer/Standards/AbstractSniffUnitTest.php" name="tests/Standards/AbstractSniffUnitTest.php" />
   <ignore name="scripts/phpcs.bat" />
   <ignore name="scripts/phpcbf.bat" />
  </filelist>
 </phprelease>
 <changelog>
  <release>
   <version>
    <release>2.0.0a2</release>
    <api>2.0.0a2</api>
   </version>
   <stability>
    <release>alpha</release>
    <api>alpha</api>
   </stability>
   <date>2014-05-01</date>
   <license uri="https://github.com/squizlabs/PHP_CodeSniffer/blob/master/licence.txt">BSD License</license>
   <notes>
    - Added report type --report=info to show information about the checked code to make building a standard easier
      -- Checks a number of things, such as what line length you use, and spacing are brackets, but not everything
      -- Still highly experimental
    - Generic LineLengthSniff now shows warnings for long lines referring to licence and VCS information
      -- It previously ignored these lines, but at the expense of performance
    - Generic DisallowTabIndent and DisallowSpaceIndent sniffs no longer error when detecting mixed indent types
      -- Only the first type of indent found on a line (space or indent) is considered
    - Lots of little performance improvements that can add up to a substantial saving over large code bases
      -- Added a "length" array index to tokens so you don't need to call strlen() of them, or deal with encoding
      -- Can now use isset() to find tokens inside the PHP_CodeSniffer_Tokens static vars instead of in_array()
    - Custom reports can now specify a $recordErrors member var; this previously only worked for built-in reports
      -- When set to FALSE, error messages will not be recorded and only totals will be returned
      -- This can save significant memory while processing a large code base
    - Removed dependence on PHP_Timer
    - PHP tokenizer now supports DEFAULT statements opened with a T_SEMICOLON
    - The Squiz and PHPCS standards have increased the max padding for statement alignment from 8 to 12
    - Squiz EchoedStringsSniff now supports statments without a semicolon, such as PHP embedded in HTML
    - Squiz DoubleQuoteUsageSniff now properly replaces escaped double quotes when fixing a doubled quoted string
    - Improved detection of nested IF statements that use the alternate IF/ENDIF syntax
    - PSR1 CamelCapsMethodNameSniff now ignores magic methods
      -- Thanks to Eser Ozvataf for the patch
    - PSR1 SideEffectsSniff now ignores methods named define()
    - PSR1 and PEAR ClassDeclarationSniffs now support traits (request #20208)
    - PSR2 ControlStructureSpacingSniff now allows newlines before/after parentheses
      -- Thanks to Maurus Cuelenaere for the patch
    - PSR2 ControlStructureSpacingSniff now checks TRY and CATCH statements
    - Squiz SuperfluousWhitespaceSniff now detects whitespace at the end of block comment lines
      -- Thanks to Klaus Purer for the patch
    - Squiz LowercasePHPFunctionsSniff no longer reports errors for namespaced functions
      -- Thanks to Max Galbusera for the patch
    - Squiz SwitchDeclarationSniff now allows exit() as a breaking statement for case/default
    - Squiz ValidVariableNameSniff and Zend ValidVariableNameSniff now ignore additional PHP reserved vars
      -- Thanks to Mikuláš Dítě and Adrian Crepaz for the patch
    - Sniff code Squiz.WhiteSpace.MemberVarSpacing.After changed to Squiz.WhiteSpace.MemberVarSpacing.Incorrect (request #20241)
    - Fixed bug #20200 : Invalid JSON produced with specific error message
    - Fixed bug #20204 : Ruleset exclude checks are case sensitive
    - Fixed bug #20213 : Invalid error, Inline IF must be declared on single line
    - Fixed bug #20225 : array_merge() that takes more than one line generates error
    - Fixed bug #20230 : Squiz ControlStructureSpacing sniff assumes specific condition formatting
    - Fixed bug #20234 : phpcbf patch command absolute paths
    - Fixed bug #20240 : Squiz block comment sniff fails when newline present
    - Fixed bug #20247 : The Squiz.WhiteSpace.ControlStructureSpacing sniff and do-while
      -- Thanks to Alexander Obuhovich for the patch
    - Fixed bug #20248 : The Squiz_Sniffs_WhiteSpace_ControlStructureSpacingSniff sniff and empty scope
    - Fixed bug #20252 : Unitialized string offset when package name starts with underscore
    </notes>
  </release>
  <release>
   <version>
    <release>2.0.0a1</release>
    <api>2.0.0a1</api>
   </version>
   <stability>
    <release>alpha</release>
    <api>alpha</api>
   </stability>
   <date>2014-02-05</date>
   <license uri="https://github.com/squizlabs/PHP_CodeSniffer/blob/master/licence.txt">BSD License</license>
   <notes>
    - Added the phpcbf script to automatically fix many errors found by the phpcs script
    - Added report type --report=diff to show suggested changes to fix coding standard violations
    - The --report argument now allows for custom reports to be used
      -- Use the full path to your custom report class as the report name
    - The --extensions argument is now respected when passing filenames; not just with directories
    - The --extensions argument now allows you to specify the tokenizer for each extension
      -- e.g., --extensions=module/php,es/js
    - Command line arguments can now be set in ruleset files
      -- e.g., arg name="report" value="summary" (print summary report; same as --report=summary)
      -- e.g., arg value="sp" (print source and progress information; same as -sp)
      -- The -vvv, --sniffs, --standard and -l command line arguments cannot be set in this way
    - Sniff process() methods can not optionally return a token to ignore up to
      -- If returned, the sniff will not be executed again until the passed token is reached in the file
      -- Useful if you are looking for tokens like T_OPEN_TAG but only want to process the first one
    - Removed the comment parser classes and replaced it with a simple comment tokenier
      -- T_DOC_COMMENT tokens are now tokenized into T_DOC_COMMENT_* tokens so they can be used more easily
      -- This change requires a significant rewrite of sniffs that use the comment parser
      -- This change requires minor changes to sniffs that listen for T_DOC_COMMENT tokens directly
    - Added Generic DocCommentSniff to check generic doc block formatting
      -- Removed doc block formatting checks from PEAR ClassCommentSniff
      -- Removed doc block formatting checks from PEAR FileCommentSniff
      -- Removed doc block formatting checks from PEAR FunctionCommentSniff
      -- Removed doc block formatting checks from Squiz ClassCommentSniff
      -- Removed doc block formatting checks from Squiz FileCommentSniff
      -- Removed doc block formatting checks from Squiz FunctionCommentSniff
      -- Removed doc block formatting checks from Squiz VariableCommentSniff
    - Squiz DocCommentAlignmentSniff has had its error codes changed
      -- NoSpaceBeforeTag becomes NoSpaceAfterStar
      -- SpaceBeforeTag becomes SpaceAfterStar
      -- SpaceBeforeAsterisk becomes SpaceBeforeStar
    - Generic MultipleStatementAlignment now aligns assignments within a block so they fit within their max padding setting
      -- The sniff previously requested the padding as 1 space if max padding was exceeded
      -- It now aligns the assignment with surrounding assignments if it can
      -- Removed property ignoreMultiline as multi-line assignments are now handled correctly and should not be ignored
    - Squiz FunctionClosingBraceSpaceSniff now requires a blank line before the brace in all cases except function args
    - Added error Squiz.Commenting.ClassComment.SpacingAfter to ensure there are no blank lines after a class comment
    - Added error Squiz.WhiteSpace.MemberVarSpacing.AfterComment to ensure there are no blank lines after a member var comment
      -- Fixes have also been corrected to not strip the member var comment or indent under some circumstances
      -- Thanks to Mark Scherer for help with this fix
    - Added error Squiz.Commenting.FunctionCommentThrowTag.Missing to ensure a throw is documented
    - Removed error Squiz.Commenting.FunctionCommentThrowTag.WrongType
    - Content passed via STDIN can now specify the filename to use so that sniffs can run the correct filename checks
      -- Ensure the first line of the content is: phpcs_input_file: /path/to/file
    - Squiz coding standard now enforces no closing PHP tag at the end of a pure PHP file
    - Squiz coding standard now enforces a single newline character at the end of the file
    - Squiz ClassDeclarationSniff no longer checks for a PHP ending tag after a class definition
    - Squiz ControlStructureSpacingSniff now checks TRY and CATCH statements as well
    - Removed MySource ChannelExceptionSniff
    </notes>
  </release>
  <release>
   <version>
    <release>1.5.3</release>
    <api>1.5.3</api>
   </version>
   <stability>
    <release>stable</release>
    <api>stable</api>
   </stability>
   <date>2014-05-01</date>
   <license uri="https://github.com/squizlabs/PHP_CodeSniffer/blob/master/licence.txt">BSD License</license>
   <notes>
    - Improved detection of nested IF statements that use the alternate IF/ENDIF syntax
    - PHP tokenizer now supports DEFAULT statements opened with a T_SEMICOLON
    - PSR1 CamelCapsMethodNameSniff now ignores magic methods
      -- Thanks to Eser Ozvataf for the patch
    - PSR1 SideEffectsSniff now ignores methods named define()
    - PSR1 and PEAR ClassDeclarationSniffs now support traits (request #20208)
    - PSR2 ControlStructureSpacingSniff now allows newlines before/after parentheses
      -- Thanks to Maurus Cuelenaere for the patch
    - Squiz LowercasePHPFunctionsSniff no longer reports errors for namespaced functions
      -- Thanks to Max Galbusera for the patch
    - Squiz SwitchDeclarationSniff now allows exit() as a breaking statement for case/default
    - Squiz ValidVariableNameSniff and Zend ValidVariableNameSniff now ignore additional PHP reserved vars
      -- Thanks to Mikuláš Dítě and Adrian Crepaz for the patch
    - Sniff code Squiz.WhiteSpace.MemberVarSpacing.After changed to Squiz.WhiteSpace.MemberVarSpacing.Incorrect (request #20241)
    - Fixed bug #20200 : Invalid JSON produced with specific error message
    - Fixed bug #20204 : Ruleset exclude checks are case sensitive
    - Fixed bug #20213 : Invalid error, Inline IF must be declared on single line
    - Fixed bug #20225 : array_merge() that takes more than one line generates error
    - Fixed bug #20230 : Squiz ControlStructureSpacing sniff assumes specific condition formatting
    - Fixed bug #20240 : Squiz block comment sniff fails when newline present
    - Fixed bug #20247 : The Squiz.WhiteSpace.ControlStructureSpacing sniff and do-while
      -- Thanks to Alexander Obuhovich for the patch
    - Fixed bug #20248 : The Squiz_Sniffs_WhiteSpace_ControlStructureSpacingSniff sniff and empty scope
    - Fixed bug #20252 : Unitialized string offset when package name starts with underscore
   </notes>
  </release>
  <release>
   <version>
    <release>1.5.2</release>
    <api>1.5.2</api>
   </version>
   <stability>
    <release>stable</release>
    <api>stable</api>
   </stability>
   <date>2014-02-05</date>
   <license uri="https://github.com/squizlabs/PHP_CodeSniffer/blob/master/licence.txt">BSD License</license>
   <notes>
    - Improved support for the PHP 5.5. classname::class syntax
      -- PSR2 SwitchDeclarationSniff no longer throws errors when this syntax is used in CASE conditions
    - Improved support for negative checks of instanceOf in Squiz ComparisonOperatorUsageSniff
      -- Thanks to Martin Winkel for the patch
    - Generic FunctionCallArgumentSpacingSniff now longer complains about space before comma when using here/nowdocs
      -- Thanks to Richard van Velzen for the patch
    - Generic LowerCaseConstantSniff and UpperCaseConstantSniff now ignore class constants
      -- Thanks to Kristopher Wilson for the patch
    - PEAR FunctionCallSignatureSniff now has settings to specify how many spaces should appear before/after parentheses
      -- Override the 'requiredSpacesAfterOpen' and 'requiredSpacesBeforeClose' settings in a ruleset.xml file to change
      -- Default remains at 0 for both
      -- Thanks to Astinus Eberhard for the patch
    - PSR2 ControlStructureSpacingSniff now has settings to specify how many spaces should appear before/after parentheses
      -- Override the 'requiredSpacesAfterOpen' and 'requiredSpacesBeforeClose' settings in a ruleset.xml file to change
      -- Default remains at 0 for both
      -- Thanks to Astinus Eberhard for the patch
    - Squiz ForEachLoopDeclarationSniff now has settings to specify how many spaces should appear before/after parentheses
      -- Override the 'requiredSpacesAfterOpen' and 'requiredSpacesBeforeClose' settings in a ruleset.xml file to change
      -- Default remains at 0 for both
      -- Thanks to Astinus Eberhard for the patch
    - Squiz ForLoopDeclarationSniff now has settings to specify how many spaces should appear before/after parentheses
      -- Override the 'requiredSpacesAfterOpen' and 'requiredSpacesBeforeClose' settings in a ruleset.xml file to change
      -- Default remains at 0 for both
      -- Thanks to Astinus Eberhard for the patch
    - Squiz FunctionDeclarationArgumentSpacingSniff now has settings to specify how many spaces should appear before/after parentheses
      -- Override the 'requiredSpacesAfterOpen' and 'requiredSpacesBeforeClose' settings in a ruleset.xml file to change
      -- Default remains at 0 for both
      -- Thanks to Astinus Eberhard for the patch
    - Removed UnusedFunctionParameter, CyclomaticComplexity and NestingLevel from the Squiz standard
    - Generic FixmeSniff and TodoSniff now work correctly with accented characters
    - Fixed bug #20145 : Custom ruleset preferences directory over installed standard
    - Fixed bug #20147 : phpcs-svn-pre-commit - no more default error report
    - Fixed bug #20151 : Problem handling "if(): ... else: ... endif;" syntax
    - Fixed bug #20190 : Invalid regex in Squiz_Sniffs_WhiteSpace_SuperfluousWhitespaceSniff
   </notes>
  </release>
  <release>
   <version>
    <release>1.5.1</release>
    <api>1.5.1</api>
   </version>
   <stability>
    <release>stable</release>
    <api>stable</api>
   </stability>
   <date>2013-12-12</date>
   <license uri="https://github.com/squizlabs/PHP_CodeSniffer/blob/master/licence.txt">BSD License</license>
   <notes>
    - Config values can now be set at runtime using the command line argument [--runtime-set key value]
      -- Runtime values are the same as config values, but are not written to the main config file
      -- Thanks to Wim Godden for the patch
    - Config values can now be set in ruleset files
      -- e.g., config name="zend_ca_path" value="/path/to/ZendCodeAnalyzer"
      -- Can not be used to set config values that override command line values, such as show_warnings
      -- Thanks to Jonathan Marcil for helping with the patch
    - Added a new installed_paths config value to allow for the setting of directories that contain standards
      -- By default, standards have to be installed into the CodeSniffer/Standards directory to be considered installed
      -- New config value allows a list of paths to be set in addition to this internal path
      -- Installed standards appear when using the -i arg, and can be referenced in rulesets using only their name
      -- Set paths by running: phpcs --config-set installed_paths /path/one,/path/two,...
    - PSR2 ClassDeclarationSniff now allows a list of extended interfaces to be split across multiple lines
    - Squiz DoubleQuoteUsageSniff now allows \b in double quoted strings
    - Generic ForbiddenFunctionsSniff now ignores object creation
      -- This is a further fix for bug #20100 : incorrect Function mysql() has been deprecated report
    - Fixed bug #20136 : Squiz_Sniffs_WhiteSpace_ScopeKeywordSpacingSniff and Traits
    - Fixed bug #20138 : Protected property underscore and camel caps issue (in trait with Zend)
      -- Thanks to Gaetan Rousseau for the patch
    - Fixed bug #20139 : No report file generated on success
   </notes>
  </release>
  <release>
   <version>
    <release>1.5.0</release>
    <api>1.5.0</api>
   </version>
   <stability>
    <release>stable</release>
    <api>stable</api>
   </stability>
   <date>2013-11-28</date>
   <license uri="https://github.com/squizlabs/PHP_CodeSniffer/blob/master/licence.txt">BSD License</license>
   <notes>
    - Doc generation is now working again for installed standards
      -- Includes a fix for limiting the docs to specific sniffs
    - Generic ScopeIndentSniff now allows for ignored tokens to be set via ruleset.xml files
      -- E.g., to ignore comments, override a property using:
      -- name="ignoreIndentationTokens" type="array" value="T_COMMENT,T_DOC_COMMENT"
    - PSR2 standard now ignores comments when checking indentation rules
    - Generic UpperCaseConstantNameSniff no longer reports errors where constants are used (request #20090)
      -- It still reports errors where constants are defined
    - Individual messages can now be excluded in ruleset.xml files using the exclude tag (request #20091)
      -- Setting message severity to 0 continues to be supported
    - Squiz OperatorSpacingSniff no longer throws errors for the ?: short ternary operator
      -- Thanks to Antoine Musso for the patch
    - Comment parser now supports non-English characters when splitting comment lines into words
      -- Thanks to Nik Sun for the patch
    - Exit statements are now recognised as valid closers for CASE and DEFAULT blocks
      -- Thanks to Maksim Kochkin for the patch
    - PHP_CodeSniffer_CLI::process() can now be passed an incomplete array of CLI values
      -- Missing values will be set to the CLI defaults
      -- Thanks to Maksim Kochkin for the patch
    - Fixed bug #20093 : Bug with ternary operator token
    - Fixed bug #20097 : CLI.php throws error in php 5.2
    - Fixed bug #20100 : incorrect Function mysql() has been deprecated report
    - Fixed bug #20119 : PHP warning: invalid argument to str_repeat() in SVN blame report with -s
    - Fixed bug #20123 : PSR2 complains about an empty second statement in for-loop
    - Fixed bug #20131 : PHP errors in svnblame report, if there are files not under version control
    - Fixed bug #20133 : Allow "HG: hg_id" as value for @version tag
   </notes>
  </release>
  <release>
   <version>
    <release>1.5.0RC4</release>
    <api>1.5.0RC4</api>
   </version>
   <stability>
    <release>beta</release>
    <api>beta</api>
   </stability>
   <date>2013-09-26</date>
   <license uri="https://github.com/squizlabs/PHP_CodeSniffer/blob/master/licence.txt">BSD License</license>
   <notes>
    - You can now restrict violations to individual sniff codes using the --sniffs command line argument
     -- Previously, this only restricted violations to an entire sniff and not individual messages
     -- If you have scripts calling PHP_CodeSniffer::process() or creating PHP_CodeSniffer_File objects, you must update your code
     -- The array of restrictions passed to PHP_CodeSniffer::process() must now be an array of sniff codes instead of class names
     -- The PHP_CodeSniffer_File::__construct() method now requires an array of restrictions to be passed
    - Doc generation is now working again
    - Progress information now shows the percentage complete at the end of each line
    - Added report type --report=junit to show the error list in a JUnit compatible format
      -- Thanks to Oleg Lobach for the contribution
    - Added support for the PHP 5.4 callable type hint
    - Fixed problem where some file content could be ignored when checking STDIN
    - Version information is now printed when installed via composer or run from a Git clone (request #20050)
    - Added Squiz DisallowBooleanStatementSniff to ban boolean operators outside of control structure conditions
    - The CSS tokenizer is now more reliable when encountering 'list' and 'break' strings
    - Coding standard ignore comments can now appear instead doc blocks as well as inline comments
      -- Thanks to Stuart Langley for the patch
    - Generic LineLengthSniff now ignores SVN URL and Head URL comments
      -- Thanks to Karl DeBisschop for the patch
    - PEAR MultiLineConditionSniff now has a setting to specify how many spaces code should be indented
      -- Default remains at 4; override the 'indent' setting in a ruleset.xml file to change
      -- Thanks to Szabolcs Sulik for the patch
    - PEAR MultiLineAssignmentSniff now has a setting to specify how many spaces code should be indented
      -- Default remains at 4; override the 'indent' setting in a ruleset.xml file to change
      -- Thanks to Szabolcs Sulik for the patch
    - PEAR FunctionDeclarationSniff now has a setting to specify how many spaces code should be indented
      -- Default remains at 4; override the 'indent' setting in a ruleset.xml file to change
      -- Thanks to Szabolcs Sulik for the patch
    - Squiz SwitchDeclarationSniff now has a setting to specify how many spaces code should be indented
      -- Default remains at 4; override the 'indent' setting in a ruleset.xml file to change
      -- Thanks to Szabolcs Sulik for the patch
    - Squiz CSS IndentationSniff now has a setting to specify how many spaces code should be indented
      -- Default remains at 4; override the 'indent' setting in a ruleset.xml file to change
      -- Thanks to Hugo Fonseca for the patch
    - Squiz and MySource File and Function comment sniffs now allow all tags and don't require a particular licence
    - Squiz standard now allows lines to be 120 characters long before warning; up from 85
    - Squiz LowercaseStyleDefinitionSniff no longer throws errors for class names in nested style definitions
    - Squiz ClassFileNameSniff no longer throws errors when checking STDIN
    - Squiz CSS sniffs no longer generate errors for IE filters
    - Squiz CSS IndentationSniff no longer sees comments as blank lines
    - Squiz LogicalOperatorSpacingSniff now ignores whitespace at the end of a line
    - Squiz.Scope.MethodScope.Missing error message now mentions 'visibility' instead of 'scope modifier'
      -- Thanks to Renat Akhmedyanov for the patch
    - Added support for the PSR2 multi-line arguments errata
    - The PSR2 standard no longer throws errors for additional spacing after a type hint
    - PSR UseDeclarationSniff no longer throws errors for USE statements inside TRAITs
    - Fixed cases where code was incorrectly assigned the T_GOTO_LABEL token when used in a complex CASE condition
    - Fixed bug #20026 : Check for multi-line arrays that should be single-line is slightly wrong
      -- Adds new error message for single-line arrays that end with a comma
    - Fixed bug #20029 : ForbiddenFunction sniff incorrectly recognizes methods in USE clauses
    - Fixed bug #20043 : Mis-interpretation of Foo::class
    - Fixed bug #20044 : PSR1 camelCase check does not ignore leading underscores
    - Fixed bug #20045 : Errors about indentation for closures with multi-line 'use' in functions
    - Fixed bug #20051 : Undefined index: scope_opener / scope_closer
      -- Thanks to Anthon Pang for the patch
   </notes>
  </release>
  <release>
   <version>
    <release>1.5.0RC3</release>
    <api>1.5.0RC3</api>
   </version>
   <stability>
    <release>beta</release>
    <api>beta</api>
   </stability>
   <date>2013-07-25</date>
   <license uri="https://github.com/squizlabs/PHP_CodeSniffer/blob/master/licence.txt">BSD License</license>
   <notes>
    - Added report type --report=json to show the error list and total counts for all checked files
      -- Thanks to Jeffrey Fisher for the contribution
    - PHP_CodeSniffer::isCamelCaps now allows for acronyms at the start of a string if the strict flag is FALSE
      -- acronyms are defined as at least 2 uppercase characters in a row
      -- e.g., the following is now valid camel caps with strict set to FALSE: XMLParser
    - The PHP tokenizer now tokenizes goto labels as T_GOTO_LABEL instead of T_STRING followed by T_COLON
    - The JS tokenizer now has support for the T_THROW token
    - Symlinked directories inside CodeSniffer/Standards and in ruleset.xml files are now supported
      -- Only available since PHP 5.2.11 and 5.3.1
      -- Thanks to Maik Penz for the patch
    - The JS tokenizer now correctly identifies T_INLINE_ELSE tokens instead of leaving them as T_COLON
      -- Thanks to Arnout Boks for the patch
    - Explaining a standard (phpcs -e) that uses namespaces now works correctly
    - Restricting a check to specific sniffs (phpcs --sniffs=...) now works correctly with namespaced sniffs
      -- Thanks to Maik Penz for the patch
    - Docs added for the entire Generic standard, and many sniffs from other standards are now documented as well
      -- Thanks to Spencer Rinehart for the contribution
    - Clearer error message for when the sniff class name does not match the directory structure
    - Generated HTML docs now correctly show the open PHP tag in code comparison blocks
    - Added Generic InlineHTMLSniff to ensure a file only contains PHP code
    - Added Squiz ShorthandSizeSniff to check that CSS sizes are using shorthand notation only when 1 or 2 values are used
    - Added Squiz ForbiddenStylesSniff to ban the use of some deprecated browser-specific styles
    - Added Squiz NamedColoursSniff to ban the use of colour names
    - PSR2 standard no longer enforces no whitespace between the closing parenthesis of a function call and the semicolon
    - PSR2 ClassDeclarationSniff now ignores empty classes when checking the end brace position
    - PSR2 SwitchDeclarationSniff no longer reports errors for empty lines between CASE statements
    - PEAR ObjectOperatorIndentSniff now has a setting to specify how many spaces code should be indented
      -- Default remains at 4; override the indent setting in a ruleset.xml file to change
      -- Thanks to Andrey Mindubaev for the patch
    - Squiz FileExtensionSniff now supports traits
      -- Thanks to Lucas Green for the patch
    - Squiz ArrayDeclarationSniff no longer reports errors for no comma at the end of a line that contains a function call
    - Squiz SwitchDeclarationSniff now supports T_CONTINUE and T_THROW as valid case/default breaking statements
    - Squiz CommentedOutCodeSniff is now better at ignoring commented out HTML, XML and regular expressions
    - Squiz DisallowComparisonAssignmentSniff no longer throws errors for the third expression in a FOR statement
    - Squiz ColourDefinitionSniff no longer throws errors for some CSS class names
    - Squiz ControlStructureSpacingSniff now supports all types of CASE/DEFAULT breaking statements
    - Generic CallTimePassByReferenceSniff now reports errors for functions called using a variable
      -- Thanks to Maik Penz for the patch
    - Generic ConstructorNameSniff no longer throws a notice for abstract constructors inside abstract classes
      -- Thanks to Spencer Rinehart for the patch
    - Squiz ComparisonOperatorUsageSniff now checks inside elseif statements
      -- Thanks to Arnout Boks for the patch
    - Squiz OperatorSpacingSniff now reports errors for no spacing around inline then and else tokens
      -- Thanks to Arnout Boks for the patch
    - Fixed bug #19811 : Comments not ignored in all cases in AbstractPatternSniff
      -- Thanks to Erik Wiffin for the patch
    - Fixed bug #19892 : ELSE with no braces causes incorrect SWITCH break statement indentation error
    - Fixed bug #19897 : Indenting warnings in templates not consistent
    - Fixed bug #19908 : PEAR MultiLineCondition Does Not Apply elseif
    - Fixed bug #19930 : option --report-file generate an empty file
    - Fixed bug #19935 : notify-send reports do not vanish in gnome-shell
      -- Thanks to Christian Weiske for the patch
    - Fixed bug #19944 : docblock squiz sniff "return void" trips over return in lambda function
    - Fixed bug #19953 : PSR2 - Spaces before interface name for abstract class
    - Fixed bug #19956 : phpcs warns for Type Hint missing Resource
    - Fixed bug #19957 : Does not understand trait method aliasing
    - Fixed bug #19968 : Permission denied on excluded directory
    - Fixed bug #19969 : Sniffs with namespace not recognized in reports
    - Fixed bug #19997 : Class names incorrectly detected as constants
   </notes>
  </release>
  <release>
   <version>
    <release>1.5.0RC2</release>
    <api>1.5.0RC2</api>
   </version>
   <stability>
    <release>beta</release>
    <api>beta</api>
   </stability>
   <date>2013-04-04</date>
   <license uri="https://github.com/squizlabs/PHP_CodeSniffer/blob/master/licence.txt">BSD License</license>
   <notes>
    - Ruleset processing has been rewritten to be more predictable
      -- Provides much better support for relative paths inside ruleset files
      -- May mean that sniffs that were previously ignored are now being included when importing external rulesets
      -- Ruleset processing output can be seen by using the -vv command line argument
      -- Internal sniff registering functions have all changed, so please review custom scripts
    - You can now pass multiple coding standards on the command line, comma separated (request #19144)
      -- Works with built-in or custom standards and rulesets, or a mix of both
    - You can now exclude directories or whole standards in a ruleset XML file (request #19731)
      -- e.g., exclude "Generic.Commenting" or just "Generic"
      -- You can also pass in a path to a directory instead, if you know it
    - Added Generic LowerCaseKeywordSniff to ensure all PHP keywords are defined in lowercase
      -- The PSR2 and Squiz standards now use this sniff
    - Added Generic SAPIUsageSniff to ensure the PHP_SAPI constant is used instead of php_sapi_name() (request #19863)
    - Squiz FunctionSpacingSniff now has a setting to specify how many lines there should between functions (request #19843)
      -- Default remains at 2
      -- Override the "spacing" setting in a ruleset.xml file to change
    - Squiz LowercasePHPFunctionSniff no longer throws errors for the limited set of PHP keywords it was checking
      -- Add a rule for Generic.PHP.LowerCaseKeyword to your ruleset to replicate this functionality
    - Added support for the PHP 5.4 T_CALLABLE token so it can be used in lower PHP versions
    - Generic EndFileNoNewlineSniff now supports checking of CSS and JS files
    - PSR2 SwitchDeclarationSniff now has a setting to specify how many spaces code should be indented
      -- Default remains at 4; override the indent setting in a ruleset.xml file to change
      -- Thanks to Asher Snyder for the patch
    - Generic ScopeIndentSniff now has a setting to specify a list of tokens that should be ignored
      -- The first token on the line is checked and the whole line is ignored if the token is in the array
      -- Thanks to Eloy Lafuente for the patch
    - Squiz LowercaseClassKeywordsSniff now checks for the TRAIT keyword
      -- Thanks to Anthon Pang for the patch
    - If you create your own PHP_CodeSniffer object, PHPCS will no longer exit when an unknown argument is found
      -- This allows you to create wrapper scripts for PHPCS more easily
    - PSR2 MethodDeclarationSniff no longer generates a notice for methods named "_"
      -- Thanks to Bart S for the patch
    - Squiz BlockCommentSniff no longer reports that a blank line between a scope closer and block comment is invalid
    - Generic DuplicateClassNameSniff no longer reports an invalid error if multiple PHP open tags exist in a file
    - Generic DuplicateClassNameSniff no longer reports duplicate errors if multiple PHP open tags exist in a file
    - Fixed bug #19819 : Freeze with syntax error in use statement
    - Fixed bug #19820 : Wrong message level in Generic_Sniffs_CodeAnalysis_EmptyStatementSniff
    - Fixed bug #19859 : CodeSniffer::setIgnorePatterns API changed
    - Fixed bug #19871 : findExtendedClassName doesn't return FQCN on namespaced classes
    - Fixed bug #19879 : bitwise and operator interpreted as reference by value
   </notes>
  </release>
  <release>
   <version>
    <release>1.5.0RC1</release>
    <api>1.5.0RC1</api>
   </version>
   <stability>
    <release>beta</release>
    <api>beta</api>
   </stability>
   <date>2013-02-08</date>
   <license uri="https://github.com/squizlabs/PHP_CodeSniffer/blob/master/licence.txt">BSD License</license>
   <notes>
    - Reports have been completely rewritten to consume far less memory
      -- Each report is incrementally written to the file system during a run and then printed out when the run ends
      -- There is no longer a need to keep the list of errors and warnings in memory during a run
    - Multi-file sniff support has been removed because they are too memory intensive
      -- If you have a custom multi-file sniff, you can convert it into a standard sniff quite easily
      -- See CodeSniffer/Standards/Generic/Sniffs/Classes/DuplicateClassNameSniff.php for an example
    </notes>
  </release>
  <release>
   <version>
    <release>1.4.8</release>
    <api>1.4.8</api>
   </version>
   <stability>
    <release>stable</release>
    <api>stable</api>
   </stability>
   <date>2013-11-26</date>
   <license uri="https://github.com/squizlabs/PHP_CodeSniffer/blob/master/licence.txt">BSD License</license>
   <notes>
    - Generic ScopeIndentSniff now allows for ignored tokens to be set via ruleset.xml files
      -- E.g., to ignore comments, override a property using:
      -- name="ignoreIndentationTokens" type="array" value="T_COMMENT,T_DOC_COMMENT"
    - PSR2 standard now ignores comments when checking indentation rules
    - Squiz OperatorSpacingSniff no longer throws errors for the ?: short ternary operator
      -- Thanks to Antoine Musso for the patch
    - Comment parser now supports non-English characters when splitting comment lines into words
      -- Thanks to Nik Sun for the patch
    - Exit statements are now recognised as valid closers for CASE and DEFAULT blocks
      -- Thanks to Maksim Kochkin for the patch
    - PHP_CodeSniffer_CLI::process() can now be passed an incomplete array of CLI values
      -- Missing values will be set to the CLI defaults
      -- Thanks to Maksim Kochkin for the patch
    - Fixed bug #20097 : CLI.php throws error in php 5.2
    - Fixed bug #20100 : incorrect Function mysql() has been deprecated report
    - Fixed bug #20119 : PHP warning: invalid argument to str_repeat() in SVN blame report with -s
    - Fixed bug #20123 : PSR2 complains about an empty second statement in for-loop
    - Fixed bug #20131 : PHP errors in svnblame report, if there are files not under version control
    - Fixed bug #20133 : Allow "HG: hg_id" as value for @version tag
   </notes>
  </release>
  <release>
   <version>
    <release>1.4.7</release>
    <api>1.4.7</api>
   </version>
   <stability>
    <release>stable</release>
    <api>stable</api>
   </stability>
   <date>2013-09-26</date>
   <license uri="https://github.com/squizlabs/PHP_CodeSniffer/blob/master/licence.txt">BSD License</license>
   <notes>
    - Added report type --report=junit to show the error list in a JUnit compatible format
      -- Thanks to Oleg Lobach for the contribution
    - Added support for the PHP 5.4 callable type hint
    - Fixed problem where some file content could be ignored when checking STDIN
    - Version information is now printed when installed via composer or run from a Git clone (request #20050)
    - The CSS tokenizer is now more reliable when encountering 'list' and 'break' strings
    - Coding standard ignore comments can now appear instead doc blocks as well as inline comments
      -- Thanks to Stuart Langley for the patch
    - Generic LineLengthSniff now ignores SVN URL and Head URL comments
      -- Thanks to Karl DeBisschop for the patch
    - PEAR MultiLineConditionSniff now has a setting to specify how many spaces code should be indented
      -- Default remains at 4; override the 'indent' setting in a ruleset.xml file to change
      -- Thanks to Szabolcs Sulik for the patch
    - PEAR MultiLineAssignmentSniff now has a setting to specify how many spaces code should be indented
      -- Default remains at 4; override the 'indent' setting in a ruleset.xml file to change
      -- Thanks to Szabolcs Sulik for the patch
    - PEAR FunctionDeclarationSniff now has a setting to specify how many spaces code should be indented
      -- Default remains at 4; override the 'indent' setting in a ruleset.xml file to change
      -- Thanks to Szabolcs Sulik for the patch
    - Squiz SwitchDeclarationSniff now has a setting to specify how many spaces code should be indented
      -- Default remains at 4; override the 'indent' setting in a ruleset.xml file to change
      -- Thanks to Szabolcs Sulik for the patch
    - Squiz CSS IndentationSniff now has a setting to specify how many spaces code should be indented
      -- Default remains at 4; override the 'indent' setting in a ruleset.xml file to change
      -- Thanks to Hugo Fonseca for the patch
    - Squiz and MySource File and Function comment sniffs now allow all tags and don't require a particular licence
    - Squiz LowercaseStyleDefinitionSniff no longer throws errors for class names in nested style definitions
    - Squiz ClassFileNameSniff no longer throws errors when checking STDIN
    - Squiz CSS sniffs no longer generate errors for IE filters
    - Squiz CSS IndentationSniff no longer sees comments as blank lines
    - Squiz LogicalOperatorSpacingSniff now ignores whitespace at the end of a line
    - Squiz.Scope.MethodScope.Missing error message now mentions 'visibility' instead of 'scope modifier'
      -- Thanks to Renat Akhmedyanov for the patch
    - Added support for the PSR2 multi-line arguments errata
    - The PSR2 standard no longer throws errors for additional spacing after a type hint
    - PSR UseDeclarationSniff no longer throws errors for USE statements inside TRAITs
    - Fixed bug #20026 : Check for multi-line arrays that should be single-line is slightly wrong
      -- Adds new error message for single-line arrays that end with a comma
    - Fixed bug #20029 : ForbiddenFunction sniff incorrectly recognizes methods in USE clauses
    - Fixed bug #20043 : Mis-interpretation of Foo::class
    - Fixed bug #20044 : PSR1 camelCase check does not ignore leading underscores
    - Fixed bug #20045 : Errors about indentation for closures with multi-line 'use' in functions
   </notes>
  </release>
  <release>
   <version>
    <release>1.4.6</release>
    <api>1.4.6</api>
   </version>
   <stability>
    <release>stable</release>
    <api>stable</api>
   </stability>
   <date>2013-07-25</date>
   <license uri="https://github.com/squizlabs/PHP_CodeSniffer/blob/master/licence.txt">BSD License</license>
   <notes>
    - Added report type --report=json to show the error list and total counts for all checked files
      -- Thanks to Jeffrey Fisher for the contribution
    - The JS tokenizer now has support for the T_THROW token
    - Symlinked directories inside CodeSniffer/Standards and in ruleset.xml files are now supported
      -- Only available since PHP 5.2.11 and 5.3.1
      -- Thanks to Maik Penz for the patch
    - The JS tokenizer now correctly identifies T_INLINE_ELSE tokens instead of leaving them as T_COLON
      -- Thanks to Arnout Boks for the patch
    - Explaining a standard (phpcs -e) that uses namespaces now works correctly
    - Restricting a check to specific sniffs (phpcs --sniffs=...) now works correctly with namespaced sniffs
      -- Thanks to Maik Penz for the patch
    - Docs added for the entire Generic standard, and many sniffs from other standards are now documented as well
      -- Thanks to Spencer Rinehart for the contribution
    - Clearer error message for when the sniff class name does not match the directory structure
    - Generated HTML docs now correctly show the open PHP tag in code comparison blocks
    - Added Generic InlineHTMLSniff to ensure a file only contains PHP code
    - Added Squiz ShorthandSizeSniff to check that CSS sizes are using shorthand notation only when 1 or 2 values are used
    - Added Squiz ForbiddenStylesSniff to ban the use of some deprecated browser-specific styles
    - Added Squiz NamedColoursSniff to ban the use of colour names
    - PSR2 standard no longer enforces no whitespace between the closing parenthesis of a function call and the semicolon
    - PSR2 ClassDeclarationSniff now ignores empty classes when checking the end brace position
    - PSR2 SwitchDeclarationSniff no longer reports errors for empty lines between CASE statements
    - PEAR ObjectOperatorIndentSniff now has a setting to specify how many spaces code should be indented
      -- Default remains at 4; override the indent setting in a ruleset.xml file to change
      -- Thanks to Andrey Mindubaev for the patch
    - Squiz FileExtensionSniff now supports traits
      -- Thanks to Lucas Green for the patch
    - Squiz ArrayDeclarationSniff no longer reports errors for no comma at the end of a line that contains a function call
    - Squiz SwitchDeclarationSniff now supports T_CONTINUE and T_THROW as valid case/default breaking statements
    - Squiz CommentedOutCodeSniff is now better at ignoring commented out HTML, XML and regular expressions
    - Squiz DisallowComparisonAssignmentSniff no longer throws errors for the third expression in a FOR statement
    - Squiz ColourDefinitionSniff no longer throws errors for some CSS class names
    - Squiz ControlStructureSpacingSniff now supports all types of CASE/DEFAULT breaking statements
    - Generic CallTimePassByReferenceSniff now reports errors for functions called using a variable
      -- Thanks to Maik Penz for the patch
    - Generic ConstructorNameSniff no longer throws a notice for abstract constructors inside abstract classes
      -- Thanks to Spencer Rinehart for the patch
    - Squiz ComparisonOperatorUsageSniff now checks inside elseif statements
      -- Thanks to Arnout Boks for the patch
    - Squiz OperatorSpacingSniff now reports errors for no spacing around inline then and else tokens
      -- Thanks to Arnout Boks for the patch
    - Fixed bug #19811 : Comments not ignored in all cases in AbstractPatternSniff
      -- Thanks to Erik Wiffin for the patch
    - Fixed bug #19892 : ELSE with no braces causes incorrect SWITCH break statement indentation error
    - Fixed bug #19897 : Indenting warnings in templates not consistent
    - Fixed bug #19908 : PEAR MultiLineCondition Does Not Apply elseif
    - Fixed bug #19913 : Running phpcs in interactive mode causes warnings
      -- Thanks to Harald Franndorfer for the patch
    - Fixed bug #19935 : notify-send reports do not vanish in gnome-shell
      -- Thanks to Christian Weiske for the patch
    - Fixed bug #19944 : docblock squiz sniff "return void" trips over return in lambda function
    - Fixed bug #19953 : PSR2 - Spaces before interface name for abstract class
    - Fixed bug #19956 : phpcs warns for Type Hint missing Resource
    - Fixed bug #19957 : Does not understand trait method aliasing
    - Fixed bug #19968 : Permission denied on excluded directory
    - Fixed bug #19969 : Sniffs with namespace not recognized in reports
    - Fixed bug #19997 : Class names incorrectly detected as constants
   </notes>
  </release>
  <release>
   <version>
    <release>1.4.5</release>
    <api>1.4.5</api>
   </version>
   <stability>
    <release>stable</release>
    <api>stable</api>
   </stability>
   <date>2013-04-04</date>
   <license uri="https://github.com/squizlabs/PHP_CodeSniffer/blob/master/licence.txt">BSD License</license>
   <notes>
    - Added Generic LowerCaseKeywordSniff to ensure all PHP keywords are defined in lowercase
      -- The PSR2 and Squiz standards now use this sniff
    - Added Generic SAPIUsageSniff to ensure the PHP_SAPI constant is used instead of php_sapi_name() (request #19863)
    - Squiz FunctionSpacingSniff now has a setting to specify how many lines there should between functions (request #19843)
      -- Default remains at 2
      -- Override the "spacing" setting in a ruleset.xml file to change
    - Squiz LowercasePHPFunctionSniff no longer throws errors for the limited set of PHP keywords it was checking
      -- Add a rule for Generic.PHP.LowerCaseKeyword to your ruleset to replicate this functionality
    - Added support for the PHP 5.4 T_CALLABLE token so it can be used in lower PHP versions
    - Generic EndFileNoNewlineSniff now supports checking of CSS and JS files
    - PSR2 SwitchDeclarationSniff now has a setting to specify how many spaces code should be indented
      -- Default remains at 4; override the indent setting in a ruleset.xml file to change
      -- Thanks to Asher Snyder for the patch
    - Generic ScopeIndentSniff now has a setting to specify a list of tokens that should be ignored
      -- The first token on the line is checked and the whole line is ignored if the token is in the array
      -- Thanks to Eloy Lafuente for the patch
    - Squiz LowercaseClassKeywordsSniff now checks for the TRAIT keyword
      -- Thanks to Anthon Pang for the patch
    - If you create your own PHP_CodeSniffer object, PHPCS will no longer exit when an unknown argument is found
      -- This allows you to create wrapper scripts for PHPCS more easily
    - PSR2 MethodDeclarationSniff no longer generates a notice for methods named "_"
      -- Thanks to Bart S for the patch
    - Squiz BlockCommentSniff no longer reports that a blank line between a scope closer and block comment is invalid
    - Generic DuplicateClassNameSniff no longer reports an invalid error if multiple PHP open tags exist in a file
    - Generic DuplicateClassNameSniff no longer reports duplicate errors if multiple PHP open tags exist in a file
    - Fixed bug #19819 : Freeze with syntax error in use statement
    - Fixed bug #19820 : Wrong message level in Generic_Sniffs_CodeAnalysis_EmptyStatementSniff
    - Fixed bug #19859 : CodeSniffer::setIgnorePatterns API changed
    - Fixed bug #19871 : findExtendedClassName doesn't return FQCN on namespaced classes
    - Fixed bug #19879 : bitwise and operator interpreted as reference by value
   </notes>
  </release>
  <release>
   <version>
    <release>1.4.4</release>
    <api>1.4.4</api>
   </version>
   <stability>
    <release>stable</release>
    <api>stable</api>
   </stability>
   <date>2013-02-07</date>
   <license uri="https://github.com/squizlabs/PHP_CodeSniffer/blob/master/licence.txt">BSD License</license>
   <notes>
    - Ignored lines no longer cause the summary report to show incorrect error and warning counts
      -- Thanks to Bert Van Hauwaert for the patch
    - Added Generic CSSLintSniff to run CSSLint over a CSS file and report warnings
      -- Set full command to run CSSLint using phpcs --config-set csslint_path /path/to/csslint
      -- Thanks to Roman Levishchenko for the contribution
    - Added PSR2 ControlStructureSpacingSniff to ensure there are no spaces before and after parenthesis in control structures
      -- Fixes bug #19732 : PSR2: some control structures errors not reported
    - Squiz commenting sniffs now support non-English characters when checking for capital letters
      -- Thanks to Roman Levishchenko for the patch
    - Generic EndFileNewlineSniff now supports JS and CSS files
      -- Thanks to Denis Ryabkov for the patch
    - PSR1 SideEffectsSniff no longer reports constant declarations as side effects
    - Notifysend report now supports notify-send versions before 0.7.3
      -- Thanks to Ken Guest for the patch
    - PEAR and Squiz FunctionCommentSniffs no longer report errors for misaligned argument comments when they are blank
      -- Thanks to Thomas Peterson for the patch
    - Squiz FunctionDeclarationArgumentSpacingSniff now works correctly for equalsSpacing values greater than 0
      -- Thanks to Klaus Purer for the patch
    - Squiz SuperfluousWhitespaceSniff no longer throws errors for CSS files with no newline at the end
    - Squiz SuperfluousWhitespaceSniff now allows a single newline at the end of JS and CSS files
    - Fixed bug #19755 : Token of T_CLASS type has no scope_opener and scope_closer keys
    - Fixed bug #19759 : Squiz.PHP.NonExecutableCode fails for return function()...
    - Fixed bug #19763 : Use statements for traits not recognised correctly for PSR2 code style
    - Fixed bug #19764 : Instead of for traits throws uppercase constant name errors
    - Fixed bug #19772 : PSR2_Sniffs_Namespaces_UseDeclarationSniff does not properly recognize last use
    - Fixed bug #19775 : False positive in NonExecutableCode sniff when not using curly braces
    - Fixed bug #19782 : Invalid found size functions in loop when using object operator
    - Fixed bug #19799 : config folder is not created automatically
    - Fixed bug #19804 : JS Tokenizer wrong /**/ parsing
   </notes>
  </release>
  <release>
   <version>
    <release>1.4.3</release>
    <api>1.4.3</api>
   </version>
   <stability>
    <release>stable</release>
    <api>stable</api>
   </stability>
   <date>2012-12-04</date>
   <license uri="https://github.com/squizlabs/PHP_CodeSniffer/blob/master/licence.txt">BSD License</license>
   <notes>
    - Added support for the PHP 5.5 T_FINALLY token to detect try/catch/finally statements
    - Added empty CodeSniffer.conf to enable config settings for Composer installs
    - Added Generic EndFileNoNewlineSniff to ensure there is no newline at the end of a file
    - Autoloader can now load PSR-0 compliant classes
      -- Thanks to Maik Penz for the patch
    - Squiz NonExecutableCodeSniff no longer throws error for multi-line RETURNs inside CASE statements
      -- Thanks to Marc Ypes for the patch
    - Squiz OperatorSpacingSniff no longer reports errors for negative numbers inside inline THEN statements
      -- Thanks to Klaus Purer for the patch
    - Squiz OperatorSpacingSniff no longer reports errors for the assignment of operations involving negative numbers
    - Squiz SelfMemberReferenceSniff can no longer get into an infinite loop when checking a static call with a namespace
      -- Thanks to Andy Grunwald for the patch
    - Fixed bug #19699 : Generic.Files.LineLength giving false positives when tab-width is used
    - Fixed bug #19726 : Wrong number of spaces expected after instanceof static
  - Fixed bug #19727 : PSR2: no error reported when using } elseif {
   </notes>
  </release>
  <release>
   <version>
    <release>1.4.2</release>
    <api>1.4.2</api>
   </version>
   <stability>
    <release>stable</release>
    <api>stable</api>
   </stability>
   <date>2012-11-09</date>
   <license uri="https://github.com/squizlabs/PHP_CodeSniffer/blob/master/licence.txt">BSD License</license>
   <notes>
    - PHP_CodeSniffer can now be installed using Composer
      -- Require squizlabs/php_codesniffer in your composer.json file
      -- Thanks to Rob Bast, Stephen Rees-Carter, Stefano Kowalke and Ivan Habunek for help with this
    - Squiz BlockCommentSniff and InlineCommentSniff no longer report errors for trait block comments
    - Squiz SelfMemberReferenceSniff now supports namespaces
      -- Thanks to Andy Grunwald for the patch
    - Squiz FileCommentSniff now uses tag names inside the error codes for many messages
      -- This allows you to exclude specific missing, out of order etc., tags
    - Squiz SuperfluousWhitespaceSniff now has an option to ignore blank lines
      -- This will stop errors being reported for lines that contain only whitespace
      -- Set the ignoreBlankLines property to TRUE in your ruleset.xml file to enable this
    - PSR2 no longer reports errors for whitespace at the end of blank lines
    - Fixed gitblame report not working on Windows
      -- Thanks to Rogerio Prado de Jesus
    - Fixed an incorrect error in Squiz OperatorSpacingSniff for default values inside a closure definition
    - Fixed bug #19691 : SubversionPropertiesSniff fails to find missing properties
      -- Thanks to Kevin Winahradsky for the patch
    - Fixed bug #19692 : DisallowMultipleAssignments is triggered by a closure
    - Fixed bug #19693 : exclude-patterns no longer work on specific messages
    - Fixed bug #19694 : Squiz.PHP.LowercasePHPFunctions incorrectly matches return by ref functions
   </notes>
  </release>
  <release>
   <version>
    <release>1.4.1</release>
    <api>1.4.1</api>
   </version>
   <stability>
    <release>stable</release>
    <api>stable</api>
   </stability>
   <date>2012-11-02</date>
   <license uri="https://github.com/squizlabs/PHP_CodeSniffer/blob/master/licence.txt">BSD License</license>
   <notes>
    - All ignore patterns have been reverted to being checked against the absolute path of a file
      -- Patterns can be specified to be relative in a rulset.xml file, but nowhere else
      -- e.g., [exclude-pattern type="relative"]^tests/*[/exclude-pattern] (with angle brackets, not square brackets)
    - Added support for PHP tokenizing of T_INLINE_ELSE colons, so this token type is now available
      -- Custom sniffs that rely on looking for T_COLON tokens inside inline if statements must be changed to use the new token
      -- Fixes bug #19666 : PSR1.Files.SideEffects throws a notice Undefined index: scope_closer
    - Messages can now be changed from errors to warnings (and vice versa) inside ruleset.xml files
      -- As you would with "message" and "severity", specify a "type" tag under a "rule" tag and set the value to "error" or "warning"
    - PHP_CodeSniffer will now generate a warning on files that it detects have mixed line endings
      -- This warning has the code Internal.LineEndings.Mixed and can be overriden in a ruleset.xml file
      -- Thanks to Vit Brunner for help with this
    - Sniffs inside PHP 5.3 namespaces are now supported, along with the existing underscore-style emulated namespaces
      -- For example: namespace MyStandard\Sniffs\Arrays; class ArrayDeclarationSniff implements \PHP_CodeSniffer_Sniff { ...
      -- Thanks to Till Klampaeckel for the patch
    - Generic DuplicateClassNameSniff is no longer a multi-file sniff, so it won't max out your memory
      -- Multi-file sniff support should be considered deprecated as standard sniffs can now do the same thing
    - Added Generic DisallowSpaceIndent to check that files are indented using tabs
    - Added Generic OneClassPerFileSniff to check that only one class is defined in each file
      -- Thanks to Andy Grunwald for the contribution
    - Added Generic OneInterfacePerFileSniff to check that only one interface is defined in each file
      -- Thanks to Andy Grunwald for the contribution
    - Added Generic LowercasedFilenameSniff to check that filenames are lowercase
      -- Thanks to Andy Grunwald for the contribution
    - Added Generic ClosingPHPTagSniff to check that each open PHP tag has a corresponding close tag
      -- Thanks to Andy Grunwald for the contribution
    - Added Generic CharacterBeforePHPOpeningTagSniff to check that the open PHP tag is the first content in a file
      -- Thanks to Andy Grunwald for the contribution
    - Fixed incorrect errors in Squiz OperatorBracketSniff and OperatorSpacingSniff for negative numbers in CASE statements
      -- Thanks to Arnout Boks for the patch
    - Generic CamelCapsFunctionNameSniff no longer enforces exact case matching for PHP magic methods
    - Generic CamelCapsFunctionNameSniff no longer throws errors for overridden SOAPClient methods prefixed with double underscores
      -- Thanks to Dorian Villet for the patch
    - PEAR ValidFunctionNameSniff now supports traits
    - PSR1 ClassDeclarationSniff no longer throws an error for non-namespaced code if PHP version is less than 5.3.0
    - Fixed bug #19616 : Nested switches cause false error in PSR2
    - Fixed bug #19629 : PSR2 error for inline comments on multi-line argument lists
    - Fixed bug #19644 : Alternative syntax, e.g. if/endif triggers Inline Control Structure error
    - Fixed bug #19655 : Closures reporting as multi-line when they are not
    - Fixed bug #19675 : Improper indent of nested anonymous function bodies in a call
    - Fixed bug #19685 : PSR2 catch-22 with empty third statement in for loop
    - Fixed bug #19687 : Anonymous functions inside arrays marked as indented incorrectly in PSR2
   </notes>
  </release>
  <release>
   <version>
    <release>1.4.0</release>
    <api>1.4.0</api>
   </version>
   <stability>
    <release>stable</release>
    <api>stable</api>
   </stability>
   <date>2012-09-26</date>
   <license uri="https://github.com/squizlabs/PHP_CodeSniffer/blob/master/licence.txt">BSD License</license>
   <notes>
    - Added PSR1 and PSR2 coding standards that can be used to check your code against these guidelines
    - PHP 5.4 short array syntax is now detected and tokens are assigned to the open and close characters
      -- New tokens are T_OPEN_SHORT_ARRAY and T_CLOSE_SHORT_ARRAY as PHP does not define its own
    - Added the ability to explain a coding standard by listing the sniffs that it includes
      -- The sniff list includes all imported and native sniffs
      -- Explain a standard by using the -e and --standard=[standard] command line arguments
      -- E.g., phpcs -e --standard=Squiz
      -- Thanks to Ben Selby for the idea
    - Added report to show results using notify-send
      -- Use --report=notifysend to generate the report
      -- Thanks to Christian Weiske for the contribution
    - The JS tokenizer now recognises RETURN as a valid closer for CASE and DEFAULT inside switch statements
    - AbstractPatternSniff now sets the ignoreComments option using a public var rather than through the constructor
      -- This allows the setting to be overwritten in ruleset.xml files
      -- Old method remains for backwards compatibility
    - Generic LowerCaseConstantSniff and UpperCaseConstantSniff no longer report errors on classes named True, False or Null
    - PEAR ValidFunctionNameSniff no longer enforces exact case matching for PHP magic methods
    - Squiz SwitchDeclarationSniff now allows RETURN statements to close a CASE or DEFAULT statement
    - Squiz BlockCommentSniff now correctly reports an error for blank lines before blocks at the start of a control structure
    - Fixed a PHP notice generated when loading custom array settings from a rulset.xml file
    - Fixed bug #17908 : CodeSniffer does not recognise optional @params
      -- Thanks to Pete Walker for the patch
    - Fixed bug #19538 : Function indentation code sniffer checks inside short arrays
    - Fixed bug #19565 : Non-Executable Code Sniff Broken for Case Statements with both return and break
    - Fixed bug #19612 : Invalid @package suggestion
   </notes>
  </release>
  <release>
   <version>
    <release>1.3.6</release>
    <api>1.3.6</api>
   </version>
   <stability>
    <release>stable</release>
    <api>stable</api>
   </stability>
   <date>2012-08-08</date>
   <license uri="https://github.com/squizlabs/PHP_CodeSniffer/blob/master/licence.txt">BSD License</license>
   <notes>
    - Memory usage has been dramatically reduced when using the summary report
      -- Reduced memory is only available when displaying a single summary report to the screen
      -- PHP_CodeSniffer will not generate any messages in this case, storing only error counts instead
      -- Impact is most notable with very high error and warning counts
    - Significantly improved the performance of Squiz NonExecutableCodeSniff
    - Ignore patterns now check the relative path of a file based on the dir being checked
      -- Allows ignore patterns to become more generic as the path to the code is no longer included when checking
      -- Thanks to Kristof Coomans for the patch
    - Sniff settings can now be changed by specifying a special comment format inside a file
      -- e.g., // @codingStandardsChangeSetting PEAR.Functions.FunctionCallSignature allowMultipleArguments false
      -- If you change a setting, don't forget to change it back
    - Added Generic EndFileNewlineSniff to ensure PHP files end with a newline character
    - PEAR FunctionCallSignatureSniff now includes a setting to force one argument per line in multi-line calls
      -- Set allowMultipleArguments to false
    - Squiz standard now enforces one argument per line in multi-line function calls
    - Squiz FunctionDeclarationArgumentSpacingSniff now supports closures
    - Squiz OperatorSpacingSniff no longer throws an error for negative values inside an inline THEN statement
      -- Thanks to Klaus Purer for the patch
    - Squiz FunctionCommentSniff now throws an error for not closing a comment with */
      -- Thanks to Klaus Purer for the patch
    - Summary report no longer shows two lines of PHP_Timer output when showing sources
    - Fixed undefined variable error in PEAR FunctionCallSignatureSniff for lines with no indent
    - Fixed bug #19502 : Generic.Files.LineEndingsSniff fails if no new-lines in file
    - Fixed bug #19508 : switch+return: Closing brace indented incorrectly
    - Fixed bug #19532 : The PSR-2 standard don't recognize Null in class names
    - Fixed bug #19546 : Error thrown for __call() method in traits
   </notes>
  </release>
  <release>
   <version>
    <release>1.3.5</release>
    <api>1.3.5</api>
   </version>
   <stability>
    <release>stable</release>
    <api>stable</api>
   </stability>
   <date>2012-07-12</date>
   <license uri="https://github.com/squizlabs/PHP_CodeSniffer/blob/master/licence.txt">BSD License</license>
   <notes>
    - Added Generic CamelCapsFunctionNameSniff to just check if function and method names use camel caps
      -- Does not allow underscore prefixes for private/protected methods
      -- Defaults to strict checking, where two uppercase characters can not be next to each other
      -- Strict checking can be disabled in a ruleset.xml file
    - Squiz FunctionDeclarationArgumentSpacing now has a setting to specify how many spaces should surround equals signs
      -- Default remains at 0
      -- Override the equalsSpacing setting in a ruleset.xml file to change
    - Squiz ClassDeclarationSniff now throws errors for > 1 space before extends/implements class name with ns seperator
    - Squiz standard now warns about deprecated functions using Generic DeprecatedFunctionsSniff
    - PEAR FunctionDeclarationSniff now reports an error for multiple spaces after the FUNCTION keyword and around USE
    - PEAR FunctionDeclarationSniff now supports closures
    - Squiz MultiLineFunctionDeclarationSniff now supports closures
    - Exclude rules written for Unix systems will now work correctly on Windows
      -- Thanks to Walter Tamboer for the patch
    - The PHP tokenizer now recognises T_RETURN as a valid closer for T_CASE and T_DEFAULT inside switch statements
    - Fixed duplicate message codes in Generic OpeningFunctionBraceKernighanRitchieSniff
    - Fixed bug #18651 : PHPunit Test cases for custom standards are not working on Windows
    - Fixed bug #19416 : Shorthand arrays cause bracket spacing errors
    - Fixed bug #19421 : phpcs doesn't recognize ${x} as equivalent to $x
    - Fixed bug #19428 : PHPCS Report "hgblame" doesn't support windows paths
      -- Thanks to Justin Rovang for the patch
    - Fixed bug #19448 : Problem with detecting remote standards
    - Fixed bug #19463 : Anonymous functions incorrectly being flagged by NonExecutableCodeSniff
    - Fixed bug #19469 : PHP_CodeSniffer_File::getMemberProperties() sets wrong scope
    - Fixed bug #19471 : phpcs on Windows, when using Zend standard, doesn't catch problems
      -- Thanks to Ivan Habunek for the patch
    - Fixed bug #19478 : Incorrect indent detection in PEAR standard
      -- Thanks to Shane Auckland for the patch
    - Fixed bug #19483 : Blame Reports fail with space in directory name
   </notes>
  </release>
  <release>
   <version>
    <release>1.3.4</release>
    <api>1.3.4</api>
   </version>
   <stability>
    <release>stable</release>
    <api>stable</api>
   </stability>
   <date>2012-05-17</date>
   <license uri="https://github.com/squizlabs/PHP_CodeSniffer/blob/master/licence.txt">BSD License</license>
   <notes>
    - Added missing package.xml entries for new Generic FixmeSniff
      -- Thanks to Jaroslav Hanslík for the patch
    - Expected indents for PEAR ScopeClosingBraceSniff and FunctionCallSignatureSniff can now be set in ruleset files
      -- Both sniffs use a variable called "indent"
      -- Thanks to Thomas Despoix for the patch
    - Standards designed to be installed in the PHPCS Standards dir will now work outside this dir as well
      -- In particular, allows the Drupal CS to work without needing to symlink it into the PHPCS install
      -- Thanks to Peter Philipp for the patch
    - Rule references for standards, directories and specific sniffs can now be relative in ruleset.xml files
      -- For example: ref="../MyStandard/Sniffs/Commenting/DisallowHashCommentsSniff.php"
    - Symlinked standards now work correctly, allowing aliasing of installed standards (request #19417)
      -- Thanks to Tom Klingenberg for the patch
    - Squiz ObjectInstantiationSniff now allows objects to be returned without assinging them to a variable
    - Added Squiz.Commenting.FileComment.MissingShort error message for file comments that only contains tags
      -- Also stops undefined index errors being generated for these comments
    - Debug option -vv now shows tokenizer status for CSS files
    - Added support for new gjslint error formats
      -- Thanks to Meck for the patch
    - Generic ScopeIndentSniff now allows comment indents to not be exact even if the exact flag is set
      -- The start of the comment is still checked for exact indentation as normal
    - Fixed an issue in AbstractPatternSniff where comments were not being ignored in some cases
    - Fixed an issue in Zend ClosingTagSniff where the closing tag was not always being detected correctly
      -- Thanks to Jonathan Robson for the patch
    - Fixed an issue in Generic FunctionCallArgumentSpacingSniff where closures could cause incorrect errors
    - Fixed an issue in Generic UpperCaseConstantNameSniff where errors were incorrectly reported on goto statements
      -- Thanks to Tom Klingenberg for the patch
    - PEAR FileCommentSniff and ClassCommentSniff now support author emails with a single character in the local part
      -- E.g., a@me.com
      -- Thanks to Denis Shapkin for the patch
    - Fixed bug #19290 : Generic indent sniffer fails for anonymous functions
    - Fixed bug #19324 : Setting show_warnings configuration option does not work
    - Fixed bug #19354 : Not recognizing references passed to method
    - Fixed bug #19361 : CSS tokenzier generates errors when PHP embedded in CSS file
    - Fixed bug #19374 : HEREDOC/NOWDOC Indentation problems
    - Fixed bug #19381 : traits and indetations in traits are not handled properly
    - Fixed bug #19394 : Notice in NonExecutableCodeSniff
    - Fixed bug #19402 : Syntax error when executing phpcs on Windows with parens in PHP path
      -- Thanks to Tom Klingenberg for the patch
    - Fixed bug #19411 : magic method error on __construct()
      -- The fix required a rewrite of AbstractScopeSniff, so please test any sniffs that extend this class
    - Fixed bug #19412 : Incorrect error about assigning objects to variables when inside inline IF
    - Fixed bug #19413 : php_cs thinks I haven't used a parameter when I have
    - Fixed bug #19414 : php_cs seems to not track variables correctly in heredocs
   </notes>
  </release>
  <release>
   <version>
    <release>1.3.3</release>
    <api>1.3.3</api>
   </version>
   <stability>
    <release>stable</release>
    <api>stable</api>
   </stability>
   <date>2012-02-17</date>
   <license uri="https://github.com/squizlabs/PHP_CodeSniffer/blob/master/licence.txt">BSD License</license>
   <notes>
    - Added new Generic FixmeSniff that shows error messages for all FIXME comments left in your code
      -- Thanks to Sam Graham for the contribution
    - The maxPercentage setting in the Squiz CommentedOutCodeSniff can now be overriden in a rulset.xml file
      -- Thanks to Volker Dusch for the patch
    - The Checkstyle and XML reports now use XMLWriter
      -- Only change in output is that empty file tags are no longer produced for files with no violations
      -- Thanks to Sebastian Bergmann for the patch
    - Added PHP_CodeSniffer_Tokens::$bracketTokens to give sniff writers fast access to open and close bracket tokens
    - Fixed an issue in AbstractPatternSniff where EOL tokens were not being correctly checked in some cases
    - PHP_CodeSniffer_File::getTokensAsString() now detects incorrect length value (request #19313)
    - Fixed bug #19114 : CodeSniffer checks extension even for single file
    - Fixed bug #19171 : Show sniff codes option is ignored by some report types
      -- Thanks to Dominic Scheirlinck for the patch
    - Fixed bug #19188 : Lots of PHP Notices when analyzing the Symfony framework
      -- First issue was list-style.. lines in CSS files not properly adjusting open/close bracket positions
      -- Second issue was notices caused by bug #19137
    - Fixed bug #19208 : UpperCaseConstantName reports class members
      -- Was also a problem with LowerCaseConstantName as well
    - Fixed bug #19256 : T_DOC_COMMENT in CSS files breaks ClassDefinitionNameSpacingSniff
      -- Thanks to Klaus Purer for the patch
    - Fixed bug #19264 : Squiz.PHP.NonExecutableCode does not handle RETURN in CASE without BREAK
    - Fixed bug #19270 : DuplicateClassName does not handle namespaces correctly
    - Fixed bug #19283 : CSS @media rules cause false positives
      -- Thanks to Klaus Purer for the patch
   </notes>
  </release>
  <release>
   <version>
    <release>1.3.2</release>
    <api>1.3.2</api>
   </version>
   <stability>
    <release>stable</release>
    <api>stable</api>
   </stability>
   <date>2011-12-01</date>
   <license uri="https://github.com/squizlabs/PHP_CodeSniffer/blob/master/licence.txt">BSD License</license>
   <notes>
    - Added Generic JSHintSniff to run jshint.js over a JS file and report warnings
      -- Set jshint path using phpcs --config-set jshint_path /path/to/jshint-rhino.js
      -- Set rhino path using phpcs --config-set rhino_path /path/to/rhino
      -- Thanks to Alexander Weiß for the contribution
    - Nowdocs are now tokenized using PHP_CodeSniffer specific T_NOWDOC tokens for easier identification
    - Generic UpperCaseConstantNameSniff no longer throws errors for namespaces
      -- Thanks to Jaroslav Hanslík for the patch
    - Squiz NonExecutableCodeSniff now detects code after thrown exceptions
      -- Thanks to Jaroslav Hanslík for the patch
    - Squiz OperatorSpacingSniff now ignores references
      -- Thanks to Jaroslav Hanslík for the patch
    - Squiz FunctionCommentSniff now reports a missing function comment if it finds a standard code comment instead
    - Squiz FunctionCommentThrownTagSniff no longer reports errors if it can't find a function comment
    - Fixed unit tests not running under Windows
      -- Thanks to Jaroslav Hanslík for the patch
    - Fixed bug #18964 : "$stackPtr must be of type T_VARIABLE" on heredocs and nowdocs
    - Fixed bug #18973 : phpcs is looking for variables in a nowdoc
    - Fixed bug #18974 : Blank line causes "Multi-line function call not indented correctly"
      -- Adds new error message to ban empty lines in multi-line function calls
    - Fixed bug #18975 : "Closing parenthesis must be on a line by itself" also causes indentation error
   </notes>
  </release>
  <release>
   <version>
    <release>1.3.1</release>
    <api>1.3.1</api>
   </version>
   <stability>
    <release>stable</release>
    <api>stable</api>
   </stability>
   <date>2011-11-03</date>
   <license uri="https://github.com/squizlabs/PHP_CodeSniffer/blob/master/licence.txt">BSD License</license>
   <notes>
    - All report file command line arguments now work with relative paths (request #17240)
    - The extensions command line argument now supports multi-part file extensions (request #17227)
    - Added report type --report=hgblame to show number of errors/warnings committed by authors in a Mercurial repository
      -- Has the same functionality as the svnblame report
      -- Thanks to Ben Selby for the patch
    - Added T_BACKTICK token type to make detection of backticks easier (request #18799)
    - Added pattern matching support to Generic ForbiddenFunctionsSniff
        -- If you are extending it and overriding register() or addError() you will need to review your sniff
    - Namespaces are now recognised as scope openers, although they do not require braces (request #18043)
    - Added new ByteOrderMarkSniff to Generic standard (request #18194)
      -- Throws an error if a byte order mark is found in any PHP file
      -- Thanks to Piotr Karas for the contribution
    - PHP_Timer output is no longer included in reports when being written to a file (request #18252)
      -- Also now shown for all report types if nothing is being printed to the screen
    - Generic DeprecatedFunctionSniff now reports functions as deprecated and not simply forbidden (request #18288)
    - PHPCS now accepts file contents from STDIN (request #18447)
      -- Example usage: cat temp.php | phpcs [options]  -OR-  phpcs [options] &lt; temp.php
      -- Not every sniff will work correctly due to the lack of a valid file path
    - PHP_CodeSniffer_Exception no longer extends PEAR_Exception (request #18483)
      -- PEAR_Exception added a requirement that PEAR had to be installed
      -- PHP_CodeSniffer is not used as a library, so unlikely to have any impact
    - PEAR FileCommentSniff now allows GIT IDs in the version tag (request #14874)
    - AbstractVariableSniff now supports heredocs
      -- Also includes some variable detection fixes
      -- Thanks to Sam Graham for the patch
    - Squiz FileCommentSniff now enforces rule that package names cannot start with the word Squiz
    - MySource AssignThisSniff now allows "this" to be assigned to the private var _self
    - Fixed issue in Squiz FileCommentSniff where suggested package name was the same as the incorrect package name
    - Fixed some issues with Squiz ArrayDeclarationSniff when using function calls in array values
    - Fixed doc generation so it actually works again
      -- Also now works when being run from an SVN checkout as well as when installed as a PEAR package
      -- Should fix bug #18949 : Call to private method from static
    - PEAR ClassDeclaration sniff now supports indentation checks when using the alternate namespace syntax
      -- PEAR.Classes.ClassDeclaration.SpaceBeforeBrace message now contains 2 variables instead of 1
      -- Sniff allows overriding of the default indent level, which is set to 4
      -- Fixes bug #18933 : Alternative namespace declaration syntax confuses scope sniffs
    - Fixed bug #18465 : "self::" does not work in lambda functions
      -- Also corrects conversion of T_FUNCTION tokens to T_CLOSURE, which was not fixing token condition arrays
    - Fixed bug #18543 : CSS Tokenizer deletes too many #
    - Fixed bug #18624 : @throws namespace problem
      -- Thanks to Gavin Davies for the patch
    - Fixed bug #18628 : Generic.Files.LineLength gives incorrect results with Windows line-endings
    - Fixed bug #18633 : CSS Tokenizer doesn't replace T_LIST tokens inside some styles
    - Fixed bug #18657 : anonymous functions wrongly indented
    - Fixed bug #18670 : UpperCaseConstantNameSniff fails on dynamic retrieval of class constant
    - Fixed bug #18709 : Code sniffer sniffs file if even if it's in --ignore
      -- Thanks to Artem Lopata for the patch
    - Fixed bug #18762 : Incorrect handling of define and constant in UpperCaseConstantNameSniff
      -- Thanks to Thomas Baker for the patch
    - Fixed bug #18769 : CSS Tokenizer doesn't replace T_BREAK tokens inside some styles
    - Fixed bug #18835 : Unreachable errors of inline returns of closure functions
      -- Thanks to Patrick Schmidt for the patch
    - Fixed bug #18839 : Fix miscount of warnings in AbstractSniffUnitTest.php
      -- Thanks to Sam Graham for the patch
    - Fixed bug #18844 : Generic_Sniffs_CodeAnalysis_UnusedFunctionParameterSniff with empty body
      -- Thanks to Dmitri Medvedev for the patch
    - Fixed bug #18847 : Running Squiz_Sniffs_Classes_ClassDeclarationSniff results in PHP notice
    - Fixed bug #18868 : jslint+rhino: errors/warnings not detected
      -- Thanks to Christian Weiske for the patch
    - Fixed bug #18879 : phpcs-svn-pre-commit requires escapeshellarg
      -- Thanks to Bjorn Katuin for the patch
    - Fixed bug #18951 : weird behaviour with closures and multi-line use () params
   </notes>
  </release>
  <release>
   <version>
    <release>1.3.0</release>
    <api>1.3.0</api>
   </version>
   <stability>
    <release>stable</release>
    <api>stable</api>
   </stability>
   <date>2011-03-17</date>
   <license uri="https://github.com/squizlabs/PHP_CodeSniffer/blob/master/licence.txt">BSD License</license>
   <notes>
    - Add a new token T_CLOSURE that replaces T_FUNCTION if the function keyword is anonymous
    - Many Squiz sniffs no longer report errors when checking closures; they are now ignored
    - Fixed some error messages in PEAR MultiLineConditionSniff that were not using placeholders for message data
    - AbstractVariableSniff now correctly finds variable names wrapped with curly braces inside double quoted strings
    - PEAR FunctionDeclarationSniff now ignores arrays in argument default values when checking multi-line declarations
    - Fixed bug #18200 : Using custom named ruleset file as standard no longer works
    - Fixed bug #18196 : PEAR MultiLineCondition.SpaceBeforeOpenBrace not consistent with newline chars
    - Fixed bug #18204 : FunctionCommentThrowTag picks wrong exception type when throwing function call
    - Fixed bug #18222 : Add __invoke method to PEAR standard
    - Fixed bug #18235 : Invalid error generation in Squiz.Commenting.FunctionCommentThrowTag
    - Fixed bug #18250 : --standard with relative path skips Standards' "implicit" sniffs
    - Fixed bug #18274 : Multi-line IF and function call indent rules conflict
    - Fixed bug #18282 : Squiz doesn't handle final keyword before function comments
      -- Thanks to Dave Perrett for the patch
    - Fixed bug #18336 : Function isUnderscoreName gives php notices
   </notes>
  </release>
  <release>
   <version>
    <release>1.3.0RC2</release>
    <api>1.3.0RC2</api>
   </version>
   <stability>
    <release>beta</release>
    <api>beta</api>
   </stability>
   <date>2011-01-14</date>
   <license uri="https://github.com/squizlabs/PHP_CodeSniffer/blob/master/licence.txt">BSD License</license>
   <notes>
    - You can now print multiple reports for each run and print each to the screen or a file (request #12434)
      -- Format is --report-[report][=file] (e.g., --report-xml=out.xml)
      -- Printing to screen is done by leaving [file] empty (e.g., --report-xml)
      -- Multiple reports can be specified in this way (e.g., --report-summary --report-xml=out.xml)
      -- The standard --report and --report-file command line arguments are unchanged
    - Added -d command line argument to set php.ini settings while running (request #17244)
      -- Usage is: phpcs -d memory_limit=32M -d ...
      -- Thanks to Ben Selby for the patch
    - Added -p command line argument to show progress during a run
      -- Dot means pass, E means errors found, W means only warnings found and S means skipped file
      -- Particularly good for runs where you are checking more than 100 files
      -- Enable by default with --config-set show_progress 1
      -- Will not print anything if you are already printing verbose output
      -- This has caused a big change in the way PHP_CodeSniffer processes files (API changes around processing)
    - You can now add exclude rules for individual sniffs or error messages (request #17903)
      -- Only available when using a ruleset.xml file to specify rules
      -- Uses the same exclude-pattern tags as normal but allows them inside rule tags
    - Using the -vvv option will now print a list of sniffs executed for each file and how long they took to process
    - Added Generic ClosureLinterSniff to run Google's gjslint over your JS files
    - The XML and CSV reports now include the severity of the error (request #18165)
      -- The Severity column in the CSV report has been renamed to Type, and a new Severity column added for this
    - Fixed issue with Squiz FunctionCommentSniff reporting incorrect type hint when default value uses namespace
      -- Thanks to Anti Veeranna for the patch
    - Generic FileLengthSniff now uses iconv_strlen to check line length if an encoding is specified (request #14237)
    - Generic UnnecessaryStringConcatSniff now allows strings to be combined to form a PHP open or close tag
    - Squiz SwitchDeclarationSniff no longer reports indentation errors for BREAK statements inside IF conditions
    - Interactive mode now always prints the full error report (ignores command line)
    - Improved regular expression detection in JavaScript files
      -- Added new T_TYPEOF token that can be used to target the typeof JS operator
      -- Fixes bug #17611 : Regular expression tokens not recognised
    - Squiz ScopeIndentSniff removed
      -- Squiz standard no longer requires additional indents between ob_* methods
      -- Also removed Squiz OutputBufferingIndentSniff that was checking the same thing
    - PHP_CodeSniffer_File::getMemberProperties() performance improved significantly
      -- Improves performance of Squiz ValidVariableNameSniff significantly
    - Squiz OperatorSpacingSniff performance improved significantly
    - Squiz NonExecutableCodeSniff performance improved significantly
      -- Will throw duplicate errors in some cases now, but these should be rare
    - MySource IncludeSystemSniff performance improved significantly
    - MySource JoinStringsSniff no longer reports an error when using join() on a named JS array
    - Warnings are now reported for each file when they cannot be opened instead of stopping the script
      -- Hide warnings with the -n command line argument
      -- Can override the warnings using the code Internal.DetectLineEndings
    - Fixed bug #17693 : issue with pre-commit hook script with filenames that start with v
    - Fixed bug #17860 : isReference function fails with references in array
      -- Thanks to Lincoln Maskey for the patch
    - Fixed bug #17902 : Cannot run tests when tests are symlinked into tests dir
      -- Thanks to Matt Button for the patch
    - Fixed bug #17928 : Improve error message for Generic_Sniffs_PHP_UpperCaseConstantSniff
      -- Thanks to Stefano Kowalke for the patch
    - Fixed bug #18039 : JS Tokenizer crash when ] is last character in file
    - Fixed bug #18047 : Incorrect handling of namespace aliases as constants
      -- Thanks to Dmitri Medvedev for the patch
    - Fixed bug #18072 : Impossible to exclude path from processing when symlinked
    - Fixed bug #18073 : Squiz.PHP.NonExecutableCode fault
    - Fixed bug #18117 : PEAR coding standard: Method constructor not sniffed as a function
    - Fixed bug #18135 : Generic FunctionCallArgumentSpacingSniff reports function declaration errors
    - Fixed bug #18140 : Generic scope indent in exact mode: strange expected/found values for switch
    - Fixed bug #18145 : Sniffs are not loaded for custom ruleset file
      -- Thanks to Scott McCammon for the patch
    - Fixed bug #18152 : While and do-while with AbstractPatternSniff
    - Fixed bug #18191 : Squiz.PHP.LowercasePHPFunctions does not work with new Date()
    - Fixed bug #18193 : CodeSniffer doesn't reconize CR (\r) line endings
   </notes>
  </release>
  <release>
   <version>
    <release>1.3.0RC1</release>
    <api>1.3.0RC1</api>
   </version>
   <stability>
    <release>beta</release>
    <api>beta</api>
   </stability>
   <date>2010-09-03</date>
   <license uri="https://github.com/squizlabs/PHP_CodeSniffer/blob/master/licence.txt">BSD License</license>
   <notes>
    - Added exclude pattern support to ruleset.xml file so you can specify ignore patterns in a standard (request #17683)
      -- Use new exclude-pattern tags to include the ignore rules into your ruleset.xml file
      -- See CodeSniffer/Standards/PHPCS/ruleset.xml for an example
    - Added new --encoding command line argument to specify the encoding of the files being checked
      -- When set to utf-8, stops the XML-based reports from double-encoding
      -- When set to something else, helps the XML-based reports encode to utf-8
      -- Default value is iso-8859-1 but can be changed with --config-set encoding [value]
    - The report is no longer printed to screen when using the --report-file command line option (request #17467)
      -- If you want to print it to screen as well, use the -v command line argument
    - The SVN and GIT blame reports now also show percentage of reported errors per author (request #17606)
      -- Thanks to Ben Selby for the patch
    - Updated the SVN pre-commit hook to work with the new severity levels feature
    - Generic SubversionPropertiesSniff now allows properties to have NULL values (request #17682)
      -- A null value indicates that the property should exist but the value should not be checked
    - Generic UpperCaseConstantName Sniff now longer complains about the PHPUnit_MAIN_METHOD constant (request #17798)
    - Squiz FileComment sniff now checks JS files as well as PHP files
    - Squiz FunctionCommentSniff now supports namespaces in type hints
    - Fixed a problem in Squiz OutputBufferingIndentSniff where block comments were reported as not indented
    - Fixed bug #17092 : Problems with utf8_encode and htmlspecialchars with non-ascii chars
      -- Use the new --encoding=utf-8 command line argument if your files are utf-8 encoded
    - Fixed bug #17629 : PHP_CodeSniffer_Tokens::$booleanOperators missing T_LOGICAL_XOR
      -- Thanks to Matthew Turland for the patch
    - Fixed bug #17699 : Fatal error generating code coverage with PHPUnit 5.3.0RC1
    - Fixed bug #17718 : Namespace 'use' statement: used global class name is recognized as constant
    - Fixed bug #17734 : Generic SubversionPropertiesSniff complains on non SVN files
    - Fixed bug #17742 : EmbeddedPhpSniff reacts negatively to file without closing php tag
    - Fixed bug #17823 : Notice: Please no longer include PHPUnit/Framework.php
   </notes>
  </release>
  <release>
   <version>
    <release>1.3.0a1</release>
    <api>1.3.0a1</api>
   </version>
   <stability>
    <release>alpha</release>
    <api>alpha</api>
   </stability>
   <date>2010-07-15</date>
   <license uri="https://github.com/squizlabs/PHP_CodeSniffer/blob/master/licence.txt">BSD License</license>
   <notes>
    - All CodingStandard.php files have been replaced by ruleset.xml files
      -- Custom standards will need to be converted over to this new format to continue working
    - You can specify a path to your own custom ruleset.xml file by using the --standard command line arg
      -- e.g., phpcs --standard=/path/to/my/ruleset.xml
    - Added a new report type --report=gitblame to show how many errors and warnings were committed by each author
      -- Has the same functionality as the svnblame report
      -- Thanks to Ben Selby for the patch
    - A new token type T_DOLLAR has been added to allow you to sniff for variable variables (feature request #17095)
      -- Thanks to Ian Young for the patch
    - JS tokenizer now supports T_POWER (^) and T_MOD_EQUAL (%=) tokens (feature request #17441)
    - If you have PHP_Timer installed, you'll now get a time/memory summary at the end of a script run
      -- Only happens when printing reports that are designed to be read on the command line
    - Added Generic DeprecatedFunctionsSniff to warn about the use of deprecated functions (feature request #16694)
      -- Thanks to Sebastian Bergmann for the patch
    - Added Squiz LogicalOperatorSniff to ensure that logical operators are surrounded by single spaces
    - Added MySource ChannelExceptionSniff to ensure action files only throw ChannelException
    - Added new method getClassProperties() for sniffs to use to determine if a class is abstract and/or final
      -- Thanks to Christian Kaps for the patch
    - Generic UpperCaseConstantSniff no longer throws errors about namespaces
      -- Thanks to Christian Kaps for the patch
    - Squiz OperatorBracketSniff now correctly checks value assignmnets in arrays
    - Squiz LongConditionClosingCommentSniff now requires a comment for long CASE statements that use curly braces
    - Squiz LongConditionClosingCommentSniff now requires an exact comment match on the brace
    - MySource IncludeSystemSniff now ignores DOMDocument usage
    - MySource IncludeSystemSniff no longer requires inclusion of systems that are being implemented
    - Removed found and expected messages from Squiz ConcatenationSpacingSniff because they were messy and not helpful
    - Fixed a problem where Generic CodeAnalysisSniff could show warnings if checking multi-line strings
    - Fixed error messages in Squiz ArrayDeclarationSniff reporting incorrect number of found and expected spaces
    - Fixed bug #17048 : False positive in Squiz_WhiteSpace_ScopeKeywordSpacingSniff
    - Fixed bug #17054 : phpcs more strict than PEAR CS regarding function parameter spacing
    - Fixed bug #17096 : Notice: Undefined index: scope_condition in ScopeClosingBraceSniff.php
      -- Moved PEAR.Functions.FunctionCallArgumentSpacing to Generic.Functions.FunctionCallArgumentSpacing
    - Fixed bug #17144 : Deprecated: Function eregi() is deprecated
    - Fixed bug #17236 : PHP Warning due to token_get_all() in DoubleQuoteUsageSniff
    - Fixed bug #17243 : Alternate Switch Syntax causes endless loop of Notices in SwitchDeclaration
    - Fixed bug #17313 : Bug with switch case struture
    - Fixed bug #17331 : Possible parse error: interfaces may not include member vars
    - Fixed bug #17337 : CSS tokenizer fails on quotes urls
    - Fixed bug #17420 : Uncaught exception when comment before function brace
    - Fixed bug #17503 : closures formatting is not supported
   </notes>
  </release>
  <release>
   <version>
    <release>1.2.2</release>
    <api>1.2.2</api>
   </version>
   <stability>
    <release>stable</release>
    <api>stable</api>
   </stability>
   <date>2010-01-27</date>
   <license uri="https://github.com/squizlabs/PHP_CodeSniffer/blob/master/licence.txt">BSD License</license>
   <notes>
    - The core PHP_CodeSniffer_File methods now understand the concept of closures (feature request #16866)
      -- Thanks to Christian Kaps for the sample code
    - Sniffs can now specify violation codes for each error and warning they add
      -- Future versions will allow you to override messages and severities using these codes
      -- Specifying a code is optional, but will be required if you wish to support overriding
    - All reports have been broken into separate classes
      -- Command line usage and report output remains the same
      -- Thanks to Gabriele Santini for the patch
    - Added an interactive mode that can be enabled using the -a command line argument
      -- Scans files and stops when it finds a file with errors
      -- Waits for user input to recheck the file (hopefully you fixed the errors) or skip the file
      -- Useful for very large code bases where full rechecks take a while
    - The reports now show the correct number of errors and warnings found
    - The isCamelCaps method now allows numbers in class names
    - The JS tokenizer now correctly identifies boolean and bitwise AND and OR tokens
    - The JS tokenzier now correctly identifies regular expressions used in conditions
    - PEAR ValidFunctionNameSniff now ignores closures
    - Squiz standard now uses the PEAR setting of 85 chars for LineLengthSniff
    - Squiz ControlStructureSpacingSniff now ensure there are no spaces around parentheses
    - Squiz LongConditionClosingCommentSniff now checks for comments at the end of try/catch statements
    - Squiz LongConditionClosingCommentSniff now checks validity of comments for short structures if they exist
    - Squiz IncrementDecrementUsageSniff now has better checking to ensure it only looks at simple variable assignments
    - Squiz PostStatementCommentSniff no longer throws errors for end function comments
    - Squiz InlineCommentSniff no longer throws errors for end function comments
    - Squiz OperatorBracketSniff now allows simple arithmetic operations in SWITCH conditions
    - Squiz ValidFunctionNameSniff now ignores closures
    - Squiz MethodScopeSniff now ignores closures
    - Squiz ClosingDeclarationCommentSniff now ignores closures
    - Squiz GlobalFunctionSniff now ignores closures
    - Squiz DisallowComparisonAssignmentSniff now ignores the assigning of arrays
    - Squiz DisallowObjectStringIndexSniff now allows indexes that contain dots and reserved words
    - Squiz standard now throws nesting level and cyclomatic complexity errors at much higher levels
    - Squiz CommentedOutCodeSniff now ignores common comment framing chacacters
    - Squiz ClassCommentSniff now ensures the open comment tag is the only content on the first line
    - Squiz FileCommentSniff now ensures the open comment tag is the only content on the first line
    - Squiz FunctionCommentSniff now ensures the open comment tag is the only content on the first line
    - Squiz VariableCommentSniff now ensures the open comment tag is the only content on the first line
    - Squiz NonExecutableCodeSniff now warns about empty return statements that are not required
    - Removed ForbiddenStylesSniff from Squiz standard
      -- It is now in in the MySource standard as BrowserSpecificStylesSniff
      -- New BrowserSpecificStylesSniff ignores files with browser-specific suffixes
    - MySource IncludeSystemSniff no longer throws errors when extending the Exception class
    - MySource IncludeSystemSniff no longer throws errors for the abstract widget class
    - MySource IncludeSystemSniff and UnusedSystemSniff now allow includes inside IF statements
    - MySource IncludeSystemSniff no longer throws errors for included widgets inside methods
    - MySource GetRequestDataSniff now throws errors for using $_FILES
    - MySource CreateWidgetTypeCallbackSniff now allows return statements in nested functions
    - MySource DisallowSelfActionsSniff now ignores abstract classes
    - Fixed a problem with the SVN pre-commit hook for PHP versions without vertical whitespace regex support
    - Fixed bug #16740 : False positives for heredoc strings and unused parameter sniff
    - Fixed bug #16794 : ValidLogicalOperatorsSniff doesn't report operators not in lowercase
    - Fixed bug #16804 : Report filename is shortened too much
    - Fixed bug #16821 : Bug in Squiz_Sniffs_WhiteSpace_OperatorSpacingSniff
      -- Thanks to Jaroslav Hanslík for the patch
    - Fixed bug #16836 : Notice raised when using semicolon to open case
    - Fixed bug #16855 : Generic standard sniffs incorrectly for define() method
    - Fixed bug #16865 : Two bugs in Squiz_Sniffs_WhiteSpace_OperatorSpacingSniff
      -- Thanks to Jaroslav Hanslík for the patch
    - Fixed bug #16902 : Inline If Declaration bug
    - Fixed bug #16960 : False positive for late static binding in Squiz/ScopeKeywordSpacingSniff
      -- Thanks to Jakub Tománek for the patch
    - Fixed bug #16976 : The phpcs attempts to process symbolic links that don't resolve to files
    - Fixed bug #17017 : Including one file in the files sniffed alters errors reported for another file
   </notes>
  </release>
  <release>
   <version>
    <release>1.2.1</release>
    <api>1.2.1</api>
   </version>
   <stability>
    <release>stable</release>
    <api>stable</api>
   </stability>
   <date>2009-11-17</date>
   <license uri="https://github.com/squizlabs/PHP_CodeSniffer/blob/master/licence.txt">BSD License</license>
   <notes>
    - Added a new report type --report=svnblame to show how many errors and warnings were committed by each author
      -- Also shows the percentage of their code that are errors and warnings
      -- Requires you to have the SVN command in your path
      -- Make sure SVN is storing usernames and passwords (if required) or you will need to enter them for each file
      -- You can also use the -s command line argument to see the different types of errors authors are committing
      -- You can use the -v command line argument to see all authors, even if they have no errors or warnings
    - Added a new command line argument --report-width to allow you to set the column width of screen reports
      -- Reports wont accept values less than 70 or else they get too small
      -- Can also be set via a config var: phpcs --config-set report_width 100
    - You can now get PHP_CodeSniffer to ignore a whole file by adding @codingStandardsIgnoreFile in the content
      -- If you put it in the first two lines the file wont even be tokenized, so it will be much quicker
    - Reports now print their file lists in alphabetical order
    - PEAR FunctionDeclarationSniff now reports error for incorrect closing bracket placement in multi-line definitions
    - Added Generic CallTimePassByRefenceSniff to prohibit the passing of variables into functions by reference
      -- Thanks to Florian Grandel for the contribution
    - Added Squiz DisallowComparisonAssignmentSniff to ban the assignment of comparison values to a variable
    - Added Squiz DuplicateStyleDefinitionSniff to check for duplicate CSS styles in a single class block
    - Squiz ArrayDeclarationSniff no longer checks the case of array indexes because that is not its job
    - Squiz PostStatementCommentSniff now allows end comments for class member functions
    - Squiz InlineCommentSniff now supports the checking of JS files
    - MySource CreateWidgetTypeCallbackSniff now allows the callback to be passed to another function
    - MySource CreateWidgetTypeCallbackSniff now correctly ignores callbacks used inside conditions
    - Generic MultipleStatementAlignmentSniff now enforces a single space before equals sign if max padding is reached
    - Fixed a problem in the JS tokenizer where regular expressions containing \// were not converted correctly
    - Fixed a problem tokenizing CSS files where multiple ID targets on a line would look like comments
    - Fixed a problem tokenizing CSS files where class names containing a colon looked like style definitions
    - Fixed a problem tokenizing CSS files when style statements had empty url() calls
    - Fixed a problem tokenizing CSS colours with the letter E in first half of the code
    - Squiz ColonSpacingSniff now ensures it is only checking style definitions in CSS files and not class names
    - Squiz DisallowComparisonAssignmentSniff no longer reports errors when assigning the return value of a function
    - CSS tokenizer now correctly supports multi-line comments
    - When only the case of var names differ for function comments, the error now indicates the case is different
    - Fixed an issue with Generic UnnecessaryStringConcatSniff where it incorrectly suggested removing a concat
    - Fixed bug #16530 : ScopeIndentSniff reports false positive
    - Fixed bug #16533 : Duplicate errors and warnings
    - Fixed bug #16563 : Check file extensions problem in phpcs-svn-pre-commit
      -- Thanks to Kaijung Chen for the patch
    - Fixed bug #16592 : Object operator indentation incorrect when first operator is on a new line
    - Fixed bug #16641 : Notice output
    - Fixed bug #16682 : Squiz_Sniffs_Strings_DoubleQuoteUsageSniff reports string "\0" as invalid
    - Fixed bug #16683 : Typing error in PHP_CodeSniffer_CommentParser_AbstractParser
    - Fixed bug #16684 : Bug in Squiz_Sniffs_PHP_NonExecutableCodeSniff
    - Fixed bug #16692 : Spaces in paths in Squiz_Sniffs_Debug_JavaScriptLintSniff
      -- Thanks to Jaroslav Hanslík for the patch
    - Fixed bug #16696 : Spelling error in MultiLineConditionSniff
    - Fixed bug #16697 : MultiLineConditionSniff incorrect result with inline IF
    - Fixed bug #16698 : Notice in JavaScript Tokenizer
    - Fixed bug #16736 : Multi-files sniffs aren't processed when FILE is a single directory
      -- Thanks to Alexey Shein for the patch
    - Fixed bug #16792 : Bug in Generic_Sniffs_PHP_ForbiddenFunctionsSniff
   </notes>
  </release>
  <release>
   <version>
    <release>1.2.0</release>
    <api>1.2.0</api>
   </version>
   <stability>
    <release>stable</release>
    <api>stable</api>
   </stability>
   <date>2009-08-17</date>
   <license uri="https://github.com/squizlabs/PHP_CodeSniffer/blob/master/licence.txt">BSD License</license>
   <notes>
    - Installed standards are now favoured over custom standards when using the cmd line arg with relative paths
    - Unit tests now use a lot less memory while running
    - Squiz standard now uses Generic EmptyStatementSniff but throws errors instead of warnings
    - Squiz standard now uses Generic UnusedFunctionParameterSniff
    - Removed unused ValidArrayIndexNameSniff from the Squiz standard
    - Fixed bug #16424 : SubversionPropertiesSniff print PHP Warning
    - Fixed bug #16450 : Constant PHP_CODESNIFFER_VERBOSITY already defined (unit tests)
    - Fixed bug #16453 : function declaration long line splitted error
    - Fixed bug #16482 : phpcs-svn-pre-commit ignores extensions parameter
   </notes>
  </release>
  <release>
   <version>
    <release>1.2.0RC3</release>
    <api>1.2.0RC3</api>
   </version>
   <stability>
    <release>beta</release>
    <api>beta</api>
   </stability>
   <date>2009-07-07</date>
   <license uri="https://github.com/squizlabs/PHP_CodeSniffer/blob/master/licence.txt">BSD License</license>
   <notes>
    - You can now use @codingStandardsIgnoreStart and @...End comments to suppress messages (feature request #14002)
    - A warning is now included for files without any code when short_open_tag is set to Off (feature request #12952)
    - You can now use relative paths to your custom standards with the --standard cmd line arg (feature request #14967)
    - You can now override magic methods and functions in PEAR ValidFunctionNameSniff (feature request #15830)
    - MySource IncludeSystemSniff now recognises widget action classes
    - MySource IncludeSystemSniff now knows about unit test classes and changes rules accordingly
   </notes>
  </release>
  <release>
   <version>
    <release>1.2.0RC2</release>
    <api>1.2.0RC2</api>
   </version>
   <stability>
    <release>beta</release>
    <api>beta</api>
   </stability>
   <date>2009-05-25</date>
   <license uri="https://github.com/squizlabs/PHP_CodeSniffer/blob/master/licence.txt">BSD License</license>
   <notes>
    - Test suite can now be run using the full path to AllTests.php (feature request #16179)
    - Fixed bug #15980 : PHP_CodeSniffer change php current directory
      -- Thanks to Dolly Aswin Harahap for the patch
    - Fixed bug #16001 : Notice triggered
    - Fixed bug #16054 : phpcs-svn-pre-commit not showing any errors
    - Fixed bug #16071 : Fatal error: Uncaught PHP_CodeSniffer_Exception
    - Fixed bug #16170 : Undefined Offset -1 in MultiLineConditionSniff.php on line 68
    - Fixed bug #16175 : Bug in Squiz-IncrementDecrementUsageSniff
   </notes>
  </release>
  <release>
   <version>
    <release>1.2.0RC1</release>
    <api>1.2.0RC1</api>
   </version>
   <stability>
    <release>beta</release>
    <api>beta</api>
   </stability>
   <date>2009-03-09</date>
   <license uri="https://github.com/squizlabs/PHP_CodeSniffer/blob/master/licence.txt">BSD License</license>
   <notes>
    - Reports that are output to a file now include a trailing newline at the end of the file
    - Fixed sniff names not shown in -vvv token processing output
    - Added Generic SubversionPropertiesSniff to check that specific svn props are set for files
      -- Thanks to Jack Bates for the contribution
    - The PHP version check can now be overridden in classes that extend PEAR FileCommentSniff
      -- Thanks to Helgi Þormar Þorbjörnsson for the suggestion
    - Added Generic ConstructorNameSniff to check for PHP4 constructor name usage
      -- Thanks to Leif Wickland for the contribution
    - Squiz standard now supports multi-line function and condition sniffs from PEAR standard
    - Squiz standard now uses Generic ConstructorNameSniff
    - Added MySource GetRequestDataSniff to ensure REQUEST, GET and POST are not accessed directly
    - Squiz OperatorBracketSniff now allows square brackets in simple unbracketed operations
    - Fixed the incorrect tokenizing of multi-line block comments in CSS files
    - Fixed bug #15383 : Uncaught PHP_CodeSniffer_Exception
    - Fixed bug #15408 : An unexpected exception has been caught: Undefined offset: 2
    - Fixed bug #15519 : Uncaught PHP_CodeSniffer_Exception
    - Fixed bug #15624 : Pre-commit hook fails with PHP errors
    - Fixed bug #15661 : Uncaught PHP_CodeSniffer_Exception
    - Fixed bug #15722 : "declare(encoding = 'utf-8');" leads to "Missing file doc comment"
    - Fixed bug #15910 : Object operator indention not calculated correctly
   </notes>
  </release>
  <release>
   <version>
    <release>1.2.0a1</release>
    <api>1.2.0a1</api>
   </version>
   <stability>
    <release>alpha</release>
    <api>alpha</api>
   </stability>
   <date>2008-12-18</date>
   <license uri="https://github.com/squizlabs/PHP_CodeSniffer/blob/master/licence.txt">BSD License</license>
   <notes>
    - PHP_CodeSniffer now has a CSS tokenizer for checking CSS files
    - Added support for a new multi-file sniff that sniffs all processed files at once
    - Added new output format --report=emacs to output errors using the emacs standard compile output format
      -- Thanks to Len Trigg for the contribution
    - Reports can now be written to a file using the --report-file command line argument (feature request #14953)
      -- The report is also written to screen when using this argument
    - The CheckStyle, CSV and XML reports now include a source for each error and warning (feature request #13242)
      -- A new report type --report=source can be used to show you the most common errors in your files
    - Added new command line argument -s to show error sources in all reports
    - Added new command line argument --sniffs to specify a list of sniffs to restrict checking to
      -- Uses the sniff source codes that are optionally displayed in reports
    - Changed the max width of error lines from 80 to 79 chars to stop blank lines in the default windows cmd window
    - PHP_CodeSniffer now has a token for an asperand (@ symbol) so sniffs can listen for them
      -- Thanks to Andy Brockhurst for the patch
    - Added Generic DuplicateClassNameSniff that will warn if the same class name is used in multiple files
      -- Not currently used by any standard; more of a multi-file sniff sample than anything useful
    - Added Generic NoSilencedErrorsSniff that warns if PHP errors are being silenced using the @ symbol
      -- Thanks to Andy Brockhurst for the contribution
    - Added Generic UnnecessaryStringConcatSniff that checks for two strings being concatenated
    - Added PEAR FunctionDeclarationSniff to enforce the new multi-line function declaration PEAR standard
    - Added PEAR MultiLineAssignmentSniff to enforce the correct indentation of multi-line assignments
    - Added PEAR MultiLineConditionSniff to enforce the new multi-line condition PEAR standard
    - Added PEAR ObjectOperatorIndentSniff to enforce the new chained function call PEAR standard
    - Added MySource DisallowSelfActionSniff to ban the use of self::method() calls in Action classes
    - Added MySource DebugCodeSniff to ban the use of Debug::method() calls
    - Added MySource CreateWidgetTypeCallback sniff to check callback usage in widget type create methods
    - Added Squiz DisallowObjectStringIndexSniff that forces object dot notation in JavaScript files
      -- Thanks to Sertan Danis for the contribution
    - Added Squiz DiscouragedFunctionsSniff to warn when using debug functions
    - Added Squiz PropertyLabelSniff to check whitespace around colons in JS property and label declarations
    - Added Squiz DuplicatePropertySniff to check for duplicate property names in JS classes
    - Added Squiz ColonSpacingSniff to check for spacing around colons in CSS style definitions
    - Added Squiz SemicolonSpacingSniff to check for spacing around semicolons in CSS style definitions
    - Added Squiz IdentationSniff to check for correct indentation of CSS files
    - Added Squiz ColourDefinitionSniff to check that CSS colours are defined in uppercase and using shorthand
    - Added Squiz EmptyStyleDefinitionSniff to check for CSS style definitions without content
    - Added Squiz EmptyClassDefinitionSniff to check for CSS class definitions without content
    - Added Squiz ClassDefinitionOpeningBraceSpaceSniff to check for spaces around opening brace of CSS class definitions
    - Added Squiz ClassDefinitionClosingBraceSpaceSniff to check for a single blank line after CSS class definitions
    - Added Squiz ClassDefinitionNameSpacingSniff to check for a blank lines inside CSS class definition names
    - Added Squiz DisallowMultipleStyleDefinitionsSniff to check for multiple style definitions on a single line
    - Added Squiz DuplicateClassDefinitionSniff to check for duplicate CSS class blocks that can be merged
    - Added Squiz ForbiddenStylesSniff to check for usage of browser specific styles
    - Added Squiz OpacitySniff to check for incorrect opacity values in CSS
    - Added Squiz LowercaseStyleDefinitionSniff to check for styles that are not defined in lowercase
    - Added Squiz MissingColonSniff to check for style definitions where the colon has been forgotten
    - Added Squiz MultiLineFunctionDeclarationSniff to check that multi-line declarations contain one param per line
    - Added Squiz JSLintSniff to check for JS errors using the jslint.js script through Rhino
      -- Set jslint path using phpcs --config-set jslint_path /path/to/jslint.js
      -- Set rhino path using phpcs --config-set rhino_path /path/to/rhino
    - Added Generic TodoSniff that warns about comments that contain the word TODO
    - Removed MultipleStatementAlignmentSniff from the PEAR standard as alignment is now optional
    - Generic ForbiddenFunctionsSniff now has protected member var to specify if it should use errors or warnings
    - Generic MultipleStatementAlignmentSniff now has correct error message if assignment is on a new line
    - Generic MultipleStatementAlignmentSniff now has protected member var to allow it to ignore multi-line assignments
    - Generic LineEndingsSniff now supports checking of JS files
    - Generic LineEndingsSniff now supports checking of CSS files
    - Generic DisallowTabIndentSniff now supports checking of CSS files
    - Squiz DoubleQuoteUsageSniff now bans the use of variables in double quoted strings in favour of concatenation
    - Squiz SuperfluousWhitespaceSniff now supports checking of JS files
    - Squiz SuperfluousWhitespaceSniff now supports checking of CSS files
    - Squiz DisallowInlineIfSniff now supports checking of JS files
    - Squiz SemicolonSpacingSniff now supports checking of JS files
    - Squiz PostStatementCommentSniff now supports checking of JS files
    - Squiz FunctionOpeningBraceSpacingSniff now supports checking of JS files
    - Squiz FunctionClosingBraceSpacingSniff now supports checking of JS files
      -- Empty JS functions must have their opening and closing braces next to each other
    - Squiz ControlStructureSpacingSniff now supports checking of JS files
    - Squiz LongConditionClosingCommentSniff now supports checking of JS files
    - Squiz OperatorSpacingSniff now supports checking of JS files
    - Squiz SwitchDeclarationSniff now supports checking of JS files
    - Squiz CommentedOutCodeSniff now supports checking of CSS files
    - Squiz DisallowSizeFunctionsInLoopsSniff now supports checking of JS files for the use of object.length
    - Squiz DisallowSizeFunctionsInLoopsSniff no longer complains about size functions outside of the FOR condition
    - Squiz ControlStructureSpacingSniff now bans blank lines at the end of a control structure
    - Squiz ForLoopDeclarationSniff no longer throws errors for JS FOR loops without semicolons
    - Squiz MultipleStatementAlignmentSniff no longer throws errors if a statement would take more than 8 spaces to align
    - Squiz standard now uses Genric TodoSniff
    - Squiz standard now uses Genric UnnecessaryStringConcatSniff
    - Squiz standard now uses PEAR MultiLineAssignmentSniff
    - Squiz standard now uses PEAR MultiLineConditionSniff
    - Zend standard now uses OpeningFunctionBraceBsdAllmanSniff (feature request #14647)
    - MySource JoinStringsSniff now bans the use of inline array joins and suggests the + operator
    - Fixed incorrect errors that can be generated from abstract scope sniffs when moving to a new file
    - Core tokenizer now matches orphaned curly braces in the same way as square brackets
    - Whitespace tokens at the end of JS files are now added to the token stack
    - JavaScript tokenizer now identifies properties and labels as new token types
    - JavaScript tokenizer now identifies object definitions as a new token type and matches curly braces for them
    - JavaScript tokenizer now identifies DIV_EQUAL and MUL_EQUAL tokens
    - Improved regular expression detection in the JavaScript tokenizer
    - Improve AbstractPatternSniff support so it can listen for any token type, not just weighted tokens
    - Fixed Squiz DoubleQuoteUsageSniff so it works correctly with short_open_tag=Off
    - Fixed bug #14409 : Output of warnings to log file
    - Fixed bug #14520 : Notice: Undefined offset: 1 in /usr/share/php/PHP/CodeSniffer/File.php on line
    - Fixed bug #14637 : Call to processUnknownArguments() misses second parameter $pos
      -- Thanks to Peter Buri for the patch
    - Fixed bug #14889 : Lack of clarity: licence or license
    - Fixed bug #15008 : Nested Parentheses in Control Structure Sniffs
    - Fixed bug #15091 : pre-commit hook attempts to sniff folders
      -- Thanks to Bruce Weirdan for the patch
    - Fixed bug #15124 : AbstractParser.php uses deprecated split() function
      -- Thanks to Sebastian Bergmann for the patch
    - Fixed bug #15188 : PHPCS vs HEREDOC strings
    - Fixed bug #15231 : Notice: Uninitialized string offset: 0 in FileCommentSniff.php on line 555
    - Fixed bug #15336 : Notice: Undefined offset: 2 in /usr/share/php/PHP/CodeSniffer/File.php on line
   </notes>
  </release>
  <release>
   <version>
    <release>1.1.0</release>
    <api>1.1.0</api>
   </version>
   <stability>
    <release>stable</release>
    <api>stable</api>
   </stability>
   <date>2008-07-14</date>
   <license uri="https://github.com/squizlabs/PHP_CodeSniffer/blob/master/licence.txt">BSD License</license>
   <notes>
    - PEAR FileCommentSniff now allows tag orders to be overridden in child classes
      -- Thanks to Jeff Hodsdon for the patch
    - Added Generic DisallowMultipleStatementsSniff to ensure there is only one statement per line
    - Squiz standard now uses DisallowMultipleStatementsSniff
    - Fixed error in Zend ValidVariableNameSniff when checking vars in form: $class->{$var}
    - Fixed bug #14077 : Fatal error: Uncaught PHP_CodeSniffer_Exception: $stackPtr is not a class member
    - Fixed bug #14168 : Global Function -> Static Method and __autoload()
    - Fixed bug #14238 : Line length not checket at last line of a file
    - Fixed bug #14249 : wrong detection of scope_opener
    - Fixed bug #14250 : ArrayDeclarationSniff emit warnings at malformed array
    - Fixed bug #14251 : --extensions option doesn't work
   </notes>
  </release>
  <release>
   <version>
    <release>1.1.0RC3</release>
    <api>1.1.0RC3</api>
   </version>
   <stability>
    <release>beta</release>
    <api>beta</api>
   </stability>
   <date>2008-07-03</date>
   <license uri="https://github.com/squizlabs/PHP_CodeSniffer/blob/master/licence.txt">BSD License</license>
   <notes>
    - PEAR FileCommentSniff now allows tag orders to be overridden in child classes
      -- Thanks to Jeff Hodsdon for the patch
    - Added Generic DisallowMultipleStatementsSniff to ensure there is only one statement per line
    - Squiz standard now uses DisallowMultipleStatementsSniff
    - Fixed error in Zend ValidVariableNameSniff when checking vars in form: $class->{$var}
    - Fixed bug #14077 : Fatal error: Uncaught PHP_CodeSniffer_Exception: $stackPtr is not a class member
    - Fixed bug #14168 : Global Function -> Static Method and __autoload()
    - Fixed bug #14238 : Line length not checket at last line of a file
    - Fixed bug #14249 : wrong detection of scope_opener
    - Fixed bug #14250 : ArrayDeclarationSniff emit warnings at malformed array
    - Fixed bug #14251 : --extensions option doesn't work
   </notes>
  </release>
  <release>
   <version>
    <release>1.1.0RC2</release>
    <api>1.1.0RC2</api>
   </version>
   <stability>
    <release>beta</release>
    <api>beta</api>
   </stability>
   <date>2008-06-13</date>
   <license uri="https://github.com/squizlabs/PHP_CodeSniffer/blob/master/licence.txt">BSD License</license>
   <notes>
    - Permission denied errors now stop script execution but still display current errors (feature request #14076)
    - Added Squiz ValidArrayIndexNameSniff to ensure array indexes do not use camel case
    - Squiz ArrayDeclarationSniff now ensures arrays are not declared with camel case index values
    - PEAR ValidVariableNameSniff now alerts about a possible parse error for member vars inside an interface
    - Fixed bug #13921 : js parsing fails for comments on last line of file
    - Fixed bug #13922 : crash in case of malformed (but tokenized) php file
      -- PEAR and Squiz ClassDeclarationSniff now throw warnings for possible parse errors
      -- Squiz ValidClassNameSniff now throws warning for possible parse errors
      -- Squiz ClosingDeclarationCommentSniff now throws additonal warnings for parse errors
   </notes>
  </release>
  <release>
   <version>
    <release>1.1.0RC1</release>
    <api>1.1.0RC1</api>
   </version>
   <stability>
    <release>beta</release>
    <api>beta</api>
   </stability>
   <date>2008-05-13</date>
   <license uri="https://github.com/squizlabs/PHP_CodeSniffer/blob/master/licence.txt">BSD License</license>
   <notes>
    - Added support for multiple tokenizers so PHP_CodeSniffer can check more than just PHP files
      -- PHP_CodeSniffer now has a JS tokenizer for checking JavaScript files
      -- Sniffs need to be updated to work with additional tokenizers, or new sniffs written for them
   - phpcs now exits with status 2 if the tokenier extension has been disabled (feature request #13269)
   - Added scripts/phpcs-svn-pre-commit that can be used as an SVN pre-commit hook
     -- Also reworked the way the phpcs script works to make it easier to wrap it with other functionality
     -- Thanks to Jack Bates for the contribution
   - Fixed error in phpcs error message when a supplied file does not exist
   - Fixed a cosmetic error in AbstractPatternSniff where the "found" string was missing some content
   - Added sniffs that implement part of the PMD rule catalog to the Generic standard
     -- Thanks to Manuel Pichler for the contribution of all these sniffs.
   - Squiz FunctionCommentThrowTagSniff no longer throws errors for function that only throw variables
   - Generic ScopeIndentSniff now has private member to enforce exact indent matching
   - Replaced Squiz DisallowCountInLoopsSniff with Squiz DisallowSizeFunctionsInLoopsSniff
     -- Thanks to Jan Miczaika for the sniff
   - Squiz BlockCommentSniff now checks inline doc block comments
   - Squiz InlineCommentSniff now checks inline doc block comments
   - Squiz BlockCommentSniff now checks for no blank line before first comment in a function
   - Squiz DocCommentAlignmentSniff now ignores inline doc block comments
   - Squiz ControlStructureSpacingSniff now ensures no blank lines at the start of control structures
   - Squiz ControlStructureSpacingSniff now ensures no blank lines between control structure closing braces
   - Squiz IncrementDecrementUsageSniff now ensures inc/dec ops are bracketed in string concats
   - Squiz IncrementDecrementUsageSniff now ensures inc/dec ops are not used in arithmetic operations
   - Squiz FunctionCommentSniff no longer throws errors if return value is mixed but function returns void somewhere
   - Squiz OperatorBracketSniff no allows function call brackets to count as operator brackets
   - Squiz DoubleQuoteUsageSniff now supports \x \f and \v (feature request #13365)
   - Squiz ComparisonOperatorUsageSniff now supports JS files
   - Squiz ControlSignatureSniff now supports JS files
   - Squiz ForLoopDeclarationSniff now supports JS files
   - Squiz OperatorBracketSniff now supports JS files
   - Squiz InlineControlStructureSniff now supports JS files
   - Generic LowerCaseConstantSniff now supports JS files
   - Generic DisallowTabIndentSniff now supports JS files
   - Generic MultipleStatementAlignmentSniff now supports JS files
   - Added Squiz ObjectMemberCommaSniff to ensure the last member of a JS object is not followed by a comma
   - Added Squiz ConstantCaseSniff to ensure the PHP constants are uppercase and JS lowercase
   - Added Squiz JavaScriptLintSniff to check JS files with JSL
     -- Set path using phpcs --config-set jsl_path /path/to/jsl
   - Added MySource FirebugConsoleSniff to ban the use of "console" for JS variable and function names
   - Added MySource JoinStringsSniff to enforce the use of join() to concatenate JS strings
   - Added MySource AssignThisSniff to ensure this is only assigned to a var called self
   - Added MySource DisallowNewWidgetSniff to ban manual creation of widget objects
   - Removed warning shown in Zend CodeAnalyzerSniff when the ZCA path is not set
   - Fixed error in Squiz ValidVariableNameSniff when checking vars in the form $obj->$var
   - Fixed error in Squiz DisallowMultipleAssignmentsSniff when checking vars in the form $obj->$var
   - Fixed error in Squiz InlineCommentSniff where comments for class constants were seen as inline
   - Fixed error in Squiz BlockCommentSniff where comments for class constants were not ignored
   - Fixed error in Squiz OperatorBracketSniff where negative numbers were ignored during comparisons
   - Fixed error in Squiz FunctionSpacingSniff where functions after member vars reported incorrect spacing
   - Fixed bug #13062 : Interface comments aren't handled in PEAR standard
     -- Thanks to Manuel Pichler for the path
   - Fixed bug #13119 : php minimum requirement need to be fix
   - Fixed bug #13156 : Bug in Squiz_Sniffs_PHP_NonExecutableCodeSniff
   - Fixed bug #13158 : Strange behaviour in AbstractPatternSniff
   - Fixed bug #13169 : Undefined variables
   - Fixed bug #13178 : Catch exception in File.php
   - Fixed bug #13254 : Notices output in checkstyle report causes XML issues
   - Fixed bug #13446 : crash with src of phpMyAdmin
     -- Thanks to Manuel Pichler for the path
   </notes>
  </release>
  <release>
   <version>
    <release>1.1.0a1</release>
    <api>1.1.0a1</api>
   </version>
   <stability>
    <release>alpha</release>
    <api>alpha</api>
   </stability>
   <date>2008-04-21</date>
   <license uri="https://github.com/squizlabs/PHP_CodeSniffer/blob/master/licence.txt">BSD License</license>
   <notes>
    - Fixed error in PEAR ValidClassNameSniff when checking class names with double underscores
    - Moved Squiz InlineControlStructureSniff into Generic standard
    - PEAR standard now throws warnings for inline control structures
    - Squiz OutputBufferingIndentSniff now ignores the indentation of inline HTML
    - MySource IncludeSystemSniff now ignores usage of ZipArchive
    - Removed "function" from error messages for Generic function brace sniffs (feature request #13820)
    - Generic UpperCaseConstantSniff no longer throws errors for delcare(ticks = ...)
      -- Thanks to Josh Snyder for the patch
    - Squiz ClosingDeclarationCommentSniff and AbstractVariableSniff now throw warnings for possible parse errors
    - Fixed bug #13827 : AbstractVariableSniff throws "undefined index"
    - Fixed bug #13846 : Bug in Squiz.NonExecutableCodeSniff
    - Fixed bug #13849 : infinite loop in PHP_CodeSniffer_File::findNext()
   </notes>
  </release>
  <release>
   <version>
    <release>1.0.1</release>
    <api>1.0.1</api>
   </version>
   <stability>
    <release>stable</release>
    <api>stable</api>
   </stability>
   <date>2008-02-04</date>
   <license uri="https://github.com/squizlabs/PHP_CodeSniffer/blob/master/licence.txt">BSD License</license>
   <notes>
    - Squiz ArrayDeclarationSniff now throws error if the array keyword is followed by a space
    - Squiz ArrayDeclarationSniff now throws error for empty multi-line arrays
    - Squiz ArrayDeclarationSniff now throws error for multi-line arrays with a single value
    - Squiz DocCommentAlignmentSniff now checks for a single space before tags inside docblocks
    - Squiz ForbiddenFunctionsSniff now disallows is_null() to force use of (=== NULL) instead
    - Squiz VariableCommentSniff now continues throwing errors after the first one is found
    - Squiz SuperfluousWhitespaceSniff now throws errors for multiple blank lines inside functions
    - MySource IncludedSystemSniff now checks extended class names
    - MySource UnusedSystemSniff now checks extended and implemented class names
    - MySource IncludedSystemSniff now supports includeWidget()
    - MySource UnusedSystemSniff now supports includeWidget()
    - Added PEAR ValidVariableNameSniff to check that only private member vars are prefixed with an underscore
    - Added Squiz DisallowCountInLoopsSniff to check for the use of count() in FOR and WHILE loop conditions
    - Added MySource UnusedSystemSniff to check for included classes that are never used
    - Fixed a problem that caused the parentheses map to sometimes contain incorrect values
    - Fixed bug #12767 : Cant run phpcs from dir with PEAR subdir
    - Fixed bug #12773 : Reserved variables are not detected in strings
      -- Thanks to Wilfried Loche for the patch
    - Fixed bug #12832 : Tab to space conversion does not work
    - Fixed bug #12888 : extra space indentation = Notice: Uninitialized string offset...
    - Fixed bug #12909 : Default generateDocs function does not work under linux
      -- Thanks to Paul Smith for the patch
    - Fixed bug #12957 : PHP 5.3 magic method __callStatic
      -- Thanks to Manuel Pichler for the patch
   </notes>
  </release>
  <release>
   <version>
    <release>1.0.0</release>
    <api>1.0.0</api>
   </version>
   <stability>
    <release>stable</release>
    <api>stable</api>
   </stability>
   <date>2007-12-21</date>
   <license uri="https://github.com/squizlabs/PHP_CodeSniffer/blob/master/licence.txt">BSD License</license>
   <notes>
    - You can now specify the full path to a coding standard on the command line (feature request #11886)
      -- This allows you to use standards that are stored outside of PHP_CodeSniffer's own Standard dir
      -- You can also specify full paths in the CodingStandard.php include and exclude methods
      -- Classes, dirs and files need to be names as if the standard was part of PHP_CodeSniffer
      -- Thanks to Dirk Thomas for the doc generator patch and testing
    - Modified the scope map to keep checking after 3 lines for some tokens (feature request #12561)
      -- Those tokens that must have an opener (like T_CLASS) now keep looking until EOF
      -- Other tokens (like T_FUNCTION) still stop after 3 lines for performance
    - You can now esacpe commas in ignore patterns so they can be matched in file names
      -- Thanks to Carsten Wiedmann for the patch
    - Config data is now cached in a global var so the file system is not hit so often
      -- You can also set config data temporarily for the script if you are using your own external script
      -- Pass TRUE as the third argument to PHP_CodeSniffer::setConfigData()
    - PEAR ClassDeclarationSniff no longer throws errors for multi-line class declarations
    - Squiz ClassDeclarationSniff now ensures there is one blank line after a class closing brace
    - Squiz ClassDeclarationSniff now throws errors for a missing end PHP tag after the end class tag
    - Squiz IncrementDecrementUsageSniff no longer throws errors when -= and += are being used with vars
    - Squiz SwitchDeclarationSniff now throws errors for switch statements that do not contain a case statement
      -- Thanks to Sertan Danis for the patch
    - MySource IncludeSystemSniff no longer throws errors for the Util package
    - Fixed bug #12621 : "space after AS" check is wrong
      -- Thanks to Satoshi Oikawa for the patch
    - Fixed bug #12645 : error message is wrong
      -- Thanks to Renoiv for the patch
    - Fixed bug #12651 : Increment/Decrement Operators Usage at -1
   </notes>
  </release>
  <release>
   <version>
    <release>1.0.0RC3</release>
    <api>1.0.0RC3</api>
   </version>
   <stability>
    <release>beta</release>
    <api>beta</api>
   </stability>
   <date>2007-11-30</date>
   <license uri="https://github.com/squizlabs/PHP_CodeSniffer/blob/master/licence.txt">BSD License</license>
   <notes>
    - Added new command line argument --tab-width that will convert tabs to spaces before testing
      -- This allows you to use the existing sniffs that check for spaces even when you use tabs
      -- Can also be set via a config var: phpcs --config-set tab_width 4
      -- A value of zero (the default) tells PHP_CodeSniffer not to replace tabs with spaces
    - You can now change the default report format from "full" to something else
        -- Run: phpcs --config-set report_format [format]
    - Improved performance by optimising the way the scope map is created during tokenising
    - Added new Squiz DisallowInlineIfSniff to disallow the usage of inline IF statements
    - Fixed incorrect errors being thrown for nested switches in Squiz SwitchDeclarationSniff
    - PEAR FunctionCommentSniff no longer complains about missing comments for @throws tags
    - PEAR FunctionCommentSniff now throws error for missing exception class name for @throws tags
    - PHP_CodeSniffer_File::isReference() now correctly returns for functions that return references
    - Generic LineLengthSniff no longer warns about @version lines with CVS or SVN id tags
    - Generic LineLengthSniff no longer warns about @license lines with long URLs
    - Squiz FunctionCommentThrowTagSniff no longer complains about throwing variables
    - Squiz ComparisonOperatorUsageSniff no longer throws incorrect errors for inline IF statements
    - Squiz DisllowMultipleAssignmentsSniff no longer throws errors for assignments in inline IF statements
    - Fixed bug #12455 : CodeSniffer treats content inside heredoc as PHP code
    - Fixed bug #12471 : Checkstyle report is broken
    - Fixed bug #12476 : PHP4 destructors are reported as error
    - Fixed bug #12513 : Checkstyle XML messages need to be utf8_encode()d
      -- Thanks to Sebastian Bergmann for the patch.
    - Fixed bug #12517 : getNewlineAfter() and dos files
   </notes>
  </release>
  <release>
   <version>
    <release>1.0.0RC2</release>
    <api>1.0.0RC2</api>
   </version>
   <stability>
    <release>beta</release>
    <api>beta</api>
   </stability>
   <date>2007-11-14</date>
   <license uri="https://github.com/squizlabs/PHP_CodeSniffer/blob/master/licence.txt">BSD License</license>
   <notes>
    - Added a new Checkstyle report format
      -- Like the current XML format but modified to look like Checkstyle output
      -- Thanks to Manuel Pichler for helping get the format correct
    - You can now hide warnings by default
        -- Run: phpcs --config-set show_warnings 0
        -- If warnings are hidden by default, use the new -w command line argument to override
    - Added new command line argument --config-delete to delete a config value and revert to the default
    - Improved overall performance by optimising tokenising and next/prev methods (feature request #12421)
      -- Thanks to Christian Weiske for the patch
    - Added FunctionCallSignatureSniff to Squiz standard
    - Added @subpackage support to file and class comment sniffs in PEAR standard (feature request #12382)
      -- Thanks to Carsten Wiedmann for the patch
    - An error is now displayed if you use a PHP version less than 5.1.0 (feature request #12380)
      -- Thanks to Carsten Wiedmann for the patch
    - phpcs now exits with status 2 if it receives invalid input (feature request #12380)
      -- This is distinct from status 1, which indicates errors or warnings were found
    - Added new Squiz LanguageConstructSpacingSniff to throw errors for additional whitespace after echo etc.
    - Removed Squiz ValidInterfaceNameSniff
    - PEAR FunctionCommentSniff no longer complains about unknown tags
    - Fixed incorrect errors about missing function comments in PEAR FunctionCommentSniff
    - Fixed incorrect function docblock detection in Squiz FunctionCommentSniff
    - Fixed incorrect errors for list() in Squiz DisallowMultipleAssignmentsSniff
    - Errors no longer thrown if control structure is followed by a CASE's BREAK in Squiz ControlStructureSpacingSniff
    - Fixed bug #12368 : Autoloader cannot be found due to include_path override
      -- Thanks to Richard Quadling for the patch
    - Fixed bug #12378 : equal sign alignments problem with while()
   </notes>
  </release>
  <release>
   <version>
    <release>1.0.0RC1</release>
    <api>1.0.0RC1</api>
   </version>
   <stability>
    <release>beta</release>
    <api>beta</api>
   </stability>
   <date>2007-11-01</date>
   <license uri="https://github.com/squizlabs/PHP_CodeSniffer/blob/master/licence.txt">BSD License</license>
   <notes>
    - Main phpcs script can now be run from a CVS checkout without installing the package
    - Added a new CSV report format
      -- Header row indicates what position each element is in
      -- Always use the header row to determine positions rather than assuming the format, as it may change
    - XML and CSV report formats now contain information about which column the error occurred at
      -- Useful if you want to highlight the token that caused the error in a custom application
    - Square bracket tokens now have bracket_opener and bracket_closer set
    - Added new Squiz SemicolonSpacingSniff to throw errors if whitespace is found before a semicolon
    - Added new Squiz ArrayBracketSpacingSniff to throw errors if whitespace is found around square brackets
    - Added new Squiz ObjectOperatorSpacingSniff to throw errors if whitespace is found around object operators
    - Added new Squiz DisallowMultipleAssignmentsSniff to throw errors if multiple assignments are on the same line
    - Added new Squiz ScopeKeywordSpacingSniff to throw errors if there is not a single space after a scope modifier
    - Added new Squiz ObjectInstantiationSniff to throw errors if new objects are not assigned to a variable
    - Added new Squiz FunctionDuplicateArgumentSniff to throw errors if argument is declared multiple times in a function
    - Added new Squiz FunctionOpeningBraceSpaceSniff to ensure there are no blank lines after a function open brace
    - Added new Squiz CommentedOutCodeSniff to warn about comments that looks like they are commented out code blocks
    - Added CyclomaticComplexitySniff to Squiz standard
    - Added NestingLevelSniff to Squiz standard
    - Squiz ForbiddenFunctionsSniff now recommends echo() instead of print()
    - Squiz ValidLogicalOperatorsSniff now recommends ^ instead of xor
    - Squiz SwitchDeclarationSniff now contains more checks
      -- A single space is required after the case keyword
      -- No space is allowed before the colon in a case or default statement
      -- All switch statements now require a default case
      -- Default case must contain a break statement
      -- Empty default case must contain a comment describing why the default is ignored
      -- Empty case statements are not allowed
      -- Case and default statements must not be followed by a blank line
      -- Break statements must be followed by a blank line or the closing brace
      -- There must be no blank line before a break statement
    - Squiz standard is now using the PEAR IncludingFileSniff
    - PEAR ClassCommentSniff no longer complains about unknown tags
    - PEAR FileCommentSniff no longer complains about unknown tags
    - PEAR FileCommentSniff now accepts multiple @copyright tags
    - Squiz BlockCommentSniff now checks that comment starts with a capital letter
    - Squiz InlineCommentSniff now has better checking to ensure comment starts with a capital letter
    - Squiz ClassCommentSniff now checks that short and long comments start with a capital letter
    - Squiz FunctionCommentSniff now checks that short, long and param comments start with a capital letter
    - Squiz VariableCommentSniff now checks that short and long comments start with a capital letter
    - Fixed error with multi-token array indexes in Squiz ArrayDeclarationSniff
    - Fixed error with checking shorthand IF statements without a semicolon in Squiz InlineIfDeclarationSniff
    - Fixed error where constants used as defulat values in function declarations were seen as type hints
    - Fixed bug #12316 : PEAR is no longer the default standard
    - Fixed bug #12321 : wrong detection of missing function docblock
   </notes>
  </release>
  <release>
   <version>
    <release>0.9.0</release>
    <api>0.9.0</api>
   </version>
   <stability>
    <release>beta</release>
    <api>beta</api>
   </stability>
   <date>2007-09-24</date>
   <license uri="https://github.com/squizlabs/PHP_CodeSniffer/blob/master/licence.txt">BSD License</license>
   <notes>
    - Added a config system for setting config data across phpcs runs
    - You can now change the default coding standard from PEAR to something else
      -- Run: phpcs --config-set default_standard [standard]
    - Added new Zend coding standard to check code against the Zend Framework standards
      -- The complete standard is not yet implemented
      -- Specify --standard=Zend to use
      -- Thanks to Johann-Peter Hartmann for the contribution of some sniffs
      -- Thanks to Holger Kral for the Code Analyzer sniff
   </notes>
  </release>
  <release>
   <version>
    <release>0.8.0</release>
    <api>0.8.0</api>
   </version>
   <stability>
    <release>beta</release>
    <api>beta</api>
   </stability>
   <date>2007-08-08</date>
   <license uri="https://github.com/squizlabs/PHP_CodeSniffer/blob/master/licence.txt">BSD License</license>
   <notes>
    - Added new XML report format; --report=xml (feature request #11535)
      -- Thanks to Brett Bieber for the patch
    - Added new command line argument --ignore to specify a list of files to skip (feature request #11556)
    - Added PHPCS and MySource coding standards into the core install
    - Scope map no longer gets confused by curly braces that act as string offsets
    - Removed CodeSniffer/SniffException.php as it is no longer used
    - Unit tests can now be run directly from a CVS checkout
    - Made private vars and functions protected in PHP_CodeSniffer class so this package can be overridden
    - Added new Metrics category to Generic coding standard
      -- Contains Cyclomatic Complexity and Nesting Level sniffs
      -- Thanks to Johann-Peter Hartmann for the contribution
    - Added new Generic DisallowTabIndentSniff to throw errors if tabs are used for indentation (feature request #11738)
      -- PEAR and Squiz standards use this new sniff to throw more specific indentation errors
    - Generic MultipleStatementAlignmentSniff has new private var to set a padding size limit (feature request #11555)
    - Generic MultipleStatementAlignmentSniff can now handle assignments that span multiple lines (feature request #11561)
    - Generic LineLengthSniff now has a max line length after which errors are thrown instead of warnings
      -- BC BREAK: Override the protected member var absoluteLineLimit and set it to zero in custom LineLength sniffs
      -- Thanks to Johann-Peter Hartmann for the contribution
    - Comment sniff errors about incorrect tag orders are now more descriptive (feature request #11693)
    - Fixed bug #11473 : Invalid CamelCaps name when numbers used in names
   </notes>
  </release>
  <release>
   <version>
    <release>0.7.0</release>
    <api>0.7.0</api>
   </version>
   <stability>
    <release>beta</release>
    <api>beta</api>
   </stability>
   <date>2007-07-02</date>
   <license uri="https://github.com/squizlabs/PHP_CodeSniffer/blob/master/licence.txt">BSD License</license>
   <notes>
    - BC BREAK: EOL character is now auto-detected and used instead of hard-coded \n
      -- Pattern sniffs must now specify "EOL" instead of "\n" or "\r\n" to use auto-detection
      -- Please use $phpcsFile->eolChar to check for newlines instead of hard-coding "\n" or "\r\n"
      -- Comment parser classes now require you to pass $phpcsFile as an additional argument
    - BC BREAK: Included and excluded sniffs now require .php extension
      -- Please update your coding standard classes and add ".php" to all sniff entries
      -- See CodeSniffer/Standards/PEAR/PEARCodingStandard.php for an example

    - Fixed error where including a directory of sniffs in a coding standard class did not work
    - Coding standard classes can now specify a list of sniffs to exclude as well as include (feature request #11056)
    - Two uppercase characters can now be placed side-by-side in class names in Squiz ValidClassNameSniff
    - SVN tags now allowed in PEAR file doc blocks (feature request #11038)
      -- Thanks to Torsten Roehr for the patch
    - Private methods in commenting sniffs and comment parser are now protected (feature request #11087)
    - Added Generic LineEndingsSniff to check the EOL character of a file
    - PEAR standard now only throws one error per file for incorrect line endings (eg. /r/n)
    - Command line arg -v now shows number of registered sniffs
    - Command line arg -vvv now shows list of registered sniffs
    - Squiz ControlStructureSpacingSniff no longer throws errors if the control structure is at the end of the script
    - Squiz FunctionCommentSniff now throws error for "return void" if function has return statement
    - Squiz FunctionCommentSniff now throws error for functions that return void but specify something else
    - Squiz ValidVariableNameSniff now allows multiple uppercase letters in a row
    - Squiz ForEachLoopDeclarationSniff now throws error for AS keyword not being lowercase
    - Squiz SwitchDeclarationSniff now throws errors for CASE/DEFAULT/BREAK keywords not being lowercase
    - Squiz ArrayDeclarationSniff now handles multi-token array values when checking alignment
    - Squiz standard now enforces a space after cast tokens
    - Generic MultipleStatementAlignmentSniff no longer gets confused by assignments inside FOR conditions
    - Generic MultipleStatementAlignmentSniff no longer gets confused by the use of list()
    - Added Generic SpaceAfterCastSniff to ensure there is a single space after a cast token
    - Added Generic NoSpaceAfterCastSniff to ensure there is no whitespace after a cast token
    - Added PEAR ClassDeclarationSniff to ensure the opening brace of a class is on the line after the keyword
    - Added Squiz ScopeClosingBraceSniff to ensure closing braces are aligned correctly
    - Added Squiz EvalSniff to discourage the use of eval()
    - Added Squiz LowercaseDeclarationSniff to ensure all declaration keywords are lowercase
    - Added Squiz LowercaseClassKeywordsSniff to ensure all class declaration keywords are lowercase
    - Added Squiz LowercaseFunctionKeywordsSniff to ensure all function declaration keywords are lowercase
    - Added Squiz LowercasePHPFunctionsSniff to ensure all calls to inbuilt PHP functions are lowercase
    - Added Squiz CastSpacingSniff to ensure cast statements dont contain whitespace
    - Errors no longer thrown when checking 0 length files with verbosity on
    - Fixed bug #11105 : getIncludedSniffs() not working anymore
      -- Thanks to Blair Robertson for the patch
    - Fixed bug #11120 : Uninitialized string offset in AbstractParser.php on line 200
   </notes>
  </release>
  <release>
   <version>
    <release>0.6.0</release>
    <api>0.6.0</api>
   </version>
   <stability>
    <release>beta</release>
    <api>beta</api>
   </stability>
   <date>2007-05-15</date>
   <license uri="https://github.com/squizlabs/PHP_CodeSniffer/blob/master/licence.txt">BSD License</license>
   <notes>
    - The number of errors and warnings found is now shown for each file while checking the file if verbosity is enabled
    - Now using PHP_EOL instead of hard-coded \n so output looks good on Windows (feature request #10761)
      - Thanks to Carsten Wiedmann for the patch.
    - phpcs now exits with status 0 (no errors) or 1 (errors found) (feature request #10348)
    - Added new -l command line argument to stop recursion into directories (feature request #10979)
    - Fixed variable name error causing incorrect error message in Squiz ValidVariableNameSniff
    - Fixed bug #10757 : Error in ControlSignatureSniff
    - Fixed bugs #10751, #10777 : Sniffer class paths handled incorrectly in Windows
      - Thanks to Carsten Wiedmann for the patch.
    - Fixed bug #10961 : Error "Last parameter comment requires a blank newline after it" thrown
    - Fixed bug #10983 : phpcs outputs notices when checking invalid PHP
    - Fixed bug #10980 : Incorrect warnings for equals sign
   </notes>
  </release>
  <release>
   <version>
    <release>0.5.0</release>
    <api>0.5.0</api>
   </version>
   <stability>
    <release>beta</release>
    <api>beta</api>
   </stability>
   <date>2007-04-17</date>
   <license uri="https://github.com/squizlabs/PHP_CodeSniffer/blob/master/licence.txt">BSD License</license>
   <notes>
    - BC BREAK: Coding standards now require a class to be added so PHP_CodeSniffer can get information from them
      - Please read the end user docs for info about the new class required for all coding standards

    - Coding standards can now include sniffs from other standards, or whole standards, without writing new sniff files
    - PHP_CodeSniffer_File::isReference() now correctly returns for references in function declarations
    - PHP_CodeSniffer_File::isReference() now returns false if you don't pass it a T_BITWISE_AND token
    - PHP_CodeSniffer_File now stores the absolute path to the file so sniffs can check file locations correctly
    - Fixed undefined index error in AbstractVariableSniff for variables inside an interface function definition
    - Added MemberVarSpacingSniff to Squiz standard to enforce one-line spacing between member vars
    - Add FunctionCommentThrowTagSniff to Squiz standard to check that @throws tags are correct
    - Fixed problems caused by references and type hints in Squiz FunctionDeclarationArgumentSpacingSniff
    - Fixed problems with errors not being thrown for some misaligned @param comments in Squiz FunctionCommentSniff
    - Fixed badly spaced comma error being thrown for "extends" class in Squiz ClassDeclarationSniff
    - Errors no longer thrown for class method names in Generic ForbiddenFunctionsSniff
    - Errors no longer thrown for type hints in front of references in Generic UpperCaseConstantNameSniff
    - Errors no longer thrown for correctly indented buffered lines in Squiz ScopeIndexSniff
    - Errors no longer thrown for user-defined functions named as forbidden functions in Generic ForbiddenFunctionsSniff
    - Errors no longer thrown on __autoload functions in PEAR ValidFunctionNameSniff
    - Errors now thrown for __autoload methods in PEAR ValidFunctionNameSniff
    - Errors now thrown if constructors or destructors have @return tags in Squiz FunctionCommentSniff
    - Errors now thrown if @throws tags dont start with a capital and end with a full stop in Squiz FunctionCommentSniff
    - Errors now thrown for invalid @var tag values in Squiz VariableCommentSniff
    - Errors now thrown for missing doc comment in Squiz VariableCommentSniff
    - Errors now thrown for unspaced operators in FOR loop declarations in Squiz OperatorSpacingSniff
    - Errors now thrown for using ob_get_clean/flush functions to end buffers in Squiz OutputBufferingIndentSniff
    - Errors now thrown for all missing member variable comments in Squiz VariableCommentSniff
   </notes>
  </release>
  <release>
   <version>
    <release>0.4.0</release>
    <api>0.4.0</api>
   </version>
   <stability>
    <release>beta</release>
    <api>beta</api>
   </stability>
   <date>2007-02-19</date>
   <license uri="https://github.com/squizlabs/PHP_CodeSniffer/blob/master/licence.txt">BSD License</license>
   <notes>
    - Standard name specified with --standard command line argument is no longer case sensitive
    - Long error and warning messages are now wrapped to 80 characters in the full error report (thanks Endre Czirbesz)
    - Shortened a lot of error and warning messages so they don't take up so much room
    - Squiz FunctionCommentSniff now checks that param comments start with a capital letter and end with a full stop
    - Squiz FunctionSpacingSniff now reports incorrect lines below function on closing brace, not function keyword
    - Squiz FileCommentSniff now checks that there are no blank lines between the open PHP tag and the comment
    - PHP_CodeSniffer_File::isReference() now returns correctly when checking refs on right side of =>
    - Fixed incorrect error with switch closing brace in Squiz SwitchDeclarationSniff
    - Fixed missing error when multiple statements are not aligned correctly with object operators
    - Fixed incorrect errors for some PHP special variables in Squiz ValidVariableNameSniff
    - Fixed incorrect errors for arrays that only contain other arrays in Squiz ArrayDeclarationSniff
    - Fixed bug #9844 : throw new Exception(\n accidently reported as error but it ain't
   </notes>
  </release>
  <release>
   <version>
    <release>0.3.0</release>
    <api>0.3.0</api>
   </version>
   <stability>
    <release>beta</release>
    <api>beta</api>
   </stability>
   <date>2007-01-11</date>
   <license uri="https://github.com/squizlabs/PHP_CodeSniffer/blob/master/licence.txt">BSD License</license>
   <notes>
    - Updated package.xml to version 2
    - Specifying coding standard on command line is now optional, even if you have multiple standards installed
      - PHP_CodeSniffer uses the PEAR coding standard by default if no standard is specified
    - New command line option, --extensions, to specify a comma separated list of file extensions to check
    - Converted all unit tests to PHPUnit 3 format
    - Added new coding standard, Squiz, that can be used as an alternative to PEAR
      - also contains more examples of sniffs
      - some may be moved into the Generic coding standard if required
    - Added MultipleStatementAlignmentSniff to Generic standard
    - Added ScopeIndentSniff to Generic standard
    - Added ForbiddenFunctionsSniff to Generic standard
    - Added FileCommentSniff to PEAR standard
    - Added ClassCommentSniff to PEAR standard
    - Added FunctionCommentSniff to PEAR standard
    - Change MultipleStatementSniff to MultipleStatementAlignmentSniff in PEAR standard
    - Replaced Methods directory with Functions directory in Generic and PEAR standards
      - also renamed some of the sniffs in those directories
    - Updated file, class and method comments for all files
    - Fixed bug #9274 : nested_parenthesis element not set for open and close parenthesis tokens
    - Fixed bug #9411 : too few pattern characters cause incorrect error report
   </notes>
  </release>
  <release>
   <version>
    <release>0.2.1</release>
    <api>0.2.1</api>
   </version>
   <stability>
    <release>alpha</release>
    <api>alpha</api>
   </stability>
   <date>2006-11-09</date>
   <license uri="https://github.com/squizlabs/PHP_CodeSniffer/blob/master/licence.txt">BSD License</license>
   <notes>
    - Fixed bug #9274 : nested_parenthesis element not set for open and close parenthesis tokens
   </notes>
  </release>
  <release>
   <version>
    <release>0.2.0</release>
    <api>0.2.0</api>
   </version>
   <stability>
    <release>alpha</release>
    <api>alpha</api>
   </stability>
   <date>2006-10-13</date>
   <license uri="https://github.com/squizlabs/PHP_CodeSniffer/blob/master/licence.txt">BSD License</license>
   <notes>
    - Added a generic standards package that will contain generic sniffs to be used in specific coding standards
      - thanks to Frederic Poeydomenge for the idea
    - Changed PEAR standard to use generic sniffs where available
    - Added LowerCaseConstantSniff to Generic standard
    - Added UpperCaseConstantSniff to Generic standard
    - Added DisallowShortOpenTagSniff to Generic standard
    - Added LineLengthSniff to Generic standard
    - Added UpperCaseConstantNameSniff to Generic standard
    - Added OpeningMethodBraceBsdAllmanSniff to Generic standard (contrib by Frederic Poeydomenge)
    - Added OpeningMethodBraceKernighanRitchieSniff to Generic standard (contrib by Frederic Poeydomenge)
    - Added framework for core PHP_CodeSniffer unit tests
    - Added unit test for PHP_CodeSniffer:isCamelCaps method
    - ScopeClosingBraceSniff now checks indentation of BREAK statements
    - Added new command line arg (-vv) to show developer debug output
    - Fixed some coding standard errors
    - Fixed bug #8834 : Massive memory consumption
    - Fixed bug #8836 : path case issues in package.xml
    - Fixed bug #8843 : confusion on nested switch()
    - Fixed bug #8841 : comments taken as whitespace
    - Fixed bug #8884 : another problem with nested switch() statements
   </notes>
  </release>
  <release>
   <version>
    <release>0.1.1</release>
    <api>0.1.1</api>
   </version>
   <stability>
    <release>alpha</release>
    <api>alpha</api>
   </stability>
   <date>2006-09-25</date>
   <license uri="https://github.com/squizlabs/PHP_CodeSniffer/blob/master/licence.txt">BSD License</license>
   <notes>
    - Added unit tests for all PEAR sniffs
    - Exception class now extends from PEAR_Exception
    - Fixed summary report so files without errors but with warnings are not shown when warnings are hidden
   </notes>
  </release>
  <release>
   <version>
    <release>0.1.0</release>
    <api>0.1.0</api>
   </version>
   <stability>
    <release>alpha</release>
    <api>alpha</api>
   </stability>
   <date>2006-09-19</date>
   <license uri="https://github.com/squizlabs/PHP_CodeSniffer/blob/master/licence.txt">BSD License</license>
   <notes>
    - Reorganised package contents to conform to PEAR standards
    - Changed version numbering to conform to PEAR standards
    - Removed duplicate require_once() of Exception.php from CodeSniffer.php
   </notes>
  </release>
  <release>
   <version>
    <release>0.0.5</release>
    <api>0.0.5</api>
   </version>
   <stability>
    <release>alpha</release>
    <api>alpha</api>
   </stability>
   <date>2006-09-18</date>
   <license uri="https://github.com/squizlabs/PHP_CodeSniffer/blob/master/licence.txt">BSD License</license>
   <notes>
    - Fixed .bat file for situation where php.ini cannot be found so include_path is not set
   </notes>
  </release>
  <release>
   <version>
    <release>0.0.4</release>
    <api>0.0.4</api>
   </version>
   <stability>
    <release>alpha</release>
    <api>alpha</api>
   </stability>
   <date>2006-08-28</date>
   <license uri="https://github.com/squizlabs/PHP_CodeSniffer/blob/master/licence.txt">BSD License</license>
   <notes>
    - Added .bat file for easier running of PHP_CodeSniffer on Windows
    - Sniff that checks method names now works for PHP4 style code where there is no scope keyword
    - Sniff that checks method names now works for PHP4 style constructors
    - Sniff that checks method names no longer incorrectly reports error with magic methods
    - Sniff that checks method names now reports errors with non-magic methods prefixed with __
    - Sniff that checks for constant names no longer incorrectly reports errors with heredoc strings
    - Sniff that checks for constant names no longer incorrectly reports errors with created objects
    - Sniff that checks indentation no longer incorrectly reports errors with heredoc strings
    - Sniff that checks indentation now correctly reports errors with improperly indented multi-line strings
    - Sniff that checks function declarations now checks for spaces before and after an equals sign for default values
    - Sniff that checks function declarations no longer incorrectly reports errors with multi-line declarations
    - Sniff that checks included code no longer incorrectly reports errors when return value is used conditionally
    - Sniff that checks opening brace of function no longer incorrectly reports errors with multi-line declarations
    - Sniff that checks spacing after commas in function calls no longer reports too many errors for some code
    - Sniff that checks control structure declarations now gives more descriptive error message
   </notes>
  </release>
  <release>
   <version>
    <release>0.0.3</release>
    <api>0.0.3</api>
   </version>
   <stability>
    <release>alpha</release>
    <api>alpha</api>
   </stability>
   <date>2006-08-22</date>
   <license uri="https://github.com/squizlabs/PHP_CodeSniffer/blob/master/licence.txt">BSD License</license>
   <notes>
    - Added sniff to check for invalid class and interface names
    - Added sniff to check for invalid function and method names
    - Added sniff to warn if line is greater than 85 characters
    - Added sniff to check that function calls are in the correct format
    - Fixed error where comments were not allowed on the same line as a control structure declaration
    - Added command line arg to print current version (--version)
   </notes>
  </release>
  <release>
   <version>
    <release>0.0.2</release>
    <api>0.0.2</api>
   </version>
   <stability>
    <release>alpha</release>
    <api>alpha</api>
   </stability>
   <date>2006-07-25</date>
   <license uri="https://github.com/squizlabs/PHP_CodeSniffer/blob/master/licence.txt">BSD License</license>
   <notes>
    - Removed the including of checked files to stop errors caused by parsing them
    - Removed the use of reflection so checked files do not have to be included
    - Memory usage has been greatly reduced
    - Much faster tokenising and checking times
    - Reworked the PEAR coding standard sniffs (much faster now)
    - Fix some bugs with the PEAR scope indentation standard
    - Better checking for installed coding standards
    - Can now accept multiple files and dirs on the command line
    - Added an option to list installed coding standards
    - Added an option to print a summary report (number of errors and warnings shown for each file)
    - Added an option to hide warnings from reports
    - Added an option to print verbose output (so you know what is going on)
    - Reordered command line args to put switches first (although order is not enforced)
    - Switches can now be specified together (eg. php -nv) as well as separately (phpcs -n -v)
   </notes>
  </release>
  <release>
   <version>
    <release>0.0.1</release>
    <api>0.0.1</api>
   </version>
   <stability>
    <release>alpha</release>
    <api>alpha</api>
   </stability>
   <date>2006-07-19</date>
   <license uri="https://github.com/squizlabs/PHP_CodeSniffer/blob/master/licence.txt">BSD License</license>
   <notes>Initial preview release.</notes>
  </release>
 </changelog>
</package><|MERGE_RESOLUTION|>--- conflicted
+++ resolved
@@ -37,12 +37,9 @@
   - Fixed a problem that could occur with line numbers when using HHVM to check files with Windows newline characters
   - Removed use of sys_get_temp_dir() as this is not supported by the min PHP version
   - Generic ScopeIndentSniff now accounts for different open tag indents
-<<<<<<< HEAD
-  - Fixed bug #20261 : phpcbf has an endless fixing loop
-=======
   - PSR2 FunctionCallSignatureSniff now treats multi-line strings as a single-line argument, like arrays and closures
     -- Thanks to Dawid Nowak for the patch
->>>>>>> b6ce9854
+  - Fixed bug #20261 : phpcbf has an endless fixing loop
   - Fixed bug #20268 : Incorrect documentation titles in PEAR documentation
  </notes>
  <contents>
