<?xml version="1.0" encoding="UTF-8"?>
<package packagerversion="1.4.10" version="2.0" xmlns="http://pear.php.net/dtd/package-2.0" xmlns:tasks="http://pear.php.net/dtd/tasks-1.0" xmlns:xsi="http://www.w3.org/2001/XMLSchema-instance" xsi:schemaLocation="http://pear.php.net/dtd/tasks-1.0
http://pear.php.net/dtd/tasks-1.0.xsd
http://pear.php.net/dtd/package-2.0
http://pear.php.net/dtd/package-2.0.xsd">
 <name>PHP_CodeSniffer</name>
 <channel>pear.php.net</channel>
 <summary>PHP_CodeSniffer tokenises PHP, JavaScript and CSS files and detects violations of a defined set of coding standards.</summary>
 <description>PHP_CodeSniffer is a PHP5 script that tokenises PHP, JavaScript and CSS files to detect violations of a defined coding standard. It is an essential development tool that ensures your code remains clean and consistent. It can also help prevent some common semantic errors made by developers.
 </description>
 <lead>
  <name>Greg Sherwood</name>
  <user>squiz</user>
  <email>gsherwood@squiz.net</email>
  <active>yes</active>
 </lead>
 <date>2014-10-16</date>
 <time>10:22:00</time>
 <version>
  <release>2.0.0RC4</release>
  <api>2.0.0RC4</api>
 </version>
 <stability>
  <release>beta</release>
  <api>beta</api>
 </stability>
 <license uri="https://github.com/squizlabs/PHP_CodeSniffer/blob/master/licence.txt">BSD 3-Clause License</license>
 <notes>
<<<<<<< HEAD
  - Generic ScopeIndentSniff can now fix indents using tabs instead of spaces
    -- Set the tabIndent property to TRUE in your ruleset.xml file to enable this
    -- It is important to also set a tab-width setting, either in the ruleset or on the command line, for accuracy
  - Generic DisallowSpaceIndentSniff is now able to replace space indents with tab indents during fixing
  - Support for phpcs-only and phpcbf-only attributes has been added to all ruleset.xml elements
    -- Allows parts of the ruleset to only apply when using a specific tool
    -- Useful for doing things like excluding indent fixes but still reporting indent errors
  - Unit tests can now set command line arguments during a test run
    -- Override getCliValues() and pass an array of CLI arguments for each file being tested
  - File-wide sniff properties can now be set using T_INLINE_HTML content during unit test runs
    -- Sniffs that start checking at the open tag can only, normally, have properties set using a ruleset
=======
  - JS tokenizer now detects xor statements correctly
  - The --config-show command now pretty-prints the config values
    -- Thanks to Ken Guest for the patch
  - Setting and removing config values now catches exceptions if the config file is not writable
    -- Thanks to Ken Guest for the patch
  - Setting and removing config values now prints a message to confirm the action and show old values
>>>>>>> 2b221d00
  - Generic ConstructorNameSniff no longer errors for PHP4 style constructors when __construct() is present
    -- Thanks to Thibaud Fabre for the patch
  - Generic DocCommentSniff now checks that the end comment tag is on a new line
  - Squiz DocCommentAlignment sniff now has better checking for single line doc block
  - Running unit tests with the -v CLI argument no longer generates PHP errors
  - Fixed bug #295 : ScopeIndentSniff hangs when processing nested closures
  - Fixed bug #298 : False positive in ScopeIndentSniff when anonymous functions are used with method chaining
  - Fixed bug #302 : Fixing code in Squiz InlineComment sniff can remove some comment text
  - Fixed bug #303 : Open and close tag on same line can cause a PHP notice checking scope indent
  - Fixed bug #306 : File containing only a namespace declaration raises undefined index notice
  - Fixed bug #307 : Conditional breaks in case statements get incorrect indentions
 </notes>
 <contents>
  <dir name="/">
   <file baseinstalldir="PHP" name="CodeSniffer.php" role="php">
    <tasks:replace from="@package_version@" to="version" type="package-info" />
    <tasks:replace from="@data_dir@" to="data_dir" type="pear-config" />
   </file>
   <file baseinstalldir="PHP" name="CodeSniffer.conf.dist" role="data" />
   <file baseinstalldir="PHP" name="README.md" role="doc" />
   <file baseinstalldir="PHP" name="CONTRIBUTING.md" role="doc" />
   <file baseinstalldir="PHP" name="licence.txt" role="doc" />
   <dir name="scripts">
    <file baseinstalldir="" name="phpcbf" role="script">
     <tasks:replace from="/usr/bin/env php" to="php_bin" type="pear-config" />
    </file>
    <file baseinstalldir="" name="phpcs" role="script">
     <tasks:replace from="/usr/bin/env php" to="php_bin" type="pear-config" />
    </file>
    <file baseinstalldir="" name="phpcs-svn-pre-commit" role="script">
     <tasks:replace from="@php_bin@" to="php_bin" type="pear-config" />
     <tasks:replace from="@package_version@" to="version" type="package-info" />
    </file>
    <file baseinstalldir="" name="phpcs.bat" role="script">
     <tasks:replace from="@php_bin@" to="php_bin" type="pear-config" />
     <tasks:replace from="@bin_dir@" to="bin_dir" type="pear-config" />
     <tasks:replace from="@php_dir@" to="php_dir" type="pear-config" />
    </file>
    <file baseinstalldir="" name="phpcbf.bat" role="script">
     <tasks:replace from="@php_bin@" to="php_bin" type="pear-config" />
     <tasks:replace from="@bin_dir@" to="bin_dir" type="pear-config" />
     <tasks:replace from="@php_dir@" to="php_dir" type="pear-config" />
    </file>
   </dir>
   <dir name="tests">
    <dir name="Core">
     <dir name="File">
      <file baseinstalldir="" name="GetMethodParametersTest.php" role="test">
       <tasks:replace from="@package_version@" to="version" type="package-info" />
      </file>
     </dir>
     <file baseinstalldir="" name="AllTests.php" role="test">
      <tasks:replace from="@package_version@" to="version" type="package-info" />
     </file>
     <file baseinstalldir="" name="ErrorSuppressionTest.php" role="test">
      <tasks:replace from="@package_version@" to="version" type="package-info" />
     </file>
     <file baseinstalldir="" name="IsCamelCapsTest.php" role="test">
      <tasks:replace from="@package_version@" to="version" type="package-info" />
     </file>
    </dir>
    <dir name="Standards">
     <file baseinstalldir="" name="AbstractSniffUnitTest.php" role="test">
      <tasks:replace from="@package_version@" to="version" type="package-info" />
     </file>
     <file baseinstalldir="" name="AllSniffs.php" role="test">
      <tasks:replace from="@package_version@" to="version" type="package-info" />
     </file>
    </dir>
    <file baseinstalldir="" name="AllTests.php" role="test">
     <tasks:replace from="@package_version@" to="version" type="package-info" />
    </file>
    <file baseinstalldir="" name="TestSuite.php" role="test">
     <tasks:replace from="@package_version@" to="version" type="package-info" />
    </file>
   </dir>
   <dir name="CodeSniffer">
    <dir name="DocGenerators">
     <file baseinstalldir="PHP" name="Generator.php" role="php">
      <tasks:replace from="@package_version@" to="version" type="package-info" />
     </file>
     <file baseinstalldir="PHP" name="HTML.php" role="php">
      <tasks:replace from="@package_version@" to="version" type="package-info" />
     </file>
     <file baseinstalldir="PHP" name="Text.php" role="php">
      <tasks:replace from="@package_version@" to="version" type="package-info" />
     </file>
    </dir>
    <dir name="Reports">
     <file baseinstalldir="PHP" name="Cbf.php" role="php">
      <tasks:replace from="@package_version@" to="version" type="package-info" />
     </file>
     <file baseinstalldir="PHP" name="Checkstyle.php" role="php">
      <tasks:replace from="@package_version@" to="version" type="package-info" />
     </file>
     <file baseinstalldir="PHP" name="Csv.php" role="php">
      <tasks:replace from="@package_version@" to="version" type="package-info" />
     </file>
     <file baseinstalldir="PHP" name="Diff.php" role="php">
      <tasks:replace from="@package_version@" to="version" type="package-info" />
     </file>
     <file baseinstalldir="PHP" name="Emacs.php" role="php">
      <tasks:replace from="@package_version@" to="version" type="package-info" />
     </file>
     <file baseinstalldir="PHP" name="Full.php" role="php">
      <tasks:replace from="@package_version@" to="version" type="package-info" />
     </file>
     <file baseinstalldir="PHP" name="Gitblame.php" role="php">
      <tasks:replace from="@package_version@" to="version" type="package-info" />
     </file>
     <file baseinstalldir="PHP" name="Hgblame.php" role="php">
      <tasks:replace from="@package_version@" to="version" type="package-info" />
     </file>
     <file baseinstalldir="PHP" name="Info.php" role="php">
      <tasks:replace from="@package_version@" to="version" type="package-info" />
     </file>
     <file baseinstalldir="PHP" name="Json.php" role="php">
      <tasks:replace from="@package_version@" to="version" type="package-info" />
     </file>
     <file baseinstalldir="PHP" name="Junit.php" role="php">
      <tasks:replace from="@package_version@" to="version" type="package-info" />
     </file>
     <file baseinstalldir="PHP" name="Notifysend.php" role="php">
      <tasks:replace from="@package_version@" to="version" type="package-info" />
     </file>
     <file baseinstalldir="PHP" name="Source.php" role="php">
      <tasks:replace from="@package_version@" to="version" type="package-info" />
     </file>
     <file baseinstalldir="PHP" name="Summary.php" role="php">
      <tasks:replace from="@package_version@" to="version" type="package-info" />
     </file>
     <file baseinstalldir="PHP" name="Svnblame.php" role="php">
      <tasks:replace from="@package_version@" to="version" type="package-info" />
     </file>
     <file baseinstalldir="PHP" name="VersionControl.php" role="php">
      <tasks:replace from="@package_version@" to="version" type="package-info" />
     </file>
     <file baseinstalldir="PHP" name="Xml.php" role="php">
      <tasks:replace from="@package_version@" to="version" type="package-info" />
     </file>
    </dir>
    <dir name="Standards">
     <dir name="Generic">
      <dir name="Docs">
       <dir name="Classes">
        <file baseinstalldir="PHP" name="DuplicateClassNameStandard.xml" role="php" />
       </dir>
       <dir name="Debug">
        <file baseinstalldir="PHP" name="CSSLintStandard.xml" role="php" />
        <file baseinstalldir="PHP" name="ClosureLinterStandard.xml" role="php" />
        <file baseinstalldir="PHP" name="JSHintStandard.xml" role="php" />
       </dir>
       <dir name="Commenting">
        <file baseinstalldir="PHP" name="FixmeStandard.xml" role="php" />
        <file baseinstalldir="PHP" name="TodoStandard.xml" role="php" />
       </dir>
       <dir name="CodeAnalysis">
        <file baseinstalldir="PHP" name="JumbledIncrementerStandard.xml" role="php" />
        <file baseinstalldir="PHP" name="UnusedFunctionParameterStandard.xml" role="php" />
       </dir>
       <dir name="ControlStructures">
        <file baseinstalldir="PHP" name="InlineControlStructureStandard.xml" role="php" />
       </dir>
       <dir name="CodeAnalysis">
        <file baseinstalldir="PHP" name="EmptyStatementStandard.xml" role="php" />
        <file baseinstalldir="PHP" name="ForLoopShouldBeWhileLoopStandard.xml" role="php" />
        <file baseinstalldir="PHP" name="ForLoopWithTestFunctionCallStandard.xml" role="php" />
        <file baseinstalldir="PHP" name="UnconditionalIfStatementStandard.xml" role="php" />
        <file baseinstalldir="PHP" name="UnnecessaryFinalModifierStandard.xml" role="php" />
        <file baseinstalldir="PHP" name="UselessOverridingMethodStandard.xml" role="php" />
       </dir>
       <dir name="Files">
        <file baseinstalldir="PHP" name="ByteOrderMarkStandard.xml" role="php" />
        <file baseinstalldir="PHP" name="EndFileNewlineStandard.xml" role="php" />
        <file baseinstalldir="PHP" name="EndFileNoNewlineStandard.xml" role="php" />
        <file baseinstalldir="PHP" name="InlineHTMLStandard.xml" role="php" />
        <file baseinstalldir="PHP" name="LineEndingsStandard.xml" role="php" />
        <file baseinstalldir="PHP" name="LineLengthStandard.xml" role="php" />
        <file baseinstalldir="PHP" name="LowercasedFilenameStandard.xml" role="php" />
        <file baseinstalldir="PHP" name="OneClassPerFileStandard.xml" role="php" />
        <file baseinstalldir="PHP" name="OneInterfacePerFileStandard.xml" role="php" />
       </dir>
       <dir name="Formatting">
        <file baseinstalldir="PHP" name="DisallowMultipleStatementsStandard.xml" role="php" />
        <file baseinstalldir="PHP" name="MultipleStatementAlignmentStandard.xml" role="php" />
        <file baseinstalldir="PHP" name="NoSpaceAfterCastStandard.xml" role="php" />
        <file baseinstalldir="PHP" name="SpaceAfterCastStandard.xml" role="php" />
       </dir>
       <dir name="Functions">
        <file baseinstalldir="PHP" name="CallTimePassByReferenceStandard.xml" role="php" />
        <file baseinstalldir="PHP" name="FunctionCallArgumentSpacingStandard.xml" role="php" />
        <file baseinstalldir="PHP" name="OpeningFunctionBraceBsdAllmanStandard.xml" role="php" />
        <file baseinstalldir="PHP" name="OpeningFunctionBraceKernighanRitchieStandard.xml" role="php" />
       </dir>
       <dir name="Metrics">
        <file baseinstalldir="PHP" name="CyclomaticComplexityStandard.xml" role="php" />
        <file baseinstalldir="PHP" name="NestingLevelStandard.xml" role="php" />
       </dir>
       <dir name="NamingConventions">
        <file baseinstalldir="PHP" name="CamelCapsFunctionNameStandard.xml" role="php" />
        <file baseinstalldir="PHP" name="ConstructorNameStandard.xml" role="php" />
        <file baseinstalldir="PHP" name="UpperCaseConstantNameStandard.xml" role="php" />
       </dir>
       <dir name="PHP">
        <file baseinstalldir="PHP" name="CharacterBeforePHPOpeningTagStandard.xml" role="php" />
        <file baseinstalldir="PHP" name="ClosingPHPTagStandard.xml" role="php" />
        <file baseinstalldir="PHP" name="DeprecatedFunctionsStandard.xml" role="php" />
        <file baseinstalldir="PHP" name="DisallowShortOpenTagStandard.xml" role="php" />
        <file baseinstalldir="PHP" name="ForbiddenFunctionsStandard.xml" role="php" />
        <file baseinstalldir="PHP" name="LowerCaseConstantStandard.xml" role="php" />
        <file baseinstalldir="PHP" name="LowerCaseKeywordStandard.xml" role="php" />
        <file baseinstalldir="PHP" name="NoSilencedErrorsStandard.xml" role="php" />
        <file baseinstalldir="PHP" name="SAPIUsageStandard.xml" role="php" />
        <file baseinstalldir="PHP" name="UpperCaseConstantStandard.xml" role="php" />
       </dir>
       <dir name="Strings">
        <file baseinstalldir="PHP" name="UnnecessaryStringConcatStandard.xml" role="php" />
       </dir>
       <dir name="VersionControl">
        <file baseinstalldir="PHP" name="SubversionPropertiesStandard.xml" role="php" />
       </dir>
       <dir name="WhiteSpace">
        <file baseinstalldir="PHP" name="DisallowSpaceIndentStandard.xml" role="php" />
        <file baseinstalldir="PHP" name="DisallowTabIndentStandard.xml" role="php" />
        <file baseinstalldir="PHP" name="ScopeIndentStandard.xml" role="php" />
       </dir>
      </dir>
      <dir name="Sniffs">
       <dir name="Classes">
        <file baseinstalldir="PHP" name="DuplicateClassNameSniff.php" role="php">
         <tasks:replace from="@package_version@" to="version" type="package-info" />
        </file>
       </dir>
       <dir name="CodeAnalysis">
        <file baseinstalldir="PHP" name="EmptyStatementSniff.php" role="php">
         <tasks:replace from="@package_version@" to="version" type="package-info" />
        </file>
        <file baseinstalldir="PHP" name="ForLoopShouldBeWhileLoopSniff.php" role="php">
         <tasks:replace from="@package_version@" to="version" type="package-info" />
        </file>
        <file baseinstalldir="PHP" name="ForLoopWithTestFunctionCallSniff.php" role="php">
         <tasks:replace from="@package_version@" to="version" type="package-info" />
        </file>
        <file baseinstalldir="PHP" name="JumbledIncrementerSniff.php" role="php">
         <tasks:replace from="@package_version@" to="version" type="package-info" />
        </file>
        <file baseinstalldir="PHP" name="UnconditionalIfStatementSniff.php" role="php">
         <tasks:replace from="@package_version@" to="version" type="package-info" />
        </file>
        <file baseinstalldir="PHP" name="UnnecessaryFinalModifierSniff.php" role="php">
         <tasks:replace from="@package_version@" to="version" type="package-info" />
        </file>
        <file baseinstalldir="PHP" name="UnusedFunctionParameterSniff.php" role="php">
         <tasks:replace from="@package_version@" to="version" type="package-info" />
        </file>
        <file baseinstalldir="PHP" name="UselessOverridingMethodSniff.php" role="php">
         <tasks:replace from="@package_version@" to="version" type="package-info" />
        </file>
       </dir>
       <dir name="Commenting">
        <file baseinstalldir="PHP" name="DocCommentSniff.php" role="php">
         <tasks:replace from="@package_version@" to="version" type="package-info" />
        </file>
        <file baseinstalldir="PHP" name="FixmeSniff.php" role="php">
         <tasks:replace from="@package_version@" to="version" type="package-info" />
        </file>
        <file baseinstalldir="PHP" name="TodoSniff.php" role="php">
         <tasks:replace from="@package_version@" to="version" type="package-info" />
        </file>
       </dir>
       <dir name="ControlStructures">
        <file baseinstalldir="PHP" name="InlineControlStructureSniff.php" role="php">
         <tasks:replace from="@package_version@" to="version" type="package-info" />
        </file>
       </dir>
       <dir name="Debug">
        <file baseinstalldir="PHP" name="ClosureLinterSniff.php" role="php">
         <tasks:replace from="@package_version@" to="version" type="package-info" />
        </file>
        <file baseinstalldir="PHP" name="CSSLintSniff.php" role="php">
         <tasks:replace from="@package_version@" to="version" type="package-info" />
        </file>
        <file baseinstalldir="PHP" name="JSHintSniff.php" role="php">
         <tasks:replace from="@package_version@" to="version" type="package-info" />
        </file>
       </dir>
       <dir name="Files">
        <file baseinstalldir="PHP" name="ByteOrderMarkSniff.php" role="php">
         <tasks:replace from="@package_version@" to="version" type="package-info" />
        </file>
        <file baseinstalldir="PHP" name="EndFileNewlineSniff.php" role="php">
         <tasks:replace from="@package_version@" to="version" type="package-info" />
        </file>
        <file baseinstalldir="PHP" name="EndFileNoNewlineSniff.php" role="php">
         <tasks:replace from="@package_version@" to="version" type="package-info" />
        </file>
        <file baseinstalldir="PHP" name="InlineHTMLSniff.php" role="php">
         <tasks:replace from="@package_version@" to="version" type="package-info" />
        </file>
        <file baseinstalldir="PHP" name="LineEndingsSniff.php" role="php">
         <tasks:replace from="@package_version@" to="version" type="package-info" />
        </file>
        <file baseinstalldir="PHP" name="LineLengthSniff.php" role="php">
         <tasks:replace from="@package_version@" to="version" type="package-info" />
        </file>
        <file baseinstalldir="PHP" name="LowercasedFilenameSniff.php" role="php">
         <tasks:replace from="@package_version@" to="version" type="package-info" />
        </file>
        <file baseinstalldir="PHP" name="OneClassPerFileSniff.php" role="php">
         <tasks:replace from="@package_version@" to="version" type="package-info" />
        </file>
        <file baseinstalldir="PHP" name="OneInterfacePerFileSniff.php" role="php">
         <tasks:replace from="@package_version@" to="version" type="package-info" />
        </file>
        <file baseinstalldir="PHP" name="OneTraitPerFileSniff.php" role="php">
         <tasks:replace from="@package_version@" to="version" type="package-info" />
        </file>
       </dir>
       <dir name="Formatting">
        <file baseinstalldir="PHP" name="DisallowMultipleStatementsSniff.php" role="php">
         <tasks:replace from="@package_version@" to="version" type="package-info" />
        </file>
        <file baseinstalldir="PHP" name="MultipleStatementAlignmentSniff.php" role="php">
         <tasks:replace from="@package_version@" to="version" type="package-info" />
        </file>
        <file baseinstalldir="PHP" name="NoSpaceAfterCastSniff.php" role="php">
         <tasks:replace from="@package_version@" to="version" type="package-info" />
        </file>
        <file baseinstalldir="PHP" name="SpaceAfterCastSniff.php" role="php">
         <tasks:replace from="@package_version@" to="version" type="package-info" />
        </file>
       </dir>
       <dir name="Functions">
        <file baseinstalldir="PHP" name="CallTimePassByReferenceSniff.php" role="php">
         <tasks:replace from="@package_version@" to="version" type="package-info" />
        </file>
        <file baseinstalldir="PHP" name="FunctionCallArgumentSpacingSniff.php" role="php">
         <tasks:replace from="@package_version@" to="version" type="package-info" />
        </file>
        <file baseinstalldir="PHP" name="OpeningFunctionBraceBsdAllmanSniff.php" role="php">
         <tasks:replace from="@package_version@" to="version" type="package-info" />
        </file>
        <file baseinstalldir="PHP" name="OpeningFunctionBraceKernighanRitchieSniff.php" role="php">
         <tasks:replace from="@package_version@" to="version" type="package-info" />
        </file>
       </dir>
       <dir name="Metrics">
        <file baseinstalldir="PHP" name="CyclomaticComplexitySniff.php" role="php">
         <tasks:replace from="@package_version@" to="version" type="package-info" />
        </file>
        <file baseinstalldir="PHP" name="NestingLevelSniff.php" role="php">
         <tasks:replace from="@package_version@" to="version" type="package-info" />
        </file>
       </dir>
       <dir name="NamingConventions">
        <file baseinstalldir="PHP" name="CamelCapsFunctionNameSniff.php" role="php">
         <tasks:replace from="@package_version@" to="version" type="package-info" />
        </file>
        <file baseinstalldir="PHP" name="ConstructorNameSniff.php" role="php">
         <tasks:replace from="@package_version@" to="version" type="package-info" />
        </file>
        <file baseinstalldir="PHP" name="UpperCaseConstantNameSniff.php" role="php">
         <tasks:replace from="@package_version@" to="version" type="package-info" />
        </file>
       </dir>
       <dir name="PHP">
        <file baseinstalldir="PHP" name="CharacterBeforePHPOpeningTagSniff.php" role="php">
         <tasks:replace from="@package_version@" to="version" type="package-info" />
        </file>
        <file baseinstalldir="PHP" name="ClosingPHPTagSniff.php" role="php">
         <tasks:replace from="@package_version@" to="version" type="package-info" />
        </file>
        <file baseinstalldir="PHP" name="DeprecatedFunctionsSniff.php" role="php">
         <tasks:replace from="@package_version@" to="version" type="package-info" />
        </file>
        <file baseinstalldir="PHP" name="DisallowShortOpenTagSniff.php" role="php">
         <tasks:replace from="@package_version@" to="version" type="package-info" />
        </file>
        <file baseinstalldir="PHP" name="ForbiddenFunctionsSniff.php" role="php">
         <tasks:replace from="@package_version@" to="version" type="package-info" />
        </file>
        <file baseinstalldir="PHP" name="LowerCaseConstantSniff.php" role="php">
         <tasks:replace from="@package_version@" to="version" type="package-info" />
        </file>
        <file baseinstalldir="PHP" name="LowerCaseKeywordSniff.php" role="php">
         <tasks:replace from="@package_version@" to="version" type="package-info" />
        </file>
        <file baseinstalldir="PHP" name="NoSilencedErrorsSniff.php" role="php">
         <tasks:replace from="@package_version@" to="version" type="package-info" />
        </file>
        <file baseinstalldir="PHP" name="SAPIUsageSniff.php" role="php">
         <tasks:replace from="@package_version@" to="version" type="package-info" />
        </file>
        <file baseinstalldir="PHP" name="SyntaxSniff.php" role="php">
         <tasks:replace from="@package_version@" to="version" type="package-info" />
        </file>
        <file baseinstalldir="PHP" name="UpperCaseConstantSniff.php" role="php">
         <tasks:replace from="@package_version@" to="version" type="package-info" />
        </file>
       </dir>
       <dir name="Strings">
        <file baseinstalldir="PHP" name="UnnecessaryStringConcatSniff.php" role="php">
         <tasks:replace from="@package_version@" to="version" type="package-info" />
        </file>
       </dir>
       <dir name="VersionControl">
        <file baseinstalldir="PHP" name="SubversionPropertiesSniff.php" role="php">
         <tasks:replace from="@package_version@" to="version" type="package-info" />
        </file>
       </dir>
       <dir name="WhiteSpace">
        <file baseinstalldir="PHP" name="DisallowSpaceIndentSniff.php" role="php">
         <tasks:replace from="@package_version@" to="version" type="package-info" />
        </file>
        <file baseinstalldir="PHP" name="DisallowTabIndentSniff.php" role="php">
         <tasks:replace from="@package_version@" to="version" type="package-info" />
        </file>
        <file baseinstalldir="PHP" name="ScopeIndentSniff.php" role="php">
         <tasks:replace from="@package_version@" to="version" type="package-info" />
        </file>
       </dir>
      </dir>
      <dir name="Tests">
       <dir name="Classes">
        <file baseinstalldir="PHP" name="DuplicateClassNameUnitTest.1.inc" role="test" />
        <file baseinstalldir="PHP" name="DuplicateClassNameUnitTest.2.inc" role="test" />
        <file baseinstalldir="PHP" name="DuplicateClassNameUnitTest.3.inc" role="test" />
        <file baseinstalldir="PHP" name="DuplicateClassNameUnitTest.4.inc" role="test" />
        <file baseinstalldir="PHP" name="DuplicateClassNameUnitTest.5.inc" role="test" />
        <file baseinstalldir="PHP" name="DuplicateClassNameUnitTest.6.inc" role="test" />
        <file baseinstalldir="PHP" name="DuplicateClassNameUnitTest.php" role="test">
         <tasks:replace from="@package_version@" to="version" type="package-info" />
        </file>
       </dir>
       <dir name="CodeAnalysis">
        <file baseinstalldir="PHP" name="EmptyStatementUnitTest.inc" role="test" />
        <file baseinstalldir="PHP" name="EmptyStatementUnitTest.php" role="test">
         <tasks:replace from="@package_version@" to="version" type="package-info" />
        </file>
        <file baseinstalldir="PHP" name="ForLoopShouldBeWhileLoopUnitTest.inc" role="test" />
        <file baseinstalldir="PHP" name="ForLoopShouldBeWhileLoopUnitTest.php" role="test">
         <tasks:replace from="@package_version@" to="version" type="package-info" />
        </file>
        <file baseinstalldir="PHP" name="ForLoopWithTestFunctionCallUnitTest.inc" role="test" />
        <file baseinstalldir="PHP" name="ForLoopWithTestFunctionCallUnitTest.php" role="test">
         <tasks:replace from="@package_version@" to="version" type="package-info" />
        </file>
        <file baseinstalldir="PHP" name="JumbledIncrementerUnitTest.inc" role="test" />
        <file baseinstalldir="PHP" name="JumbledIncrementerUnitTest.php" role="test">
         <tasks:replace from="@package_version@" to="version" type="package-info" />
        </file>
        <file baseinstalldir="PHP" name="UnconditionalIfStatementUnitTest.inc" role="test" />
        <file baseinstalldir="PHP" name="UnconditionalIfStatementUnitTest.php" role="test">
         <tasks:replace from="@package_version@" to="version" type="package-info" />
        </file>
        <file baseinstalldir="PHP" name="UnnecessaryFinalModifierUnitTest.inc" role="test" />
        <file baseinstalldir="PHP" name="UnnecessaryFinalModifierUnitTest.php" role="test">
         <tasks:replace from="@package_version@" to="version" type="package-info" />
        </file>
        <file baseinstalldir="PHP" name="UnusedFunctionParameterUnitTest.inc" role="test" />
        <file baseinstalldir="PHP" name="UnusedFunctionParameterUnitTest.php" role="test">
         <tasks:replace from="@package_version@" to="version" type="package-info" />
        </file>
        <file baseinstalldir="PHP" name="UselessOverridingMethodUnitTest.inc" role="test" />
        <file baseinstalldir="PHP" name="UselessOverridingMethodUnitTest.php" role="test">
         <tasks:replace from="@package_version@" to="version" type="package-info" />
        </file>
       </dir>
       <dir name="Commenting">
        <file baseinstalldir="PHP" name="DocCommentUnitTest.inc" role="test" />
        <file baseinstalldir="PHP" name="DocCommentUnitTest.js" role="test" />
        <file baseinstalldir="PHP" name="DocCommentUnitTest.php" role="test">
         <tasks:replace from="@package_version@" to="version" type="package-info" />
        </file>
        <file baseinstalldir="PHP" name="FixmeUnitTest.inc" role="test" />
        <file baseinstalldir="PHP" name="FixmeUnitTest.js" role="test" />
        <file baseinstalldir="PHP" name="FixmeUnitTest.php" role="test">
         <tasks:replace from="@package_version@" to="version" type="package-info" />
        </file>
        <file baseinstalldir="PHP" name="TodoUnitTest.inc" role="test" />
        <file baseinstalldir="PHP" name="TodoUnitTest.js" role="test" />
        <file baseinstalldir="PHP" name="TodoUnitTest.php" role="test">
         <tasks:replace from="@package_version@" to="version" type="package-info" />
        </file>
       </dir>
       <dir name="ControlStructures">
        <file baseinstalldir="PHP" name="InlineControlStructureUnitTest.inc" role="test" />
        <file baseinstalldir="PHP" name="InlineControlStructureUnitTest.inc.fixed" role="test" />
        <file baseinstalldir="PHP" name="InlineControlStructureUnitTest.js" role="test" />
        <file baseinstalldir="PHP" name="InlineControlStructureUnitTest.js.fixed" role="test" />
        <file baseinstalldir="PHP" name="InlineControlStructureUnitTest.php" role="test">
         <tasks:replace from="@package_version@" to="version" type="package-info" />
        </file>
       </dir>
       <dir name="Files">
        <file baseinstalldir="PHP" name="ByteOrderMarkUnitTest.inc" role="test" />
        <file baseinstalldir="PHP" name="ByteOrderMarkUnitTest.php" role="test">
         <tasks:replace from="@package_version@" to="version" type="package-info" />
        </file>
        <file baseinstalldir="PHP" name="EndFileNewlineUnitTest.1.css" role="test" />
        <file baseinstalldir="PHP" name="EndFileNewlineUnitTest.1.js" role="test" />
        <file baseinstalldir="PHP" name="EndFileNewlineUnitTest.1.inc" role="test" />
        <file baseinstalldir="PHP" name="EndFileNewlineUnitTest.2.css" role="test" />
        <file baseinstalldir="PHP" name="EndFileNewlineUnitTest.2.js" role="test" />
        <file baseinstalldir="PHP" name="EndFileNewlineUnitTest.2.inc" role="test" />
        <file baseinstalldir="PHP" name="EndFileNewlineUnitTest.3.css" role="test" />
        <file baseinstalldir="PHP" name="EndFileNewlineUnitTest.3.js" role="test" />
        <file baseinstalldir="PHP" name="EndFileNewlineUnitTest.3.inc" role="test" />
        <file baseinstalldir="PHP" name="EndFileNewlineUnitTest.php" role="test">
         <tasks:replace from="@package_version@" to="version" type="package-info" />
        </file>
        <file baseinstalldir="PHP" name="EndFileNoNewlineUnitTest.1.css" role="test" />
        <file baseinstalldir="PHP" name="EndFileNoNewlineUnitTest.1.js" role="test" />
        <file baseinstalldir="PHP" name="EndFileNoNewlineUnitTest.1.inc" role="test" />
        <file baseinstalldir="PHP" name="EndFileNoNewlineUnitTest.2.css" role="test" />
        <file baseinstalldir="PHP" name="EndFileNoNewlineUnitTest.2.js" role="test" />
        <file baseinstalldir="PHP" name="EndFileNoNewlineUnitTest.2.inc" role="test" />
        <file baseinstalldir="PHP" name="EndFileNoNewlineUnitTest.3.css" role="test" />
        <file baseinstalldir="PHP" name="EndFileNoNewlineUnitTest.3.js" role="test" />
        <file baseinstalldir="PHP" name="EndFileNoNewlineUnitTest.3.inc" role="test" />
        <file baseinstalldir="PHP" name="EndFileNoNewlineUnitTest.4.inc" role="test" />
        <file baseinstalldir="PHP" name="EndFileNoNewlineUnitTest.php" role="test">
         <tasks:replace from="@package_version@" to="version" type="package-info" />
        </file>
        <file baseinstalldir="PHP" name="InlineHTMLUnitTest.1.inc" role="test" />
        <file baseinstalldir="PHP" name="InlineHTMLUnitTest.2.inc" role="test" />
        <file baseinstalldir="PHP" name="InlineHTMLUnitTest.3.inc" role="test" />
        <file baseinstalldir="PHP" name="InlineHTMLUnitTest.4.inc" role="test" />
        <file baseinstalldir="PHP" name="InlineHTMLUnitTest.php" role="test">
         <tasks:replace from="@package_version@" to="version" type="package-info" />
        </file>
        <file baseinstalldir="PHP" name="LineEndingsUnitTest.css" role="test" />
        <file baseinstalldir="PHP" name="LineEndingsUnitTest.inc" role="test" />
        <file baseinstalldir="PHP" name="LineEndingsUnitTest.js" role="test" />
        <file baseinstalldir="PHP" name="LineEndingsUnitTest.php" role="test">
         <tasks:replace from="@package_version@" to="version" type="package-info" />
        </file>
        <file baseinstalldir="PHP" name="LineLengthUnitTest.inc" role="test" />
        <file baseinstalldir="PHP" name="LineLengthUnitTest.php" role="test">
         <tasks:replace from="@package_version@" to="version" type="package-info" />
        </file>
        <file baseinstalldir="PHP" name="LowercasedFilenameUnitTest.inc" role="test" />
        <file baseinstalldir="PHP" name="LowercasedFilenameUnitTest.php" role="test">
         <tasks:replace from="@package_version@" to="version" type="package-info" />
        </file>
        <file baseinstalldir="PHP" name="OneClassPerFileUnitTest.inc" role="test" />
        <file baseinstalldir="PHP" name="OneClassPerFileUnitTest.php" role="test">
         <tasks:replace from="@package_version@" to="version" type="package-info" />
        </file>
        <file baseinstalldir="PHP" name="OneInterfacePerFileUnitTest.inc" role="test" />
        <file baseinstalldir="PHP" name="OneInterfacePerFileUnitTest.php" role="test">
         <tasks:replace from="@package_version@" to="version" type="package-info" />
        </file>
        <file baseinstalldir="PHP" name="OneTraitPerFileUnitTest.inc" role="test" />
        <file baseinstalldir="PHP" name="OneTraitPerFileUnitTest.php" role="test">
         <tasks:replace from="@package_version@" to="version" type="package-info" />
        </file>
       </dir>
       <dir name="Formatting">
        <file baseinstalldir="PHP" name="DisallowMultipleStatementsUnitTest.inc" role="test" />
        <file baseinstalldir="PHP" name="DisallowMultipleStatementsUnitTest.php" role="test">
         <tasks:replace from="@package_version@" to="version" type="package-info" />
        </file>
        <file baseinstalldir="PHP" name="MultipleStatementAlignmentUnitTest.inc" role="test" />
        <file baseinstalldir="PHP" name="MultipleStatementAlignmentUnitTest.inc.fixed" role="test" />
        <file baseinstalldir="PHP" name="MultipleStatementAlignmentUnitTest.js" role="test" />
        <file baseinstalldir="PHP" name="MultipleStatementAlignmentUnitTest.js.fixed" role="test" />
        <file baseinstalldir="PHP" name="MultipleStatementAlignmentUnitTest.php" role="test">
         <tasks:replace from="@package_version@" to="version" type="package-info" />
        </file>
        <file baseinstalldir="PHP" name="NoSpaceAfterCastUnitTest.inc" role="test" />
        <file baseinstalldir="PHP" name="NoSpaceAfterCastUnitTest.php" role="test">
         <tasks:replace from="@package_version@" to="version" type="package-info" />
        </file>
        <file baseinstalldir="PHP" name="SpaceAfterCastUnitTest.inc" role="test" />
        <file baseinstalldir="PHP" name="SpaceAfterCastUnitTest.php" role="test">
         <tasks:replace from="@package_version@" to="version" type="package-info" />
        </file>
       </dir>
       <dir name="Functions">
        <file baseinstalldir="PHP" name="CallTimePassByReferenceUnitTest.inc" role="test" />
        <file baseinstalldir="PHP" name="CallTimePassByReferenceUnitTest.php" role="test">
         <tasks:replace from="@package_version@" to="version" type="package-info" />
        </file>
        <file baseinstalldir="PHP" name="FunctionCallArgumentSpacingUnitTest.inc" role="test" />
        <file baseinstalldir="PHP" name="FunctionCallArgumentSpacingUnitTest.php" role="test">
         <tasks:replace from="@package_version@" to="version" type="package-info" />
        </file>
        <file baseinstalldir="PHP" name="OpeningFunctionBraceBsdAllmanUnitTest.inc" role="test" />
        <file baseinstalldir="PHP" name="OpeningFunctionBraceBsdAllmanUnitTest.php" role="test">
         <tasks:replace from="@package_version@" to="version" type="package-info" />
        </file>
        <file baseinstalldir="PHP" name="OpeningFunctionBraceKernighanRitchieUnitTest.inc" role="test" />
        <file baseinstalldir="PHP" name="OpeningFunctionBraceKernighanRitchieUnitTest.php" role="test">
         <tasks:replace from="@package_version@" to="version" type="package-info" />
        </file>
       </dir>
       <dir name="Metrics">
        <file baseinstalldir="PHP" name="CyclomaticComplexityUnitTest.inc" role="test" />
        <file baseinstalldir="PHP" name="CyclomaticComplexityUnitTest.php" role="test">
         <tasks:replace from="@package_version@" to="version" type="package-info" />
        </file>
        <file baseinstalldir="PHP" name="NestingLevelUnitTest.inc" role="test" />
        <file baseinstalldir="PHP" name="NestingLevelUnitTest.php" role="test">
         <tasks:replace from="@package_version@" to="version" type="package-info" />
        </file>
       </dir>
       <dir name="NamingConventions">
        <file baseinstalldir="PHP" name="CamelCapsFunctionNameUnitTest.inc" role="test" />
        <file baseinstalldir="PHP" name="CamelCapsFunctionNameUnitTest.php" role="test">
         <tasks:replace from="@package_version@" to="version" type="package-info" />
        </file>
        <file baseinstalldir="PHP" name="ConstructorNameUnitTest.inc" role="test" />
        <file baseinstalldir="PHP" name="ConstructorNameUnitTest.php" role="test">
         <tasks:replace from="@package_version@" to="version" type="package-info" />
        </file>
        <file baseinstalldir="PHP" name="UpperCaseConstantNameUnitTest.inc" role="test" />
        <file baseinstalldir="PHP" name="UpperCaseConstantNameUnitTest.php" role="test">
         <tasks:replace from="@package_version@" to="version" type="package-info" />
        </file>
       </dir>
       <dir name="PHP">
        <file baseinstalldir="PHP" name="CharacterBeforePHPOpeningTagUnitTest.inc" role="test" />
        <file baseinstalldir="PHP" name="CharacterBeforePHPOpeningTagUnitTest.php" role="test">
         <tasks:replace from="@package_version@" to="version" type="package-info" />
        </file>
        <file baseinstalldir="PHP" name="ClosingPHPTagUnitTest.inc" role="test" />
        <file baseinstalldir="PHP" name="ClosingPHPTagUnitTest.php" role="test">
         <tasks:replace from="@package_version@" to="version" type="package-info" />
        </file>
        <file baseinstalldir="PHP" name="DisallowShortOpenTagUnitTest.inc" role="test" />
        <file baseinstalldir="PHP" name="DisallowShortOpenTagUnitTest.php" role="test">
         <tasks:replace from="@package_version@" to="version" type="package-info" />
        </file>
        <file baseinstalldir="PHP" name="ForbiddenFunctionsUnitTest.inc" role="test" />
        <file baseinstalldir="PHP" name="ForbiddenFunctionsUnitTest.php" role="test">
         <tasks:replace from="@package_version@" to="version" type="package-info" />
        </file>
        <file baseinstalldir="PHP" name="LowerCaseConstantUnitTest.inc" role="test" />
        <file baseinstalldir="PHP" name="LowerCaseConstantUnitTest.inc.fixed" role="test" />
        <file baseinstalldir="PHP" name="LowerCaseConstantUnitTest.js" role="test" />
        <file baseinstalldir="PHP" name="LowerCaseConstantUnitTest.js.fixed" role="test" />
        <file baseinstalldir="PHP" name="LowerCaseConstantUnitTest.php" role="test">
         <tasks:replace from="@package_version@" to="version" type="package-info" />
        </file>
        <file baseinstalldir="PHP" name="LowerCaseKeywordUnitTest.inc" role="test" />
        <file baseinstalldir="PHP" name="LowerCaseKeywordUnitTest.inc.fixed" role="test" />
        <file baseinstalldir="PHP" name="LowerCaseKeywordUnitTest.php" role="test">
         <tasks:replace from="@package_version@" to="version" type="package-info" />
        </file>
        <file baseinstalldir="PHP" name="NoSilencedErrorsUnitTest.inc" role="test" />
        <file baseinstalldir="PHP" name="NoSilencedErrorsUnitTest.php" role="test">
         <tasks:replace from="@package_version@" to="version" type="package-info" />
        </file>
        <file baseinstalldir="PHP" name="SAPIUsageUnitTest.inc" role="test" />
        <file baseinstalldir="PHP" name="SAPIUsageUnitTest.php" role="test">
         <tasks:replace from="@package_version@" to="version" type="package-info" />
        </file>
        <file baseinstalldir="PHP" name="SyntaxUnitTest.inc" role="test" />
        <file baseinstalldir="PHP" name="SyntaxUnitTest.php" role="test">
         <tasks:replace from="@package_version@" to="version" type="package-info" />
        </file>
        <file baseinstalldir="PHP" name="UpperCaseConstantUnitTest.inc" role="test" />
        <file baseinstalldir="PHP" name="UpperCaseConstantUnitTest.inc.fixed" role="test" />
        <file baseinstalldir="PHP" name="UpperCaseConstantUnitTest.php" role="test">
         <tasks:replace from="@package_version@" to="version" type="package-info" />
        </file>
       </dir>
       <dir name="Strings">
        <file baseinstalldir="PHP" name="UnnecessaryStringConcatUnitTest.inc" role="test" />
        <file baseinstalldir="PHP" name="UnnecessaryStringConcatUnitTest.js" role="test" />
        <file baseinstalldir="PHP" name="UnnecessaryStringConcatUnitTest.php" role="test">
         <tasks:replace from="@package_version@" to="version" type="package-info" />
        </file>
       </dir>
       <dir name="WhiteSpace">
        <file baseinstalldir="PHP" name="DisallowSpaceIndentUnitTest.css" role="test" />
        <file baseinstalldir="PHP" name="DisallowSpaceIndentUnitTest.inc" role="test" />
        <file baseinstalldir="PHP" name="DisallowSpaceIndentUnitTest.js" role="test" />
        <file baseinstalldir="PHP" name="DisallowSpaceIndentUnitTest.php" role="test">
         <tasks:replace from="@package_version@" to="version" type="package-info" />
        </file>
        <file baseinstalldir="PHP" name="DisallowTabIndentUnitTest.css" role="test" />
        <file baseinstalldir="PHP" name="DisallowTabIndentUnitTest.inc" role="test" />
        <file baseinstalldir="PHP" name="DisallowTabIndentUnitTest.js" role="test" />
        <file baseinstalldir="PHP" name="DisallowTabIndentUnitTest.php" role="test">
         <tasks:replace from="@package_version@" to="version" type="package-info" />
        </file>
        <file baseinstalldir="PHP" name="ScopeIndentUnitTest.1.inc" role="test" />
        <file baseinstalldir="PHP" name="ScopeIndentUnitTest.1.inc.fixed" role="test" />
        <file baseinstalldir="PHP" name="ScopeIndentUnitTest.2.inc" role="test" />
        <file baseinstalldir="PHP" name="ScopeIndentUnitTest.2.inc.fixed" role="test" />
        <file baseinstalldir="PHP" name="ScopeIndentUnitTest.php" role="test">
         <tasks:replace from="@package_version@" to="version" type="package-info" />
        </file>
       </dir>
      </dir>
      <file baseinstalldir="PHP" name="ruleset.xml" role="php" />
     </dir>
     <dir name="MySource">
      <dir name="Sniffs">
       <dir name="Channels">
        <file baseinstalldir="PHP" name="DisallowSelfActionsSniff.php" role="php">
         <tasks:replace from="@package_version@" to="version" type="package-info" />
        </file>
        <file baseinstalldir="PHP" name="IncludeOwnSystemSniff.php" role="php">
         <tasks:replace from="@package_version@" to="version" type="package-info" />
        </file>
        <file baseinstalldir="PHP" name="IncludeSystemSniff.php" role="php">
         <tasks:replace from="@package_version@" to="version" type="package-info" />
        </file>
        <file baseinstalldir="PHP" name="UnusedSystemSniff.php" role="php">
         <tasks:replace from="@package_version@" to="version" type="package-info" />
        </file>
       </dir>
       <dir name="Commenting">
        <file baseinstalldir="PHP" name="FunctionCommentSniff.php" role="php">
         <tasks:replace from="@package_version@" to="version" type="package-info" />
        </file>
       </dir>
       <dir name="CSS">
        <file baseinstalldir="PHP" name="BrowserSpecificStylesSniff.php" role="php">
         <tasks:replace from="@package_version@" to="version" type="package-info" />
        </file>
       </dir>
       <dir name="Debug">
        <file baseinstalldir="PHP" name="DebugCodeSniff.php" role="php">
         <tasks:replace from="@package_version@" to="version" type="package-info" />
        </file>
        <file baseinstalldir="PHP" name="FirebugConsoleSniff.php" role="php">
         <tasks:replace from="@package_version@" to="version" type="package-info" />
        </file>
       </dir>
       <dir name="Objects">
        <file baseinstalldir="PHP" name="AssignThisSniff.php" role="php">
         <tasks:replace from="@package_version@" to="version" type="package-info" />
        </file>
        <file baseinstalldir="PHP" name="CreateWidgetTypeCallbackSniff.php" role="php">
         <tasks:replace from="@package_version@" to="version" type="package-info" />
        </file>
        <file baseinstalldir="PHP" name="DisallowNewWidgetSniff.php" role="php">
         <tasks:replace from="@package_version@" to="version" type="package-info" />
        </file>
       </dir>
       <dir name="PHP">
        <file baseinstalldir="PHP" name="AjaxNullComparisonSniff.php" role="php">
         <tasks:replace from="@package_version@" to="version" type="package-info" />
        </file>
        <file baseinstalldir="PHP" name="EvalObjectFactorySniff.php" role="php">
         <tasks:replace from="@package_version@" to="version" type="package-info" />
        </file>
        <file baseinstalldir="PHP" name="GetRequestDataSniff.php" role="php">
         <tasks:replace from="@package_version@" to="version" type="package-info" />
        </file>
        <file baseinstalldir="PHP" name="ReturnFunctionValueSniff.php" role="php">
         <tasks:replace from="@package_version@" to="version" type="package-info" />
        </file>
       </dir>
       <dir name="Strings">
        <file baseinstalldir="PHP" name="JoinStringsSniff.php" role="php">
         <tasks:replace from="@package_version@" to="version" type="package-info" />
        </file>
       </dir>
      </dir>
      <dir name="Tests">
       <dir name="Channels">
        <file baseinstalldir="PHP" name="DisallowSelfActionsUnitTest.inc" role="test" />
        <file baseinstalldir="PHP" name="DisallowSelfActionsUnitTest.php" role="test">
         <tasks:replace from="@package_version@" to="version" type="package-info" />
        </file>
        <file baseinstalldir="PHP" name="IncludeSystemUnitTest.inc" role="test" />
        <file baseinstalldir="PHP" name="IncludeSystemUnitTest.php" role="test">
         <tasks:replace from="@package_version@" to="version" type="package-info" />
        </file>
        <file baseinstalldir="PHP" name="UnusedSystemUnitTest.inc" role="test" />
        <file baseinstalldir="PHP" name="UnusedSystemUnitTest.php" role="test">
         <tasks:replace from="@package_version@" to="version" type="package-info" />
        </file>
       </dir>
       <dir name="Commenting">
        <file baseinstalldir="PHP" name="FunctionCommentUnitTest.inc" role="test" />
        <file baseinstalldir="PHP" name="FunctionCommentUnitTest.php" role="test">
         <tasks:replace from="@package_version@" to="version" type="package-info" />
        </file>
       </dir>
       <dir name="CSS">
        <file baseinstalldir="PHP" name="BrowserSpecificStylesUnitTest.css" role="test" />
        <file baseinstalldir="PHP" name="BrowserSpecificStylesUnitTest.php" role="test">
         <tasks:replace from="@package_version@" to="version" type="package-info" />
        </file>
       </dir>
       <dir name="Debug">
        <file baseinstalldir="PHP" name="DebugCodeUnitTest.inc" role="test" />
        <file baseinstalldir="PHP" name="DebugCodeUnitTest.php" role="test">
         <tasks:replace from="@package_version@" to="version" type="package-info" />
        </file>
        <file baseinstalldir="PHP" name="FirebugConsoleUnitTest.js" role="test" />
        <file baseinstalldir="PHP" name="FirebugConsoleUnitTest.php" role="test">
         <tasks:replace from="@package_version@" to="version" type="package-info" />
        </file>
       </dir>
       <dir name="Objects">
        <file baseinstalldir="PHP" name="AssignThisUnitTest.js" role="test" />
        <file baseinstalldir="PHP" name="AssignThisUnitTest.php" role="test">
         <tasks:replace from="@package_version@" to="version" type="package-info" />
        </file>
        <file baseinstalldir="PHP" name="CreateWidgetTypeCallbackUnitTest.js" role="test" />
        <file baseinstalldir="PHP" name="CreateWidgetTypeCallbackUnitTest.php" role="test">
         <tasks:replace from="@package_version@" to="version" type="package-info" />
        </file>
        <file baseinstalldir="PHP" name="DisallowNewWidgetUnitTest.inc" role="test" />
        <file baseinstalldir="PHP" name="DisallowNewWidgetUnitTest.php" role="test">
         <tasks:replace from="@package_version@" to="version" type="package-info" />
        </file>
       </dir>
       <dir name="PHP">
        <file baseinstalldir="PHP" name="AjaxNullComparisonUnitTest.inc" role="test" />
        <file baseinstalldir="PHP" name="AjaxNullComparisonUnitTest.php" role="test">
         <tasks:replace from="@package_version@" to="version" type="package-info" />
        </file>
        <file baseinstalldir="PHP" name="EvalObjectFactoryUnitTest.inc" role="test" />
        <file baseinstalldir="PHP" name="EvalObjectFactoryUnitTest.php" role="test">
         <tasks:replace from="@package_version@" to="version" type="package-info" />
        </file>
        <file baseinstalldir="PHP" name="GetRequestDataUnitTest.inc" role="test" />
        <file baseinstalldir="PHP" name="GetRequestDataUnitTest.php" role="test">
         <tasks:replace from="@package_version@" to="version" type="package-info" />
        </file>
        <file baseinstalldir="PHP" name="ReturnFunctionValueUnitTest.inc" role="test" />
        <file baseinstalldir="PHP" name="ReturnFunctionValueUnitTest.php" role="test">
         <tasks:replace from="@package_version@" to="version" type="package-info" />
        </file>
       </dir>
       <dir name="Strings">
        <file baseinstalldir="PHP" name="JoinStringsUnitTest.js" role="test" />
        <file baseinstalldir="PHP" name="JoinStringsUnitTest.php" role="test">
         <tasks:replace from="@package_version@" to="version" type="package-info" />
        </file>
       </dir>
      </dir>
      <file baseinstalldir="PHP" name="ruleset.xml" role="php" />
     </dir>
     <dir name="PEAR">
      <dir name="Docs">
       <dir name="Classes">
        <file baseinstalldir="PHP" name="ClassDeclarationStandard.xml" role="php" />
       </dir>
       <dir name="Commenting">
        <file baseinstalldir="PHP" name="ClassCommentStandard.xml" role="php" />
        <file baseinstalldir="PHP" name="FileCommentStandard.xml" role="php" />
        <file baseinstalldir="PHP" name="FunctionCommentStandard.xml" role="php" />
        <file baseinstalldir="PHP" name="InlineCommentStandard.xml" role="php" />
       </dir>
       <dir name="ControlStructures">
        <file baseinstalldir="PHP" name="ControlSignatureStandard.xml" role="php" />
        <file baseinstalldir="PHP" name="MultiLineConditionStandard.xml" role="php" />
       </dir>
       <dir name="Files">
        <file baseinstalldir="PHP" name="IncludingFileStandard.xml" role="php" />
        <file baseinstalldir="PHP" name="LineLengthStandard.xml" role="php" />
       </dir>
       <dir name="Formatting">
        <file baseinstalldir="PHP" name="MultiLineAssignmentStandard.xml" role="php" />
       </dir>
       <dir name="Functions">
        <file baseinstalldir="PHP" name="FunctionCallSignatureStandard.xml" role="php" />
        <file baseinstalldir="PHP" name="FunctionDeclarationStandard.xml" role="php" />
        <file baseinstalldir="PHP" name="ValidDefaultValueStandard.xml" role="php" />
       </dir>
       <dir name="NamingConventions">
        <file baseinstalldir="PHP" name="ValidClassNameStandard.xml" role="php" />
        <file baseinstalldir="PHP" name="ValidFunctionNameStandard.xml" role="php" />
        <file baseinstalldir="PHP" name="ValidVariableNameStandard.xml" role="php" />
       </dir>
       <dir name="WhiteSpace">
        <file baseinstalldir="PHP" name="ScopeClosingBraceStandard.xml" role="php" />
        <file baseinstalldir="PHP" name="ScopeIndentStandard.xml" role="php" />
        <file baseinstalldir="PHP" name="ObjectOperatorIndentStandard.xml" role="php" />
       </dir>
      </dir>
      <dir name="Sniffs">
       <dir name="Classes">
        <file baseinstalldir="PHP" name="ClassDeclarationSniff.php" role="php">
         <tasks:replace from="@package_version@" to="version" type="package-info" />
        </file>
       </dir>
       <dir name="Commenting">
        <file baseinstalldir="PHP" name="ClassCommentSniff.php" role="php">
         <tasks:replace from="@package_version@" to="version" type="package-info" />
        </file>
        <file baseinstalldir="PHP" name="FileCommentSniff.php" role="php">
         <tasks:replace from="@package_version@" to="version" type="package-info" />
        </file>
        <file baseinstalldir="PHP" name="FunctionCommentSniff.php" role="php">
         <tasks:replace from="@package_version@" to="version" type="package-info" />
        </file>
        <file baseinstalldir="PHP" name="InlineCommentSniff.php" role="php">
         <tasks:replace from="@package_version@" to="version" type="package-info" />
        </file>
       </dir>
       <dir name="ControlStructures">
        <file baseinstalldir="PHP" name="ControlSignatureSniff.php" role="php">
         <tasks:replace from="@package_version@" to="version" type="package-info" />
        </file>
        <file baseinstalldir="PHP" name="MultiLineConditionSniff.php" role="php">
         <tasks:replace from="@package_version@" to="version" type="package-info" />
        </file>
       </dir>
       <dir name="Files">
        <file baseinstalldir="PHP" name="IncludingFileSniff.php" role="php">
         <tasks:replace from="@package_version@" to="version" type="package-info" />
        </file>
       </dir>
       <dir name="Formatting">
        <file baseinstalldir="PHP" name="MultiLineAssignmentSniff.php" role="php">
         <tasks:replace from="@package_version@" to="version" type="package-info" />
        </file>
       </dir>
       <dir name="Functions">
        <file baseinstalldir="PHP" name="FunctionCallSignatureSniff.php" role="php">
         <tasks:replace from="@package_version@" to="version" type="package-info" />
        </file>
        <file baseinstalldir="PHP" name="FunctionDeclarationSniff.php" role="php">
         <tasks:replace from="@package_version@" to="version" type="package-info" />
        </file>
        <file baseinstalldir="PHP" name="ValidDefaultValueSniff.php" role="php">
         <tasks:replace from="@package_version@" to="version" type="package-info" />
        </file>
       </dir>
       <dir name="NamingConventions">
        <file baseinstalldir="PHP" name="ValidClassNameSniff.php" role="php">
         <tasks:replace from="@package_version@" to="version" type="package-info" />
        </file>
        <file baseinstalldir="PHP" name="ValidFunctionNameSniff.php" role="php">
         <tasks:replace from="@package_version@" to="version" type="package-info" />
        </file>
        <file baseinstalldir="PHP" name="ValidVariableNameSniff.php" role="php">
         <tasks:replace from="@package_version@" to="version" type="package-info" />
        </file>
       </dir>
       <dir name="WhiteSpace">
        <file baseinstalldir="PHP" name="ObjectOperatorIndentSniff.php" role="php">
         <tasks:replace from="@package_version@" to="version" type="package-info" />
        </file>
        <file baseinstalldir="PHP" name="ScopeClosingBraceSniff.php" role="php">
         <tasks:replace from="@package_version@" to="version" type="package-info" />
        </file>
        <file baseinstalldir="PHP" name="ScopeIndentSniff.php" role="php">
         <tasks:replace from="@package_version@" to="version" type="package-info" />
        </file>
       </dir>
      </dir>
      <dir name="Tests">
       <dir name="Classes">
        <file baseinstalldir="PHP" name="ClassDeclarationUnitTest.inc" role="test" />
        <file baseinstalldir="PHP" name="ClassDeclarationUnitTest.php" role="test">
         <tasks:replace from="@package_version@" to="version" type="package-info" />
        </file>
       </dir>
       <dir name="Commenting">
        <file baseinstalldir="PHP" name="ClassCommentUnitTest.inc" role="test" />
        <file baseinstalldir="PHP" name="ClassCommentUnitTest.php" role="test">
         <tasks:replace from="@package_version@" to="version" type="package-info" />
        </file>
        <file baseinstalldir="PHP" name="FileCommentUnitTest.inc" role="test" />
        <file baseinstalldir="PHP" name="FileCommentUnitTest.php" role="test">
         <tasks:replace from="@package_version@" to="version" type="package-info" />
        </file>
        <file baseinstalldir="PHP" name="FunctionCommentUnitTest.inc" role="test" />
        <file baseinstalldir="PHP" name="FunctionCommentUnitTest.php" role="test">
         <tasks:replace from="@package_version@" to="version" type="package-info" />
        </file>
        <file baseinstalldir="PHP" name="InlineCommentUnitTest.inc" role="test" />
        <file baseinstalldir="PHP" name="InlineCommentUnitTest.php" role="test">
         <tasks:replace from="@package_version@" to="version" type="package-info" />
        </file>
       </dir>
       <dir name="ControlStructures">
        <file baseinstalldir="PHP" name="ControlSignatureUnitTest.inc" role="test" />
        <file baseinstalldir="PHP" name="ControlSignatureUnitTest.php" role="test">
         <tasks:replace from="@package_version@" to="version" type="package-info" />
        </file>
        <file baseinstalldir="PHP" name="MultiLineConditionUnitTest.inc" role="test" />
        <file baseinstalldir="PHP" name="MultiLineConditionUnitTest.php" role="test">
         <tasks:replace from="@package_version@" to="version" type="package-info" />
        </file>
       </dir>
       <dir name="Files">
        <file baseinstalldir="PHP" name="IncludingFileUnitTest.inc" role="test" />
        <file baseinstalldir="PHP" name="IncludingFileUnitTest.php" role="test">
         <tasks:replace from="@package_version@" to="version" type="package-info" />
        </file>
       </dir>
       <dir name="Formatting">
        <file baseinstalldir="PHP" name="MultiLineAssignmentUnitTest.inc" role="test" />
        <file baseinstalldir="PHP" name="MultiLineAssignmentUnitTest.php" role="test">
         <tasks:replace from="@package_version@" to="version" type="package-info" />
        </file>
       </dir>
       <dir name="Functions">
        <file baseinstalldir="PHP" name="FunctionCallSignatureUnitTest.inc" role="test" />
        <file baseinstalldir="PHP" name="FunctionCallSignatureUnitTest.php" role="test">
         <tasks:replace from="@package_version@" to="version" type="package-info" />
        </file>
        <file baseinstalldir="PHP" name="FunctionDeclarationUnitTest.inc" role="test" />
        <file baseinstalldir="PHP" name="FunctionDeclarationUnitTest.php" role="test">
         <tasks:replace from="@package_version@" to="version" type="package-info" />
        </file>
        <file baseinstalldir="PHP" name="ValidDefaultValueUnitTest.inc" role="test" />
        <file baseinstalldir="PHP" name="ValidDefaultValueUnitTest.php" role="test">
         <tasks:replace from="@package_version@" to="version" type="package-info" />
        </file>
       </dir>
       <dir name="NamingConventions">
        <file baseinstalldir="PHP" name="ValidClassNameUnitTest.inc" role="test" />
        <file baseinstalldir="PHP" name="ValidClassNameUnitTest.php" role="test">
         <tasks:replace from="@package_version@" to="version" type="package-info" />
        </file>
        <file baseinstalldir="PHP" name="ValidFunctionNameUnitTest.inc" role="test" />
        <file baseinstalldir="PHP" name="ValidFunctionNameUnitTest.php" role="test">
         <tasks:replace from="@package_version@" to="version" type="package-info" />
        </file>
        <file baseinstalldir="PHP" name="ValidVariableNameUnitTest.inc" role="test" />
        <file baseinstalldir="PHP" name="ValidVariableNameUnitTest.php" role="test">
         <tasks:replace from="@package_version@" to="version" type="package-info" />
        </file>
       </dir>
       <dir name="WhiteSpace">
        <file baseinstalldir="PHP" name="ObjectOperatorIndentUnitTest.inc" role="test" />
        <file baseinstalldir="PHP" name="ObjectOperatorIndentUnitTest.php" role="test">
         <tasks:replace from="@package_version@" to="version" type="package-info" />
        </file>
        <file baseinstalldir="PHP" name="ScopeClosingBraceUnitTest.inc" role="test" />
        <file baseinstalldir="PHP" name="ScopeClosingBraceUnitTest.php" role="test">
         <tasks:replace from="@package_version@" to="version" type="package-info" />
        </file>
        <file baseinstalldir="PHP" name="ScopeIndentUnitTest.inc" role="test" />
        <file baseinstalldir="PHP" name="ScopeIndentUnitTest.php" role="test">
         <tasks:replace from="@package_version@" to="version" type="package-info" />
        </file>
       </dir>
      </dir>
      <file baseinstalldir="PHP" name="ruleset.xml" role="php" />
     </dir>
     <dir name="PHPCS">
      <file baseinstalldir="PHP" name="ruleset.xml" role="php" />
     </dir>
     <dir name="PSR1">
      <dir name="Docs">
       <dir name="Classes">
        <file baseinstalldir="PHP" name="ClassDeclarationStandard.xml" role="php" />
       </dir>
       <dir name="Files">
        <file baseinstalldir="PHP" name="SideEffectsStandard.xml" role="php" />
       </dir>
      </dir>
      <dir name="Sniffs">
       <dir name="Classes">
        <file baseinstalldir="PHP" name="ClassDeclarationSniff.php" role="php">
         <tasks:replace from="@package_version@" to="version" type="package-info" />
        </file>
       </dir>
       <dir name="Files">
        <file baseinstalldir="PHP" name="SideEffectsSniff.php" role="php">
         <tasks:replace from="@package_version@" to="version" type="package-info" />
        </file>
       </dir>
       <dir name="Methods">
        <file baseinstalldir="PHP" name="CamelCapsMethodNameSniff.php" role="php">
         <tasks:replace from="@package_version@" to="version" type="package-info" />
        </file>
       </dir>
      </dir>
      <dir name="Tests">
       <dir name="Classes">
        <file baseinstalldir="PHP" name="ClassDeclarationUnitTest.1.inc" role="test" />
        <file baseinstalldir="PHP" name="ClassDeclarationUnitTest.2.inc" role="test" />
        <file baseinstalldir="PHP" name="ClassDeclarationUnitTest.php" role="test">
         <tasks:replace from="@package_version@" to="version" type="package-info" />
        </file>
       </dir>
       <dir name="Files">
        <file baseinstalldir="PHP" name="SideEffectsUnitTest.1.inc" role="test" />
        <file baseinstalldir="PHP" name="SideEffectsUnitTest.2.inc" role="test" />
        <file baseinstalldir="PHP" name="SideEffectsUnitTest.3.inc" role="test" />
        <file baseinstalldir="PHP" name="SideEffectsUnitTest.4.inc" role="test" />
        <file baseinstalldir="PHP" name="SideEffectsUnitTest.php" role="test">
         <tasks:replace from="@package_version@" to="version" type="package-info" />
        </file>
       </dir>
       <dir name="Methods">
        <file baseinstalldir="PHP" name="CamelCapsMethodNameUnitTest.inc" role="test" />
        <file baseinstalldir="PHP" name="CamelCapsMethodNameUnitTest.php" role="test">
         <tasks:replace from="@package_version@" to="version" type="package-info" />
        </file>
       </dir>
      </dir>
      <file baseinstalldir="PHP" name="ruleset.xml" role="php" />
     </dir>
     <dir name="PSR2">
      <dir name="Docs">
       <dir name="Classes">
        <file baseinstalldir="PHP" name="ClassDeclarationStandard.xml" role="php" />
        <file baseinstalldir="PHP" name="PropertyDeclarationStandard.xml" role="php" />
       </dir>
       <dir name="ControlStructures">
        <file baseinstalldir="PHP" name="ControlStructureSpacingStandard.xml" role="php" />
        <file baseinstalldir="PHP" name="ElseIfDeclarationStandard.xml" role="php" />
        <file baseinstalldir="PHP" name="SwitchDeclarationStandard.xml" role="php" />
       </dir>
       <dir name="Files">
        <file baseinstalldir="PHP" name="EndFileNewlineStandard.xml" role="php" />
       </dir>
       <dir name="Methods">
        <file baseinstalldir="PHP" name="MethodDeclarationStandard.xml" role="php" />
       </dir>
       <dir name="Namespaces">
        <file baseinstalldir="PHP" name="NamespaceDeclarationStandard.xml" role="php" />
        <file baseinstalldir="PHP" name="UseDeclarationStandard.xml" role="php" />
       </dir>
      </dir>
      <dir name="Sniffs">
       <dir name="Classes">
        <file baseinstalldir="PHP" name="ClassDeclarationSniff.php" role="php">
         <tasks:replace from="@package_version@" to="version" type="package-info" />
        </file>
        <file baseinstalldir="PHP" name="PropertyDeclarationSniff.php" role="php">
         <tasks:replace from="@package_version@" to="version" type="package-info" />
        </file>
       </dir>
       <dir name="ControlStructures">
        <file baseinstalldir="PHP" name="ControlStructureSpacingSniff.php" role="php">
         <tasks:replace from="@package_version@" to="version" type="package-info" />
        </file>
        <file baseinstalldir="PHP" name="ElseIfDeclarationSniff.php" role="php">
         <tasks:replace from="@package_version@" to="version" type="package-info" />
        </file>
        <file baseinstalldir="PHP" name="SwitchDeclarationSniff.php" role="php">
         <tasks:replace from="@package_version@" to="version" type="package-info" />
        </file>
       </dir>
       <dir name="Files">
        <file baseinstalldir="PHP" name="EndFileNewlineSniff.php" role="php">
         <tasks:replace from="@package_version@" to="version" type="package-info" />
        </file>
       </dir>
       <dir name="Methods">
        <file baseinstalldir="PHP" name="FunctionCallSignatureSniff.php" role="php">
         <tasks:replace from="@package_version@" to="version" type="package-info" />
        </file>
        <file baseinstalldir="PHP" name="MethodDeclarationSniff.php" role="php">
         <tasks:replace from="@package_version@" to="version" type="package-info" />
        </file>
       </dir>
       <dir name="Namespaces">
        <file baseinstalldir="PHP" name="NamespaceDeclarationSniff.php" role="php">
         <tasks:replace from="@package_version@" to="version" type="package-info" />
        </file>
        <file baseinstalldir="PHP" name="UseDeclarationSniff.php" role="php">
         <tasks:replace from="@package_version@" to="version" type="package-info" />
        </file>
       </dir>
      </dir>
      <dir name="Tests">
       <dir name="Classes">
        <file baseinstalldir="PHP" name="ClassDeclarationUnitTest.inc" role="test" />
        <file baseinstalldir="PHP" name="ClassDeclarationUnitTest.inc.fixed" role="test" />
        <file baseinstalldir="PHP" name="ClassDeclarationUnitTest.php" role="test">
         <tasks:replace from="@package_version@" to="version" type="package-info" />
        </file>
        <file baseinstalldir="PHP" name="PropertyDeclarationUnitTest.inc" role="test" />
        <file baseinstalldir="PHP" name="PropertyDeclarationUnitTest.php" role="test">
         <tasks:replace from="@package_version@" to="version" type="package-info" />
        </file>
       </dir>
       <dir name="ControlStructures">
        <file baseinstalldir="PHP" name="ControlStructureSpacingUnitTest.inc" role="test" />
        <file baseinstalldir="PHP" name="ControlStructureSpacingUnitTest.inc.fixed" role="test" />
        <file baseinstalldir="PHP" name="ControlStructureSpacingUnitTest.php" role="test">
         <tasks:replace from="@package_version@" to="version" type="package-info" />
        </file>
        <file baseinstalldir="PHP" name="ElseIfDeclarationUnitTest.inc" role="test" />
        <file baseinstalldir="PHP" name="ElseIfDeclarationUnitTest.inc.fixed" role="test" />
        <file baseinstalldir="PHP" name="ElseIfDeclarationUnitTest.php" role="test">
         <tasks:replace from="@package_version@" to="version" type="package-info" />
        </file>
        <file baseinstalldir="PHP" name="SwitchDeclarationUnitTest.inc" role="test" />
        <file baseinstalldir="PHP" name="SwitchDeclarationUnitTest.inc.fixed" role="test" />
        <file baseinstalldir="PHP" name="SwitchDeclarationUnitTest.php" role="test">
         <tasks:replace from="@package_version@" to="version" type="package-info" />
        </file>
       </dir>
       <dir name="Files">
        <file baseinstalldir="PHP" name="EndFileNewlineUnitTest.1.inc" role="test" />
        <file baseinstalldir="PHP" name="EndFileNewlineUnitTest.2.inc" role="test" />
        <file baseinstalldir="PHP" name="EndFileNewlineUnitTest.3.inc" role="test" />
        <file baseinstalldir="PHP" name="EndFileNewlineUnitTest.4.inc" role="test" />
        <file baseinstalldir="PHP" name="EndFileNewlineUnitTest.5.inc" role="test" />
        <file baseinstalldir="PHP" name="EndFileNewlineUnitTest.php" role="test">
         <tasks:replace from="@package_version@" to="version" type="package-info" />
        </file>
       </dir>
       <dir name="Methods">
        <file baseinstalldir="PHP" name="FunctionCallSignatureUnitTest.inc" role="test" />
        <file baseinstalldir="PHP" name="FunctionCallSignatureUnitTest.php" role="test">
         <tasks:replace from="@package_version@" to="version" type="package-info" />
        </file>
        <file baseinstalldir="PHP" name="MethodDeclarationUnitTest.inc" role="test" />
        <file baseinstalldir="PHP" name="MethodDeclarationUnitTest.inc.fixed" role="test" />
        <file baseinstalldir="PHP" name="MethodDeclarationUnitTest.php" role="test">
         <tasks:replace from="@package_version@" to="version" type="package-info" />
        </file>
       </dir>
       <dir name="Namespaces">
        <file baseinstalldir="PHP" name="NamespaceDeclarationUnitTest.inc" role="test" />
        <file baseinstalldir="PHP" name="NamespaceDeclarationUnitTest.inc.fixed" role="test" />
        <file baseinstalldir="PHP" name="NamespaceDeclarationUnitTest.php" role="test">
         <tasks:replace from="@package_version@" to="version" type="package-info" />
        </file>
        <file baseinstalldir="PHP" name="UseDeclarationUnitTest.1.inc" role="test" />
        <file baseinstalldir="PHP" name="UseDeclarationUnitTest.2.inc" role="test" />
        <file baseinstalldir="PHP" name="UseDeclarationUnitTest.2.inc.fixed" role="test" />
        <file baseinstalldir="PHP" name="UseDeclarationUnitTest.3.inc" role="test" />
        <file baseinstalldir="PHP" name="UseDeclarationUnitTest.3.inc.fixed" role="test" />
        <file baseinstalldir="PHP" name="UseDeclarationUnitTest.php" role="test">
         <tasks:replace from="@package_version@" to="version" type="package-info" />
        </file>
       </dir>
      </dir>
      <file baseinstalldir="PHP" name="ruleset.xml" role="php" />
     </dir>
     <dir name="Squiz">
      <dir name="Docs">
       <dir name="Arrays">
        <file baseinstalldir="PHP" name="ArrayBracketSpacingStandard.xml" role="php" />
        <file baseinstalldir="PHP" name="ArrayDeclarationStandard.xml" role="php" />
       </dir>
       <dir name="Classes">
        <file baseinstalldir="PHP" name="LowercaseClassKeywordsStandard.xml" role="php" />
        <file baseinstalldir="PHP" name="SelfMemberReferenceStandard.xml" role="php" />
       </dir>
       <dir name="Commenting">
        <file baseinstalldir="PHP" name="DocCommentAlignmentStandard.xml" role="php" />
        <file baseinstalldir="PHP" name="FunctionCommentThrowTagStandard.xml" role="php" />
       </dir>
       <dir name="ControlStructures">
        <file baseinstalldir="PHP" name="ForEachLoopDeclarationStandard.xml" role="php" />
        <file baseinstalldir="PHP" name="ForLoopDeclarationStandard.xml" role="php" />
        <file baseinstalldir="PHP" name="LowercaseDeclarationStandard.xml" role="php" />
       </dir>
       <dir name="Functions">
        <file baseinstalldir="PHP" name="FunctionDuplicateArgumentStandard.xml" role="php" />
        <file baseinstalldir="PHP" name="LowercaseFunctionKeywordsStandard.xml" role="php" />
       </dir>
       <dir name="Scope">
        <file baseinstalldir="PHP" name="StaticThisUsageStandard.xml" role="php" />
       </dir>
       <dir name="Strings">
        <file baseinstalldir="PHP" name="EchoedStringsStandard.xml" role="php" />
       </dir>
       <dir name="WhiteSpace">
        <file baseinstalldir="PHP" name="CastSpacingStandard.xml" role="php" />
        <file baseinstalldir="PHP" name="FunctionOpeningBraceStandard.xml" role="php" />
        <file baseinstalldir="PHP" name="LanguageConstructSpacingStandard.xml" role="php" />
        <file baseinstalldir="PHP" name="ObjectOperatorSpacingStandard.xml" role="php" />
        <file baseinstalldir="PHP" name="ScopeKeywordSpacingStandard.xml" role="php" />
        <file baseinstalldir="PHP" name="SemicolonSpacingStandard.xml" role="php" />
       </dir>
      </dir>
      <dir name="Sniffs">
       <dir name="Arrays">
        <file baseinstalldir="PHP" name="ArrayBracketSpacingSniff.php" role="php">
         <tasks:replace from="@package_version@" to="version" type="package-info" />
        </file>
        <file baseinstalldir="PHP" name="ArrayDeclarationSniff.php" role="php">
         <tasks:replace from="@package_version@" to="version" type="package-info" />
        </file>
       </dir>
       <dir name="Classes">
        <file baseinstalldir="PHP" name="ClassDeclarationSniff.php" role="php">
         <tasks:replace from="@package_version@" to="version" type="package-info" />
        </file>
        <file baseinstalldir="PHP" name="ClassFileNameSniff.php" role="php">
         <tasks:replace from="@package_version@" to="version" type="package-info" />
        </file>
        <file baseinstalldir="PHP" name="DuplicatePropertySniff.php" role="php">
         <tasks:replace from="@package_version@" to="version" type="package-info" />
        </file>
        <file baseinstalldir="PHP" name="LowercaseClassKeywordsSniff.php" role="php">
         <tasks:replace from="@package_version@" to="version" type="package-info" />
        </file>
        <file baseinstalldir="PHP" name="SelfMemberReferenceSniff.php" role="php">
         <tasks:replace from="@package_version@" to="version" type="package-info" />
        </file>
        <file baseinstalldir="PHP" name="ValidClassNameSniff.php" role="php">
         <tasks:replace from="@package_version@" to="version" type="package-info" />
        </file>
       </dir>
       <dir name="CodeAnalysis">
        <file baseinstalldir="PHP" name="EmptyStatementSniff.php" role="php">
         <tasks:replace from="@package_version@" to="version" type="package-info" />
        </file>
       </dir>
       <dir name="Commenting">
        <file baseinstalldir="PHP" name="BlockCommentSniff.php" role="php">
         <tasks:replace from="@package_version@" to="version" type="package-info" />
        </file>
        <file baseinstalldir="PHP" name="ClassCommentSniff.php" role="php">
         <tasks:replace from="@package_version@" to="version" type="package-info" />
        </file>
        <file baseinstalldir="PHP" name="ClosingDeclarationCommentSniff.php" role="php">
         <tasks:replace from="@package_version@" to="version" type="package-info" />
        </file>
        <file baseinstalldir="PHP" name="DocCommentAlignmentSniff.php" role="php">
         <tasks:replace from="@package_version@" to="version" type="package-info" />
        </file>
        <file baseinstalldir="PHP" name="EmptyCatchCommentSniff.php" role="php">
         <tasks:replace from="@package_version@" to="version" type="package-info" />
        </file>
        <file baseinstalldir="PHP" name="FileCommentSniff.php" role="php">
         <tasks:replace from="@package_version@" to="version" type="package-info" />
        </file>
        <file baseinstalldir="PHP" name="FunctionCommentThrowTagSniff.php" role="php">
         <tasks:replace from="@package_version@" to="version" type="package-info" />
        </file>
        <file baseinstalldir="PHP" name="FunctionCommentSniff.php" role="php">
         <tasks:replace from="@package_version@" to="version" type="package-info" />
        </file>
        <file baseinstalldir="PHP" name="InlineCommentSniff.php" role="php">
         <tasks:replace from="@package_version@" to="version" type="package-info" />
        </file>
        <file baseinstalldir="PHP" name="LongConditionClosingCommentSniff.php" role="php">
         <tasks:replace from="@package_version@" to="version" type="package-info" />
        </file>
        <file baseinstalldir="PHP" name="PostStatementCommentSniff.php" role="php">
         <tasks:replace from="@package_version@" to="version" type="package-info" />
        </file>
        <file baseinstalldir="PHP" name="VariableCommentSniff.php" role="php">
         <tasks:replace from="@package_version@" to="version" type="package-info" />
        </file>
       </dir>
       <dir name="ControlStructures">
        <file baseinstalldir="PHP" name="ControlSignatureSniff.php" role="php">
         <tasks:replace from="@package_version@" to="version" type="package-info" />
        </file>
        <file baseinstalldir="PHP" name="ElseIfDeclarationSniff.php" role="php">
         <tasks:replace from="@package_version@" to="version" type="package-info" />
        </file>
        <file baseinstalldir="PHP" name="ForEachLoopDeclarationSniff.php" role="php">
         <tasks:replace from="@package_version@" to="version" type="package-info" />
        </file>
        <file baseinstalldir="PHP" name="ForLoopDeclarationSniff.php" role="php">
         <tasks:replace from="@package_version@" to="version" type="package-info" />
        </file>
        <file baseinstalldir="PHP" name="InlineIfDeclarationSniff.php" role="php">
         <tasks:replace from="@package_version@" to="version" type="package-info" />
        </file>
        <file baseinstalldir="PHP" name="LowercaseDeclarationSniff.php" role="php">
         <tasks:replace from="@package_version@" to="version" type="package-info" />
        </file>
        <file baseinstalldir="PHP" name="SwitchDeclarationSniff.php" role="php">
         <tasks:replace from="@package_version@" to="version" type="package-info" />
        </file>
       </dir>
       <dir name="CSS">
        <file baseinstalldir="PHP" name="ClassDefinitionClosingBraceSpaceSniff.php" role="php">
         <tasks:replace from="@package_version@" to="version" type="package-info" />
        </file>
        <file baseinstalldir="PHP" name="ClassDefinitionNameSpacingSniff.php" role="php">
         <tasks:replace from="@package_version@" to="version" type="package-info" />
        </file>
        <file baseinstalldir="PHP" name="ClassDefinitionOpeningBraceSpaceSniff.php" role="php">
         <tasks:replace from="@package_version@" to="version" type="package-info" />
        </file>
        <file baseinstalldir="PHP" name="ColonSpacingSniff.php" role="php">
         <tasks:replace from="@package_version@" to="version" type="package-info" />
        </file>
        <file baseinstalldir="PHP" name="ColourDefinitionSniff.php" role="php">
         <tasks:replace from="@package_version@" to="version" type="package-info" />
        </file>
        <file baseinstalldir="PHP" name="DisallowMultipleStyleDefinitionsSniff.php" role="php">
         <tasks:replace from="@package_version@" to="version" type="package-info" />
        </file>
        <file baseinstalldir="PHP" name="DuplicateClassDefinitionSniff.php" role="php">
         <tasks:replace from="@package_version@" to="version" type="package-info" />
        </file>
        <file baseinstalldir="PHP" name="DuplicateStyleDefinitionSniff.php" role="php">
         <tasks:replace from="@package_version@" to="version" type="package-info" />
        </file>
        <file baseinstalldir="PHP" name="EmptyClassDefinitionSniff.php" role="php">
         <tasks:replace from="@package_version@" to="version" type="package-info" />
        </file>
        <file baseinstalldir="PHP" name="EmptyStyleDefinitionSniff.php" role="php">
         <tasks:replace from="@package_version@" to="version" type="package-info" />
        </file>
        <file baseinstalldir="PHP" name="ForbiddenStylesSniff.php" role="php">
         <tasks:replace from="@package_version@" to="version" type="package-info" />
        </file>
        <file baseinstalldir="PHP" name="IndentationSniff.php" role="php">
         <tasks:replace from="@package_version@" to="version" type="package-info" />
        </file>
        <file baseinstalldir="PHP" name="LowercaseStyleDefinitionSniff.php" role="php">
         <tasks:replace from="@package_version@" to="version" type="package-info" />
        </file>
        <file baseinstalldir="PHP" name="MissingColonSniff.php" role="php">
         <tasks:replace from="@package_version@" to="version" type="package-info" />
        </file>
        <file baseinstalldir="PHP" name="NamedColoursSniff.php" role="php">
         <tasks:replace from="@package_version@" to="version" type="package-info" />
        </file>
        <file baseinstalldir="PHP" name="OpacitySniff.php" role="php">
         <tasks:replace from="@package_version@" to="version" type="package-info" />
        </file>
        <file baseinstalldir="PHP" name="SemicolonSpacingSniff.php" role="php">
         <tasks:replace from="@package_version@" to="version" type="package-info" />
        </file>
        <file baseinstalldir="PHP" name="ShorthandSizeSniff.php" role="php">
         <tasks:replace from="@package_version@" to="version" type="package-info" />
        </file>
       </dir>
       <dir name="Debug">
        <file baseinstalldir="PHP" name="JavaScriptLintSniff.php" role="php">
         <tasks:replace from="@package_version@" to="version" type="package-info" />
        </file>
        <file baseinstalldir="PHP" name="JSLintSniff.php" role="php">
         <tasks:replace from="@package_version@" to="version" type="package-info" />
        </file>
       </dir>
       <dir name="Files">
        <file baseinstalldir="PHP" name="FileExtensionSniff.php" role="php">
         <tasks:replace from="@package_version@" to="version" type="package-info" />
        </file>
       </dir>
       <dir name="Formatting">
        <file baseinstalldir="PHP" name="OperatorBracketSniff.php" role="php">
         <tasks:replace from="@package_version@" to="version" type="package-info" />
        </file>
       </dir>
       <dir name="Functions">
        <file baseinstalldir="PHP" name="FunctionDeclarationArgumentSpacingSniff.php" role="php">
         <tasks:replace from="@package_version@" to="version" type="package-info" />
        </file>
        <file baseinstalldir="PHP" name="FunctionDeclarationSniff.php" role="php">
         <tasks:replace from="@package_version@" to="version" type="package-info" />
        </file>
        <file baseinstalldir="PHP" name="FunctionDuplicateArgumentSniff.php" role="php">
         <tasks:replace from="@package_version@" to="version" type="package-info" />
        </file>
        <file baseinstalldir="PHP" name="GlobalFunctionSniff.php" role="php">
         <tasks:replace from="@package_version@" to="version" type="package-info" />
        </file>
        <file baseinstalldir="PHP" name="LowercaseFunctionKeywordsSniff.php" role="php">
         <tasks:replace from="@package_version@" to="version" type="package-info" />
        </file>
        <file baseinstalldir="PHP" name="MultiLineFunctionDeclarationSniff.php" role="php">
         <tasks:replace from="@package_version@" to="version" type="package-info" />
        </file>
       </dir>
       <dir name="NamingConventions">
        <file baseinstalldir="PHP" name="ConstantCaseSniff.php" role="php">
         <tasks:replace from="@package_version@" to="version" type="package-info" />
        </file>
        <file baseinstalldir="PHP" name="ValidFunctionNameSniff.php" role="php">
         <tasks:replace from="@package_version@" to="version" type="package-info" />
        </file>
        <file baseinstalldir="PHP" name="ValidVariableNameSniff.php" role="php">
         <tasks:replace from="@package_version@" to="version" type="package-info" />
        </file>
       </dir>
       <dir name="Objects">
        <file baseinstalldir="PHP" name="DisallowObjectStringIndexSniff.php" role="php">
         <tasks:replace from="@package_version@" to="version" type="package-info" />
        </file>
        <file baseinstalldir="PHP" name="ObjectInstantiationSniff.php" role="php">
         <tasks:replace from="@package_version@" to="version" type="package-info" />
        </file>
        <file baseinstalldir="PHP" name="ObjectMemberCommaSniff.php" role="php">
         <tasks:replace from="@package_version@" to="version" type="package-info" />
        </file>
       </dir>
       <dir name="Operators">
        <file baseinstalldir="PHP" name="ComparisonOperatorUsageSniff.php" role="php">
         <tasks:replace from="@package_version@" to="version" type="package-info" />
        </file>
        <file baseinstalldir="PHP" name="IncrementDecrementUsageSniff.php" role="php">
         <tasks:replace from="@package_version@" to="version" type="package-info" />
        </file>
        <file baseinstalldir="PHP" name="ValidLogicalOperatorsSniff.php" role="php">
         <tasks:replace from="@package_version@" to="version" type="package-info" />
        </file>
       </dir>
       <dir name="PHP">
        <file baseinstalldir="PHP" name="CommentedOutCodeSniff.php" role="php">
         <tasks:replace from="@package_version@" to="version" type="package-info" />
        </file>
        <file baseinstalldir="PHP" name="DisallowBooleanStatementSniff.php" role="php">
         <tasks:replace from="@package_version@" to="version" type="package-info" />
        </file>
        <file baseinstalldir="PHP" name="DisallowComparisonAssignmentSniff.php" role="php">
         <tasks:replace from="@package_version@" to="version" type="package-info" />
        </file>
        <file baseinstalldir="PHP" name="DisallowInlineIfSniff.php" role="php">
         <tasks:replace from="@package_version@" to="version" type="package-info" />
        </file>
        <file baseinstalldir="PHP" name="DisallowMultipleAssignmentsSniff.php" role="php">
         <tasks:replace from="@package_version@" to="version" type="package-info" />
        </file>
        <file baseinstalldir="PHP" name="DisallowObEndFlushSniff.php" role="php">
         <tasks:replace from="@package_version@" to="version" type="package-info" />
        </file>
        <file baseinstalldir="PHP" name="DisallowSizeFunctionsInLoopsSniff.php" role="php">
         <tasks:replace from="@package_version@" to="version" type="package-info" />
        </file>
        <file baseinstalldir="PHP" name="DiscouragedFunctionsSniff.php" role="php">
         <tasks:replace from="@package_version@" to="version" type="package-info" />
        </file>
        <file baseinstalldir="PHP" name="EmbeddedPhpSniff.php" role="php">
         <tasks:replace from="@package_version@" to="version" type="package-info" />
        </file>
        <file baseinstalldir="PHP" name="EvalSniff.php" role="php">
         <tasks:replace from="@package_version@" to="version" type="package-info" />
        </file>
        <file baseinstalldir="PHP" name="ForbiddenFunctionsSniff.php" role="php">
         <tasks:replace from="@package_version@" to="version" type="package-info" />
        </file>
        <file baseinstalldir="PHP" name="GlobalKeywordSniff.php" role="php">
         <tasks:replace from="@package_version@" to="version" type="package-info" />
        </file>
        <file baseinstalldir="PHP" name="HeredocSniff.php" role="php">
         <tasks:replace from="@package_version@" to="version" type="package-info" />
        </file>
        <file baseinstalldir="PHP" name="InnerFunctionsSniff.php" role="php">
         <tasks:replace from="@package_version@" to="version" type="package-info" />
        </file>
        <file baseinstalldir="PHP" name="LowercasePHPFunctionsSniff.php" role="php">
         <tasks:replace from="@package_version@" to="version" type="package-info" />
        </file>
        <file baseinstalldir="PHP" name="NonExecutableCodeSniff.php" role="php">
         <tasks:replace from="@package_version@" to="version" type="package-info" />
        </file>
       </dir>
       <dir name="Scope">
        <file baseinstalldir="PHP" name="MemberVarScopeSniff.php" role="php">
         <tasks:replace from="@package_version@" to="version" type="package-info" />
        </file>
        <file baseinstalldir="PHP" name="MethodScopeSniff.php" role="php">
         <tasks:replace from="@package_version@" to="version" type="package-info" />
        </file>
        <file baseinstalldir="PHP" name="StaticThisUsageSniff.php" role="php">
         <tasks:replace from="@package_version@" to="version" type="package-info" />
        </file>
       </dir>
       <dir name="Strings">
        <file baseinstalldir="PHP" name="ConcatenationSpacingSniff.php" role="php">
         <tasks:replace from="@package_version@" to="version" type="package-info" />
        </file>
        <file baseinstalldir="PHP" name="DoubleQuoteUsageSniff.php" role="php">
         <tasks:replace from="@package_version@" to="version" type="package-info" />
        </file>
        <file baseinstalldir="PHP" name="EchoedStringsSniff.php" role="php">
         <tasks:replace from="@package_version@" to="version" type="package-info" />
        </file>
       </dir>
       <dir name="WhiteSpace">
        <file baseinstalldir="PHP" name="CastSpacingSniff.php" role="php">
         <tasks:replace from="@package_version@" to="version" type="package-info" />
        </file>
        <file baseinstalldir="PHP" name="ControlStructureSpacingSniff.php" role="php">
         <tasks:replace from="@package_version@" to="version" type="package-info" />
        </file>
        <file baseinstalldir="PHP" name="FunctionClosingBraceSpaceSniff.php" role="php">
         <tasks:replace from="@package_version@" to="version" type="package-info" />
        </file>
        <file baseinstalldir="PHP" name="FunctionOpeningBraceSpaceSniff.php" role="php">
         <tasks:replace from="@package_version@" to="version" type="package-info" />
        </file>
        <file baseinstalldir="PHP" name="FunctionSpacingSniff.php" role="php">
         <tasks:replace from="@package_version@" to="version" type="package-info" />
        </file>
        <file baseinstalldir="PHP" name="LanguageConstructSpacingSniff.php" role="php">
         <tasks:replace from="@package_version@" to="version" type="package-info" />
        </file>
        <file baseinstalldir="PHP" name="LogicalOperatorSpacingSniff.php" role="php">
         <tasks:replace from="@package_version@" to="version" type="package-info" />
        </file>
        <file baseinstalldir="PHP" name="MemberVarSpacingSniff.php" role="php">
         <tasks:replace from="@package_version@" to="version" type="package-info" />
        </file>
        <file baseinstalldir="PHP" name="ObjectOperatorSpacingSniff.php" role="php">
         <tasks:replace from="@package_version@" to="version" type="package-info" />
        </file>
        <file baseinstalldir="PHP" name="OperatorSpacingSniff.php" role="php">
         <tasks:replace from="@package_version@" to="version" type="package-info" />
        </file>
        <file baseinstalldir="PHP" name="PropertyLabelSpacingSniff.php" role="php">
         <tasks:replace from="@package_version@" to="version" type="package-info" />
        </file>
        <file baseinstalldir="PHP" name="ScopeClosingBraceSniff.php" role="php">
         <tasks:replace from="@package_version@" to="version" type="package-info" />
        </file>
        <file baseinstalldir="PHP" name="ScopeKeywordSpacingSniff.php" role="php">
         <tasks:replace from="@package_version@" to="version" type="package-info" />
        </file>
        <file baseinstalldir="PHP" name="SemicolonSpacingSniff.php" role="php">
         <tasks:replace from="@package_version@" to="version" type="package-info" />
        </file>
        <file baseinstalldir="PHP" name="SuperfluousWhitespaceSniff.php" role="php">
         <tasks:replace from="@package_version@" to="version" type="package-info" />
        </file>
       </dir>
      </dir>
      <dir name="Tests">
       <dir name="Arrays">
        <file baseinstalldir="PHP" name="ArrayBracketSpacingUnitTest.inc" role="test" />
        <file baseinstalldir="PHP" name="ArrayBracketSpacingUnitTest.php" role="test">
         <tasks:replace from="@package_version@" to="version" type="package-info" />
        </file>
        <file baseinstalldir="PHP" name="ArrayDeclarationUnitTest.1.inc" role="test" />
        <file baseinstalldir="PHP" name="ArrayDeclarationUnitTest.2.inc" role="test" />
        <file baseinstalldir="PHP" name="ArrayDeclarationUnitTest.php" role="test">
         <tasks:replace from="@package_version@" to="version" type="package-info" />
        </file>
       </dir>
       <dir name="Classes">
        <file baseinstalldir="PHP" name="ClassDeclarationUnitTest.inc" role="test" />
        <file baseinstalldir="PHP" name="ClassDeclarationUnitTest.inc.fixed" role="test" />
        <file baseinstalldir="PHP" name="ClassDeclarationUnitTest.php" role="test">
         <tasks:replace from="@package_version@" to="version" type="package-info" />
        </file>
        <file baseinstalldir="PHP" name="ClassFileNameUnitTest.inc" role="test" />
        <file baseinstalldir="PHP" name="ClassFileNameUnitTest.php" role="test">
         <tasks:replace from="@package_version@" to="version" type="package-info" />
        </file>
        <file baseinstalldir="PHP" name="DuplicatePropertyUnitTest.js" role="test" />
        <file baseinstalldir="PHP" name="DuplicatePropertyUnitTest.php" role="test">
         <tasks:replace from="@package_version@" to="version" type="package-info" />
        </file>
        <file baseinstalldir="PHP" name="LowercaseClassKeywordsUnitTest.inc" role="test" />
        <file baseinstalldir="PHP" name="LowercaseClassKeywordsUnitTest.php" role="test">
         <tasks:replace from="@package_version@" to="version" type="package-info" />
        </file>
        <file baseinstalldir="PHP" name="SelfMemberReferenceUnitTest.inc" role="test" />
        <file baseinstalldir="PHP" name="SelfMemberReferenceUnitTest.php" role="test">
         <tasks:replace from="@package_version@" to="version" type="package-info" />
        </file>
        <file baseinstalldir="PHP" name="ValidClassNameUnitTest.inc" role="test" />
        <file baseinstalldir="PHP" name="ValidClassNameUnitTest.php" role="test">
         <tasks:replace from="@package_version@" to="version" type="package-info" />
        </file>
       </dir>
       <dir name="CodeAnalysis">
        <file baseinstalldir="PHP" name="EmptyStatementUnitTest.inc" role="test" />
        <file baseinstalldir="PHP" name="EmptyStatementUnitTest.php" role="test">
         <tasks:replace from="@package_version@" to="version" type="package-info" />
        </file>
       </dir>
       <dir name="Commenting">
        <file baseinstalldir="PHP" name="BlockCommentUnitTest.inc" role="test" />
        <file baseinstalldir="PHP" name="BlockCommentUnitTest.php" role="test">
         <tasks:replace from="@package_version@" to="version" type="package-info" />
        </file>
        <file baseinstalldir="PHP" name="ClassCommentUnitTest.inc" role="test" />
        <file baseinstalldir="PHP" name="ClassCommentUnitTest.php" role="test">
         <tasks:replace from="@package_version@" to="version" type="package-info" />
        </file>
        <file baseinstalldir="PHP" name="ClosingDeclarationCommentUnitTest.inc" role="test" />
        <file baseinstalldir="PHP" name="ClosingDeclarationCommentUnitTest.php" role="test">
         <tasks:replace from="@package_version@" to="version" type="package-info" />
        </file>
        <file baseinstalldir="PHP" name="DocCommentAlignmentUnitTest.inc" role="test" />
        <file baseinstalldir="PHP" name="DocCommentAlignmentUnitTest.php" role="test">
         <tasks:replace from="@package_version@" to="version" type="package-info" />
        </file>
        <file baseinstalldir="PHP" name="EmptyCatchCommentUnitTest.inc" role="test" />
        <file baseinstalldir="PHP" name="EmptyCatchCommentUnitTest.php" role="test">
         <tasks:replace from="@package_version@" to="version" type="package-info" />
        </file>
        <file baseinstalldir="PHP" name="FileCommentUnitTest.inc" role="test" />
        <file baseinstalldir="PHP" name="FileCommentUnitTest.1.inc" role="test" />
        <file baseinstalldir="PHP" name="FileCommentUnitTest.js" role="test" />
        <file baseinstalldir="PHP" name="FileCommentUnitTest.1.js" role="test" />
        <file baseinstalldir="PHP" name="FileCommentUnitTest.php" role="test">
         <tasks:replace from="@package_version@" to="version" type="package-info" />
        </file>
        <file baseinstalldir="PHP" name="FunctionCommentThrowTagUnitTest.inc" role="test" />
        <file baseinstalldir="PHP" name="FunctionCommentThrowTagUnitTest.php" role="test">
         <tasks:replace from="@package_version@" to="version" type="package-info" />
        </file>
        <file baseinstalldir="PHP" name="FunctionCommentUnitTest.inc" role="test" />
        <file baseinstalldir="PHP" name="FunctionCommentUnitTest.php" role="test">
         <tasks:replace from="@package_version@" to="version" type="package-info" />
        </file>
        <file baseinstalldir="PHP" name="InlineCommentUnitTest.inc" role="test" />
        <file baseinstalldir="PHP" name="InlineCommentUnitTest.inc.fixed" role="test" />
        <file baseinstalldir="PHP" name="InlineCommentUnitTest.js" role="test" />
        <file baseinstalldir="PHP" name="InlineCommentUnitTest.php" role="test">
         <tasks:replace from="@package_version@" to="version" type="package-info" />
        </file>
        <file baseinstalldir="PHP" name="LongConditionClosingCommentUnitTest.inc" role="test" />
        <file baseinstalldir="PHP" name="LongConditionClosingCommentUnitTest.js" role="test" />
        <file baseinstalldir="PHP" name="LongConditionClosingCommentUnitTest.php" role="test">
         <tasks:replace from="@package_version@" to="version" type="package-info" />
        </file>
        <file baseinstalldir="PHP" name="PostStatementCommentUnitTest.inc" role="test" />
        <file baseinstalldir="PHP" name="PostStatementCommentUnitTest.js" role="test" />
        <file baseinstalldir="PHP" name="PostStatementCommentUnitTest.php" role="test">
         <tasks:replace from="@package_version@" to="version" type="package-info" />
        </file>
        <file baseinstalldir="PHP" name="VariableCommentUnitTest.inc" role="test" />
        <file baseinstalldir="PHP" name="VariableCommentUnitTest.php" role="test">
         <tasks:replace from="@package_version@" to="version" type="package-info" />
        </file>
       </dir>
       <dir name="ControlStructures">
        <file baseinstalldir="PHP" name="ControlSignatureUnitTest.inc" role="test" />
        <file baseinstalldir="PHP" name="ControlSignatureUnitTest.inc.fixed" role="test" />
        <file baseinstalldir="PHP" name="ControlSignatureUnitTest.js" role="test" />
        <file baseinstalldir="PHP" name="ControlSignatureUnitTest.js.fixed" role="test" />
        <file baseinstalldir="PHP" name="ControlSignatureUnitTest.php" role="test">
         <tasks:replace from="@package_version@" to="version" type="package-info" />
        </file>
        <file baseinstalldir="PHP" name="ElseIfDeclarationUnitTest.inc" role="test" />
        <file baseinstalldir="PHP" name="ElseIfDeclarationUnitTest.php" role="test">
         <tasks:replace from="@package_version@" to="version" type="package-info" />
        </file>
        <file baseinstalldir="PHP" name="ForEachLoopDeclarationUnitTest.inc" role="test" />
        <file baseinstalldir="PHP" name="ForEachLoopDeclarationUnitTest.php" role="test">
         <tasks:replace from="@package_version@" to="version" type="package-info" />
        </file>
        <file baseinstalldir="PHP" name="ForLoopDeclarationUnitTest.inc" role="test" />
        <file baseinstalldir="PHP" name="ForLoopDeclarationUnitTest.js" role="test" />
        <file baseinstalldir="PHP" name="ForLoopDeclarationUnitTest.php" role="test">
         <tasks:replace from="@package_version@" to="version" type="package-info" />
        </file>
        <file baseinstalldir="PHP" name="InlineIfDeclarationUnitTest.inc" role="test" />
        <file baseinstalldir="PHP" name="InlineIfDeclarationUnitTest.php" role="test">
         <tasks:replace from="@package_version@" to="version" type="package-info" />
        </file>
        <file baseinstalldir="PHP" name="LowercaseDeclarationUnitTest.inc" role="test" />
        <file baseinstalldir="PHP" name="LowercaseDeclarationUnitTest.php" role="test">
         <tasks:replace from="@package_version@" to="version" type="package-info" />
        </file>
        <file baseinstalldir="PHP" name="SwitchDeclarationUnitTest.inc" role="test" />
        <file baseinstalldir="PHP" name="SwitchDeclarationUnitTest.js" role="test" />
        <file baseinstalldir="PHP" name="SwitchDeclarationUnitTest.php" role="test">
         <tasks:replace from="@package_version@" to="version" type="package-info" />
        </file>
       </dir>
       <dir name="CSS">
        <file baseinstalldir="PHP" name="ClassDefinitionClosingBraceSpaceUnitTest.css" role="test" />
        <file baseinstalldir="PHP" name="ClassDefinitionClosingBraceSpaceUnitTest.php" role="test">
         <tasks:replace from="@package_version@" to="version" type="package-info" />
        </file>
        <file baseinstalldir="PHP" name="ClassDefinitionNameSpacingUnitTest.css" role="test" />
        <file baseinstalldir="PHP" name="ClassDefinitionNameSpacingUnitTest.php" role="test">
         <tasks:replace from="@package_version@" to="version" type="package-info" />
        </file>
        <file baseinstalldir="PHP" name="ClassDefinitionOpeningBraceSpaceUnitTest.css" role="test" />
        <file baseinstalldir="PHP" name="ClassDefinitionOpeningBraceSpaceUnitTest.php" role="test">
         <tasks:replace from="@package_version@" to="version" type="package-info" />
        </file>
        <file baseinstalldir="PHP" name="ColonSpacingUnitTest.css" role="test" />
        <file baseinstalldir="PHP" name="ColonSpacingUnitTest.php" role="test">
         <tasks:replace from="@package_version@" to="version" type="package-info" />
        </file>
        <file baseinstalldir="PHP" name="ColourDefinitionUnitTest.css" role="test" />
        <file baseinstalldir="PHP" name="ColourDefinitionUnitTest.php" role="test">
         <tasks:replace from="@package_version@" to="version" type="package-info" />
        </file>
        <file baseinstalldir="PHP" name="DisallowMultipleStyleDefinitionsUnitTest.css" role="test" />
        <file baseinstalldir="PHP" name="DisallowMultipleStyleDefinitionsUnitTest.php" role="test">
         <tasks:replace from="@package_version@" to="version" type="package-info" />
        </file>
        <file baseinstalldir="PHP" name="DuplicateClassDefinitionUnitTest.css" role="test" />
        <file baseinstalldir="PHP" name="DuplicateClassDefinitionUnitTest.php" role="test">
         <tasks:replace from="@package_version@" to="version" type="package-info" />
        </file>
        <file baseinstalldir="PHP" name="DuplicateStyleDefinitionUnitTest.css" role="test" />
        <file baseinstalldir="PHP" name="DuplicateStyleDefinitionUnitTest.php" role="test">
         <tasks:replace from="@package_version@" to="version" type="package-info" />
        </file>
        <file baseinstalldir="PHP" name="EmptyClassDefinitionUnitTest.css" role="test" />
        <file baseinstalldir="PHP" name="EmptyClassDefinitionUnitTest.php" role="test">
         <tasks:replace from="@package_version@" to="version" type="package-info" />
        </file>
        <file baseinstalldir="PHP" name="EmptyStyleDefinitionUnitTest.css" role="test" />
        <file baseinstalldir="PHP" name="EmptyStyleDefinitionUnitTest.php" role="test">
         <tasks:replace from="@package_version@" to="version" type="package-info" />
        </file>
        <file baseinstalldir="PHP" name="ForbiddenStylesUnitTest.css" role="test" />
        <file baseinstalldir="PHP" name="ForbiddenStylesUnitTest.php" role="test">
         <tasks:replace from="@package_version@" to="version" type="package-info" />
        </file>
        <file baseinstalldir="PHP" name="IndentationUnitTest.css" role="test" />
        <file baseinstalldir="PHP" name="IndentationUnitTest.php" role="test">
         <tasks:replace from="@package_version@" to="version" type="package-info" />
        </file>
        <file baseinstalldir="PHP" name="LowercaseStyleDefinitionUnitTest.css" role="test" />
        <file baseinstalldir="PHP" name="LowercaseStyleDefinitionUnitTest.php" role="test">
         <tasks:replace from="@package_version@" to="version" type="package-info" />
        </file>
        <file baseinstalldir="PHP" name="MissingColonUnitTest.css" role="test" />
        <file baseinstalldir="PHP" name="MissingColonUnitTest.php" role="test">
         <tasks:replace from="@package_version@" to="version" type="package-info" />
        </file>
        <file baseinstalldir="PHP" name="NamedColoursUnitTest.css" role="test" />
        <file baseinstalldir="PHP" name="NamedColoursUnitTest.php" role="test">
         <tasks:replace from="@package_version@" to="version" type="package-info" />
        </file>
        <file baseinstalldir="PHP" name="OpacityUnitTest.css" role="test" />
        <file baseinstalldir="PHP" name="OpacityUnitTest.php" role="test">
         <tasks:replace from="@package_version@" to="version" type="package-info" />
        </file>
        <file baseinstalldir="PHP" name="SemicolonSpacingUnitTest.css" role="test" />
        <file baseinstalldir="PHP" name="SemicolonSpacingUnitTest.php" role="test">
         <tasks:replace from="@package_version@" to="version" type="package-info" />
        </file>
        <file baseinstalldir="PHP" name="ShorthandSizeUnitTest.css" role="test" />
        <file baseinstalldir="PHP" name="ShorthandSizeUnitTest.php" role="test">
         <tasks:replace from="@package_version@" to="version" type="package-info" />
        </file>
       </dir>
       <dir name="Debug">
        <file baseinstalldir="PHP" name="JavaScriptLintUnitTest.js" role="test" />
        <file baseinstalldir="PHP" name="JavaScriptLintUnitTest.php" role="test">
         <tasks:replace from="@package_version@" to="version" type="package-info" />
        </file>
        <file baseinstalldir="PHP" name="JSLintUnitTest.js" role="test" />
        <file baseinstalldir="PHP" name="JSLintUnitTest.php" role="test">
         <tasks:replace from="@package_version@" to="version" type="package-info" />
        </file>
       </dir>
       <dir name="Files">
        <file baseinstalldir="PHP" name="FileExtensionUnitTest.1.inc" role="test" />
        <file baseinstalldir="PHP" name="FileExtensionUnitTest.2.inc" role="test" />
        <file baseinstalldir="PHP" name="FileExtensionUnitTest.3.inc" role="test" />
        <file baseinstalldir="PHP" name="FileExtensionUnitTest.4.inc" role="test" />
        <file baseinstalldir="PHP" name="FileExtensionUnitTest.php" role="test">
         <tasks:replace from="@package_version@" to="version" type="package-info" />
        </file>
       </dir>
       <dir name="Formatting">
        <file baseinstalldir="PHP" name="OperatorBracketUnitTest.inc" role="test" />
        <file baseinstalldir="PHP" name="OperatorBracketUnitTest.js" role="test" />
        <file baseinstalldir="PHP" name="OperatorBracketUnitTest.php" role="test">
         <tasks:replace from="@package_version@" to="version" type="package-info" />
        </file>
       </dir>
       <dir name="Functions">
        <file baseinstalldir="PHP" name="FunctionDeclarationArgumentSpacingUnitTest.inc" role="test" />
        <file baseinstalldir="PHP" name="FunctionDeclarationArgumentSpacingUnitTest.php" role="test">
         <tasks:replace from="@package_version@" to="version" type="package-info" />
        </file>
        <file baseinstalldir="PHP" name="FunctionDeclarationUnitTest.inc" role="test" />
        <file baseinstalldir="PHP" name="FunctionDeclarationUnitTest.php" role="test">
         <tasks:replace from="@package_version@" to="version" type="package-info" />
        </file>
        <file baseinstalldir="PHP" name="FunctionDuplicateArgumentUnitTest.inc" role="test" />
        <file baseinstalldir="PHP" name="FunctionDuplicateArgumentUnitTest.php" role="test">
         <tasks:replace from="@package_version@" to="version" type="package-info" />
        </file>
        <file baseinstalldir="PHP" name="GlobalFunctionUnitTest.inc" role="test" />
        <file baseinstalldir="PHP" name="GlobalFunctionUnitTest.php" role="test">
         <tasks:replace from="@package_version@" to="version" type="package-info" />
        </file>
        <file baseinstalldir="PHP" name="LowercaseFunctionKeywordsUnitTest.inc" role="test" />
        <file baseinstalldir="PHP" name="LowercaseFunctionKeywordsUnitTest.php" role="test">
         <tasks:replace from="@package_version@" to="version" type="package-info" />
        </file>
        <file baseinstalldir="PHP" name="MultiLineFunctionDeclarationUnitTest.inc" role="test" />
        <file baseinstalldir="PHP" name="MultiLineFunctionDeclarationUnitTest.php" role="test">
         <tasks:replace from="@package_version@" to="version" type="package-info" />
        </file>
       </dir>
       <dir name="NamingConventions">
        <file baseinstalldir="PHP" name="ConstantCaseUnitTest.inc" role="test" />
        <file baseinstalldir="PHP" name="ConstantCaseUnitTest.js" role="test" />
        <file baseinstalldir="PHP" name="ConstantCaseUnitTest.php" role="test">
         <tasks:replace from="@package_version@" to="version" type="package-info" />
        </file>
        <file baseinstalldir="PHP" name="ValidFunctionNameUnitTest.inc" role="test" />
        <file baseinstalldir="PHP" name="ValidFunctionNameUnitTest.php" role="test">
         <tasks:replace from="@package_version@" to="version" type="package-info" />
        </file>
        <file baseinstalldir="PHP" name="ValidVariableNameUnitTest.inc" role="test" />
        <file baseinstalldir="PHP" name="ValidVariableNameUnitTest.php" role="test">
         <tasks:replace from="@package_version@" to="version" type="package-info" />
        </file>
       </dir>
       <dir name="Objects">
        <file baseinstalldir="PHP" name="DisallowObjectStringIndexUnitTest.js" role="test" />
        <file baseinstalldir="PHP" name="DisallowObjectStringIndexUnitTest.php" role="test">
         <tasks:replace from="@package_version@" to="version" type="package-info" />
        </file>
        <file baseinstalldir="PHP" name="ObjectInstantiationUnitTest.inc" role="test" />
        <file baseinstalldir="PHP" name="ObjectInstantiationUnitTest.php" role="test">
         <tasks:replace from="@package_version@" to="version" type="package-info" />
        </file>
        <file baseinstalldir="PHP" name="ObjectMemberCommaUnitTest.js" role="test" />
        <file baseinstalldir="PHP" name="ObjectMemberCommaUnitTest.php" role="test">
         <tasks:replace from="@package_version@" to="version" type="package-info" />
        </file>
       </dir>
       <dir name="Operators">
        <file baseinstalldir="PHP" name="ComparisonOperatorUsageUnitTest.inc" role="test" />
        <file baseinstalldir="PHP" name="ComparisonOperatorUsageUnitTest.js" role="test" />
        <file baseinstalldir="PHP" name="ComparisonOperatorUsageUnitTest.php" role="test">
         <tasks:replace from="@package_version@" to="version" type="package-info" />
        </file>
        <file baseinstalldir="PHP" name="IncrementDecrementUsageUnitTest.inc" role="test" />
        <file baseinstalldir="PHP" name="IncrementDecrementUsageUnitTest.php" role="test">
         <tasks:replace from="@package_version@" to="version" type="package-info" />
        </file>
        <file baseinstalldir="PHP" name="ValidLogicalOperatorsUnitTest.inc" role="test" />
        <file baseinstalldir="PHP" name="ValidLogicalOperatorsUnitTest.php" role="test">
         <tasks:replace from="@package_version@" to="version" type="package-info" />
        </file>
       </dir>
       <dir name="PHP">
        <file baseinstalldir="PHP" name="CommentedOutCodeUnitTest.css" role="test" />
        <file baseinstalldir="PHP" name="CommentedOutCodeUnitTest.inc" role="test" />
        <file baseinstalldir="PHP" name="CommentedOutCodeUnitTest.php" role="test">
         <tasks:replace from="@package_version@" to="version" type="package-info" />
        </file>
        <file baseinstalldir="PHP" name="DisallowBooleanStatementUnitTest.inc" role="test" />
        <file baseinstalldir="PHP" name="DisallowBooleanStatementUnitTest.php" role="test">
         <tasks:replace from="@package_version@" to="version" type="package-info" />
        </file>
        <file baseinstalldir="PHP" name="DisallowComparisonAssignmentUnitTest.inc" role="test" />
        <file baseinstalldir="PHP" name="DisallowComparisonAssignmentUnitTest.php" role="test">
         <tasks:replace from="@package_version@" to="version" type="package-info" />
        </file>
        <file baseinstalldir="PHP" name="DisallowInlineIfUnitTest.inc" role="test" />
        <file baseinstalldir="PHP" name="DisallowInlineIfUnitTest.js" role="test" />
        <file baseinstalldir="PHP" name="DisallowInlineIfUnitTest.php" role="test">
         <tasks:replace from="@package_version@" to="version" type="package-info" />
        </file>
        <file baseinstalldir="PHP" name="DisallowMultipleAssignmentsUnitTest.inc" role="test" />
        <file baseinstalldir="PHP" name="DisallowMultipleAssignmentsUnitTest.php" role="test">
         <tasks:replace from="@package_version@" to="version" type="package-info" />
        </file>
        <file baseinstalldir="PHP" name="DisallowObEndFlushUnitTest.inc" role="test" />
        <file baseinstalldir="PHP" name="DisallowObEndFlushUnitTest.php" role="test">
         <tasks:replace from="@package_version@" to="version" type="package-info" />
        </file>
        <file baseinstalldir="PHP" name="DisallowSizeFunctionsInLoopsUnitTest.inc" role="test" />
        <file baseinstalldir="PHP" name="DisallowSizeFunctionsInLoopsUnitTest.js" role="test" />
        <file baseinstalldir="PHP" name="DisallowSizeFunctionsInLoopsUnitTest.php" role="test">
         <tasks:replace from="@package_version@" to="version" type="package-info" />
        </file>
        <file baseinstalldir="PHP" name="DiscouragedFunctionsUnitTest.inc" role="test" />
        <file baseinstalldir="PHP" name="DiscouragedFunctionsUnitTest.php" role="test">
         <tasks:replace from="@package_version@" to="version" type="package-info" />
        </file>
        <file baseinstalldir="PHP" name="EmbeddedPhpUnitTest.inc" role="test" />
        <file baseinstalldir="PHP" name="EmbeddedPhpUnitTest.inc.fixed" role="test" />
        <file baseinstalldir="PHP" name="EmbeddedPhpUnitTest.php" role="test">
         <tasks:replace from="@package_version@" to="version" type="package-info" />
        </file>
        <file baseinstalldir="PHP" name="EvalUnitTest.inc" role="test" />
        <file baseinstalldir="PHP" name="EvalUnitTest.php" role="test">
         <tasks:replace from="@package_version@" to="version" type="package-info" />
        </file>
        <file baseinstalldir="PHP" name="ForbiddenFunctionsUnitTest.inc" role="test" />
        <file baseinstalldir="PHP" name="ForbiddenFunctionsUnitTest.php" role="test">
         <tasks:replace from="@package_version@" to="version" type="package-info" />
        </file>
        <file baseinstalldir="PHP" name="GlobalKeywordUnitTest.inc" role="test" />
        <file baseinstalldir="PHP" name="GlobalKeywordUnitTest.php" role="test">
         <tasks:replace from="@package_version@" to="version" type="package-info" />
        </file>
        <file baseinstalldir="PHP" name="HeredocUnitTest.inc" role="test" />
        <file baseinstalldir="PHP" name="HeredocUnitTest.php" role="test">
         <tasks:replace from="@package_version@" to="version" type="package-info" />
        </file>
        <file baseinstalldir="PHP" name="InnerFunctionsUnitTest.inc" role="test" />
        <file baseinstalldir="PHP" name="InnerFunctionsUnitTest.php" role="test">
         <tasks:replace from="@package_version@" to="version" type="package-info" />
        </file>
        <file baseinstalldir="PHP" name="LowercasePHPFunctionsUnitTest.inc" role="test" />
        <file baseinstalldir="PHP" name="LowercasePHPFunctionsUnitTest.php" role="test">
         <tasks:replace from="@package_version@" to="version" type="package-info" />
        </file>
        <file baseinstalldir="PHP" name="NonExecutableCodeUnitTest.inc" role="test" />
        <file baseinstalldir="PHP" name="NonExecutableCodeUnitTest.php" role="test">
         <tasks:replace from="@package_version@" to="version" type="package-info" />
        </file>
       </dir>
       <dir name="Scope">
        <file baseinstalldir="PHP" name="MemberVarScopeUnitTest.inc" role="test" />
        <file baseinstalldir="PHP" name="MemberVarScopeUnitTest.php" role="test">
         <tasks:replace from="@package_version@" to="version" type="package-info" />
        </file>
        <file baseinstalldir="PHP" name="MethodScopeUnitTest.inc" role="test" />
        <file baseinstalldir="PHP" name="MethodScopeUnitTest.php" role="test">
         <tasks:replace from="@package_version@" to="version" type="package-info" />
        </file>
        <file baseinstalldir="PHP" name="StaticThisUsageUnitTest.inc" role="test" />
        <file baseinstalldir="PHP" name="StaticThisUsageUnitTest.php" role="test">
         <tasks:replace from="@package_version@" to="version" type="package-info" />
        </file>
       </dir>
       <dir name="Strings">
        <file baseinstalldir="PHP" name="ConcatenationSpacingUnitTest.inc" role="test" />
        <file baseinstalldir="PHP" name="ConcatenationSpacingUnitTest.php" role="test">
         <tasks:replace from="@package_version@" to="version" type="package-info" />
        </file>
        <file baseinstalldir="PHP" name="DoubleQuoteUsageUnitTest.inc" role="test" />
        <file baseinstalldir="PHP" name="DoubleQuoteUsageUnitTest.php" role="test">
         <tasks:replace from="@package_version@" to="version" type="package-info" />
        </file>
        <file baseinstalldir="PHP" name="EchoedStringsUnitTest.inc" role="test" />
        <file baseinstalldir="PHP" name="EchoedStringsUnitTest.php" role="test">
         <tasks:replace from="@package_version@" to="version" type="package-info" />
        </file>
       </dir>
       <dir name="WhiteSpace">
        <file baseinstalldir="PHP" name="CastSpacingUnitTest.inc" role="test" />
        <file baseinstalldir="PHP" name="CastSpacingUnitTest.php" role="test">
         <tasks:replace from="@package_version@" to="version" type="package-info" />
        </file>
        <file baseinstalldir="PHP" name="ControlStructureSpacingUnitTest.inc" role="test" />
        <file baseinstalldir="PHP" name="ControlStructureSpacingUnitTest.js" role="test" />
        <file baseinstalldir="PHP" name="ControlStructureSpacingUnitTest.php" role="test">
         <tasks:replace from="@package_version@" to="version" type="package-info" />
        </file>
        <file baseinstalldir="PHP" name="FunctionClosingBraceSpaceUnitTest.inc" role="test" />
        <file baseinstalldir="PHP" name="FunctionClosingBraceSpaceUnitTest.js" role="test" />
        <file baseinstalldir="PHP" name="FunctionClosingBraceSpaceUnitTest.php" role="test">
         <tasks:replace from="@package_version@" to="version" type="package-info" />
        </file>
        <file baseinstalldir="PHP" name="FunctionOpeningBraceSpaceUnitTest.inc" role="test" />
        <file baseinstalldir="PHP" name="FunctionOpeningBraceSpaceUnitTest.js" role="test" />
        <file baseinstalldir="PHP" name="FunctionOpeningBraceSpaceUnitTest.php" role="test">
         <tasks:replace from="@package_version@" to="version" type="package-info" />
        </file>
        <file baseinstalldir="PHP" name="FunctionSpacingUnitTest.inc" role="test" />
        <file baseinstalldir="PHP" name="FunctionSpacingUnitTest.php" role="test">
         <tasks:replace from="@package_version@" to="version" type="package-info" />
        </file>
        <file baseinstalldir="PHP" name="LanguageConstructSpacingUnitTest.inc" role="test" />
        <file baseinstalldir="PHP" name="LanguageConstructSpacingUnitTest.php" role="test">
         <tasks:replace from="@package_version@" to="version" type="package-info" />
        </file>
        <file baseinstalldir="PHP" name="LogicalOperatorSpacingUnitTest.inc" role="test" />
        <file baseinstalldir="PHP" name="LogicalOperatorSpacingUnitTest.js" role="test" />
        <file baseinstalldir="PHP" name="LogicalOperatorSpacingUnitTest.php" role="test">
         <tasks:replace from="@package_version@" to="version" type="package-info" />
        </file>
        <file baseinstalldir="PHP" name="MemberVarSpacingUnitTest.inc" role="test" />
        <file baseinstalldir="PHP" name="MemberVarSpacingUnitTest.php" role="test">
         <tasks:replace from="@package_version@" to="version" type="package-info" />
        </file>
        <file baseinstalldir="PHP" name="ObjectOperatorSpacingUnitTest.inc" role="test" />
        <file baseinstalldir="PHP" name="ObjectOperatorSpacingUnitTest.php" role="test">
         <tasks:replace from="@package_version@" to="version" type="package-info" />
        </file>
        <file baseinstalldir="PHP" name="OperatorSpacingUnitTest.inc" role="test" />
        <file baseinstalldir="PHP" name="OperatorSpacingUnitTest.js" role="test" />
        <file baseinstalldir="PHP" name="OperatorSpacingUnitTest.php" role="test">
         <tasks:replace from="@package_version@" to="version" type="package-info" />
        </file>
        <file baseinstalldir="PHP" name="PropertyLabelSpacingUnitTest.js" role="test" />
        <file baseinstalldir="PHP" name="PropertyLabelSpacingUnitTest.php" role="test">
         <tasks:replace from="@package_version@" to="version" type="package-info" />
        </file>
        <file baseinstalldir="PHP" name="ScopeClosingBraceUnitTest.inc" role="test" />
        <file baseinstalldir="PHP" name="ScopeClosingBraceUnitTest.php" role="test">
         <tasks:replace from="@package_version@" to="version" type="package-info" />
        </file>
        <file baseinstalldir="PHP" name="ScopeKeywordSpacingUnitTest.inc" role="test" />
        <file baseinstalldir="PHP" name="ScopeKeywordSpacingUnitTest.php" role="test">
         <tasks:replace from="@package_version@" to="version" type="package-info" />
        </file>
        <file baseinstalldir="PHP" name="SemicolonSpacingUnitTest.inc" role="test" />
        <file baseinstalldir="PHP" name="SemicolonSpacingUnitTest.js" role="test" />
        <file baseinstalldir="PHP" name="SemicolonSpacingUnitTest.php" role="test">
         <tasks:replace from="@package_version@" to="version" type="package-info" />
        </file>
        <file baseinstalldir="PHP" name="SuperfluousWhitespaceUnitTest.1.css" role="test" />
        <file baseinstalldir="PHP" name="SuperfluousWhitespaceUnitTest.1.js" role="test" />
        <file baseinstalldir="PHP" name="SuperfluousWhitespaceUnitTest.2.css" role="test" />
        <file baseinstalldir="PHP" name="SuperfluousWhitespaceUnitTest.2.js" role="test" />
        <file baseinstalldir="PHP" name="SuperfluousWhitespaceUnitTest.3.css" role="test" />
        <file baseinstalldir="PHP" name="SuperfluousWhitespaceUnitTest.3.js" role="test" />
        <file baseinstalldir="PHP" name="SuperfluousWhitespaceUnitTest.inc" role="test" />
        <file baseinstalldir="PHP" name="SuperfluousWhitespaceUnitTest.php" role="test">
         <tasks:replace from="@package_version@" to="version" type="package-info" />
        </file>
       </dir>
      </dir>
      <file baseinstalldir="PHP" name="ruleset.xml" role="php" />
     </dir>
     <dir name="Zend">
      <dir name="Docs">
       <dir name="Debug">
        <file baseinstalldir="PHP" name="CodeAnalyzerStandard.xml" role="php" />
       </dir>
       <dir name="Files">
        <file baseinstalldir="PHP" name="ClosingTagStandard.xml" role="php" />
       </dir>
       <dir name="NamingConventions">
        <file baseinstalldir="PHP" name="ValidVariableNameStandard.xml" role="php" />
       </dir>
      </dir>
      <dir name="Sniffs">
       <dir name="Debug">
        <file baseinstalldir="PHP" name="CodeAnalyzerSniff.php" role="php">
         <tasks:replace from="@package_version@" to="version" type="package-info" />
        </file>
       </dir>
       <dir name="Files">
        <file baseinstalldir="PHP" name="ClosingTagSniff.php" role="php">
         <tasks:replace from="@package_version@" to="version" type="package-info" />
        </file>
       </dir>
       <dir name="NamingConventions">
        <file baseinstalldir="PHP" name="ValidVariableNameSniff.php" role="php">
         <tasks:replace from="@package_version@" to="version" type="package-info" />
        </file>
       </dir>
      </dir>
      <dir name="Tests">
       <dir name="Debug">
        <file baseinstalldir="PHP" name="CodeAnalyzerUnitTest.inc" role="test" />
        <file baseinstalldir="PHP" name="CodeAnalyzerUnitTest.php" role="test">
         <tasks:replace from="@package_version@" to="version" type="package-info" />
        </file>
       </dir>
       <dir name="Files">
        <file baseinstalldir="PHP" name="ClosingTagUnitTest.1.inc" role="test" />
        <file baseinstalldir="PHP" name="ClosingTagUnitTest.2.inc" role="test" />
        <file baseinstalldir="PHP" name="ClosingTagUnitTest.php" role="test">
         <tasks:replace from="@package_version@" to="version" type="package-info" />
        </file>
       </dir>
       <dir name="NamingConventions">
        <file baseinstalldir="PHP" name="ValidVariableNameUnitTest.inc" role="test" />
        <file baseinstalldir="PHP" name="ValidVariableNameUnitTest.php" role="test">
         <tasks:replace from="@package_version@" to="version" type="package-info" />
        </file>
       </dir>
      </dir>
      <file baseinstalldir="PHP" name="ruleset.xml" role="php" />
     </dir>
     <file baseinstalldir="PHP" name="AbstractPatternSniff.php" role="php">
      <tasks:replace from="@package_version@" to="version" type="package-info" />
     </file>
     <file baseinstalldir="PHP" name="AbstractScopeSniff.php" role="php">
      <tasks:replace from="@package_version@" to="version" type="package-info" />
     </file>
     <file baseinstalldir="PHP" name="AbstractVariableSniff.php" role="php">
      <tasks:replace from="@package_version@" to="version" type="package-info" />
     </file>
     <file baseinstalldir="PHP" name="IncorrectPatternException.php" role="php">
      <tasks:replace from="@package_version@" to="version" type="package-info" />
     </file>
    </dir>
    <dir name="Tokenizers">
     <file baseinstalldir="PHP" name="Comment.php" role="php">
      <tasks:replace from="@package_version@" to="version" type="package-info" />
     </file>
     <file baseinstalldir="PHP" name="CSS.php" role="php">
      <tasks:replace from="@package_version@" to="version" type="package-info" />
     </file>
     <file baseinstalldir="PHP" name="JS.php" role="php">
      <tasks:replace from="@package_version@" to="version" type="package-info" />
     </file>
     <file baseinstalldir="PHP" name="PHP.php" role="php">
      <tasks:replace from="@package_version@" to="version" type="package-info" />
     </file>
    </dir>
    <file baseinstalldir="PHP" name="CLI.php" role="php">
     <tasks:replace from="@package_version@" to="version" type="package-info" />
    </file>
    <file baseinstalldir="PHP" name="Exception.php" role="php">
     <tasks:replace from="@package_version@" to="version" type="package-info" />
    </file>
    <file baseinstalldir="PHP" name="File.php" role="php">
     <tasks:replace from="@package_version@" to="version" type="package-info" />
    </file>
    <file baseinstalldir="PHP" name="Fixer.php" role="php">
     <tasks:replace from="@package_version@" to="version" type="package-info" />
    </file>
    <file baseinstalldir="PHP" name="Report.php" role="php">
     <tasks:replace from="@package_version@" to="version" type="package-info" />
    </file>
    <file baseinstalldir="PHP" name="Reporting.php" role="php">
     <tasks:replace from="@package_version@" to="version" type="package-info" />
    </file>
    <file baseinstalldir="PHP" name="Sniff.php" role="php">
     <tasks:replace from="@package_version@" to="version" type="package-info" />
    </file>
    <file baseinstalldir="PHP" name="Tokens.php" role="php">
     <tasks:replace from="@package_version@" to="version" type="package-info" />
    </file>
   </dir>
  </dir>
 </contents>
 <dependencies>
  <required>
   <php>
    <min>5.1.2</min>
   </php>
   <pearinstaller>
    <min>1.4.0b1</min>
   </pearinstaller>
  </required>
 </dependencies>
 <phprelease>
  <installconditions>
   <os>
    <name>windows</name>
   </os>
  </installconditions>
  <filelist>
   <install as="phpcs" name="scripts/phpcs" />
   <install as="phpcbf" name="scripts/phpcbf" />
   <install as="phpcs.bat" name="scripts/phpcs.bat" />
   <install as="phpcbf.bat" name="scripts/phpcbf.bat" />
   <install as="README" name="README.md" />
   <install as="CONTRIBUTING" name="CONTRIBUTING.md" />
   <install as="LICENCE" name="licence.txt" />
   <install as="AllTests.php" name="tests/AllTests.php" />
   <install as="TestSuite.php" name="tests/TestSuite.php" />
   <install as="CodeSniffer/Core/AllTests.php" name="tests/Core/AllTests.php" />
   <install as="CodeSniffer/Core/IsCamelCapsTest.php" name="tests/Core/IsCamelCapsTest.php" />
   <install as="CodeSniffer/Core/ErrorSuppressionTest.php" name="tests/Core/ErrorSuppressionTest.php" />
   <install as="CodeSniffer/Core/File/GetMethodParametersTest.php" name="tests/Core/File/GetMethodParametersTest.php" />
   <install as="CodeSniffer/Standards/AllSniffs.php" name="tests/Standards/AllSniffs.php" />
   <install as="CodeSniffer/Standards/AbstractSniffUnitTest.php" name="tests/Standards/AbstractSniffUnitTest.php" />
  </filelist>
 </phprelease>
 <phprelease>
  <filelist>
   <install as="phpcs" name="scripts/phpcs" />
   <install as="phpcbf" name="scripts/phpcbf" />
   <install as="README" name="README.md" />
   <install as="CONTRIBUTING" name="CONTRIBUTING.md" />
   <install as="LICENCE" name="licence.txt" />
   <install as="AllTests.php" name="tests/AllTests.php" />
   <install as="TestSuite.php" name="tests/TestSuite.php" />
   <install as="CodeSniffer/Core/AllTests.php" name="tests/Core/AllTests.php" />
   <install as="CodeSniffer/Core/IsCamelCapsTest.php" name="tests/Core/IsCamelCapsTest.php" />
   <install as="CodeSniffer/Core/ErrorSuppressionTest.php" name="tests/Core/ErrorSuppressionTest.php" />
   <install as="CodeSniffer/Core/File/GetMethodParametersTest.php" name="tests/Core/File/GetMethodParametersTest.php" />
   <install as="CodeSniffer/Standards/AllSniffs.php" name="tests/Standards/AllSniffs.php" />
   <install as="CodeSniffer/Standards/AbstractSniffUnitTest.php" name="tests/Standards/AbstractSniffUnitTest.php" />
   <ignore name="scripts/phpcs.bat" />
   <ignore name="scripts/phpcbf.bat" />
  </filelist>
 </phprelease>
 <changelog>
  <release>
   <version>
    <release>2.0.0RC3</release>
    <api>2.0.0RC3</api>
   </version>
   <stability>
    <release>beta</release>
    <api>beta</api>
   </stability>
   <date>2014-10-16</date>
   <license uri="https://github.com/squizlabs/PHP_CodeSniffer/blob/master/licence.txt">BSD License</license>
   <notes>
    - Improved default output for PHPCBF and removed the options to print verbose and progress output
    - If a .fixed file is supplied for a unit test file, the auto fixes will be checked against it during testing
      -- See Generic ScopeIndentUnitTest.inc and ScopeIndentUnitTest.inc.fixed for an example
    - Fixer token replacement methods now return TRUE if the change was accepted and FALSE if rejected
    - The --config-show command now pretty-prints the config values
      -- Thanks to Ken Guest for the patch
    - Setting and removing config values now catches exceptions if the config file is not writable
      -- Thanks to Ken Guest for the patch
    - Setting and removing config values now prints a message to confirm the action and show old values
    - Generic ScopeIndentSniff has been completly rewritten to improve fixing and embedded PHP detection
    - Generic DisallowTabIndent and DisallowSpaceIndent sniffs now detect indents at the start of block comments
    - Generic DisallowTabIndent and DisallowSpaceIndent sniffs now detect indents inside multi-line strings
    - Generic DisallowTabIndentSniff now replaces tabs inside doc block comments
    - Squiz ControlStructureSpacingSniff error codes have been corrected; they were reversed
    - Squiz EmbeddedPhpSniff now checks open and close tag indents and fixes some errors
    - Squiz FileCommentSniff no longer throws incorrect blank line before comment errors in JS files
    - Squiz ClassDeclarationSniff now has better checking for blank lines after a closing brace
    - Removed error Squiz.Classes.ClassDeclaration.NoNewlineAfterCloseBrace (request #285)
      -- Already handled by Squiz.Classes.ClassDeclaration.CloseBraceSameLine
    - Fixed bug #280 : The --config-show option generates error when there is no config file
    </notes>
  </release>
  <release>
   <version>
    <release>2.0.0RC2</release>
    <api>2.0.0RC2</api>
   </version>
   <stability>
    <release>beta</release>
    <api>beta</api>
   </stability>
   <date>2014-09-26</date>
   <license uri="https://github.com/squizlabs/PHP_CodeSniffer/blob/master/licence.txt">BSD License</license>
   <notes>
    - Minified JS and CSS files are now detected and skipped (fixes bug #252 and bug #19899)
      -- A warning will be added to the file so it can be found in the report and ignored in the future
    - Fixed incorrect length of JS object operator tokens
    - PHP tokenizer no longer converts class/function names to special tokens types
      -- Class/function names such as parent and true would become special tokens such as T_PARENT and T_TRUE
    - PHPCS can now exit with 0 if only warnings were found (request #262)
      -- Set the ignore_warnings_on_exit config variable to 1 to set this behaviour
      -- Default remains at exiting with 0 only if no errors and no warnings were found
      -- Also changes return value of PHP_CodeSniffer_Reporting::printReport()
    - Rulesets can now set associative array properties
      -- property name="[property]" type="array" value="foo=>bar,baz=>qux"
    - Generic ForbiddenFunctionsSniff now has a public property called forbiddenFunctions (request #263)
      -- Override the property in a ruleset.xml file to define forbidden functions and their replacements
      -- A replacement of NULL indicates that no replacement is available
      -- e.g., value="delete=>unset,print=>echo,create_function=>null"
      -- Custom sniffs overriding this one will need to change the visbility of their member var
    - Improved closure support in Generic ScopeIndentSniff
    - Improved indented PHP tag support in Generic ScopeIndentSniff
    - Improved fixing of mixed line indents in Generic ScopeIndentSniff
    - Added conflict detection to the file fixer
      -- If 2 sniffs look to be conflicting, one change will be ignored to allow a fix to occur
    - Generic CamelCapsFunctionNameSniff now ignores a single leading underscore
      -- Thanks to Alex Slobodiskiy for the patch
    - Standards can now be located within hidden directories (further fix for bug #20323)
      -- Thanks to Klaus Purer for the patch
    - Sniff ignore patterns now replace Win dir separators like file ignore patterns already did
    - Exclude patterns now use backtick delimiters, allowing all special characters to work correctly again
      -- Thanks to Jeremy Edgell for the patch
    - Errors converted to warnings in a ruleset (and vice versa) now retain their fixable status
      -- Thanks to Alexander Obuhovich for the patch
    - Squiz ConcatenationSpacingSniff now has a setting to specify how many spaces there should around concat operators
      -- Default remains at 0
      -- Override the "spacing" setting in a ruleset.xml file to change
    - Added auto-fixes for Squiz InlineCommentSniff
    - Generic DocCommentSniff now correctly fixes additional blank lines at the end of a comment
    - Squiz OperatorBracketSniff now correctly fixes operations that include arrays
    - Zend ClosingTagSniff fix now correctly leaves closing tags when followed by HTML
    - Added Generic SyntaxSniff to check for syntax errors in PHP files
      -- Thanks to Blaine Schmeisser for the contribution
    - Added Generic OneTraitPerFileSniff to check that only one trait is defined in each file
      -- Thanks to Alexander Obuhovich for the contribution
    - Squiz DiscouragedFunctionsSniff now warns about var_dump()
    - PEAR ValidFunctionNameSniff no longer throws an error for _()
    - Squiz and PEAR FunctionCommentSniffs now support _()
    - Generic DisallowTabIndentSniff now checks for, and fixes, mixed indents again
    - Generic UpperCaseConstantSniff and LowerCaseConstantSniff now ignore function names
    - Fixed bug #243 : Missing DocBlock not detected
    - Fixed bug #248 : FunctionCommentSniff expects ampersand on param name
    - Fixed bug #265 : False positives with type hints in ForbiddenFunctionsSniff
    - Fixed bug #20373 : Inline comment sniff tab handling way
    - Fixed bug #20377 : Error when trying to execute phpcs with report=json
    - Fixed bug #20378 : Report appended to existing file if no errors found in run
    - Fixed bug #20381 : Invalid "Comment closer must be on a new line"
      -- Thanks to Brad Kent for the patch
    - Fixed bug #20402 : SVN pre-commit hook fails due to unknown argument error
    </notes>
  </release>
  <release>
   <version>
    <release>2.0.0RC1</release>
    <api>2.0.0RC1</api>
   </version>
   <stability>
    <release>beta</release>
    <api>beta</api>
   </stability>
   <date>2014-08-06</date>
   <license uri="https://github.com/squizlabs/PHP_CodeSniffer/blob/master/licence.txt">BSD License</license>
   <notes>
    - PHPCBF will now fix incorrect newline characters in a file
    - PHPCBF now exists cleanly when there are no errors to fix
    - Added phpcbf.bat file for Windows
    - Verbose option no longer errors when using a phar file with a space in the path
    - Fixed a reporting error when using HHVM
      -- Thanks to Martins Sipenko for the patch
    - addFixableError() and addFixableWarning() now only return true if the fixer is enabled
      -- Saves checking ($phpcsFile->fixer->enabled === true) before every fix
    - Added addErrorOnLine() and addWarningOnLine() to add a non-fixable violation to a line at column 1
      -- Useful if you are generating errors using an external tool or parser and only know line numbers
      -- Thanks to Ondřej Mirtes for the patch
    - CSS tokenizer now identifies embedded PHP code using the new T_EMBEDDED_PHP token type
      -- The entire string of PHP is contained in a single token
    - PHP tokenizer contains better detection of short array syntax
    - Unit test runner now also test any standards installed under the installed_paths config var
    - Exclude patterns now use {} delimiters, allowing the | special character to work correctly again
    - The filtering component of the --extensions argument is now ignored again when passing filenames
      -- Can still be used to specify a custom tokenizer for each extension when passing filenames
      -- If no tokenizer is specified, default values will be used for common file extensions
    - Diff report now produces relative paths on Windows, where possible (further fix for bug #20234)
    - If a token's content has been modified by the tab-width setting, it will now have an orig_content in the tokens array
    - Generic DisallowSpaceIndent and DisallowTabIndent sniffs now check original indent content even when tab-width is set
      -- Previously, setting --tab-width would force both to check the indent as spaces
    - Fixed a problem where PHPCBF could replace tabs with too many spaces when changing indents
    - Fixed a problem that could occur with line numbers when using HHVM to check files with Windows newline characters
    - Removed use of sys_get_temp_dir() as this is not supported by the min PHP version
    - Squiz ArrayDeclarationSniff now supports short array syntax
    - Squiz ControlSignatureSniff no longer uses the Abstract Pattern sniff
      -- If you are extending this sniff, you'll need to rewrite your code
      -- The rewrite allows this sniff to fix all control structure formatting issues it finds
    - The installed_paths config var now accepts relative paths
      -- The paths are relative to the PHP_CodeSniffer install directory
      -- Thanks to Weston Ruter for the patch
    - Generic ScopeIndentSniff now accounts for different open tag indents
    - PEAR FunctionDeclarationSniff now ignores short arrays when checking indent
      -- Thanks to Daniel Tschinder for the patch
    - PSR2 FunctionCallSignatureSniff now treats multi-line strings as a single-line argument, like arrays and closures
      -- Thanks to Dawid Nowak for the patch
    - PSR2 UseDeclarationSniff now checks for a single space after the USE keyword
    - Generic ForbiddenFunctionsSniff now detects calls to functions in the global namespace
      -- Thanks to Ole Martin Handeland for the patch
    - Generic LowerCaseConstantSniff and UpperCaseConstantSniff now ignore namespaces beginning with TRUE/FALSE/NULL
      -- Thanks to Renan Gonçalves for the patch
    - Squiz InlineCommentSniff no longer requires a blank line after post-statement comments (request #20299)
    - Squiz SelfMemberReferenceSniff now works correctly with namespaces
    - Squiz FunctionCommentSniff is now more relaxed when checking namespaced type hints
    - Tab characters are now encoded in abstract pattern errors messages
      -- Thanks to Blaine Schmeisser for the patch
    - Invalid sniff codes passed to --sniffs now show a friendly error message (request #20313)
    - Generic LineLengthSniff now shows a warning if the iconv module is disabled (request #20314)
    - Source report no longer shows errors if category or sniff names ends in an uppercase error
      -- Thanks to Jonathan Marcil for the patch
    - Fixed bug #20261 : phpcbf has an endless fixing loop
    - Fixed bug #20268 : Incorrect documentation titles in PEAR documentation
    - Fixed bug #20296 : new array notion in function comma check fails
    - Fixed bug #20297 : phar does not work when renamed it to phpcs
    - Fixed bug #20307 : PHP_CodeSniffer_Standards_AbstractVariableSniff analyze traits
    - Fixed bug #20308 : Squiz.ValidVariableNameSniff - wrong variable usage
    - Fixed bug #20309 : Use "member variable" term in sniff "processMemberVar" method
    - Fixed bug #20310 : PSR2 does not check for space after function name
    - Fixed bug #20322 : Display rules set to type=error even when suppressing warnings
    - Fixed bug #20323 : PHPCS tries to load sniffs from hidden directories
    - Fixed bug #20346 : Fixer endless loop with Squiz.CSS sniffs
    - Fixed bug #20355 : No sniffs are registered with PHAR on Windows
    </notes>
  </release>
  <release>
   <version>
    <release>2.0.0a2</release>
    <api>2.0.0a2</api>
   </version>
   <stability>
    <release>alpha</release>
    <api>alpha</api>
   </stability>
   <date>2014-05-01</date>
   <license uri="https://github.com/squizlabs/PHP_CodeSniffer/blob/master/licence.txt">BSD License</license>
   <notes>
    - Added report type --report=info to show information about the checked code to make building a standard easier
      -- Checks a number of things, such as what line length you use, and spacing are brackets, but not everything
      -- Still highly experimental
    - Generic LineLengthSniff now shows warnings for long lines referring to licence and VCS information
      -- It previously ignored these lines, but at the expense of performance
    - Generic DisallowTabIndent and DisallowSpaceIndent sniffs no longer error when detecting mixed indent types
      -- Only the first type of indent found on a line (space or indent) is considered
    - Lots of little performance improvements that can add up to a substantial saving over large code bases
      -- Added a "length" array index to tokens so you don't need to call strlen() of them, or deal with encoding
      -- Can now use isset() to find tokens inside the PHP_CodeSniffer_Tokens static vars instead of in_array()
    - Custom reports can now specify a $recordErrors member var; this previously only worked for built-in reports
      -- When set to FALSE, error messages will not be recorded and only totals will be returned
      -- This can save significant memory while processing a large code base
    - Removed dependence on PHP_Timer
    - PHP tokenizer now supports DEFAULT statements opened with a T_SEMICOLON
    - The Squiz and PHPCS standards have increased the max padding for statement alignment from 8 to 12
    - Squiz EchoedStringsSniff now supports statments without a semicolon, such as PHP embedded in HTML
    - Squiz DoubleQuoteUsageSniff now properly replaces escaped double quotes when fixing a doubled quoted string
    - Improved detection of nested IF statements that use the alternate IF/ENDIF syntax
    - PSR1 CamelCapsMethodNameSniff now ignores magic methods
      -- Thanks to Eser Ozvataf for the patch
    - PSR1 SideEffectsSniff now ignores methods named define()
    - PSR1 and PEAR ClassDeclarationSniffs now support traits (request #20208)
    - PSR2 ControlStructureSpacingSniff now allows newlines before/after parentheses
      -- Thanks to Maurus Cuelenaere for the patch
    - PSR2 ControlStructureSpacingSniff now checks TRY and CATCH statements
    - Squiz SuperfluousWhitespaceSniff now detects whitespace at the end of block comment lines
      -- Thanks to Klaus Purer for the patch
    - Squiz LowercasePHPFunctionsSniff no longer reports errors for namespaced functions
      -- Thanks to Max Galbusera for the patch
    - Squiz SwitchDeclarationSniff now allows exit() as a breaking statement for case/default
    - Squiz ValidVariableNameSniff and Zend ValidVariableNameSniff now ignore additional PHP reserved vars
      -- Thanks to Mikuláš Dítě and Adrian Crepaz for the patch
    - Sniff code Squiz.WhiteSpace.MemberVarSpacing.After changed to Squiz.WhiteSpace.MemberVarSpacing.Incorrect (request #20241)
    - Fixed bug #20200 : Invalid JSON produced with specific error message
    - Fixed bug #20204 : Ruleset exclude checks are case sensitive
    - Fixed bug #20213 : Invalid error, Inline IF must be declared on single line
    - Fixed bug #20225 : array_merge() that takes more than one line generates error
    - Fixed bug #20230 : Squiz ControlStructureSpacing sniff assumes specific condition formatting
    - Fixed bug #20234 : phpcbf patch command absolute paths
    - Fixed bug #20240 : Squiz block comment sniff fails when newline present
    - Fixed bug #20247 : The Squiz.WhiteSpace.ControlStructureSpacing sniff and do-while
      -- Thanks to Alexander Obuhovich for the patch
    - Fixed bug #20248 : The Squiz_Sniffs_WhiteSpace_ControlStructureSpacingSniff sniff and empty scope
    - Fixed bug #20252 : Unitialized string offset when package name starts with underscore
    </notes>
  </release>
  <release>
   <version>
    <release>2.0.0a1</release>
    <api>2.0.0a1</api>
   </version>
   <stability>
    <release>alpha</release>
    <api>alpha</api>
   </stability>
   <date>2014-02-05</date>
   <license uri="https://github.com/squizlabs/PHP_CodeSniffer/blob/master/licence.txt">BSD License</license>
   <notes>
    - Added the phpcbf script to automatically fix many errors found by the phpcs script
    - Added report type --report=diff to show suggested changes to fix coding standard violations
    - The --report argument now allows for custom reports to be used
      -- Use the full path to your custom report class as the report name
    - The --extensions argument is now respected when passing filenames; not just with directories
    - The --extensions argument now allows you to specify the tokenizer for each extension
      -- e.g., --extensions=module/php,es/js
    - Command line arguments can now be set in ruleset files
      -- e.g., arg name="report" value="summary" (print summary report; same as --report=summary)
      -- e.g., arg value="sp" (print source and progress information; same as -sp)
      -- The -vvv, --sniffs, --standard and -l command line arguments cannot be set in this way
    - Sniff process() methods can not optionally return a token to ignore up to
      -- If returned, the sniff will not be executed again until the passed token is reached in the file
      -- Useful if you are looking for tokens like T_OPEN_TAG but only want to process the first one
    - Removed the comment parser classes and replaced it with a simple comment tokenier
      -- T_DOC_COMMENT tokens are now tokenized into T_DOC_COMMENT_* tokens so they can be used more easily
      -- This change requires a significant rewrite of sniffs that use the comment parser
      -- This change requires minor changes to sniffs that listen for T_DOC_COMMENT tokens directly
    - Added Generic DocCommentSniff to check generic doc block formatting
      -- Removed doc block formatting checks from PEAR ClassCommentSniff
      -- Removed doc block formatting checks from PEAR FileCommentSniff
      -- Removed doc block formatting checks from PEAR FunctionCommentSniff
      -- Removed doc block formatting checks from Squiz ClassCommentSniff
      -- Removed doc block formatting checks from Squiz FileCommentSniff
      -- Removed doc block formatting checks from Squiz FunctionCommentSniff
      -- Removed doc block formatting checks from Squiz VariableCommentSniff
    - Squiz DocCommentAlignmentSniff has had its error codes changed
      -- NoSpaceBeforeTag becomes NoSpaceAfterStar
      -- SpaceBeforeTag becomes SpaceAfterStar
      -- SpaceBeforeAsterisk becomes SpaceBeforeStar
    - Generic MultipleStatementAlignment now aligns assignments within a block so they fit within their max padding setting
      -- The sniff previously requested the padding as 1 space if max padding was exceeded
      -- It now aligns the assignment with surrounding assignments if it can
      -- Removed property ignoreMultiline as multi-line assignments are now handled correctly and should not be ignored
    - Squiz FunctionClosingBraceSpaceSniff now requires a blank line before the brace in all cases except function args
    - Added error Squiz.Commenting.ClassComment.SpacingAfter to ensure there are no blank lines after a class comment
    - Added error Squiz.WhiteSpace.MemberVarSpacing.AfterComment to ensure there are no blank lines after a member var comment
      -- Fixes have also been corrected to not strip the member var comment or indent under some circumstances
      -- Thanks to Mark Scherer for help with this fix
    - Added error Squiz.Commenting.FunctionCommentThrowTag.Missing to ensure a throw is documented
    - Removed error Squiz.Commenting.FunctionCommentThrowTag.WrongType
    - Content passed via STDIN can now specify the filename to use so that sniffs can run the correct filename checks
      -- Ensure the first line of the content is: phpcs_input_file: /path/to/file
    - Squiz coding standard now enforces no closing PHP tag at the end of a pure PHP file
    - Squiz coding standard now enforces a single newline character at the end of the file
    - Squiz ClassDeclarationSniff no longer checks for a PHP ending tag after a class definition
    - Squiz ControlStructureSpacingSniff now checks TRY and CATCH statements as well
    - Removed MySource ChannelExceptionSniff
    </notes>
  </release>
  <release>
   <version>
    <release>1.5.5</release>
    <api>1.5.5</api>
   </version>
   <stability>
    <release>stable</release>
    <api>stable</api>
   </stability>
   <date>2014-09-25</date>
   <license uri="https://github.com/squizlabs/PHP_CodeSniffer/blob/master/licence.txt">BSD License</license>
   <notes>
    - PHP tokenizer no longer converts class/function names to special tokens types
      -- Class/function names such as parent and true would become special tokens such as T_PARENT and T_TRUE
    - Improved closure support in Generic ScopeIndentSniff
    - Improved indented PHP tag support in Generic ScopeIndentSniff
    - Generic CamelCapsFunctionNameSniff now ignores a single leading underscore
      -- Thanks to Alex Slobodiskiy for the patch
    - Standards can now be located within hidden directories (further fix for bug #20323)
      -- Thanks to Klaus Purer for the patch
    - Added Generic SyntaxSniff to check for syntax errors in PHP files
      -- Thanks to Blaine Schmeisser for the contribution
    - Squiz DiscouragedFunctionsSniff now warns about var_dump()
    - PEAR ValidFunctionNameSniff no longer throws an error for _()
    - Squiz and PEAR FunctionCommentSnif now support _()
    - Generic UpperCaseConstantSniff and LowerCaseConstantSniff now ignore function names
    - Fixed bug #248 : FunctionCommentSniff expects ampersand on param name
    - Fixed bug #265 : False positives with type hints in ForbiddenFunctionsSniff
    - Fixed bug #20373 : Inline comment sniff tab handling way
    - Fixed bug #20378 : Report appended to existing file if no errors found in run
    - Fixed bug #20381 : Invalid "Comment closer must be on a new line"
      -- Thanks to Brad Kent for the patch
    - Fixed bug #20386 : Squiz.Commenting.ClassComment.SpacingBefore thrown if first block comment
   </notes>
  </release>
  <release>
   <version>
    <release>1.5.4</release>
    <api>1.5.4</api>
   </version>
   <stability>
    <release>stable</release>
    <api>stable</api>
   </stability>
   <date>2014-08-06</date>
   <license uri="https://github.com/squizlabs/PHP_CodeSniffer/blob/master/licence.txt">BSD License</license>
   <notes>
    - Removed use of sys_get_temp_dir() as this is not supported by the min PHP version
    - The installed_paths config var now accepts relative paths
      -- The paths are relative to the PHP_CodeSniffer install directory
      -- Thanks to Weston Ruter for the patch
    - Generic ScopeIndentSniff now accounts for different open tag indents
    - PEAR FunctionDeclarationSniff now ignores short arrays when checking indent
      -- Thanks to Daniel Tschinder for the patch
    - PSR2 FunctionCallSignatureSniff now treats multi-line strings as a single-line argument, like arrays and closures
      -- Thanks to Dawid Nowak for the patch
    - Generic ForbiddenFunctionsSniff now detects calls to functions in the global namespace
      -- Thanks to Ole Martin Handeland for the patch
    - Generic LowerCaseConstantSniff and UpperCaseConstantSniff now ignore namespaces beginning with TRUE/FALSE/NULL
      -- Thanks to Renan Gonçalves for the patch
    - Squiz InlineCommentSniff no longer requires a blank line after post-statement comments (request #20299)
    - Squiz SelfMemberReferenceSniff now works correctly with namespaces
    - Tab characters are now encoded in abstract pattern errors messages
      -- Thanks to Blaine Schmeisser for the patch
    - Invalid sniff codes passed to --sniffs now show a friendly error message (request #20313)
    - Generic LineLengthSniff now shows a warning if the iconv module is disabled (request #20314)
    - Source report no longer shows errors if category or sniff names ends in an uppercase error
      -- Thanks to Jonathan Marcil for the patch
    - Fixed bug #20268 : Incorrect documentation titles in PEAR documentation
    - Fixed bug #20296 : new array notion in function comma check fails
    - Fixed bug #20307 : PHP_CodeSniffer_Standards_AbstractVariableSniff analyze traits
    - Fixed bug #20308 : Squiz.ValidVariableNameSniff - wrong variable usage
    - Fixed bug #20309 : Use "member variable" term in sniff "processMemberVar" method
    - Fixed bug #20310 : PSR2 does not check for space after function name
    - Fixed bug #20322 : Display rules set to type=error even when suppressing warnings
    - Fixed bug #20323 : PHPCS tries to load sniffs from hidden directories
   </notes>
  </release>
  <release>
   <version>
    <release>1.5.3</release>
    <api>1.5.3</api>
   </version>
   <stability>
    <release>stable</release>
    <api>stable</api>
   </stability>
   <date>2014-05-01</date>
   <license uri="https://github.com/squizlabs/PHP_CodeSniffer/blob/master/licence.txt">BSD License</license>
   <notes>
    - Improved detection of nested IF statements that use the alternate IF/ENDIF syntax
    - PHP tokenizer now supports DEFAULT statements opened with a T_SEMICOLON
    - PSR1 CamelCapsMethodNameSniff now ignores magic methods
      -- Thanks to Eser Ozvataf for the patch
    - PSR1 SideEffectsSniff now ignores methods named define()
    - PSR1 and PEAR ClassDeclarationSniffs now support traits (request #20208)
    - PSR2 ControlStructureSpacingSniff now allows newlines before/after parentheses
      -- Thanks to Maurus Cuelenaere for the patch
    - Squiz LowercasePHPFunctionsSniff no longer reports errors for namespaced functions
      -- Thanks to Max Galbusera for the patch
    - Squiz SwitchDeclarationSniff now allows exit() as a breaking statement for case/default
    - Squiz ValidVariableNameSniff and Zend ValidVariableNameSniff now ignore additional PHP reserved vars
      -- Thanks to Mikuláš Dítě and Adrian Crepaz for the patch
    - Sniff code Squiz.WhiteSpace.MemberVarSpacing.After changed to Squiz.WhiteSpace.MemberVarSpacing.Incorrect (request #20241)
    - Fixed bug #20200 : Invalid JSON produced with specific error message
    - Fixed bug #20204 : Ruleset exclude checks are case sensitive
    - Fixed bug #20213 : Invalid error, Inline IF must be declared on single line
    - Fixed bug #20225 : array_merge() that takes more than one line generates error
    - Fixed bug #20230 : Squiz ControlStructureSpacing sniff assumes specific condition formatting
    - Fixed bug #20240 : Squiz block comment sniff fails when newline present
    - Fixed bug #20247 : The Squiz.WhiteSpace.ControlStructureSpacing sniff and do-while
      -- Thanks to Alexander Obuhovich for the patch
    - Fixed bug #20248 : The Squiz_Sniffs_WhiteSpace_ControlStructureSpacingSniff sniff and empty scope
    - Fixed bug #20252 : Unitialized string offset when package name starts with underscore
   </notes>
  </release>
  <release>
   <version>
    <release>1.5.2</release>
    <api>1.5.2</api>
   </version>
   <stability>
    <release>stable</release>
    <api>stable</api>
   </stability>
   <date>2014-02-05</date>
   <license uri="https://github.com/squizlabs/PHP_CodeSniffer/blob/master/licence.txt">BSD License</license>
   <notes>
    - Improved support for the PHP 5.5. classname::class syntax
      -- PSR2 SwitchDeclarationSniff no longer throws errors when this syntax is used in CASE conditions
    - Improved support for negative checks of instanceOf in Squiz ComparisonOperatorUsageSniff
      -- Thanks to Martin Winkel for the patch
    - Generic FunctionCallArgumentSpacingSniff now longer complains about space before comma when using here/nowdocs
      -- Thanks to Richard van Velzen for the patch
    - Generic LowerCaseConstantSniff and UpperCaseConstantSniff now ignore class constants
      -- Thanks to Kristopher Wilson for the patch
    - PEAR FunctionCallSignatureSniff now has settings to specify how many spaces should appear before/after parentheses
      -- Override the 'requiredSpacesAfterOpen' and 'requiredSpacesBeforeClose' settings in a ruleset.xml file to change
      -- Default remains at 0 for both
      -- Thanks to Astinus Eberhard for the patch
    - PSR2 ControlStructureSpacingSniff now has settings to specify how many spaces should appear before/after parentheses
      -- Override the 'requiredSpacesAfterOpen' and 'requiredSpacesBeforeClose' settings in a ruleset.xml file to change
      -- Default remains at 0 for both
      -- Thanks to Astinus Eberhard for the patch
    - Squiz ForEachLoopDeclarationSniff now has settings to specify how many spaces should appear before/after parentheses
      -- Override the 'requiredSpacesAfterOpen' and 'requiredSpacesBeforeClose' settings in a ruleset.xml file to change
      -- Default remains at 0 for both
      -- Thanks to Astinus Eberhard for the patch
    - Squiz ForLoopDeclarationSniff now has settings to specify how many spaces should appear before/after parentheses
      -- Override the 'requiredSpacesAfterOpen' and 'requiredSpacesBeforeClose' settings in a ruleset.xml file to change
      -- Default remains at 0 for both
      -- Thanks to Astinus Eberhard for the patch
    - Squiz FunctionDeclarationArgumentSpacingSniff now has settings to specify how many spaces should appear before/after parentheses
      -- Override the 'requiredSpacesAfterOpen' and 'requiredSpacesBeforeClose' settings in a ruleset.xml file to change
      -- Default remains at 0 for both
      -- Thanks to Astinus Eberhard for the patch
    - Removed UnusedFunctionParameter, CyclomaticComplexity and NestingLevel from the Squiz standard
    - Generic FixmeSniff and TodoSniff now work correctly with accented characters
    - Fixed bug #20145 : Custom ruleset preferences directory over installed standard
    - Fixed bug #20147 : phpcs-svn-pre-commit - no more default error report
    - Fixed bug #20151 : Problem handling "if(): ... else: ... endif;" syntax
    - Fixed bug #20190 : Invalid regex in Squiz_Sniffs_WhiteSpace_SuperfluousWhitespaceSniff
   </notes>
  </release>
  <release>
   <version>
    <release>1.5.1</release>
    <api>1.5.1</api>
   </version>
   <stability>
    <release>stable</release>
    <api>stable</api>
   </stability>
   <date>2013-12-12</date>
   <license uri="https://github.com/squizlabs/PHP_CodeSniffer/blob/master/licence.txt">BSD License</license>
   <notes>
    - Config values can now be set at runtime using the command line argument [--runtime-set key value]
      -- Runtime values are the same as config values, but are not written to the main config file
      -- Thanks to Wim Godden for the patch
    - Config values can now be set in ruleset files
      -- e.g., config name="zend_ca_path" value="/path/to/ZendCodeAnalyzer"
      -- Can not be used to set config values that override command line values, such as show_warnings
      -- Thanks to Jonathan Marcil for helping with the patch
    - Added a new installed_paths config value to allow for the setting of directories that contain standards
      -- By default, standards have to be installed into the CodeSniffer/Standards directory to be considered installed
      -- New config value allows a list of paths to be set in addition to this internal path
      -- Installed standards appear when using the -i arg, and can be referenced in rulesets using only their name
      -- Set paths by running: phpcs --config-set installed_paths /path/one,/path/two,...
    - PSR2 ClassDeclarationSniff now allows a list of extended interfaces to be split across multiple lines
    - Squiz DoubleQuoteUsageSniff now allows \b in double quoted strings
    - Generic ForbiddenFunctionsSniff now ignores object creation
      -- This is a further fix for bug #20100 : incorrect Function mysql() has been deprecated report
    - Fixed bug #20136 : Squiz_Sniffs_WhiteSpace_ScopeKeywordSpacingSniff and Traits
    - Fixed bug #20138 : Protected property underscore and camel caps issue (in trait with Zend)
      -- Thanks to Gaetan Rousseau for the patch
    - Fixed bug #20139 : No report file generated on success
   </notes>
  </release>
  <release>
   <version>
    <release>1.5.0</release>
    <api>1.5.0</api>
   </version>
   <stability>
    <release>stable</release>
    <api>stable</api>
   </stability>
   <date>2013-11-28</date>
   <license uri="https://github.com/squizlabs/PHP_CodeSniffer/blob/master/licence.txt">BSD License</license>
   <notes>
    - Doc generation is now working again for installed standards
      -- Includes a fix for limiting the docs to specific sniffs
    - Generic ScopeIndentSniff now allows for ignored tokens to be set via ruleset.xml files
      -- E.g., to ignore comments, override a property using:
      -- name="ignoreIndentationTokens" type="array" value="T_COMMENT,T_DOC_COMMENT"
    - PSR2 standard now ignores comments when checking indentation rules
    - Generic UpperCaseConstantNameSniff no longer reports errors where constants are used (request #20090)
      -- It still reports errors where constants are defined
    - Individual messages can now be excluded in ruleset.xml files using the exclude tag (request #20091)
      -- Setting message severity to 0 continues to be supported
    - Squiz OperatorSpacingSniff no longer throws errors for the ?: short ternary operator
      -- Thanks to Antoine Musso for the patch
    - Comment parser now supports non-English characters when splitting comment lines into words
      -- Thanks to Nik Sun for the patch
    - Exit statements are now recognised as valid closers for CASE and DEFAULT blocks
      -- Thanks to Maksim Kochkin for the patch
    - PHP_CodeSniffer_CLI::process() can now be passed an incomplete array of CLI values
      -- Missing values will be set to the CLI defaults
      -- Thanks to Maksim Kochkin for the patch
    - Fixed bug #20093 : Bug with ternary operator token
    - Fixed bug #20097 : CLI.php throws error in php 5.2
    - Fixed bug #20100 : incorrect Function mysql() has been deprecated report
    - Fixed bug #20119 : PHP warning: invalid argument to str_repeat() in SVN blame report with -s
    - Fixed bug #20123 : PSR2 complains about an empty second statement in for-loop
    - Fixed bug #20131 : PHP errors in svnblame report, if there are files not under version control
    - Fixed bug #20133 : Allow "HG: hg_id" as value for @version tag
   </notes>
  </release>
  <release>
   <version>
    <release>1.5.0RC4</release>
    <api>1.5.0RC4</api>
   </version>
   <stability>
    <release>beta</release>
    <api>beta</api>
   </stability>
   <date>2013-09-26</date>
   <license uri="https://github.com/squizlabs/PHP_CodeSniffer/blob/master/licence.txt">BSD License</license>
   <notes>
    - You can now restrict violations to individual sniff codes using the --sniffs command line argument
     -- Previously, this only restricted violations to an entire sniff and not individual messages
     -- If you have scripts calling PHP_CodeSniffer::process() or creating PHP_CodeSniffer_File objects, you must update your code
     -- The array of restrictions passed to PHP_CodeSniffer::process() must now be an array of sniff codes instead of class names
     -- The PHP_CodeSniffer_File::__construct() method now requires an array of restrictions to be passed
    - Doc generation is now working again
    - Progress information now shows the percentage complete at the end of each line
    - Added report type --report=junit to show the error list in a JUnit compatible format
      -- Thanks to Oleg Lobach for the contribution
    - Added support for the PHP 5.4 callable type hint
    - Fixed problem where some file content could be ignored when checking STDIN
    - Version information is now printed when installed via composer or run from a Git clone (request #20050)
    - Added Squiz DisallowBooleanStatementSniff to ban boolean operators outside of control structure conditions
    - The CSS tokenizer is now more reliable when encountering 'list' and 'break' strings
    - Coding standard ignore comments can now appear instead doc blocks as well as inline comments
      -- Thanks to Stuart Langley for the patch
    - Generic LineLengthSniff now ignores SVN URL and Head URL comments
      -- Thanks to Karl DeBisschop for the patch
    - PEAR MultiLineConditionSniff now has a setting to specify how many spaces code should be indented
      -- Default remains at 4; override the 'indent' setting in a ruleset.xml file to change
      -- Thanks to Szabolcs Sulik for the patch
    - PEAR MultiLineAssignmentSniff now has a setting to specify how many spaces code should be indented
      -- Default remains at 4; override the 'indent' setting in a ruleset.xml file to change
      -- Thanks to Szabolcs Sulik for the patch
    - PEAR FunctionDeclarationSniff now has a setting to specify how many spaces code should be indented
      -- Default remains at 4; override the 'indent' setting in a ruleset.xml file to change
      -- Thanks to Szabolcs Sulik for the patch
    - Squiz SwitchDeclarationSniff now has a setting to specify how many spaces code should be indented
      -- Default remains at 4; override the 'indent' setting in a ruleset.xml file to change
      -- Thanks to Szabolcs Sulik for the patch
    - Squiz CSS IndentationSniff now has a setting to specify how many spaces code should be indented
      -- Default remains at 4; override the 'indent' setting in a ruleset.xml file to change
      -- Thanks to Hugo Fonseca for the patch
    - Squiz and MySource File and Function comment sniffs now allow all tags and don't require a particular licence
    - Squiz standard now allows lines to be 120 characters long before warning; up from 85
    - Squiz LowercaseStyleDefinitionSniff no longer throws errors for class names in nested style definitions
    - Squiz ClassFileNameSniff no longer throws errors when checking STDIN
    - Squiz CSS sniffs no longer generate errors for IE filters
    - Squiz CSS IndentationSniff no longer sees comments as blank lines
    - Squiz LogicalOperatorSpacingSniff now ignores whitespace at the end of a line
    - Squiz.Scope.MethodScope.Missing error message now mentions 'visibility' instead of 'scope modifier'
      -- Thanks to Renat Akhmedyanov for the patch
    - Added support for the PSR2 multi-line arguments errata
    - The PSR2 standard no longer throws errors for additional spacing after a type hint
    - PSR UseDeclarationSniff no longer throws errors for USE statements inside TRAITs
    - Fixed cases where code was incorrectly assigned the T_GOTO_LABEL token when used in a complex CASE condition
    - Fixed bug #20026 : Check for multi-line arrays that should be single-line is slightly wrong
      -- Adds new error message for single-line arrays that end with a comma
    - Fixed bug #20029 : ForbiddenFunction sniff incorrectly recognizes methods in USE clauses
    - Fixed bug #20043 : Mis-interpretation of Foo::class
    - Fixed bug #20044 : PSR1 camelCase check does not ignore leading underscores
    - Fixed bug #20045 : Errors about indentation for closures with multi-line 'use' in functions
    - Fixed bug #20051 : Undefined index: scope_opener / scope_closer
      -- Thanks to Anthon Pang for the patch
   </notes>
  </release>
  <release>
   <version>
    <release>1.5.0RC3</release>
    <api>1.5.0RC3</api>
   </version>
   <stability>
    <release>beta</release>
    <api>beta</api>
   </stability>
   <date>2013-07-25</date>
   <license uri="https://github.com/squizlabs/PHP_CodeSniffer/blob/master/licence.txt">BSD License</license>
   <notes>
    - Added report type --report=json to show the error list and total counts for all checked files
      -- Thanks to Jeffrey Fisher for the contribution
    - PHP_CodeSniffer::isCamelCaps now allows for acronyms at the start of a string if the strict flag is FALSE
      -- acronyms are defined as at least 2 uppercase characters in a row
      -- e.g., the following is now valid camel caps with strict set to FALSE: XMLParser
    - The PHP tokenizer now tokenizes goto labels as T_GOTO_LABEL instead of T_STRING followed by T_COLON
    - The JS tokenizer now has support for the T_THROW token
    - Symlinked directories inside CodeSniffer/Standards and in ruleset.xml files are now supported
      -- Only available since PHP 5.2.11 and 5.3.1
      -- Thanks to Maik Penz for the patch
    - The JS tokenizer now correctly identifies T_INLINE_ELSE tokens instead of leaving them as T_COLON
      -- Thanks to Arnout Boks for the patch
    - Explaining a standard (phpcs -e) that uses namespaces now works correctly
    - Restricting a check to specific sniffs (phpcs --sniffs=...) now works correctly with namespaced sniffs
      -- Thanks to Maik Penz for the patch
    - Docs added for the entire Generic standard, and many sniffs from other standards are now documented as well
      -- Thanks to Spencer Rinehart for the contribution
    - Clearer error message for when the sniff class name does not match the directory structure
    - Generated HTML docs now correctly show the open PHP tag in code comparison blocks
    - Added Generic InlineHTMLSniff to ensure a file only contains PHP code
    - Added Squiz ShorthandSizeSniff to check that CSS sizes are using shorthand notation only when 1 or 2 values are used
    - Added Squiz ForbiddenStylesSniff to ban the use of some deprecated browser-specific styles
    - Added Squiz NamedColoursSniff to ban the use of colour names
    - PSR2 standard no longer enforces no whitespace between the closing parenthesis of a function call and the semicolon
    - PSR2 ClassDeclarationSniff now ignores empty classes when checking the end brace position
    - PSR2 SwitchDeclarationSniff no longer reports errors for empty lines between CASE statements
    - PEAR ObjectOperatorIndentSniff now has a setting to specify how many spaces code should be indented
      -- Default remains at 4; override the indent setting in a ruleset.xml file to change
      -- Thanks to Andrey Mindubaev for the patch
    - Squiz FileExtensionSniff now supports traits
      -- Thanks to Lucas Green for the patch
    - Squiz ArrayDeclarationSniff no longer reports errors for no comma at the end of a line that contains a function call
    - Squiz SwitchDeclarationSniff now supports T_CONTINUE and T_THROW as valid case/default breaking statements
    - Squiz CommentedOutCodeSniff is now better at ignoring commented out HTML, XML and regular expressions
    - Squiz DisallowComparisonAssignmentSniff no longer throws errors for the third expression in a FOR statement
    - Squiz ColourDefinitionSniff no longer throws errors for some CSS class names
    - Squiz ControlStructureSpacingSniff now supports all types of CASE/DEFAULT breaking statements
    - Generic CallTimePassByReferenceSniff now reports errors for functions called using a variable
      -- Thanks to Maik Penz for the patch
    - Generic ConstructorNameSniff no longer throws a notice for abstract constructors inside abstract classes
      -- Thanks to Spencer Rinehart for the patch
    - Squiz ComparisonOperatorUsageSniff now checks inside elseif statements
      -- Thanks to Arnout Boks for the patch
    - Squiz OperatorSpacingSniff now reports errors for no spacing around inline then and else tokens
      -- Thanks to Arnout Boks for the patch
    - Fixed bug #19811 : Comments not ignored in all cases in AbstractPatternSniff
      -- Thanks to Erik Wiffin for the patch
    - Fixed bug #19892 : ELSE with no braces causes incorrect SWITCH break statement indentation error
    - Fixed bug #19897 : Indenting warnings in templates not consistent
    - Fixed bug #19908 : PEAR MultiLineCondition Does Not Apply elseif
    - Fixed bug #19930 : option --report-file generate an empty file
    - Fixed bug #19935 : notify-send reports do not vanish in gnome-shell
      -- Thanks to Christian Weiske for the patch
    - Fixed bug #19944 : docblock squiz sniff "return void" trips over return in lambda function
    - Fixed bug #19953 : PSR2 - Spaces before interface name for abstract class
    - Fixed bug #19956 : phpcs warns for Type Hint missing Resource
    - Fixed bug #19957 : Does not understand trait method aliasing
    - Fixed bug #19968 : Permission denied on excluded directory
    - Fixed bug #19969 : Sniffs with namespace not recognized in reports
    - Fixed bug #19997 : Class names incorrectly detected as constants
   </notes>
  </release>
  <release>
   <version>
    <release>1.5.0RC2</release>
    <api>1.5.0RC2</api>
   </version>
   <stability>
    <release>beta</release>
    <api>beta</api>
   </stability>
   <date>2013-04-04</date>
   <license uri="https://github.com/squizlabs/PHP_CodeSniffer/blob/master/licence.txt">BSD License</license>
   <notes>
    - Ruleset processing has been rewritten to be more predictable
      -- Provides much better support for relative paths inside ruleset files
      -- May mean that sniffs that were previously ignored are now being included when importing external rulesets
      -- Ruleset processing output can be seen by using the -vv command line argument
      -- Internal sniff registering functions have all changed, so please review custom scripts
    - You can now pass multiple coding standards on the command line, comma separated (request #19144)
      -- Works with built-in or custom standards and rulesets, or a mix of both
    - You can now exclude directories or whole standards in a ruleset XML file (request #19731)
      -- e.g., exclude "Generic.Commenting" or just "Generic"
      -- You can also pass in a path to a directory instead, if you know it
    - Added Generic LowerCaseKeywordSniff to ensure all PHP keywords are defined in lowercase
      -- The PSR2 and Squiz standards now use this sniff
    - Added Generic SAPIUsageSniff to ensure the PHP_SAPI constant is used instead of php_sapi_name() (request #19863)
    - Squiz FunctionSpacingSniff now has a setting to specify how many lines there should between functions (request #19843)
      -- Default remains at 2
      -- Override the "spacing" setting in a ruleset.xml file to change
    - Squiz LowercasePHPFunctionSniff no longer throws errors for the limited set of PHP keywords it was checking
      -- Add a rule for Generic.PHP.LowerCaseKeyword to your ruleset to replicate this functionality
    - Added support for the PHP 5.4 T_CALLABLE token so it can be used in lower PHP versions
    - Generic EndFileNoNewlineSniff now supports checking of CSS and JS files
    - PSR2 SwitchDeclarationSniff now has a setting to specify how many spaces code should be indented
      -- Default remains at 4; override the indent setting in a ruleset.xml file to change
      -- Thanks to Asher Snyder for the patch
    - Generic ScopeIndentSniff now has a setting to specify a list of tokens that should be ignored
      -- The first token on the line is checked and the whole line is ignored if the token is in the array
      -- Thanks to Eloy Lafuente for the patch
    - Squiz LowercaseClassKeywordsSniff now checks for the TRAIT keyword
      -- Thanks to Anthon Pang for the patch
    - If you create your own PHP_CodeSniffer object, PHPCS will no longer exit when an unknown argument is found
      -- This allows you to create wrapper scripts for PHPCS more easily
    - PSR2 MethodDeclarationSniff no longer generates a notice for methods named "_"
      -- Thanks to Bart S for the patch
    - Squiz BlockCommentSniff no longer reports that a blank line between a scope closer and block comment is invalid
    - Generic DuplicateClassNameSniff no longer reports an invalid error if multiple PHP open tags exist in a file
    - Generic DuplicateClassNameSniff no longer reports duplicate errors if multiple PHP open tags exist in a file
    - Fixed bug #19819 : Freeze with syntax error in use statement
    - Fixed bug #19820 : Wrong message level in Generic_Sniffs_CodeAnalysis_EmptyStatementSniff
    - Fixed bug #19859 : CodeSniffer::setIgnorePatterns API changed
    - Fixed bug #19871 : findExtendedClassName doesn't return FQCN on namespaced classes
    - Fixed bug #19879 : bitwise and operator interpreted as reference by value
   </notes>
  </release>
  <release>
   <version>
    <release>1.5.0RC1</release>
    <api>1.5.0RC1</api>
   </version>
   <stability>
    <release>beta</release>
    <api>beta</api>
   </stability>
   <date>2013-02-08</date>
   <license uri="https://github.com/squizlabs/PHP_CodeSniffer/blob/master/licence.txt">BSD License</license>
   <notes>
    - Reports have been completely rewritten to consume far less memory
      -- Each report is incrementally written to the file system during a run and then printed out when the run ends
      -- There is no longer a need to keep the list of errors and warnings in memory during a run
    - Multi-file sniff support has been removed because they are too memory intensive
      -- If you have a custom multi-file sniff, you can convert it into a standard sniff quite easily
      -- See CodeSniffer/Standards/Generic/Sniffs/Classes/DuplicateClassNameSniff.php for an example
    </notes>
  </release>
  <release>
   <version>
    <release>1.4.8</release>
    <api>1.4.8</api>
   </version>
   <stability>
    <release>stable</release>
    <api>stable</api>
   </stability>
   <date>2013-11-26</date>
   <license uri="https://github.com/squizlabs/PHP_CodeSniffer/blob/master/licence.txt">BSD License</license>
   <notes>
    - Generic ScopeIndentSniff now allows for ignored tokens to be set via ruleset.xml files
      -- E.g., to ignore comments, override a property using:
      -- name="ignoreIndentationTokens" type="array" value="T_COMMENT,T_DOC_COMMENT"
    - PSR2 standard now ignores comments when checking indentation rules
    - Squiz OperatorSpacingSniff no longer throws errors for the ?: short ternary operator
      -- Thanks to Antoine Musso for the patch
    - Comment parser now supports non-English characters when splitting comment lines into words
      -- Thanks to Nik Sun for the patch
    - Exit statements are now recognised as valid closers for CASE and DEFAULT blocks
      -- Thanks to Maksim Kochkin for the patch
    - PHP_CodeSniffer_CLI::process() can now be passed an incomplete array of CLI values
      -- Missing values will be set to the CLI defaults
      -- Thanks to Maksim Kochkin for the patch
    - Fixed bug #20097 : CLI.php throws error in php 5.2
    - Fixed bug #20100 : incorrect Function mysql() has been deprecated report
    - Fixed bug #20119 : PHP warning: invalid argument to str_repeat() in SVN blame report with -s
    - Fixed bug #20123 : PSR2 complains about an empty second statement in for-loop
    - Fixed bug #20131 : PHP errors in svnblame report, if there are files not under version control
    - Fixed bug #20133 : Allow "HG: hg_id" as value for @version tag
   </notes>
  </release>
  <release>
   <version>
    <release>1.4.7</release>
    <api>1.4.7</api>
   </version>
   <stability>
    <release>stable</release>
    <api>stable</api>
   </stability>
   <date>2013-09-26</date>
   <license uri="https://github.com/squizlabs/PHP_CodeSniffer/blob/master/licence.txt">BSD License</license>
   <notes>
    - Added report type --report=junit to show the error list in a JUnit compatible format
      -- Thanks to Oleg Lobach for the contribution
    - Added support for the PHP 5.4 callable type hint
    - Fixed problem where some file content could be ignored when checking STDIN
    - Version information is now printed when installed via composer or run from a Git clone (request #20050)
    - The CSS tokenizer is now more reliable when encountering 'list' and 'break' strings
    - Coding standard ignore comments can now appear instead doc blocks as well as inline comments
      -- Thanks to Stuart Langley for the patch
    - Generic LineLengthSniff now ignores SVN URL and Head URL comments
      -- Thanks to Karl DeBisschop for the patch
    - PEAR MultiLineConditionSniff now has a setting to specify how many spaces code should be indented
      -- Default remains at 4; override the 'indent' setting in a ruleset.xml file to change
      -- Thanks to Szabolcs Sulik for the patch
    - PEAR MultiLineAssignmentSniff now has a setting to specify how many spaces code should be indented
      -- Default remains at 4; override the 'indent' setting in a ruleset.xml file to change
      -- Thanks to Szabolcs Sulik for the patch
    - PEAR FunctionDeclarationSniff now has a setting to specify how many spaces code should be indented
      -- Default remains at 4; override the 'indent' setting in a ruleset.xml file to change
      -- Thanks to Szabolcs Sulik for the patch
    - Squiz SwitchDeclarationSniff now has a setting to specify how many spaces code should be indented
      -- Default remains at 4; override the 'indent' setting in a ruleset.xml file to change
      -- Thanks to Szabolcs Sulik for the patch
    - Squiz CSS IndentationSniff now has a setting to specify how many spaces code should be indented
      -- Default remains at 4; override the 'indent' setting in a ruleset.xml file to change
      -- Thanks to Hugo Fonseca for the patch
    - Squiz and MySource File and Function comment sniffs now allow all tags and don't require a particular licence
    - Squiz LowercaseStyleDefinitionSniff no longer throws errors for class names in nested style definitions
    - Squiz ClassFileNameSniff no longer throws errors when checking STDIN
    - Squiz CSS sniffs no longer generate errors for IE filters
    - Squiz CSS IndentationSniff no longer sees comments as blank lines
    - Squiz LogicalOperatorSpacingSniff now ignores whitespace at the end of a line
    - Squiz.Scope.MethodScope.Missing error message now mentions 'visibility' instead of 'scope modifier'
      -- Thanks to Renat Akhmedyanov for the patch
    - Added support for the PSR2 multi-line arguments errata
    - The PSR2 standard no longer throws errors for additional spacing after a type hint
    - PSR UseDeclarationSniff no longer throws errors for USE statements inside TRAITs
    - Fixed bug #20026 : Check for multi-line arrays that should be single-line is slightly wrong
      -- Adds new error message for single-line arrays that end with a comma
    - Fixed bug #20029 : ForbiddenFunction sniff incorrectly recognizes methods in USE clauses
    - Fixed bug #20043 : Mis-interpretation of Foo::class
    - Fixed bug #20044 : PSR1 camelCase check does not ignore leading underscores
    - Fixed bug #20045 : Errors about indentation for closures with multi-line 'use' in functions
   </notes>
  </release>
  <release>
   <version>
    <release>1.4.6</release>
    <api>1.4.6</api>
   </version>
   <stability>
    <release>stable</release>
    <api>stable</api>
   </stability>
   <date>2013-07-25</date>
   <license uri="https://github.com/squizlabs/PHP_CodeSniffer/blob/master/licence.txt">BSD License</license>
   <notes>
    - Added report type --report=json to show the error list and total counts for all checked files
      -- Thanks to Jeffrey Fisher for the contribution
    - The JS tokenizer now has support for the T_THROW token
    - Symlinked directories inside CodeSniffer/Standards and in ruleset.xml files are now supported
      -- Only available since PHP 5.2.11 and 5.3.1
      -- Thanks to Maik Penz for the patch
    - The JS tokenizer now correctly identifies T_INLINE_ELSE tokens instead of leaving them as T_COLON
      -- Thanks to Arnout Boks for the patch
    - Explaining a standard (phpcs -e) that uses namespaces now works correctly
    - Restricting a check to specific sniffs (phpcs --sniffs=...) now works correctly with namespaced sniffs
      -- Thanks to Maik Penz for the patch
    - Docs added for the entire Generic standard, and many sniffs from other standards are now documented as well
      -- Thanks to Spencer Rinehart for the contribution
    - Clearer error message for when the sniff class name does not match the directory structure
    - Generated HTML docs now correctly show the open PHP tag in code comparison blocks
    - Added Generic InlineHTMLSniff to ensure a file only contains PHP code
    - Added Squiz ShorthandSizeSniff to check that CSS sizes are using shorthand notation only when 1 or 2 values are used
    - Added Squiz ForbiddenStylesSniff to ban the use of some deprecated browser-specific styles
    - Added Squiz NamedColoursSniff to ban the use of colour names
    - PSR2 standard no longer enforces no whitespace between the closing parenthesis of a function call and the semicolon
    - PSR2 ClassDeclarationSniff now ignores empty classes when checking the end brace position
    - PSR2 SwitchDeclarationSniff no longer reports errors for empty lines between CASE statements
    - PEAR ObjectOperatorIndentSniff now has a setting to specify how many spaces code should be indented
      -- Default remains at 4; override the indent setting in a ruleset.xml file to change
      -- Thanks to Andrey Mindubaev for the patch
    - Squiz FileExtensionSniff now supports traits
      -- Thanks to Lucas Green for the patch
    - Squiz ArrayDeclarationSniff no longer reports errors for no comma at the end of a line that contains a function call
    - Squiz SwitchDeclarationSniff now supports T_CONTINUE and T_THROW as valid case/default breaking statements
    - Squiz CommentedOutCodeSniff is now better at ignoring commented out HTML, XML and regular expressions
    - Squiz DisallowComparisonAssignmentSniff no longer throws errors for the third expression in a FOR statement
    - Squiz ColourDefinitionSniff no longer throws errors for some CSS class names
    - Squiz ControlStructureSpacingSniff now supports all types of CASE/DEFAULT breaking statements
    - Generic CallTimePassByReferenceSniff now reports errors for functions called using a variable
      -- Thanks to Maik Penz for the patch
    - Generic ConstructorNameSniff no longer throws a notice for abstract constructors inside abstract classes
      -- Thanks to Spencer Rinehart for the patch
    - Squiz ComparisonOperatorUsageSniff now checks inside elseif statements
      -- Thanks to Arnout Boks for the patch
    - Squiz OperatorSpacingSniff now reports errors for no spacing around inline then and else tokens
      -- Thanks to Arnout Boks for the patch
    - Fixed bug #19811 : Comments not ignored in all cases in AbstractPatternSniff
      -- Thanks to Erik Wiffin for the patch
    - Fixed bug #19892 : ELSE with no braces causes incorrect SWITCH break statement indentation error
    - Fixed bug #19897 : Indenting warnings in templates not consistent
    - Fixed bug #19908 : PEAR MultiLineCondition Does Not Apply elseif
    - Fixed bug #19913 : Running phpcs in interactive mode causes warnings
      -- Thanks to Harald Franndorfer for the patch
    - Fixed bug #19935 : notify-send reports do not vanish in gnome-shell
      -- Thanks to Christian Weiske for the patch
    - Fixed bug #19944 : docblock squiz sniff "return void" trips over return in lambda function
    - Fixed bug #19953 : PSR2 - Spaces before interface name for abstract class
    - Fixed bug #19956 : phpcs warns for Type Hint missing Resource
    - Fixed bug #19957 : Does not understand trait method aliasing
    - Fixed bug #19968 : Permission denied on excluded directory
    - Fixed bug #19969 : Sniffs with namespace not recognized in reports
    - Fixed bug #19997 : Class names incorrectly detected as constants
   </notes>
  </release>
  <release>
   <version>
    <release>1.4.5</release>
    <api>1.4.5</api>
   </version>
   <stability>
    <release>stable</release>
    <api>stable</api>
   </stability>
   <date>2013-04-04</date>
   <license uri="https://github.com/squizlabs/PHP_CodeSniffer/blob/master/licence.txt">BSD License</license>
   <notes>
    - Added Generic LowerCaseKeywordSniff to ensure all PHP keywords are defined in lowercase
      -- The PSR2 and Squiz standards now use this sniff
    - Added Generic SAPIUsageSniff to ensure the PHP_SAPI constant is used instead of php_sapi_name() (request #19863)
    - Squiz FunctionSpacingSniff now has a setting to specify how many lines there should between functions (request #19843)
      -- Default remains at 2
      -- Override the "spacing" setting in a ruleset.xml file to change
    - Squiz LowercasePHPFunctionSniff no longer throws errors for the limited set of PHP keywords it was checking
      -- Add a rule for Generic.PHP.LowerCaseKeyword to your ruleset to replicate this functionality
    - Added support for the PHP 5.4 T_CALLABLE token so it can be used in lower PHP versions
    - Generic EndFileNoNewlineSniff now supports checking of CSS and JS files
    - PSR2 SwitchDeclarationSniff now has a setting to specify how many spaces code should be indented
      -- Default remains at 4; override the indent setting in a ruleset.xml file to change
      -- Thanks to Asher Snyder for the patch
    - Generic ScopeIndentSniff now has a setting to specify a list of tokens that should be ignored
      -- The first token on the line is checked and the whole line is ignored if the token is in the array
      -- Thanks to Eloy Lafuente for the patch
    - Squiz LowercaseClassKeywordsSniff now checks for the TRAIT keyword
      -- Thanks to Anthon Pang for the patch
    - If you create your own PHP_CodeSniffer object, PHPCS will no longer exit when an unknown argument is found
      -- This allows you to create wrapper scripts for PHPCS more easily
    - PSR2 MethodDeclarationSniff no longer generates a notice for methods named "_"
      -- Thanks to Bart S for the patch
    - Squiz BlockCommentSniff no longer reports that a blank line between a scope closer and block comment is invalid
    - Generic DuplicateClassNameSniff no longer reports an invalid error if multiple PHP open tags exist in a file
    - Generic DuplicateClassNameSniff no longer reports duplicate errors if multiple PHP open tags exist in a file
    - Fixed bug #19819 : Freeze with syntax error in use statement
    - Fixed bug #19820 : Wrong message level in Generic_Sniffs_CodeAnalysis_EmptyStatementSniff
    - Fixed bug #19859 : CodeSniffer::setIgnorePatterns API changed
    - Fixed bug #19871 : findExtendedClassName doesn't return FQCN on namespaced classes
    - Fixed bug #19879 : bitwise and operator interpreted as reference by value
   </notes>
  </release>
  <release>
   <version>
    <release>1.4.4</release>
    <api>1.4.4</api>
   </version>
   <stability>
    <release>stable</release>
    <api>stable</api>
   </stability>
   <date>2013-02-07</date>
   <license uri="https://github.com/squizlabs/PHP_CodeSniffer/blob/master/licence.txt">BSD License</license>
   <notes>
    - Ignored lines no longer cause the summary report to show incorrect error and warning counts
      -- Thanks to Bert Van Hauwaert for the patch
    - Added Generic CSSLintSniff to run CSSLint over a CSS file and report warnings
      -- Set full command to run CSSLint using phpcs --config-set csslint_path /path/to/csslint
      -- Thanks to Roman Levishchenko for the contribution
    - Added PSR2 ControlStructureSpacingSniff to ensure there are no spaces before and after parenthesis in control structures
      -- Fixes bug #19732 : PSR2: some control structures errors not reported
    - Squiz commenting sniffs now support non-English characters when checking for capital letters
      -- Thanks to Roman Levishchenko for the patch
    - Generic EndFileNewlineSniff now supports JS and CSS files
      -- Thanks to Denis Ryabkov for the patch
    - PSR1 SideEffectsSniff no longer reports constant declarations as side effects
    - Notifysend report now supports notify-send versions before 0.7.3
      -- Thanks to Ken Guest for the patch
    - PEAR and Squiz FunctionCommentSniffs no longer report errors for misaligned argument comments when they are blank
      -- Thanks to Thomas Peterson for the patch
    - Squiz FunctionDeclarationArgumentSpacingSniff now works correctly for equalsSpacing values greater than 0
      -- Thanks to Klaus Purer for the patch
    - Squiz SuperfluousWhitespaceSniff no longer throws errors for CSS files with no newline at the end
    - Squiz SuperfluousWhitespaceSniff now allows a single newline at the end of JS and CSS files
    - Fixed bug #19755 : Token of T_CLASS type has no scope_opener and scope_closer keys
    - Fixed bug #19759 : Squiz.PHP.NonExecutableCode fails for return function()...
    - Fixed bug #19763 : Use statements for traits not recognised correctly for PSR2 code style
    - Fixed bug #19764 : Instead of for traits throws uppercase constant name errors
    - Fixed bug #19772 : PSR2_Sniffs_Namespaces_UseDeclarationSniff does not properly recognize last use
    - Fixed bug #19775 : False positive in NonExecutableCode sniff when not using curly braces
    - Fixed bug #19782 : Invalid found size functions in loop when using object operator
    - Fixed bug #19799 : config folder is not created automatically
    - Fixed bug #19804 : JS Tokenizer wrong /**/ parsing
   </notes>
  </release>
  <release>
   <version>
    <release>1.4.3</release>
    <api>1.4.3</api>
   </version>
   <stability>
    <release>stable</release>
    <api>stable</api>
   </stability>
   <date>2012-12-04</date>
   <license uri="https://github.com/squizlabs/PHP_CodeSniffer/blob/master/licence.txt">BSD License</license>
   <notes>
    - Added support for the PHP 5.5 T_FINALLY token to detect try/catch/finally statements
    - Added empty CodeSniffer.conf to enable config settings for Composer installs
    - Added Generic EndFileNoNewlineSniff to ensure there is no newline at the end of a file
    - Autoloader can now load PSR-0 compliant classes
      -- Thanks to Maik Penz for the patch
    - Squiz NonExecutableCodeSniff no longer throws error for multi-line RETURNs inside CASE statements
      -- Thanks to Marc Ypes for the patch
    - Squiz OperatorSpacingSniff no longer reports errors for negative numbers inside inline THEN statements
      -- Thanks to Klaus Purer for the patch
    - Squiz OperatorSpacingSniff no longer reports errors for the assignment of operations involving negative numbers
    - Squiz SelfMemberReferenceSniff can no longer get into an infinite loop when checking a static call with a namespace
      -- Thanks to Andy Grunwald for the patch
    - Fixed bug #19699 : Generic.Files.LineLength giving false positives when tab-width is used
    - Fixed bug #19726 : Wrong number of spaces expected after instanceof static
  - Fixed bug #19727 : PSR2: no error reported when using } elseif {
   </notes>
  </release>
  <release>
   <version>
    <release>1.4.2</release>
    <api>1.4.2</api>
   </version>
   <stability>
    <release>stable</release>
    <api>stable</api>
   </stability>
   <date>2012-11-09</date>
   <license uri="https://github.com/squizlabs/PHP_CodeSniffer/blob/master/licence.txt">BSD License</license>
   <notes>
    - PHP_CodeSniffer can now be installed using Composer
      -- Require squizlabs/php_codesniffer in your composer.json file
      -- Thanks to Rob Bast, Stephen Rees-Carter, Stefano Kowalke and Ivan Habunek for help with this
    - Squiz BlockCommentSniff and InlineCommentSniff no longer report errors for trait block comments
    - Squiz SelfMemberReferenceSniff now supports namespaces
      -- Thanks to Andy Grunwald for the patch
    - Squiz FileCommentSniff now uses tag names inside the error codes for many messages
      -- This allows you to exclude specific missing, out of order etc., tags
    - Squiz SuperfluousWhitespaceSniff now has an option to ignore blank lines
      -- This will stop errors being reported for lines that contain only whitespace
      -- Set the ignoreBlankLines property to TRUE in your ruleset.xml file to enable this
    - PSR2 no longer reports errors for whitespace at the end of blank lines
    - Fixed gitblame report not working on Windows
      -- Thanks to Rogerio Prado de Jesus
    - Fixed an incorrect error in Squiz OperatorSpacingSniff for default values inside a closure definition
    - Fixed bug #19691 : SubversionPropertiesSniff fails to find missing properties
      -- Thanks to Kevin Winahradsky for the patch
    - Fixed bug #19692 : DisallowMultipleAssignments is triggered by a closure
    - Fixed bug #19693 : exclude-patterns no longer work on specific messages
    - Fixed bug #19694 : Squiz.PHP.LowercasePHPFunctions incorrectly matches return by ref functions
   </notes>
  </release>
  <release>
   <version>
    <release>1.4.1</release>
    <api>1.4.1</api>
   </version>
   <stability>
    <release>stable</release>
    <api>stable</api>
   </stability>
   <date>2012-11-02</date>
   <license uri="https://github.com/squizlabs/PHP_CodeSniffer/blob/master/licence.txt">BSD License</license>
   <notes>
    - All ignore patterns have been reverted to being checked against the absolute path of a file
      -- Patterns can be specified to be relative in a rulset.xml file, but nowhere else
      -- e.g., [exclude-pattern type="relative"]^tests/*[/exclude-pattern] (with angle brackets, not square brackets)
    - Added support for PHP tokenizing of T_INLINE_ELSE colons, so this token type is now available
      -- Custom sniffs that rely on looking for T_COLON tokens inside inline if statements must be changed to use the new token
      -- Fixes bug #19666 : PSR1.Files.SideEffects throws a notice Undefined index: scope_closer
    - Messages can now be changed from errors to warnings (and vice versa) inside ruleset.xml files
      -- As you would with "message" and "severity", specify a "type" tag under a "rule" tag and set the value to "error" or "warning"
    - PHP_CodeSniffer will now generate a warning on files that it detects have mixed line endings
      -- This warning has the code Internal.LineEndings.Mixed and can be overriden in a ruleset.xml file
      -- Thanks to Vit Brunner for help with this
    - Sniffs inside PHP 5.3 namespaces are now supported, along with the existing underscore-style emulated namespaces
      -- For example: namespace MyStandard\Sniffs\Arrays; class ArrayDeclarationSniff implements \PHP_CodeSniffer_Sniff { ...
      -- Thanks to Till Klampaeckel for the patch
    - Generic DuplicateClassNameSniff is no longer a multi-file sniff, so it won't max out your memory
      -- Multi-file sniff support should be considered deprecated as standard sniffs can now do the same thing
    - Added Generic DisallowSpaceIndent to check that files are indented using tabs
    - Added Generic OneClassPerFileSniff to check that only one class is defined in each file
      -- Thanks to Andy Grunwald for the contribution
    - Added Generic OneInterfacePerFileSniff to check that only one interface is defined in each file
      -- Thanks to Andy Grunwald for the contribution
    - Added Generic LowercasedFilenameSniff to check that filenames are lowercase
      -- Thanks to Andy Grunwald for the contribution
    - Added Generic ClosingPHPTagSniff to check that each open PHP tag has a corresponding close tag
      -- Thanks to Andy Grunwald for the contribution
    - Added Generic CharacterBeforePHPOpeningTagSniff to check that the open PHP tag is the first content in a file
      -- Thanks to Andy Grunwald for the contribution
    - Fixed incorrect errors in Squiz OperatorBracketSniff and OperatorSpacingSniff for negative numbers in CASE statements
      -- Thanks to Arnout Boks for the patch
    - Generic CamelCapsFunctionNameSniff no longer enforces exact case matching for PHP magic methods
    - Generic CamelCapsFunctionNameSniff no longer throws errors for overridden SOAPClient methods prefixed with double underscores
      -- Thanks to Dorian Villet for the patch
    - PEAR ValidFunctionNameSniff now supports traits
    - PSR1 ClassDeclarationSniff no longer throws an error for non-namespaced code if PHP version is less than 5.3.0
    - Fixed bug #19616 : Nested switches cause false error in PSR2
    - Fixed bug #19629 : PSR2 error for inline comments on multi-line argument lists
    - Fixed bug #19644 : Alternative syntax, e.g. if/endif triggers Inline Control Structure error
    - Fixed bug #19655 : Closures reporting as multi-line when they are not
    - Fixed bug #19675 : Improper indent of nested anonymous function bodies in a call
    - Fixed bug #19685 : PSR2 catch-22 with empty third statement in for loop
    - Fixed bug #19687 : Anonymous functions inside arrays marked as indented incorrectly in PSR2
   </notes>
  </release>
  <release>
   <version>
    <release>1.4.0</release>
    <api>1.4.0</api>
   </version>
   <stability>
    <release>stable</release>
    <api>stable</api>
   </stability>
   <date>2012-09-26</date>
   <license uri="https://github.com/squizlabs/PHP_CodeSniffer/blob/master/licence.txt">BSD License</license>
   <notes>
    - Added PSR1 and PSR2 coding standards that can be used to check your code against these guidelines
    - PHP 5.4 short array syntax is now detected and tokens are assigned to the open and close characters
      -- New tokens are T_OPEN_SHORT_ARRAY and T_CLOSE_SHORT_ARRAY as PHP does not define its own
    - Added the ability to explain a coding standard by listing the sniffs that it includes
      -- The sniff list includes all imported and native sniffs
      -- Explain a standard by using the -e and --standard=[standard] command line arguments
      -- E.g., phpcs -e --standard=Squiz
      -- Thanks to Ben Selby for the idea
    - Added report to show results using notify-send
      -- Use --report=notifysend to generate the report
      -- Thanks to Christian Weiske for the contribution
    - The JS tokenizer now recognises RETURN as a valid closer for CASE and DEFAULT inside switch statements
    - AbstractPatternSniff now sets the ignoreComments option using a public var rather than through the constructor
      -- This allows the setting to be overwritten in ruleset.xml files
      -- Old method remains for backwards compatibility
    - Generic LowerCaseConstantSniff and UpperCaseConstantSniff no longer report errors on classes named True, False or Null
    - PEAR ValidFunctionNameSniff no longer enforces exact case matching for PHP magic methods
    - Squiz SwitchDeclarationSniff now allows RETURN statements to close a CASE or DEFAULT statement
    - Squiz BlockCommentSniff now correctly reports an error for blank lines before blocks at the start of a control structure
    - Fixed a PHP notice generated when loading custom array settings from a rulset.xml file
    - Fixed bug #17908 : CodeSniffer does not recognise optional @params
      -- Thanks to Pete Walker for the patch
    - Fixed bug #19538 : Function indentation code sniffer checks inside short arrays
    - Fixed bug #19565 : Non-Executable Code Sniff Broken for Case Statements with both return and break
    - Fixed bug #19612 : Invalid @package suggestion
   </notes>
  </release>
  <release>
   <version>
    <release>1.3.6</release>
    <api>1.3.6</api>
   </version>
   <stability>
    <release>stable</release>
    <api>stable</api>
   </stability>
   <date>2012-08-08</date>
   <license uri="https://github.com/squizlabs/PHP_CodeSniffer/blob/master/licence.txt">BSD License</license>
   <notes>
    - Memory usage has been dramatically reduced when using the summary report
      -- Reduced memory is only available when displaying a single summary report to the screen
      -- PHP_CodeSniffer will not generate any messages in this case, storing only error counts instead
      -- Impact is most notable with very high error and warning counts
    - Significantly improved the performance of Squiz NonExecutableCodeSniff
    - Ignore patterns now check the relative path of a file based on the dir being checked
      -- Allows ignore patterns to become more generic as the path to the code is no longer included when checking
      -- Thanks to Kristof Coomans for the patch
    - Sniff settings can now be changed by specifying a special comment format inside a file
      -- e.g., // @codingStandardsChangeSetting PEAR.Functions.FunctionCallSignature allowMultipleArguments false
      -- If you change a setting, don't forget to change it back
    - Added Generic EndFileNewlineSniff to ensure PHP files end with a newline character
    - PEAR FunctionCallSignatureSniff now includes a setting to force one argument per line in multi-line calls
      -- Set allowMultipleArguments to false
    - Squiz standard now enforces one argument per line in multi-line function calls
    - Squiz FunctionDeclarationArgumentSpacingSniff now supports closures
    - Squiz OperatorSpacingSniff no longer throws an error for negative values inside an inline THEN statement
      -- Thanks to Klaus Purer for the patch
    - Squiz FunctionCommentSniff now throws an error for not closing a comment with */
      -- Thanks to Klaus Purer for the patch
    - Summary report no longer shows two lines of PHP_Timer output when showing sources
    - Fixed undefined variable error in PEAR FunctionCallSignatureSniff for lines with no indent
    - Fixed bug #19502 : Generic.Files.LineEndingsSniff fails if no new-lines in file
    - Fixed bug #19508 : switch+return: Closing brace indented incorrectly
    - Fixed bug #19532 : The PSR-2 standard don't recognize Null in class names
    - Fixed bug #19546 : Error thrown for __call() method in traits
   </notes>
  </release>
  <release>
   <version>
    <release>1.3.5</release>
    <api>1.3.5</api>
   </version>
   <stability>
    <release>stable</release>
    <api>stable</api>
   </stability>
   <date>2012-07-12</date>
   <license uri="https://github.com/squizlabs/PHP_CodeSniffer/blob/master/licence.txt">BSD License</license>
   <notes>
    - Added Generic CamelCapsFunctionNameSniff to just check if function and method names use camel caps
      -- Does not allow underscore prefixes for private/protected methods
      -- Defaults to strict checking, where two uppercase characters can not be next to each other
      -- Strict checking can be disabled in a ruleset.xml file
    - Squiz FunctionDeclarationArgumentSpacing now has a setting to specify how many spaces should surround equals signs
      -- Default remains at 0
      -- Override the equalsSpacing setting in a ruleset.xml file to change
    - Squiz ClassDeclarationSniff now throws errors for > 1 space before extends/implements class name with ns seperator
    - Squiz standard now warns about deprecated functions using Generic DeprecatedFunctionsSniff
    - PEAR FunctionDeclarationSniff now reports an error for multiple spaces after the FUNCTION keyword and around USE
    - PEAR FunctionDeclarationSniff now supports closures
    - Squiz MultiLineFunctionDeclarationSniff now supports closures
    - Exclude rules written for Unix systems will now work correctly on Windows
      -- Thanks to Walter Tamboer for the patch
    - The PHP tokenizer now recognises T_RETURN as a valid closer for T_CASE and T_DEFAULT inside switch statements
    - Fixed duplicate message codes in Generic OpeningFunctionBraceKernighanRitchieSniff
    - Fixed bug #18651 : PHPunit Test cases for custom standards are not working on Windows
    - Fixed bug #19416 : Shorthand arrays cause bracket spacing errors
    - Fixed bug #19421 : phpcs doesn't recognize ${x} as equivalent to $x
    - Fixed bug #19428 : PHPCS Report "hgblame" doesn't support windows paths
      -- Thanks to Justin Rovang for the patch
    - Fixed bug #19448 : Problem with detecting remote standards
    - Fixed bug #19463 : Anonymous functions incorrectly being flagged by NonExecutableCodeSniff
    - Fixed bug #19469 : PHP_CodeSniffer_File::getMemberProperties() sets wrong scope
    - Fixed bug #19471 : phpcs on Windows, when using Zend standard, doesn't catch problems
      -- Thanks to Ivan Habunek for the patch
    - Fixed bug #19478 : Incorrect indent detection in PEAR standard
      -- Thanks to Shane Auckland for the patch
    - Fixed bug #19483 : Blame Reports fail with space in directory name
   </notes>
  </release>
  <release>
   <version>
    <release>1.3.4</release>
    <api>1.3.4</api>
   </version>
   <stability>
    <release>stable</release>
    <api>stable</api>
   </stability>
   <date>2012-05-17</date>
   <license uri="https://github.com/squizlabs/PHP_CodeSniffer/blob/master/licence.txt">BSD License</license>
   <notes>
    - Added missing package.xml entries for new Generic FixmeSniff
      -- Thanks to Jaroslav Hanslík for the patch
    - Expected indents for PEAR ScopeClosingBraceSniff and FunctionCallSignatureSniff can now be set in ruleset files
      -- Both sniffs use a variable called "indent"
      -- Thanks to Thomas Despoix for the patch
    - Standards designed to be installed in the PHPCS Standards dir will now work outside this dir as well
      -- In particular, allows the Drupal CS to work without needing to symlink it into the PHPCS install
      -- Thanks to Peter Philipp for the patch
    - Rule references for standards, directories and specific sniffs can now be relative in ruleset.xml files
      -- For example: ref="../MyStandard/Sniffs/Commenting/DisallowHashCommentsSniff.php"
    - Symlinked standards now work correctly, allowing aliasing of installed standards (request #19417)
      -- Thanks to Tom Klingenberg for the patch
    - Squiz ObjectInstantiationSniff now allows objects to be returned without assinging them to a variable
    - Added Squiz.Commenting.FileComment.MissingShort error message for file comments that only contains tags
      -- Also stops undefined index errors being generated for these comments
    - Debug option -vv now shows tokenizer status for CSS files
    - Added support for new gjslint error formats
      -- Thanks to Meck for the patch
    - Generic ScopeIndentSniff now allows comment indents to not be exact even if the exact flag is set
      -- The start of the comment is still checked for exact indentation as normal
    - Fixed an issue in AbstractPatternSniff where comments were not being ignored in some cases
    - Fixed an issue in Zend ClosingTagSniff where the closing tag was not always being detected correctly
      -- Thanks to Jonathan Robson for the patch
    - Fixed an issue in Generic FunctionCallArgumentSpacingSniff where closures could cause incorrect errors
    - Fixed an issue in Generic UpperCaseConstantNameSniff where errors were incorrectly reported on goto statements
      -- Thanks to Tom Klingenberg for the patch
    - PEAR FileCommentSniff and ClassCommentSniff now support author emails with a single character in the local part
      -- E.g., a@me.com
      -- Thanks to Denis Shapkin for the patch
    - Fixed bug #19290 : Generic indent sniffer fails for anonymous functions
    - Fixed bug #19324 : Setting show_warnings configuration option does not work
    - Fixed bug #19354 : Not recognizing references passed to method
    - Fixed bug #19361 : CSS tokenzier generates errors when PHP embedded in CSS file
    - Fixed bug #19374 : HEREDOC/NOWDOC Indentation problems
    - Fixed bug #19381 : traits and indetations in traits are not handled properly
    - Fixed bug #19394 : Notice in NonExecutableCodeSniff
    - Fixed bug #19402 : Syntax error when executing phpcs on Windows with parens in PHP path
      -- Thanks to Tom Klingenberg for the patch
    - Fixed bug #19411 : magic method error on __construct()
      -- The fix required a rewrite of AbstractScopeSniff, so please test any sniffs that extend this class
    - Fixed bug #19412 : Incorrect error about assigning objects to variables when inside inline IF
    - Fixed bug #19413 : php_cs thinks I haven't used a parameter when I have
    - Fixed bug #19414 : php_cs seems to not track variables correctly in heredocs
   </notes>
  </release>
  <release>
   <version>
    <release>1.3.3</release>
    <api>1.3.3</api>
   </version>
   <stability>
    <release>stable</release>
    <api>stable</api>
   </stability>
   <date>2012-02-17</date>
   <license uri="https://github.com/squizlabs/PHP_CodeSniffer/blob/master/licence.txt">BSD License</license>
   <notes>
    - Added new Generic FixmeSniff that shows error messages for all FIXME comments left in your code
      -- Thanks to Sam Graham for the contribution
    - The maxPercentage setting in the Squiz CommentedOutCodeSniff can now be overriden in a rulset.xml file
      -- Thanks to Volker Dusch for the patch
    - The Checkstyle and XML reports now use XMLWriter
      -- Only change in output is that empty file tags are no longer produced for files with no violations
      -- Thanks to Sebastian Bergmann for the patch
    - Added PHP_CodeSniffer_Tokens::$bracketTokens to give sniff writers fast access to open and close bracket tokens
    - Fixed an issue in AbstractPatternSniff where EOL tokens were not being correctly checked in some cases
    - PHP_CodeSniffer_File::getTokensAsString() now detects incorrect length value (request #19313)
    - Fixed bug #19114 : CodeSniffer checks extension even for single file
    - Fixed bug #19171 : Show sniff codes option is ignored by some report types
      -- Thanks to Dominic Scheirlinck for the patch
    - Fixed bug #19188 : Lots of PHP Notices when analyzing the Symfony framework
      -- First issue was list-style.. lines in CSS files not properly adjusting open/close bracket positions
      -- Second issue was notices caused by bug #19137
    - Fixed bug #19208 : UpperCaseConstantName reports class members
      -- Was also a problem with LowerCaseConstantName as well
    - Fixed bug #19256 : T_DOC_COMMENT in CSS files breaks ClassDefinitionNameSpacingSniff
      -- Thanks to Klaus Purer for the patch
    - Fixed bug #19264 : Squiz.PHP.NonExecutableCode does not handle RETURN in CASE without BREAK
    - Fixed bug #19270 : DuplicateClassName does not handle namespaces correctly
    - Fixed bug #19283 : CSS @media rules cause false positives
      -- Thanks to Klaus Purer for the patch
   </notes>
  </release>
  <release>
   <version>
    <release>1.3.2</release>
    <api>1.3.2</api>
   </version>
   <stability>
    <release>stable</release>
    <api>stable</api>
   </stability>
   <date>2011-12-01</date>
   <license uri="https://github.com/squizlabs/PHP_CodeSniffer/blob/master/licence.txt">BSD License</license>
   <notes>
    - Added Generic JSHintSniff to run jshint.js over a JS file and report warnings
      -- Set jshint path using phpcs --config-set jshint_path /path/to/jshint-rhino.js
      -- Set rhino path using phpcs --config-set rhino_path /path/to/rhino
      -- Thanks to Alexander Weiß for the contribution
    - Nowdocs are now tokenized using PHP_CodeSniffer specific T_NOWDOC tokens for easier identification
    - Generic UpperCaseConstantNameSniff no longer throws errors for namespaces
      -- Thanks to Jaroslav Hanslík for the patch
    - Squiz NonExecutableCodeSniff now detects code after thrown exceptions
      -- Thanks to Jaroslav Hanslík for the patch
    - Squiz OperatorSpacingSniff now ignores references
      -- Thanks to Jaroslav Hanslík for the patch
    - Squiz FunctionCommentSniff now reports a missing function comment if it finds a standard code comment instead
    - Squiz FunctionCommentThrownTagSniff no longer reports errors if it can't find a function comment
    - Fixed unit tests not running under Windows
      -- Thanks to Jaroslav Hanslík for the patch
    - Fixed bug #18964 : "$stackPtr must be of type T_VARIABLE" on heredocs and nowdocs
    - Fixed bug #18973 : phpcs is looking for variables in a nowdoc
    - Fixed bug #18974 : Blank line causes "Multi-line function call not indented correctly"
      -- Adds new error message to ban empty lines in multi-line function calls
    - Fixed bug #18975 : "Closing parenthesis must be on a line by itself" also causes indentation error
   </notes>
  </release>
  <release>
   <version>
    <release>1.3.1</release>
    <api>1.3.1</api>
   </version>
   <stability>
    <release>stable</release>
    <api>stable</api>
   </stability>
   <date>2011-11-03</date>
   <license uri="https://github.com/squizlabs/PHP_CodeSniffer/blob/master/licence.txt">BSD License</license>
   <notes>
    - All report file command line arguments now work with relative paths (request #17240)
    - The extensions command line argument now supports multi-part file extensions (request #17227)
    - Added report type --report=hgblame to show number of errors/warnings committed by authors in a Mercurial repository
      -- Has the same functionality as the svnblame report
      -- Thanks to Ben Selby for the patch
    - Added T_BACKTICK token type to make detection of backticks easier (request #18799)
    - Added pattern matching support to Generic ForbiddenFunctionsSniff
        -- If you are extending it and overriding register() or addError() you will need to review your sniff
    - Namespaces are now recognised as scope openers, although they do not require braces (request #18043)
    - Added new ByteOrderMarkSniff to Generic standard (request #18194)
      -- Throws an error if a byte order mark is found in any PHP file
      -- Thanks to Piotr Karas for the contribution
    - PHP_Timer output is no longer included in reports when being written to a file (request #18252)
      -- Also now shown for all report types if nothing is being printed to the screen
    - Generic DeprecatedFunctionSniff now reports functions as deprecated and not simply forbidden (request #18288)
    - PHPCS now accepts file contents from STDIN (request #18447)
      -- Example usage: cat temp.php | phpcs [options]  -OR-  phpcs [options] &lt; temp.php
      -- Not every sniff will work correctly due to the lack of a valid file path
    - PHP_CodeSniffer_Exception no longer extends PEAR_Exception (request #18483)
      -- PEAR_Exception added a requirement that PEAR had to be installed
      -- PHP_CodeSniffer is not used as a library, so unlikely to have any impact
    - PEAR FileCommentSniff now allows GIT IDs in the version tag (request #14874)
    - AbstractVariableSniff now supports heredocs
      -- Also includes some variable detection fixes
      -- Thanks to Sam Graham for the patch
    - Squiz FileCommentSniff now enforces rule that package names cannot start with the word Squiz
    - MySource AssignThisSniff now allows "this" to be assigned to the private var _self
    - Fixed issue in Squiz FileCommentSniff where suggested package name was the same as the incorrect package name
    - Fixed some issues with Squiz ArrayDeclarationSniff when using function calls in array values
    - Fixed doc generation so it actually works again
      -- Also now works when being run from an SVN checkout as well as when installed as a PEAR package
      -- Should fix bug #18949 : Call to private method from static
    - PEAR ClassDeclaration sniff now supports indentation checks when using the alternate namespace syntax
      -- PEAR.Classes.ClassDeclaration.SpaceBeforeBrace message now contains 2 variables instead of 1
      -- Sniff allows overriding of the default indent level, which is set to 4
      -- Fixes bug #18933 : Alternative namespace declaration syntax confuses scope sniffs
    - Fixed bug #18465 : "self::" does not work in lambda functions
      -- Also corrects conversion of T_FUNCTION tokens to T_CLOSURE, which was not fixing token condition arrays
    - Fixed bug #18543 : CSS Tokenizer deletes too many #
    - Fixed bug #18624 : @throws namespace problem
      -- Thanks to Gavin Davies for the patch
    - Fixed bug #18628 : Generic.Files.LineLength gives incorrect results with Windows line-endings
    - Fixed bug #18633 : CSS Tokenizer doesn't replace T_LIST tokens inside some styles
    - Fixed bug #18657 : anonymous functions wrongly indented
    - Fixed bug #18670 : UpperCaseConstantNameSniff fails on dynamic retrieval of class constant
    - Fixed bug #18709 : Code sniffer sniffs file if even if it's in --ignore
      -- Thanks to Artem Lopata for the patch
    - Fixed bug #18762 : Incorrect handling of define and constant in UpperCaseConstantNameSniff
      -- Thanks to Thomas Baker for the patch
    - Fixed bug #18769 : CSS Tokenizer doesn't replace T_BREAK tokens inside some styles
    - Fixed bug #18835 : Unreachable errors of inline returns of closure functions
      -- Thanks to Patrick Schmidt for the patch
    - Fixed bug #18839 : Fix miscount of warnings in AbstractSniffUnitTest.php
      -- Thanks to Sam Graham for the patch
    - Fixed bug #18844 : Generic_Sniffs_CodeAnalysis_UnusedFunctionParameterSniff with empty body
      -- Thanks to Dmitri Medvedev for the patch
    - Fixed bug #18847 : Running Squiz_Sniffs_Classes_ClassDeclarationSniff results in PHP notice
    - Fixed bug #18868 : jslint+rhino: errors/warnings not detected
      -- Thanks to Christian Weiske for the patch
    - Fixed bug #18879 : phpcs-svn-pre-commit requires escapeshellarg
      -- Thanks to Bjorn Katuin for the patch
    - Fixed bug #18951 : weird behaviour with closures and multi-line use () params
   </notes>
  </release>
  <release>
   <version>
    <release>1.3.0</release>
    <api>1.3.0</api>
   </version>
   <stability>
    <release>stable</release>
    <api>stable</api>
   </stability>
   <date>2011-03-17</date>
   <license uri="https://github.com/squizlabs/PHP_CodeSniffer/blob/master/licence.txt">BSD License</license>
   <notes>
    - Add a new token T_CLOSURE that replaces T_FUNCTION if the function keyword is anonymous
    - Many Squiz sniffs no longer report errors when checking closures; they are now ignored
    - Fixed some error messages in PEAR MultiLineConditionSniff that were not using placeholders for message data
    - AbstractVariableSniff now correctly finds variable names wrapped with curly braces inside double quoted strings
    - PEAR FunctionDeclarationSniff now ignores arrays in argument default values when checking multi-line declarations
    - Fixed bug #18200 : Using custom named ruleset file as standard no longer works
    - Fixed bug #18196 : PEAR MultiLineCondition.SpaceBeforeOpenBrace not consistent with newline chars
    - Fixed bug #18204 : FunctionCommentThrowTag picks wrong exception type when throwing function call
    - Fixed bug #18222 : Add __invoke method to PEAR standard
    - Fixed bug #18235 : Invalid error generation in Squiz.Commenting.FunctionCommentThrowTag
    - Fixed bug #18250 : --standard with relative path skips Standards' "implicit" sniffs
    - Fixed bug #18274 : Multi-line IF and function call indent rules conflict
    - Fixed bug #18282 : Squiz doesn't handle final keyword before function comments
      -- Thanks to Dave Perrett for the patch
    - Fixed bug #18336 : Function isUnderscoreName gives php notices
   </notes>
  </release>
  <release>
   <version>
    <release>1.3.0RC2</release>
    <api>1.3.0RC2</api>
   </version>
   <stability>
    <release>beta</release>
    <api>beta</api>
   </stability>
   <date>2011-01-14</date>
   <license uri="https://github.com/squizlabs/PHP_CodeSniffer/blob/master/licence.txt">BSD License</license>
   <notes>
    - You can now print multiple reports for each run and print each to the screen or a file (request #12434)
      -- Format is --report-[report][=file] (e.g., --report-xml=out.xml)
      -- Printing to screen is done by leaving [file] empty (e.g., --report-xml)
      -- Multiple reports can be specified in this way (e.g., --report-summary --report-xml=out.xml)
      -- The standard --report and --report-file command line arguments are unchanged
    - Added -d command line argument to set php.ini settings while running (request #17244)
      -- Usage is: phpcs -d memory_limit=32M -d ...
      -- Thanks to Ben Selby for the patch
    - Added -p command line argument to show progress during a run
      -- Dot means pass, E means errors found, W means only warnings found and S means skipped file
      -- Particularly good for runs where you are checking more than 100 files
      -- Enable by default with --config-set show_progress 1
      -- Will not print anything if you are already printing verbose output
      -- This has caused a big change in the way PHP_CodeSniffer processes files (API changes around processing)
    - You can now add exclude rules for individual sniffs or error messages (request #17903)
      -- Only available when using a ruleset.xml file to specify rules
      -- Uses the same exclude-pattern tags as normal but allows them inside rule tags
    - Using the -vvv option will now print a list of sniffs executed for each file and how long they took to process
    - Added Generic ClosureLinterSniff to run Google's gjslint over your JS files
    - The XML and CSV reports now include the severity of the error (request #18165)
      -- The Severity column in the CSV report has been renamed to Type, and a new Severity column added for this
    - Fixed issue with Squiz FunctionCommentSniff reporting incorrect type hint when default value uses namespace
      -- Thanks to Anti Veeranna for the patch
    - Generic FileLengthSniff now uses iconv_strlen to check line length if an encoding is specified (request #14237)
    - Generic UnnecessaryStringConcatSniff now allows strings to be combined to form a PHP open or close tag
    - Squiz SwitchDeclarationSniff no longer reports indentation errors for BREAK statements inside IF conditions
    - Interactive mode now always prints the full error report (ignores command line)
    - Improved regular expression detection in JavaScript files
      -- Added new T_TYPEOF token that can be used to target the typeof JS operator
      -- Fixes bug #17611 : Regular expression tokens not recognised
    - Squiz ScopeIndentSniff removed
      -- Squiz standard no longer requires additional indents between ob_* methods
      -- Also removed Squiz OutputBufferingIndentSniff that was checking the same thing
    - PHP_CodeSniffer_File::getMemberProperties() performance improved significantly
      -- Improves performance of Squiz ValidVariableNameSniff significantly
    - Squiz OperatorSpacingSniff performance improved significantly
    - Squiz NonExecutableCodeSniff performance improved significantly
      -- Will throw duplicate errors in some cases now, but these should be rare
    - MySource IncludeSystemSniff performance improved significantly
    - MySource JoinStringsSniff no longer reports an error when using join() on a named JS array
    - Warnings are now reported for each file when they cannot be opened instead of stopping the script
      -- Hide warnings with the -n command line argument
      -- Can override the warnings using the code Internal.DetectLineEndings
    - Fixed bug #17693 : issue with pre-commit hook script with filenames that start with v
    - Fixed bug #17860 : isReference function fails with references in array
      -- Thanks to Lincoln Maskey for the patch
    - Fixed bug #17902 : Cannot run tests when tests are symlinked into tests dir
      -- Thanks to Matt Button for the patch
    - Fixed bug #17928 : Improve error message for Generic_Sniffs_PHP_UpperCaseConstantSniff
      -- Thanks to Stefano Kowalke for the patch
    - Fixed bug #18039 : JS Tokenizer crash when ] is last character in file
    - Fixed bug #18047 : Incorrect handling of namespace aliases as constants
      -- Thanks to Dmitri Medvedev for the patch
    - Fixed bug #18072 : Impossible to exclude path from processing when symlinked
    - Fixed bug #18073 : Squiz.PHP.NonExecutableCode fault
    - Fixed bug #18117 : PEAR coding standard: Method constructor not sniffed as a function
    - Fixed bug #18135 : Generic FunctionCallArgumentSpacingSniff reports function declaration errors
    - Fixed bug #18140 : Generic scope indent in exact mode: strange expected/found values for switch
    - Fixed bug #18145 : Sniffs are not loaded for custom ruleset file
      -- Thanks to Scott McCammon for the patch
    - Fixed bug #18152 : While and do-while with AbstractPatternSniff
    - Fixed bug #18191 : Squiz.PHP.LowercasePHPFunctions does not work with new Date()
    - Fixed bug #18193 : CodeSniffer doesn't reconize CR (\r) line endings
   </notes>
  </release>
  <release>
   <version>
    <release>1.3.0RC1</release>
    <api>1.3.0RC1</api>
   </version>
   <stability>
    <release>beta</release>
    <api>beta</api>
   </stability>
   <date>2010-09-03</date>
   <license uri="https://github.com/squizlabs/PHP_CodeSniffer/blob/master/licence.txt">BSD License</license>
   <notes>
    - Added exclude pattern support to ruleset.xml file so you can specify ignore patterns in a standard (request #17683)
      -- Use new exclude-pattern tags to include the ignore rules into your ruleset.xml file
      -- See CodeSniffer/Standards/PHPCS/ruleset.xml for an example
    - Added new --encoding command line argument to specify the encoding of the files being checked
      -- When set to utf-8, stops the XML-based reports from double-encoding
      -- When set to something else, helps the XML-based reports encode to utf-8
      -- Default value is iso-8859-1 but can be changed with --config-set encoding [value]
    - The report is no longer printed to screen when using the --report-file command line option (request #17467)
      -- If you want to print it to screen as well, use the -v command line argument
    - The SVN and GIT blame reports now also show percentage of reported errors per author (request #17606)
      -- Thanks to Ben Selby for the patch
    - Updated the SVN pre-commit hook to work with the new severity levels feature
    - Generic SubversionPropertiesSniff now allows properties to have NULL values (request #17682)
      -- A null value indicates that the property should exist but the value should not be checked
    - Generic UpperCaseConstantName Sniff now longer complains about the PHPUnit_MAIN_METHOD constant (request #17798)
    - Squiz FileComment sniff now checks JS files as well as PHP files
    - Squiz FunctionCommentSniff now supports namespaces in type hints
    - Fixed a problem in Squiz OutputBufferingIndentSniff where block comments were reported as not indented
    - Fixed bug #17092 : Problems with utf8_encode and htmlspecialchars with non-ascii chars
      -- Use the new --encoding=utf-8 command line argument if your files are utf-8 encoded
    - Fixed bug #17629 : PHP_CodeSniffer_Tokens::$booleanOperators missing T_LOGICAL_XOR
      -- Thanks to Matthew Turland for the patch
    - Fixed bug #17699 : Fatal error generating code coverage with PHPUnit 5.3.0RC1
    - Fixed bug #17718 : Namespace 'use' statement: used global class name is recognized as constant
    - Fixed bug #17734 : Generic SubversionPropertiesSniff complains on non SVN files
    - Fixed bug #17742 : EmbeddedPhpSniff reacts negatively to file without closing php tag
    - Fixed bug #17823 : Notice: Please no longer include PHPUnit/Framework.php
   </notes>
  </release>
  <release>
   <version>
    <release>1.3.0a1</release>
    <api>1.3.0a1</api>
   </version>
   <stability>
    <release>alpha</release>
    <api>alpha</api>
   </stability>
   <date>2010-07-15</date>
   <license uri="https://github.com/squizlabs/PHP_CodeSniffer/blob/master/licence.txt">BSD License</license>
   <notes>
    - All CodingStandard.php files have been replaced by ruleset.xml files
      -- Custom standards will need to be converted over to this new format to continue working
    - You can specify a path to your own custom ruleset.xml file by using the --standard command line arg
      -- e.g., phpcs --standard=/path/to/my/ruleset.xml
    - Added a new report type --report=gitblame to show how many errors and warnings were committed by each author
      -- Has the same functionality as the svnblame report
      -- Thanks to Ben Selby for the patch
    - A new token type T_DOLLAR has been added to allow you to sniff for variable variables (feature request #17095)
      -- Thanks to Ian Young for the patch
    - JS tokenizer now supports T_POWER (^) and T_MOD_EQUAL (%=) tokens (feature request #17441)
    - If you have PHP_Timer installed, you'll now get a time/memory summary at the end of a script run
      -- Only happens when printing reports that are designed to be read on the command line
    - Added Generic DeprecatedFunctionsSniff to warn about the use of deprecated functions (feature request #16694)
      -- Thanks to Sebastian Bergmann for the patch
    - Added Squiz LogicalOperatorSniff to ensure that logical operators are surrounded by single spaces
    - Added MySource ChannelExceptionSniff to ensure action files only throw ChannelException
    - Added new method getClassProperties() for sniffs to use to determine if a class is abstract and/or final
      -- Thanks to Christian Kaps for the patch
    - Generic UpperCaseConstantSniff no longer throws errors about namespaces
      -- Thanks to Christian Kaps for the patch
    - Squiz OperatorBracketSniff now correctly checks value assignmnets in arrays
    - Squiz LongConditionClosingCommentSniff now requires a comment for long CASE statements that use curly braces
    - Squiz LongConditionClosingCommentSniff now requires an exact comment match on the brace
    - MySource IncludeSystemSniff now ignores DOMDocument usage
    - MySource IncludeSystemSniff no longer requires inclusion of systems that are being implemented
    - Removed found and expected messages from Squiz ConcatenationSpacingSniff because they were messy and not helpful
    - Fixed a problem where Generic CodeAnalysisSniff could show warnings if checking multi-line strings
    - Fixed error messages in Squiz ArrayDeclarationSniff reporting incorrect number of found and expected spaces
    - Fixed bug #17048 : False positive in Squiz_WhiteSpace_ScopeKeywordSpacingSniff
    - Fixed bug #17054 : phpcs more strict than PEAR CS regarding function parameter spacing
    - Fixed bug #17096 : Notice: Undefined index: scope_condition in ScopeClosingBraceSniff.php
      -- Moved PEAR.Functions.FunctionCallArgumentSpacing to Generic.Functions.FunctionCallArgumentSpacing
    - Fixed bug #17144 : Deprecated: Function eregi() is deprecated
    - Fixed bug #17236 : PHP Warning due to token_get_all() in DoubleQuoteUsageSniff
    - Fixed bug #17243 : Alternate Switch Syntax causes endless loop of Notices in SwitchDeclaration
    - Fixed bug #17313 : Bug with switch case struture
    - Fixed bug #17331 : Possible parse error: interfaces may not include member vars
    - Fixed bug #17337 : CSS tokenizer fails on quotes urls
    - Fixed bug #17420 : Uncaught exception when comment before function brace
    - Fixed bug #17503 : closures formatting is not supported
   </notes>
  </release>
  <release>
   <version>
    <release>1.2.2</release>
    <api>1.2.2</api>
   </version>
   <stability>
    <release>stable</release>
    <api>stable</api>
   </stability>
   <date>2010-01-27</date>
   <license uri="https://github.com/squizlabs/PHP_CodeSniffer/blob/master/licence.txt">BSD License</license>
   <notes>
    - The core PHP_CodeSniffer_File methods now understand the concept of closures (feature request #16866)
      -- Thanks to Christian Kaps for the sample code
    - Sniffs can now specify violation codes for each error and warning they add
      -- Future versions will allow you to override messages and severities using these codes
      -- Specifying a code is optional, but will be required if you wish to support overriding
    - All reports have been broken into separate classes
      -- Command line usage and report output remains the same
      -- Thanks to Gabriele Santini for the patch
    - Added an interactive mode that can be enabled using the -a command line argument
      -- Scans files and stops when it finds a file with errors
      -- Waits for user input to recheck the file (hopefully you fixed the errors) or skip the file
      -- Useful for very large code bases where full rechecks take a while
    - The reports now show the correct number of errors and warnings found
    - The isCamelCaps method now allows numbers in class names
    - The JS tokenizer now correctly identifies boolean and bitwise AND and OR tokens
    - The JS tokenzier now correctly identifies regular expressions used in conditions
    - PEAR ValidFunctionNameSniff now ignores closures
    - Squiz standard now uses the PEAR setting of 85 chars for LineLengthSniff
    - Squiz ControlStructureSpacingSniff now ensure there are no spaces around parentheses
    - Squiz LongConditionClosingCommentSniff now checks for comments at the end of try/catch statements
    - Squiz LongConditionClosingCommentSniff now checks validity of comments for short structures if they exist
    - Squiz IncrementDecrementUsageSniff now has better checking to ensure it only looks at simple variable assignments
    - Squiz PostStatementCommentSniff no longer throws errors for end function comments
    - Squiz InlineCommentSniff no longer throws errors for end function comments
    - Squiz OperatorBracketSniff now allows simple arithmetic operations in SWITCH conditions
    - Squiz ValidFunctionNameSniff now ignores closures
    - Squiz MethodScopeSniff now ignores closures
    - Squiz ClosingDeclarationCommentSniff now ignores closures
    - Squiz GlobalFunctionSniff now ignores closures
    - Squiz DisallowComparisonAssignmentSniff now ignores the assigning of arrays
    - Squiz DisallowObjectStringIndexSniff now allows indexes that contain dots and reserved words
    - Squiz standard now throws nesting level and cyclomatic complexity errors at much higher levels
    - Squiz CommentedOutCodeSniff now ignores common comment framing chacacters
    - Squiz ClassCommentSniff now ensures the open comment tag is the only content on the first line
    - Squiz FileCommentSniff now ensures the open comment tag is the only content on the first line
    - Squiz FunctionCommentSniff now ensures the open comment tag is the only content on the first line
    - Squiz VariableCommentSniff now ensures the open comment tag is the only content on the first line
    - Squiz NonExecutableCodeSniff now warns about empty return statements that are not required
    - Removed ForbiddenStylesSniff from Squiz standard
      -- It is now in in the MySource standard as BrowserSpecificStylesSniff
      -- New BrowserSpecificStylesSniff ignores files with browser-specific suffixes
    - MySource IncludeSystemSniff no longer throws errors when extending the Exception class
    - MySource IncludeSystemSniff no longer throws errors for the abstract widget class
    - MySource IncludeSystemSniff and UnusedSystemSniff now allow includes inside IF statements
    - MySource IncludeSystemSniff no longer throws errors for included widgets inside methods
    - MySource GetRequestDataSniff now throws errors for using $_FILES
    - MySource CreateWidgetTypeCallbackSniff now allows return statements in nested functions
    - MySource DisallowSelfActionsSniff now ignores abstract classes
    - Fixed a problem with the SVN pre-commit hook for PHP versions without vertical whitespace regex support
    - Fixed bug #16740 : False positives for heredoc strings and unused parameter sniff
    - Fixed bug #16794 : ValidLogicalOperatorsSniff doesn't report operators not in lowercase
    - Fixed bug #16804 : Report filename is shortened too much
    - Fixed bug #16821 : Bug in Squiz_Sniffs_WhiteSpace_OperatorSpacingSniff
      -- Thanks to Jaroslav Hanslík for the patch
    - Fixed bug #16836 : Notice raised when using semicolon to open case
    - Fixed bug #16855 : Generic standard sniffs incorrectly for define() method
    - Fixed bug #16865 : Two bugs in Squiz_Sniffs_WhiteSpace_OperatorSpacingSniff
      -- Thanks to Jaroslav Hanslík for the patch
    - Fixed bug #16902 : Inline If Declaration bug
    - Fixed bug #16960 : False positive for late static binding in Squiz/ScopeKeywordSpacingSniff
      -- Thanks to Jakub Tománek for the patch
    - Fixed bug #16976 : The phpcs attempts to process symbolic links that don't resolve to files
    - Fixed bug #17017 : Including one file in the files sniffed alters errors reported for another file
   </notes>
  </release>
  <release>
   <version>
    <release>1.2.1</release>
    <api>1.2.1</api>
   </version>
   <stability>
    <release>stable</release>
    <api>stable</api>
   </stability>
   <date>2009-11-17</date>
   <license uri="https://github.com/squizlabs/PHP_CodeSniffer/blob/master/licence.txt">BSD License</license>
   <notes>
    - Added a new report type --report=svnblame to show how many errors and warnings were committed by each author
      -- Also shows the percentage of their code that are errors and warnings
      -- Requires you to have the SVN command in your path
      -- Make sure SVN is storing usernames and passwords (if required) or you will need to enter them for each file
      -- You can also use the -s command line argument to see the different types of errors authors are committing
      -- You can use the -v command line argument to see all authors, even if they have no errors or warnings
    - Added a new command line argument --report-width to allow you to set the column width of screen reports
      -- Reports wont accept values less than 70 or else they get too small
      -- Can also be set via a config var: phpcs --config-set report_width 100
    - You can now get PHP_CodeSniffer to ignore a whole file by adding @codingStandardsIgnoreFile in the content
      -- If you put it in the first two lines the file wont even be tokenized, so it will be much quicker
    - Reports now print their file lists in alphabetical order
    - PEAR FunctionDeclarationSniff now reports error for incorrect closing bracket placement in multi-line definitions
    - Added Generic CallTimePassByRefenceSniff to prohibit the passing of variables into functions by reference
      -- Thanks to Florian Grandel for the contribution
    - Added Squiz DisallowComparisonAssignmentSniff to ban the assignment of comparison values to a variable
    - Added Squiz DuplicateStyleDefinitionSniff to check for duplicate CSS styles in a single class block
    - Squiz ArrayDeclarationSniff no longer checks the case of array indexes because that is not its job
    - Squiz PostStatementCommentSniff now allows end comments for class member functions
    - Squiz InlineCommentSniff now supports the checking of JS files
    - MySource CreateWidgetTypeCallbackSniff now allows the callback to be passed to another function
    - MySource CreateWidgetTypeCallbackSniff now correctly ignores callbacks used inside conditions
    - Generic MultipleStatementAlignmentSniff now enforces a single space before equals sign if max padding is reached
    - Fixed a problem in the JS tokenizer where regular expressions containing \// were not converted correctly
    - Fixed a problem tokenizing CSS files where multiple ID targets on a line would look like comments
    - Fixed a problem tokenizing CSS files where class names containing a colon looked like style definitions
    - Fixed a problem tokenizing CSS files when style statements had empty url() calls
    - Fixed a problem tokenizing CSS colours with the letter E in first half of the code
    - Squiz ColonSpacingSniff now ensures it is only checking style definitions in CSS files and not class names
    - Squiz DisallowComparisonAssignmentSniff no longer reports errors when assigning the return value of a function
    - CSS tokenizer now correctly supports multi-line comments
    - When only the case of var names differ for function comments, the error now indicates the case is different
    - Fixed an issue with Generic UnnecessaryStringConcatSniff where it incorrectly suggested removing a concat
    - Fixed bug #16530 : ScopeIndentSniff reports false positive
    - Fixed bug #16533 : Duplicate errors and warnings
    - Fixed bug #16563 : Check file extensions problem in phpcs-svn-pre-commit
      -- Thanks to Kaijung Chen for the patch
    - Fixed bug #16592 : Object operator indentation incorrect when first operator is on a new line
    - Fixed bug #16641 : Notice output
    - Fixed bug #16682 : Squiz_Sniffs_Strings_DoubleQuoteUsageSniff reports string "\0" as invalid
    - Fixed bug #16683 : Typing error in PHP_CodeSniffer_CommentParser_AbstractParser
    - Fixed bug #16684 : Bug in Squiz_Sniffs_PHP_NonExecutableCodeSniff
    - Fixed bug #16692 : Spaces in paths in Squiz_Sniffs_Debug_JavaScriptLintSniff
      -- Thanks to Jaroslav Hanslík for the patch
    - Fixed bug #16696 : Spelling error in MultiLineConditionSniff
    - Fixed bug #16697 : MultiLineConditionSniff incorrect result with inline IF
    - Fixed bug #16698 : Notice in JavaScript Tokenizer
    - Fixed bug #16736 : Multi-files sniffs aren't processed when FILE is a single directory
      -- Thanks to Alexey Shein for the patch
    - Fixed bug #16792 : Bug in Generic_Sniffs_PHP_ForbiddenFunctionsSniff
   </notes>
  </release>
  <release>
   <version>
    <release>1.2.0</release>
    <api>1.2.0</api>
   </version>
   <stability>
    <release>stable</release>
    <api>stable</api>
   </stability>
   <date>2009-08-17</date>
   <license uri="https://github.com/squizlabs/PHP_CodeSniffer/blob/master/licence.txt">BSD License</license>
   <notes>
    - Installed standards are now favoured over custom standards when using the cmd line arg with relative paths
    - Unit tests now use a lot less memory while running
    - Squiz standard now uses Generic EmptyStatementSniff but throws errors instead of warnings
    - Squiz standard now uses Generic UnusedFunctionParameterSniff
    - Removed unused ValidArrayIndexNameSniff from the Squiz standard
    - Fixed bug #16424 : SubversionPropertiesSniff print PHP Warning
    - Fixed bug #16450 : Constant PHP_CODESNIFFER_VERBOSITY already defined (unit tests)
    - Fixed bug #16453 : function declaration long line splitted error
    - Fixed bug #16482 : phpcs-svn-pre-commit ignores extensions parameter
   </notes>
  </release>
  <release>
   <version>
    <release>1.2.0RC3</release>
    <api>1.2.0RC3</api>
   </version>
   <stability>
    <release>beta</release>
    <api>beta</api>
   </stability>
   <date>2009-07-07</date>
   <license uri="https://github.com/squizlabs/PHP_CodeSniffer/blob/master/licence.txt">BSD License</license>
   <notes>
    - You can now use @codingStandardsIgnoreStart and @...End comments to suppress messages (feature request #14002)
    - A warning is now included for files without any code when short_open_tag is set to Off (feature request #12952)
    - You can now use relative paths to your custom standards with the --standard cmd line arg (feature request #14967)
    - You can now override magic methods and functions in PEAR ValidFunctionNameSniff (feature request #15830)
    - MySource IncludeSystemSniff now recognises widget action classes
    - MySource IncludeSystemSniff now knows about unit test classes and changes rules accordingly
   </notes>
  </release>
  <release>
   <version>
    <release>1.2.0RC2</release>
    <api>1.2.0RC2</api>
   </version>
   <stability>
    <release>beta</release>
    <api>beta</api>
   </stability>
   <date>2009-05-25</date>
   <license uri="https://github.com/squizlabs/PHP_CodeSniffer/blob/master/licence.txt">BSD License</license>
   <notes>
    - Test suite can now be run using the full path to AllTests.php (feature request #16179)
    - Fixed bug #15980 : PHP_CodeSniffer change php current directory
      -- Thanks to Dolly Aswin Harahap for the patch
    - Fixed bug #16001 : Notice triggered
    - Fixed bug #16054 : phpcs-svn-pre-commit not showing any errors
    - Fixed bug #16071 : Fatal error: Uncaught PHP_CodeSniffer_Exception
    - Fixed bug #16170 : Undefined Offset -1 in MultiLineConditionSniff.php on line 68
    - Fixed bug #16175 : Bug in Squiz-IncrementDecrementUsageSniff
   </notes>
  </release>
  <release>
   <version>
    <release>1.2.0RC1</release>
    <api>1.2.0RC1</api>
   </version>
   <stability>
    <release>beta</release>
    <api>beta</api>
   </stability>
   <date>2009-03-09</date>
   <license uri="https://github.com/squizlabs/PHP_CodeSniffer/blob/master/licence.txt">BSD License</license>
   <notes>
    - Reports that are output to a file now include a trailing newline at the end of the file
    - Fixed sniff names not shown in -vvv token processing output
    - Added Generic SubversionPropertiesSniff to check that specific svn props are set for files
      -- Thanks to Jack Bates for the contribution
    - The PHP version check can now be overridden in classes that extend PEAR FileCommentSniff
      -- Thanks to Helgi Þormar Þorbjörnsson for the suggestion
    - Added Generic ConstructorNameSniff to check for PHP4 constructor name usage
      -- Thanks to Leif Wickland for the contribution
    - Squiz standard now supports multi-line function and condition sniffs from PEAR standard
    - Squiz standard now uses Generic ConstructorNameSniff
    - Added MySource GetRequestDataSniff to ensure REQUEST, GET and POST are not accessed directly
    - Squiz OperatorBracketSniff now allows square brackets in simple unbracketed operations
    - Fixed the incorrect tokenizing of multi-line block comments in CSS files
    - Fixed bug #15383 : Uncaught PHP_CodeSniffer_Exception
    - Fixed bug #15408 : An unexpected exception has been caught: Undefined offset: 2
    - Fixed bug #15519 : Uncaught PHP_CodeSniffer_Exception
    - Fixed bug #15624 : Pre-commit hook fails with PHP errors
    - Fixed bug #15661 : Uncaught PHP_CodeSniffer_Exception
    - Fixed bug #15722 : "declare(encoding = 'utf-8');" leads to "Missing file doc comment"
    - Fixed bug #15910 : Object operator indention not calculated correctly
   </notes>
  </release>
  <release>
   <version>
    <release>1.2.0a1</release>
    <api>1.2.0a1</api>
   </version>
   <stability>
    <release>alpha</release>
    <api>alpha</api>
   </stability>
   <date>2008-12-18</date>
   <license uri="https://github.com/squizlabs/PHP_CodeSniffer/blob/master/licence.txt">BSD License</license>
   <notes>
    - PHP_CodeSniffer now has a CSS tokenizer for checking CSS files
    - Added support for a new multi-file sniff that sniffs all processed files at once
    - Added new output format --report=emacs to output errors using the emacs standard compile output format
      -- Thanks to Len Trigg for the contribution
    - Reports can now be written to a file using the --report-file command line argument (feature request #14953)
      -- The report is also written to screen when using this argument
    - The CheckStyle, CSV and XML reports now include a source for each error and warning (feature request #13242)
      -- A new report type --report=source can be used to show you the most common errors in your files
    - Added new command line argument -s to show error sources in all reports
    - Added new command line argument --sniffs to specify a list of sniffs to restrict checking to
      -- Uses the sniff source codes that are optionally displayed in reports
    - Changed the max width of error lines from 80 to 79 chars to stop blank lines in the default windows cmd window
    - PHP_CodeSniffer now has a token for an asperand (@ symbol) so sniffs can listen for them
      -- Thanks to Andy Brockhurst for the patch
    - Added Generic DuplicateClassNameSniff that will warn if the same class name is used in multiple files
      -- Not currently used by any standard; more of a multi-file sniff sample than anything useful
    - Added Generic NoSilencedErrorsSniff that warns if PHP errors are being silenced using the @ symbol
      -- Thanks to Andy Brockhurst for the contribution
    - Added Generic UnnecessaryStringConcatSniff that checks for two strings being concatenated
    - Added PEAR FunctionDeclarationSniff to enforce the new multi-line function declaration PEAR standard
    - Added PEAR MultiLineAssignmentSniff to enforce the correct indentation of multi-line assignments
    - Added PEAR MultiLineConditionSniff to enforce the new multi-line condition PEAR standard
    - Added PEAR ObjectOperatorIndentSniff to enforce the new chained function call PEAR standard
    - Added MySource DisallowSelfActionSniff to ban the use of self::method() calls in Action classes
    - Added MySource DebugCodeSniff to ban the use of Debug::method() calls
    - Added MySource CreateWidgetTypeCallback sniff to check callback usage in widget type create methods
    - Added Squiz DisallowObjectStringIndexSniff that forces object dot notation in JavaScript files
      -- Thanks to Sertan Danis for the contribution
    - Added Squiz DiscouragedFunctionsSniff to warn when using debug functions
    - Added Squiz PropertyLabelSniff to check whitespace around colons in JS property and label declarations
    - Added Squiz DuplicatePropertySniff to check for duplicate property names in JS classes
    - Added Squiz ColonSpacingSniff to check for spacing around colons in CSS style definitions
    - Added Squiz SemicolonSpacingSniff to check for spacing around semicolons in CSS style definitions
    - Added Squiz IdentationSniff to check for correct indentation of CSS files
    - Added Squiz ColourDefinitionSniff to check that CSS colours are defined in uppercase and using shorthand
    - Added Squiz EmptyStyleDefinitionSniff to check for CSS style definitions without content
    - Added Squiz EmptyClassDefinitionSniff to check for CSS class definitions without content
    - Added Squiz ClassDefinitionOpeningBraceSpaceSniff to check for spaces around opening brace of CSS class definitions
    - Added Squiz ClassDefinitionClosingBraceSpaceSniff to check for a single blank line after CSS class definitions
    - Added Squiz ClassDefinitionNameSpacingSniff to check for a blank lines inside CSS class definition names
    - Added Squiz DisallowMultipleStyleDefinitionsSniff to check for multiple style definitions on a single line
    - Added Squiz DuplicateClassDefinitionSniff to check for duplicate CSS class blocks that can be merged
    - Added Squiz ForbiddenStylesSniff to check for usage of browser specific styles
    - Added Squiz OpacitySniff to check for incorrect opacity values in CSS
    - Added Squiz LowercaseStyleDefinitionSniff to check for styles that are not defined in lowercase
    - Added Squiz MissingColonSniff to check for style definitions where the colon has been forgotten
    - Added Squiz MultiLineFunctionDeclarationSniff to check that multi-line declarations contain one param per line
    - Added Squiz JSLintSniff to check for JS errors using the jslint.js script through Rhino
      -- Set jslint path using phpcs --config-set jslint_path /path/to/jslint.js
      -- Set rhino path using phpcs --config-set rhino_path /path/to/rhino
    - Added Generic TodoSniff that warns about comments that contain the word TODO
    - Removed MultipleStatementAlignmentSniff from the PEAR standard as alignment is now optional
    - Generic ForbiddenFunctionsSniff now has protected member var to specify if it should use errors or warnings
    - Generic MultipleStatementAlignmentSniff now has correct error message if assignment is on a new line
    - Generic MultipleStatementAlignmentSniff now has protected member var to allow it to ignore multi-line assignments
    - Generic LineEndingsSniff now supports checking of JS files
    - Generic LineEndingsSniff now supports checking of CSS files
    - Generic DisallowTabIndentSniff now supports checking of CSS files
    - Squiz DoubleQuoteUsageSniff now bans the use of variables in double quoted strings in favour of concatenation
    - Squiz SuperfluousWhitespaceSniff now supports checking of JS files
    - Squiz SuperfluousWhitespaceSniff now supports checking of CSS files
    - Squiz DisallowInlineIfSniff now supports checking of JS files
    - Squiz SemicolonSpacingSniff now supports checking of JS files
    - Squiz PostStatementCommentSniff now supports checking of JS files
    - Squiz FunctionOpeningBraceSpacingSniff now supports checking of JS files
    - Squiz FunctionClosingBraceSpacingSniff now supports checking of JS files
      -- Empty JS functions must have their opening and closing braces next to each other
    - Squiz ControlStructureSpacingSniff now supports checking of JS files
    - Squiz LongConditionClosingCommentSniff now supports checking of JS files
    - Squiz OperatorSpacingSniff now supports checking of JS files
    - Squiz SwitchDeclarationSniff now supports checking of JS files
    - Squiz CommentedOutCodeSniff now supports checking of CSS files
    - Squiz DisallowSizeFunctionsInLoopsSniff now supports checking of JS files for the use of object.length
    - Squiz DisallowSizeFunctionsInLoopsSniff no longer complains about size functions outside of the FOR condition
    - Squiz ControlStructureSpacingSniff now bans blank lines at the end of a control structure
    - Squiz ForLoopDeclarationSniff no longer throws errors for JS FOR loops without semicolons
    - Squiz MultipleStatementAlignmentSniff no longer throws errors if a statement would take more than 8 spaces to align
    - Squiz standard now uses Genric TodoSniff
    - Squiz standard now uses Genric UnnecessaryStringConcatSniff
    - Squiz standard now uses PEAR MultiLineAssignmentSniff
    - Squiz standard now uses PEAR MultiLineConditionSniff
    - Zend standard now uses OpeningFunctionBraceBsdAllmanSniff (feature request #14647)
    - MySource JoinStringsSniff now bans the use of inline array joins and suggests the + operator
    - Fixed incorrect errors that can be generated from abstract scope sniffs when moving to a new file
    - Core tokenizer now matches orphaned curly braces in the same way as square brackets
    - Whitespace tokens at the end of JS files are now added to the token stack
    - JavaScript tokenizer now identifies properties and labels as new token types
    - JavaScript tokenizer now identifies object definitions as a new token type and matches curly braces for them
    - JavaScript tokenizer now identifies DIV_EQUAL and MUL_EQUAL tokens
    - Improved regular expression detection in the JavaScript tokenizer
    - Improve AbstractPatternSniff support so it can listen for any token type, not just weighted tokens
    - Fixed Squiz DoubleQuoteUsageSniff so it works correctly with short_open_tag=Off
    - Fixed bug #14409 : Output of warnings to log file
    - Fixed bug #14520 : Notice: Undefined offset: 1 in /usr/share/php/PHP/CodeSniffer/File.php on line
    - Fixed bug #14637 : Call to processUnknownArguments() misses second parameter $pos
      -- Thanks to Peter Buri for the patch
    - Fixed bug #14889 : Lack of clarity: licence or license
    - Fixed bug #15008 : Nested Parentheses in Control Structure Sniffs
    - Fixed bug #15091 : pre-commit hook attempts to sniff folders
      -- Thanks to Bruce Weirdan for the patch
    - Fixed bug #15124 : AbstractParser.php uses deprecated split() function
      -- Thanks to Sebastian Bergmann for the patch
    - Fixed bug #15188 : PHPCS vs HEREDOC strings
    - Fixed bug #15231 : Notice: Uninitialized string offset: 0 in FileCommentSniff.php on line 555
    - Fixed bug #15336 : Notice: Undefined offset: 2 in /usr/share/php/PHP/CodeSniffer/File.php on line
   </notes>
  </release>
  <release>
   <version>
    <release>1.1.0</release>
    <api>1.1.0</api>
   </version>
   <stability>
    <release>stable</release>
    <api>stable</api>
   </stability>
   <date>2008-07-14</date>
   <license uri="https://github.com/squizlabs/PHP_CodeSniffer/blob/master/licence.txt">BSD License</license>
   <notes>
    - PEAR FileCommentSniff now allows tag orders to be overridden in child classes
      -- Thanks to Jeff Hodsdon for the patch
    - Added Generic DisallowMultipleStatementsSniff to ensure there is only one statement per line
    - Squiz standard now uses DisallowMultipleStatementsSniff
    - Fixed error in Zend ValidVariableNameSniff when checking vars in form: $class->{$var}
    - Fixed bug #14077 : Fatal error: Uncaught PHP_CodeSniffer_Exception: $stackPtr is not a class member
    - Fixed bug #14168 : Global Function -> Static Method and __autoload()
    - Fixed bug #14238 : Line length not checket at last line of a file
    - Fixed bug #14249 : wrong detection of scope_opener
    - Fixed bug #14250 : ArrayDeclarationSniff emit warnings at malformed array
    - Fixed bug #14251 : --extensions option doesn't work
   </notes>
  </release>
  <release>
   <version>
    <release>1.1.0RC3</release>
    <api>1.1.0RC3</api>
   </version>
   <stability>
    <release>beta</release>
    <api>beta</api>
   </stability>
   <date>2008-07-03</date>
   <license uri="https://github.com/squizlabs/PHP_CodeSniffer/blob/master/licence.txt">BSD License</license>
   <notes>
    - PEAR FileCommentSniff now allows tag orders to be overridden in child classes
      -- Thanks to Jeff Hodsdon for the patch
    - Added Generic DisallowMultipleStatementsSniff to ensure there is only one statement per line
    - Squiz standard now uses DisallowMultipleStatementsSniff
    - Fixed error in Zend ValidVariableNameSniff when checking vars in form: $class->{$var}
    - Fixed bug #14077 : Fatal error: Uncaught PHP_CodeSniffer_Exception: $stackPtr is not a class member
    - Fixed bug #14168 : Global Function -> Static Method and __autoload()
    - Fixed bug #14238 : Line length not checket at last line of a file
    - Fixed bug #14249 : wrong detection of scope_opener
    - Fixed bug #14250 : ArrayDeclarationSniff emit warnings at malformed array
    - Fixed bug #14251 : --extensions option doesn't work
   </notes>
  </release>
  <release>
   <version>
    <release>1.1.0RC2</release>
    <api>1.1.0RC2</api>
   </version>
   <stability>
    <release>beta</release>
    <api>beta</api>
   </stability>
   <date>2008-06-13</date>
   <license uri="https://github.com/squizlabs/PHP_CodeSniffer/blob/master/licence.txt">BSD License</license>
   <notes>
    - Permission denied errors now stop script execution but still display current errors (feature request #14076)
    - Added Squiz ValidArrayIndexNameSniff to ensure array indexes do not use camel case
    - Squiz ArrayDeclarationSniff now ensures arrays are not declared with camel case index values
    - PEAR ValidVariableNameSniff now alerts about a possible parse error for member vars inside an interface
    - Fixed bug #13921 : js parsing fails for comments on last line of file
    - Fixed bug #13922 : crash in case of malformed (but tokenized) php file
      -- PEAR and Squiz ClassDeclarationSniff now throw warnings for possible parse errors
      -- Squiz ValidClassNameSniff now throws warning for possible parse errors
      -- Squiz ClosingDeclarationCommentSniff now throws additonal warnings for parse errors
   </notes>
  </release>
  <release>
   <version>
    <release>1.1.0RC1</release>
    <api>1.1.0RC1</api>
   </version>
   <stability>
    <release>beta</release>
    <api>beta</api>
   </stability>
   <date>2008-05-13</date>
   <license uri="https://github.com/squizlabs/PHP_CodeSniffer/blob/master/licence.txt">BSD License</license>
   <notes>
    - Added support for multiple tokenizers so PHP_CodeSniffer can check more than just PHP files
      -- PHP_CodeSniffer now has a JS tokenizer for checking JavaScript files
      -- Sniffs need to be updated to work with additional tokenizers, or new sniffs written for them
   - phpcs now exits with status 2 if the tokenier extension has been disabled (feature request #13269)
   - Added scripts/phpcs-svn-pre-commit that can be used as an SVN pre-commit hook
     -- Also reworked the way the phpcs script works to make it easier to wrap it with other functionality
     -- Thanks to Jack Bates for the contribution
   - Fixed error in phpcs error message when a supplied file does not exist
   - Fixed a cosmetic error in AbstractPatternSniff where the "found" string was missing some content
   - Added sniffs that implement part of the PMD rule catalog to the Generic standard
     -- Thanks to Manuel Pichler for the contribution of all these sniffs.
   - Squiz FunctionCommentThrowTagSniff no longer throws errors for function that only throw variables
   - Generic ScopeIndentSniff now has private member to enforce exact indent matching
   - Replaced Squiz DisallowCountInLoopsSniff with Squiz DisallowSizeFunctionsInLoopsSniff
     -- Thanks to Jan Miczaika for the sniff
   - Squiz BlockCommentSniff now checks inline doc block comments
   - Squiz InlineCommentSniff now checks inline doc block comments
   - Squiz BlockCommentSniff now checks for no blank line before first comment in a function
   - Squiz DocCommentAlignmentSniff now ignores inline doc block comments
   - Squiz ControlStructureSpacingSniff now ensures no blank lines at the start of control structures
   - Squiz ControlStructureSpacingSniff now ensures no blank lines between control structure closing braces
   - Squiz IncrementDecrementUsageSniff now ensures inc/dec ops are bracketed in string concats
   - Squiz IncrementDecrementUsageSniff now ensures inc/dec ops are not used in arithmetic operations
   - Squiz FunctionCommentSniff no longer throws errors if return value is mixed but function returns void somewhere
   - Squiz OperatorBracketSniff no allows function call brackets to count as operator brackets
   - Squiz DoubleQuoteUsageSniff now supports \x \f and \v (feature request #13365)
   - Squiz ComparisonOperatorUsageSniff now supports JS files
   - Squiz ControlSignatureSniff now supports JS files
   - Squiz ForLoopDeclarationSniff now supports JS files
   - Squiz OperatorBracketSniff now supports JS files
   - Squiz InlineControlStructureSniff now supports JS files
   - Generic LowerCaseConstantSniff now supports JS files
   - Generic DisallowTabIndentSniff now supports JS files
   - Generic MultipleStatementAlignmentSniff now supports JS files
   - Added Squiz ObjectMemberCommaSniff to ensure the last member of a JS object is not followed by a comma
   - Added Squiz ConstantCaseSniff to ensure the PHP constants are uppercase and JS lowercase
   - Added Squiz JavaScriptLintSniff to check JS files with JSL
     -- Set path using phpcs --config-set jsl_path /path/to/jsl
   - Added MySource FirebugConsoleSniff to ban the use of "console" for JS variable and function names
   - Added MySource JoinStringsSniff to enforce the use of join() to concatenate JS strings
   - Added MySource AssignThisSniff to ensure this is only assigned to a var called self
   - Added MySource DisallowNewWidgetSniff to ban manual creation of widget objects
   - Removed warning shown in Zend CodeAnalyzerSniff when the ZCA path is not set
   - Fixed error in Squiz ValidVariableNameSniff when checking vars in the form $obj->$var
   - Fixed error in Squiz DisallowMultipleAssignmentsSniff when checking vars in the form $obj->$var
   - Fixed error in Squiz InlineCommentSniff where comments for class constants were seen as inline
   - Fixed error in Squiz BlockCommentSniff where comments for class constants were not ignored
   - Fixed error in Squiz OperatorBracketSniff where negative numbers were ignored during comparisons
   - Fixed error in Squiz FunctionSpacingSniff where functions after member vars reported incorrect spacing
   - Fixed bug #13062 : Interface comments aren't handled in PEAR standard
     -- Thanks to Manuel Pichler for the path
   - Fixed bug #13119 : php minimum requirement need to be fix
   - Fixed bug #13156 : Bug in Squiz_Sniffs_PHP_NonExecutableCodeSniff
   - Fixed bug #13158 : Strange behaviour in AbstractPatternSniff
   - Fixed bug #13169 : Undefined variables
   - Fixed bug #13178 : Catch exception in File.php
   - Fixed bug #13254 : Notices output in checkstyle report causes XML issues
   - Fixed bug #13446 : crash with src of phpMyAdmin
     -- Thanks to Manuel Pichler for the path
   </notes>
  </release>
  <release>
   <version>
    <release>1.1.0a1</release>
    <api>1.1.0a1</api>
   </version>
   <stability>
    <release>alpha</release>
    <api>alpha</api>
   </stability>
   <date>2008-04-21</date>
   <license uri="https://github.com/squizlabs/PHP_CodeSniffer/blob/master/licence.txt">BSD License</license>
   <notes>
    - Fixed error in PEAR ValidClassNameSniff when checking class names with double underscores
    - Moved Squiz InlineControlStructureSniff into Generic standard
    - PEAR standard now throws warnings for inline control structures
    - Squiz OutputBufferingIndentSniff now ignores the indentation of inline HTML
    - MySource IncludeSystemSniff now ignores usage of ZipArchive
    - Removed "function" from error messages for Generic function brace sniffs (feature request #13820)
    - Generic UpperCaseConstantSniff no longer throws errors for delcare(ticks = ...)
      -- Thanks to Josh Snyder for the patch
    - Squiz ClosingDeclarationCommentSniff and AbstractVariableSniff now throw warnings for possible parse errors
    - Fixed bug #13827 : AbstractVariableSniff throws "undefined index"
    - Fixed bug #13846 : Bug in Squiz.NonExecutableCodeSniff
    - Fixed bug #13849 : infinite loop in PHP_CodeSniffer_File::findNext()
   </notes>
  </release>
  <release>
   <version>
    <release>1.0.1</release>
    <api>1.0.1</api>
   </version>
   <stability>
    <release>stable</release>
    <api>stable</api>
   </stability>
   <date>2008-02-04</date>
   <license uri="https://github.com/squizlabs/PHP_CodeSniffer/blob/master/licence.txt">BSD License</license>
   <notes>
    - Squiz ArrayDeclarationSniff now throws error if the array keyword is followed by a space
    - Squiz ArrayDeclarationSniff now throws error for empty multi-line arrays
    - Squiz ArrayDeclarationSniff now throws error for multi-line arrays with a single value
    - Squiz DocCommentAlignmentSniff now checks for a single space before tags inside docblocks
    - Squiz ForbiddenFunctionsSniff now disallows is_null() to force use of (=== NULL) instead
    - Squiz VariableCommentSniff now continues throwing errors after the first one is found
    - Squiz SuperfluousWhitespaceSniff now throws errors for multiple blank lines inside functions
    - MySource IncludedSystemSniff now checks extended class names
    - MySource UnusedSystemSniff now checks extended and implemented class names
    - MySource IncludedSystemSniff now supports includeWidget()
    - MySource UnusedSystemSniff now supports includeWidget()
    - Added PEAR ValidVariableNameSniff to check that only private member vars are prefixed with an underscore
    - Added Squiz DisallowCountInLoopsSniff to check for the use of count() in FOR and WHILE loop conditions
    - Added MySource UnusedSystemSniff to check for included classes that are never used
    - Fixed a problem that caused the parentheses map to sometimes contain incorrect values
    - Fixed bug #12767 : Cant run phpcs from dir with PEAR subdir
    - Fixed bug #12773 : Reserved variables are not detected in strings
      -- Thanks to Wilfried Loche for the patch
    - Fixed bug #12832 : Tab to space conversion does not work
    - Fixed bug #12888 : extra space indentation = Notice: Uninitialized string offset...
    - Fixed bug #12909 : Default generateDocs function does not work under linux
      -- Thanks to Paul Smith for the patch
    - Fixed bug #12957 : PHP 5.3 magic method __callStatic
      -- Thanks to Manuel Pichler for the patch
   </notes>
  </release>
  <release>
   <version>
    <release>1.0.0</release>
    <api>1.0.0</api>
   </version>
   <stability>
    <release>stable</release>
    <api>stable</api>
   </stability>
   <date>2007-12-21</date>
   <license uri="https://github.com/squizlabs/PHP_CodeSniffer/blob/master/licence.txt">BSD License</license>
   <notes>
    - You can now specify the full path to a coding standard on the command line (feature request #11886)
      -- This allows you to use standards that are stored outside of PHP_CodeSniffer's own Standard dir
      -- You can also specify full paths in the CodingStandard.php include and exclude methods
      -- Classes, dirs and files need to be names as if the standard was part of PHP_CodeSniffer
      -- Thanks to Dirk Thomas for the doc generator patch and testing
    - Modified the scope map to keep checking after 3 lines for some tokens (feature request #12561)
      -- Those tokens that must have an opener (like T_CLASS) now keep looking until EOF
      -- Other tokens (like T_FUNCTION) still stop after 3 lines for performance
    - You can now esacpe commas in ignore patterns so they can be matched in file names
      -- Thanks to Carsten Wiedmann for the patch
    - Config data is now cached in a global var so the file system is not hit so often
      -- You can also set config data temporarily for the script if you are using your own external script
      -- Pass TRUE as the third argument to PHP_CodeSniffer::setConfigData()
    - PEAR ClassDeclarationSniff no longer throws errors for multi-line class declarations
    - Squiz ClassDeclarationSniff now ensures there is one blank line after a class closing brace
    - Squiz ClassDeclarationSniff now throws errors for a missing end PHP tag after the end class tag
    - Squiz IncrementDecrementUsageSniff no longer throws errors when -= and += are being used with vars
    - Squiz SwitchDeclarationSniff now throws errors for switch statements that do not contain a case statement
      -- Thanks to Sertan Danis for the patch
    - MySource IncludeSystemSniff no longer throws errors for the Util package
    - Fixed bug #12621 : "space after AS" check is wrong
      -- Thanks to Satoshi Oikawa for the patch
    - Fixed bug #12645 : error message is wrong
      -- Thanks to Renoiv for the patch
    - Fixed bug #12651 : Increment/Decrement Operators Usage at -1
   </notes>
  </release>
  <release>
   <version>
    <release>1.0.0RC3</release>
    <api>1.0.0RC3</api>
   </version>
   <stability>
    <release>beta</release>
    <api>beta</api>
   </stability>
   <date>2007-11-30</date>
   <license uri="https://github.com/squizlabs/PHP_CodeSniffer/blob/master/licence.txt">BSD License</license>
   <notes>
    - Added new command line argument --tab-width that will convert tabs to spaces before testing
      -- This allows you to use the existing sniffs that check for spaces even when you use tabs
      -- Can also be set via a config var: phpcs --config-set tab_width 4
      -- A value of zero (the default) tells PHP_CodeSniffer not to replace tabs with spaces
    - You can now change the default report format from "full" to something else
        -- Run: phpcs --config-set report_format [format]
    - Improved performance by optimising the way the scope map is created during tokenising
    - Added new Squiz DisallowInlineIfSniff to disallow the usage of inline IF statements
    - Fixed incorrect errors being thrown for nested switches in Squiz SwitchDeclarationSniff
    - PEAR FunctionCommentSniff no longer complains about missing comments for @throws tags
    - PEAR FunctionCommentSniff now throws error for missing exception class name for @throws tags
    - PHP_CodeSniffer_File::isReference() now correctly returns for functions that return references
    - Generic LineLengthSniff no longer warns about @version lines with CVS or SVN id tags
    - Generic LineLengthSniff no longer warns about @license lines with long URLs
    - Squiz FunctionCommentThrowTagSniff no longer complains about throwing variables
    - Squiz ComparisonOperatorUsageSniff no longer throws incorrect errors for inline IF statements
    - Squiz DisllowMultipleAssignmentsSniff no longer throws errors for assignments in inline IF statements
    - Fixed bug #12455 : CodeSniffer treats content inside heredoc as PHP code
    - Fixed bug #12471 : Checkstyle report is broken
    - Fixed bug #12476 : PHP4 destructors are reported as error
    - Fixed bug #12513 : Checkstyle XML messages need to be utf8_encode()d
      -- Thanks to Sebastian Bergmann for the patch.
    - Fixed bug #12517 : getNewlineAfter() and dos files
   </notes>
  </release>
  <release>
   <version>
    <release>1.0.0RC2</release>
    <api>1.0.0RC2</api>
   </version>
   <stability>
    <release>beta</release>
    <api>beta</api>
   </stability>
   <date>2007-11-14</date>
   <license uri="https://github.com/squizlabs/PHP_CodeSniffer/blob/master/licence.txt">BSD License</license>
   <notes>
    - Added a new Checkstyle report format
      -- Like the current XML format but modified to look like Checkstyle output
      -- Thanks to Manuel Pichler for helping get the format correct
    - You can now hide warnings by default
        -- Run: phpcs --config-set show_warnings 0
        -- If warnings are hidden by default, use the new -w command line argument to override
    - Added new command line argument --config-delete to delete a config value and revert to the default
    - Improved overall performance by optimising tokenising and next/prev methods (feature request #12421)
      -- Thanks to Christian Weiske for the patch
    - Added FunctionCallSignatureSniff to Squiz standard
    - Added @subpackage support to file and class comment sniffs in PEAR standard (feature request #12382)
      -- Thanks to Carsten Wiedmann for the patch
    - An error is now displayed if you use a PHP version less than 5.1.0 (feature request #12380)
      -- Thanks to Carsten Wiedmann for the patch
    - phpcs now exits with status 2 if it receives invalid input (feature request #12380)
      -- This is distinct from status 1, which indicates errors or warnings were found
    - Added new Squiz LanguageConstructSpacingSniff to throw errors for additional whitespace after echo etc.
    - Removed Squiz ValidInterfaceNameSniff
    - PEAR FunctionCommentSniff no longer complains about unknown tags
    - Fixed incorrect errors about missing function comments in PEAR FunctionCommentSniff
    - Fixed incorrect function docblock detection in Squiz FunctionCommentSniff
    - Fixed incorrect errors for list() in Squiz DisallowMultipleAssignmentsSniff
    - Errors no longer thrown if control structure is followed by a CASE's BREAK in Squiz ControlStructureSpacingSniff
    - Fixed bug #12368 : Autoloader cannot be found due to include_path override
      -- Thanks to Richard Quadling for the patch
    - Fixed bug #12378 : equal sign alignments problem with while()
   </notes>
  </release>
  <release>
   <version>
    <release>1.0.0RC1</release>
    <api>1.0.0RC1</api>
   </version>
   <stability>
    <release>beta</release>
    <api>beta</api>
   </stability>
   <date>2007-11-01</date>
   <license uri="https://github.com/squizlabs/PHP_CodeSniffer/blob/master/licence.txt">BSD License</license>
   <notes>
    - Main phpcs script can now be run from a CVS checkout without installing the package
    - Added a new CSV report format
      -- Header row indicates what position each element is in
      -- Always use the header row to determine positions rather than assuming the format, as it may change
    - XML and CSV report formats now contain information about which column the error occurred at
      -- Useful if you want to highlight the token that caused the error in a custom application
    - Square bracket tokens now have bracket_opener and bracket_closer set
    - Added new Squiz SemicolonSpacingSniff to throw errors if whitespace is found before a semicolon
    - Added new Squiz ArrayBracketSpacingSniff to throw errors if whitespace is found around square brackets
    - Added new Squiz ObjectOperatorSpacingSniff to throw errors if whitespace is found around object operators
    - Added new Squiz DisallowMultipleAssignmentsSniff to throw errors if multiple assignments are on the same line
    - Added new Squiz ScopeKeywordSpacingSniff to throw errors if there is not a single space after a scope modifier
    - Added new Squiz ObjectInstantiationSniff to throw errors if new objects are not assigned to a variable
    - Added new Squiz FunctionDuplicateArgumentSniff to throw errors if argument is declared multiple times in a function
    - Added new Squiz FunctionOpeningBraceSpaceSniff to ensure there are no blank lines after a function open brace
    - Added new Squiz CommentedOutCodeSniff to warn about comments that looks like they are commented out code blocks
    - Added CyclomaticComplexitySniff to Squiz standard
    - Added NestingLevelSniff to Squiz standard
    - Squiz ForbiddenFunctionsSniff now recommends echo() instead of print()
    - Squiz ValidLogicalOperatorsSniff now recommends ^ instead of xor
    - Squiz SwitchDeclarationSniff now contains more checks
      -- A single space is required after the case keyword
      -- No space is allowed before the colon in a case or default statement
      -- All switch statements now require a default case
      -- Default case must contain a break statement
      -- Empty default case must contain a comment describing why the default is ignored
      -- Empty case statements are not allowed
      -- Case and default statements must not be followed by a blank line
      -- Break statements must be followed by a blank line or the closing brace
      -- There must be no blank line before a break statement
    - Squiz standard is now using the PEAR IncludingFileSniff
    - PEAR ClassCommentSniff no longer complains about unknown tags
    - PEAR FileCommentSniff no longer complains about unknown tags
    - PEAR FileCommentSniff now accepts multiple @copyright tags
    - Squiz BlockCommentSniff now checks that comment starts with a capital letter
    - Squiz InlineCommentSniff now has better checking to ensure comment starts with a capital letter
    - Squiz ClassCommentSniff now checks that short and long comments start with a capital letter
    - Squiz FunctionCommentSniff now checks that short, long and param comments start with a capital letter
    - Squiz VariableCommentSniff now checks that short and long comments start with a capital letter
    - Fixed error with multi-token array indexes in Squiz ArrayDeclarationSniff
    - Fixed error with checking shorthand IF statements without a semicolon in Squiz InlineIfDeclarationSniff
    - Fixed error where constants used as defulat values in function declarations were seen as type hints
    - Fixed bug #12316 : PEAR is no longer the default standard
    - Fixed bug #12321 : wrong detection of missing function docblock
   </notes>
  </release>
  <release>
   <version>
    <release>0.9.0</release>
    <api>0.9.0</api>
   </version>
   <stability>
    <release>beta</release>
    <api>beta</api>
   </stability>
   <date>2007-09-24</date>
   <license uri="https://github.com/squizlabs/PHP_CodeSniffer/blob/master/licence.txt">BSD License</license>
   <notes>
    - Added a config system for setting config data across phpcs runs
    - You can now change the default coding standard from PEAR to something else
      -- Run: phpcs --config-set default_standard [standard]
    - Added new Zend coding standard to check code against the Zend Framework standards
      -- The complete standard is not yet implemented
      -- Specify --standard=Zend to use
      -- Thanks to Johann-Peter Hartmann for the contribution of some sniffs
      -- Thanks to Holger Kral for the Code Analyzer sniff
   </notes>
  </release>
  <release>
   <version>
    <release>0.8.0</release>
    <api>0.8.0</api>
   </version>
   <stability>
    <release>beta</release>
    <api>beta</api>
   </stability>
   <date>2007-08-08</date>
   <license uri="https://github.com/squizlabs/PHP_CodeSniffer/blob/master/licence.txt">BSD License</license>
   <notes>
    - Added new XML report format; --report=xml (feature request #11535)
      -- Thanks to Brett Bieber for the patch
    - Added new command line argument --ignore to specify a list of files to skip (feature request #11556)
    - Added PHPCS and MySource coding standards into the core install
    - Scope map no longer gets confused by curly braces that act as string offsets
    - Removed CodeSniffer/SniffException.php as it is no longer used
    - Unit tests can now be run directly from a CVS checkout
    - Made private vars and functions protected in PHP_CodeSniffer class so this package can be overridden
    - Added new Metrics category to Generic coding standard
      -- Contains Cyclomatic Complexity and Nesting Level sniffs
      -- Thanks to Johann-Peter Hartmann for the contribution
    - Added new Generic DisallowTabIndentSniff to throw errors if tabs are used for indentation (feature request #11738)
      -- PEAR and Squiz standards use this new sniff to throw more specific indentation errors
    - Generic MultipleStatementAlignmentSniff has new private var to set a padding size limit (feature request #11555)
    - Generic MultipleStatementAlignmentSniff can now handle assignments that span multiple lines (feature request #11561)
    - Generic LineLengthSniff now has a max line length after which errors are thrown instead of warnings
      -- BC BREAK: Override the protected member var absoluteLineLimit and set it to zero in custom LineLength sniffs
      -- Thanks to Johann-Peter Hartmann for the contribution
    - Comment sniff errors about incorrect tag orders are now more descriptive (feature request #11693)
    - Fixed bug #11473 : Invalid CamelCaps name when numbers used in names
   </notes>
  </release>
  <release>
   <version>
    <release>0.7.0</release>
    <api>0.7.0</api>
   </version>
   <stability>
    <release>beta</release>
    <api>beta</api>
   </stability>
   <date>2007-07-02</date>
   <license uri="https://github.com/squizlabs/PHP_CodeSniffer/blob/master/licence.txt">BSD License</license>
   <notes>
    - BC BREAK: EOL character is now auto-detected and used instead of hard-coded \n
      -- Pattern sniffs must now specify "EOL" instead of "\n" or "\r\n" to use auto-detection
      -- Please use $phpcsFile->eolChar to check for newlines instead of hard-coding "\n" or "\r\n"
      -- Comment parser classes now require you to pass $phpcsFile as an additional argument
    - BC BREAK: Included and excluded sniffs now require .php extension
      -- Please update your coding standard classes and add ".php" to all sniff entries
      -- See CodeSniffer/Standards/PEAR/PEARCodingStandard.php for an example

    - Fixed error where including a directory of sniffs in a coding standard class did not work
    - Coding standard classes can now specify a list of sniffs to exclude as well as include (feature request #11056)
    - Two uppercase characters can now be placed side-by-side in class names in Squiz ValidClassNameSniff
    - SVN tags now allowed in PEAR file doc blocks (feature request #11038)
      -- Thanks to Torsten Roehr for the patch
    - Private methods in commenting sniffs and comment parser are now protected (feature request #11087)
    - Added Generic LineEndingsSniff to check the EOL character of a file
    - PEAR standard now only throws one error per file for incorrect line endings (eg. /r/n)
    - Command line arg -v now shows number of registered sniffs
    - Command line arg -vvv now shows list of registered sniffs
    - Squiz ControlStructureSpacingSniff no longer throws errors if the control structure is at the end of the script
    - Squiz FunctionCommentSniff now throws error for "return void" if function has return statement
    - Squiz FunctionCommentSniff now throws error for functions that return void but specify something else
    - Squiz ValidVariableNameSniff now allows multiple uppercase letters in a row
    - Squiz ForEachLoopDeclarationSniff now throws error for AS keyword not being lowercase
    - Squiz SwitchDeclarationSniff now throws errors for CASE/DEFAULT/BREAK keywords not being lowercase
    - Squiz ArrayDeclarationSniff now handles multi-token array values when checking alignment
    - Squiz standard now enforces a space after cast tokens
    - Generic MultipleStatementAlignmentSniff no longer gets confused by assignments inside FOR conditions
    - Generic MultipleStatementAlignmentSniff no longer gets confused by the use of list()
    - Added Generic SpaceAfterCastSniff to ensure there is a single space after a cast token
    - Added Generic NoSpaceAfterCastSniff to ensure there is no whitespace after a cast token
    - Added PEAR ClassDeclarationSniff to ensure the opening brace of a class is on the line after the keyword
    - Added Squiz ScopeClosingBraceSniff to ensure closing braces are aligned correctly
    - Added Squiz EvalSniff to discourage the use of eval()
    - Added Squiz LowercaseDeclarationSniff to ensure all declaration keywords are lowercase
    - Added Squiz LowercaseClassKeywordsSniff to ensure all class declaration keywords are lowercase
    - Added Squiz LowercaseFunctionKeywordsSniff to ensure all function declaration keywords are lowercase
    - Added Squiz LowercasePHPFunctionsSniff to ensure all calls to inbuilt PHP functions are lowercase
    - Added Squiz CastSpacingSniff to ensure cast statements dont contain whitespace
    - Errors no longer thrown when checking 0 length files with verbosity on
    - Fixed bug #11105 : getIncludedSniffs() not working anymore
      -- Thanks to Blair Robertson for the patch
    - Fixed bug #11120 : Uninitialized string offset in AbstractParser.php on line 200
   </notes>
  </release>
  <release>
   <version>
    <release>0.6.0</release>
    <api>0.6.0</api>
   </version>
   <stability>
    <release>beta</release>
    <api>beta</api>
   </stability>
   <date>2007-05-15</date>
   <license uri="https://github.com/squizlabs/PHP_CodeSniffer/blob/master/licence.txt">BSD License</license>
   <notes>
    - The number of errors and warnings found is now shown for each file while checking the file if verbosity is enabled
    - Now using PHP_EOL instead of hard-coded \n so output looks good on Windows (feature request #10761)
      - Thanks to Carsten Wiedmann for the patch.
    - phpcs now exits with status 0 (no errors) or 1 (errors found) (feature request #10348)
    - Added new -l command line argument to stop recursion into directories (feature request #10979)
    - Fixed variable name error causing incorrect error message in Squiz ValidVariableNameSniff
    - Fixed bug #10757 : Error in ControlSignatureSniff
    - Fixed bugs #10751, #10777 : Sniffer class paths handled incorrectly in Windows
      - Thanks to Carsten Wiedmann for the patch.
    - Fixed bug #10961 : Error "Last parameter comment requires a blank newline after it" thrown
    - Fixed bug #10983 : phpcs outputs notices when checking invalid PHP
    - Fixed bug #10980 : Incorrect warnings for equals sign
   </notes>
  </release>
  <release>
   <version>
    <release>0.5.0</release>
    <api>0.5.0</api>
   </version>
   <stability>
    <release>beta</release>
    <api>beta</api>
   </stability>
   <date>2007-04-17</date>
   <license uri="https://github.com/squizlabs/PHP_CodeSniffer/blob/master/licence.txt">BSD License</license>
   <notes>
    - BC BREAK: Coding standards now require a class to be added so PHP_CodeSniffer can get information from them
      - Please read the end user docs for info about the new class required for all coding standards

    - Coding standards can now include sniffs from other standards, or whole standards, without writing new sniff files
    - PHP_CodeSniffer_File::isReference() now correctly returns for references in function declarations
    - PHP_CodeSniffer_File::isReference() now returns false if you don't pass it a T_BITWISE_AND token
    - PHP_CodeSniffer_File now stores the absolute path to the file so sniffs can check file locations correctly
    - Fixed undefined index error in AbstractVariableSniff for variables inside an interface function definition
    - Added MemberVarSpacingSniff to Squiz standard to enforce one-line spacing between member vars
    - Add FunctionCommentThrowTagSniff to Squiz standard to check that @throws tags are correct
    - Fixed problems caused by references and type hints in Squiz FunctionDeclarationArgumentSpacingSniff
    - Fixed problems with errors not being thrown for some misaligned @param comments in Squiz FunctionCommentSniff
    - Fixed badly spaced comma error being thrown for "extends" class in Squiz ClassDeclarationSniff
    - Errors no longer thrown for class method names in Generic ForbiddenFunctionsSniff
    - Errors no longer thrown for type hints in front of references in Generic UpperCaseConstantNameSniff
    - Errors no longer thrown for correctly indented buffered lines in Squiz ScopeIndexSniff
    - Errors no longer thrown for user-defined functions named as forbidden functions in Generic ForbiddenFunctionsSniff
    - Errors no longer thrown on __autoload functions in PEAR ValidFunctionNameSniff
    - Errors now thrown for __autoload methods in PEAR ValidFunctionNameSniff
    - Errors now thrown if constructors or destructors have @return tags in Squiz FunctionCommentSniff
    - Errors now thrown if @throws tags dont start with a capital and end with a full stop in Squiz FunctionCommentSniff
    - Errors now thrown for invalid @var tag values in Squiz VariableCommentSniff
    - Errors now thrown for missing doc comment in Squiz VariableCommentSniff
    - Errors now thrown for unspaced operators in FOR loop declarations in Squiz OperatorSpacingSniff
    - Errors now thrown for using ob_get_clean/flush functions to end buffers in Squiz OutputBufferingIndentSniff
    - Errors now thrown for all missing member variable comments in Squiz VariableCommentSniff
   </notes>
  </release>
  <release>
   <version>
    <release>0.4.0</release>
    <api>0.4.0</api>
   </version>
   <stability>
    <release>beta</release>
    <api>beta</api>
   </stability>
   <date>2007-02-19</date>
   <license uri="https://github.com/squizlabs/PHP_CodeSniffer/blob/master/licence.txt">BSD License</license>
   <notes>
    - Standard name specified with --standard command line argument is no longer case sensitive
    - Long error and warning messages are now wrapped to 80 characters in the full error report (thanks Endre Czirbesz)
    - Shortened a lot of error and warning messages so they don't take up so much room
    - Squiz FunctionCommentSniff now checks that param comments start with a capital letter and end with a full stop
    - Squiz FunctionSpacingSniff now reports incorrect lines below function on closing brace, not function keyword
    - Squiz FileCommentSniff now checks that there are no blank lines between the open PHP tag and the comment
    - PHP_CodeSniffer_File::isReference() now returns correctly when checking refs on right side of =>
    - Fixed incorrect error with switch closing brace in Squiz SwitchDeclarationSniff
    - Fixed missing error when multiple statements are not aligned correctly with object operators
    - Fixed incorrect errors for some PHP special variables in Squiz ValidVariableNameSniff
    - Fixed incorrect errors for arrays that only contain other arrays in Squiz ArrayDeclarationSniff
    - Fixed bug #9844 : throw new Exception(\n accidently reported as error but it ain't
   </notes>
  </release>
  <release>
   <version>
    <release>0.3.0</release>
    <api>0.3.0</api>
   </version>
   <stability>
    <release>beta</release>
    <api>beta</api>
   </stability>
   <date>2007-01-11</date>
   <license uri="https://github.com/squizlabs/PHP_CodeSniffer/blob/master/licence.txt">BSD License</license>
   <notes>
    - Updated package.xml to version 2
    - Specifying coding standard on command line is now optional, even if you have multiple standards installed
      - PHP_CodeSniffer uses the PEAR coding standard by default if no standard is specified
    - New command line option, --extensions, to specify a comma separated list of file extensions to check
    - Converted all unit tests to PHPUnit 3 format
    - Added new coding standard, Squiz, that can be used as an alternative to PEAR
      - also contains more examples of sniffs
      - some may be moved into the Generic coding standard if required
    - Added MultipleStatementAlignmentSniff to Generic standard
    - Added ScopeIndentSniff to Generic standard
    - Added ForbiddenFunctionsSniff to Generic standard
    - Added FileCommentSniff to PEAR standard
    - Added ClassCommentSniff to PEAR standard
    - Added FunctionCommentSniff to PEAR standard
    - Change MultipleStatementSniff to MultipleStatementAlignmentSniff in PEAR standard
    - Replaced Methods directory with Functions directory in Generic and PEAR standards
      - also renamed some of the sniffs in those directories
    - Updated file, class and method comments for all files
    - Fixed bug #9274 : nested_parenthesis element not set for open and close parenthesis tokens
    - Fixed bug #9411 : too few pattern characters cause incorrect error report
   </notes>
  </release>
  <release>
   <version>
    <release>0.2.1</release>
    <api>0.2.1</api>
   </version>
   <stability>
    <release>alpha</release>
    <api>alpha</api>
   </stability>
   <date>2006-11-09</date>
   <license uri="https://github.com/squizlabs/PHP_CodeSniffer/blob/master/licence.txt">BSD License</license>
   <notes>
    - Fixed bug #9274 : nested_parenthesis element not set for open and close parenthesis tokens
   </notes>
  </release>
  <release>
   <version>
    <release>0.2.0</release>
    <api>0.2.0</api>
   </version>
   <stability>
    <release>alpha</release>
    <api>alpha</api>
   </stability>
   <date>2006-10-13</date>
   <license uri="https://github.com/squizlabs/PHP_CodeSniffer/blob/master/licence.txt">BSD License</license>
   <notes>
    - Added a generic standards package that will contain generic sniffs to be used in specific coding standards
      - thanks to Frederic Poeydomenge for the idea
    - Changed PEAR standard to use generic sniffs where available
    - Added LowerCaseConstantSniff to Generic standard
    - Added UpperCaseConstantSniff to Generic standard
    - Added DisallowShortOpenTagSniff to Generic standard
    - Added LineLengthSniff to Generic standard
    - Added UpperCaseConstantNameSniff to Generic standard
    - Added OpeningMethodBraceBsdAllmanSniff to Generic standard (contrib by Frederic Poeydomenge)
    - Added OpeningMethodBraceKernighanRitchieSniff to Generic standard (contrib by Frederic Poeydomenge)
    - Added framework for core PHP_CodeSniffer unit tests
    - Added unit test for PHP_CodeSniffer:isCamelCaps method
    - ScopeClosingBraceSniff now checks indentation of BREAK statements
    - Added new command line arg (-vv) to show developer debug output
    - Fixed some coding standard errors
    - Fixed bug #8834 : Massive memory consumption
    - Fixed bug #8836 : path case issues in package.xml
    - Fixed bug #8843 : confusion on nested switch()
    - Fixed bug #8841 : comments taken as whitespace
    - Fixed bug #8884 : another problem with nested switch() statements
   </notes>
  </release>
  <release>
   <version>
    <release>0.1.1</release>
    <api>0.1.1</api>
   </version>
   <stability>
    <release>alpha</release>
    <api>alpha</api>
   </stability>
   <date>2006-09-25</date>
   <license uri="https://github.com/squizlabs/PHP_CodeSniffer/blob/master/licence.txt">BSD License</license>
   <notes>
    - Added unit tests for all PEAR sniffs
    - Exception class now extends from PEAR_Exception
    - Fixed summary report so files without errors but with warnings are not shown when warnings are hidden
   </notes>
  </release>
  <release>
   <version>
    <release>0.1.0</release>
    <api>0.1.0</api>
   </version>
   <stability>
    <release>alpha</release>
    <api>alpha</api>
   </stability>
   <date>2006-09-19</date>
   <license uri="https://github.com/squizlabs/PHP_CodeSniffer/blob/master/licence.txt">BSD License</license>
   <notes>
    - Reorganised package contents to conform to PEAR standards
    - Changed version numbering to conform to PEAR standards
    - Removed duplicate require_once() of Exception.php from CodeSniffer.php
   </notes>
  </release>
  <release>
   <version>
    <release>0.0.5</release>
    <api>0.0.5</api>
   </version>
   <stability>
    <release>alpha</release>
    <api>alpha</api>
   </stability>
   <date>2006-09-18</date>
   <license uri="https://github.com/squizlabs/PHP_CodeSniffer/blob/master/licence.txt">BSD License</license>
   <notes>
    - Fixed .bat file for situation where php.ini cannot be found so include_path is not set
   </notes>
  </release>
  <release>
   <version>
    <release>0.0.4</release>
    <api>0.0.4</api>
   </version>
   <stability>
    <release>alpha</release>
    <api>alpha</api>
   </stability>
   <date>2006-08-28</date>
   <license uri="https://github.com/squizlabs/PHP_CodeSniffer/blob/master/licence.txt">BSD License</license>
   <notes>
    - Added .bat file for easier running of PHP_CodeSniffer on Windows
    - Sniff that checks method names now works for PHP4 style code where there is no scope keyword
    - Sniff that checks method names now works for PHP4 style constructors
    - Sniff that checks method names no longer incorrectly reports error with magic methods
    - Sniff that checks method names now reports errors with non-magic methods prefixed with __
    - Sniff that checks for constant names no longer incorrectly reports errors with heredoc strings
    - Sniff that checks for constant names no longer incorrectly reports errors with created objects
    - Sniff that checks indentation no longer incorrectly reports errors with heredoc strings
    - Sniff that checks indentation now correctly reports errors with improperly indented multi-line strings
    - Sniff that checks function declarations now checks for spaces before and after an equals sign for default values
    - Sniff that checks function declarations no longer incorrectly reports errors with multi-line declarations
    - Sniff that checks included code no longer incorrectly reports errors when return value is used conditionally
    - Sniff that checks opening brace of function no longer incorrectly reports errors with multi-line declarations
    - Sniff that checks spacing after commas in function calls no longer reports too many errors for some code
    - Sniff that checks control structure declarations now gives more descriptive error message
   </notes>
  </release>
  <release>
   <version>
    <release>0.0.3</release>
    <api>0.0.3</api>
   </version>
   <stability>
    <release>alpha</release>
    <api>alpha</api>
   </stability>
   <date>2006-08-22</date>
   <license uri="https://github.com/squizlabs/PHP_CodeSniffer/blob/master/licence.txt">BSD License</license>
   <notes>
    - Added sniff to check for invalid class and interface names
    - Added sniff to check for invalid function and method names
    - Added sniff to warn if line is greater than 85 characters
    - Added sniff to check that function calls are in the correct format
    - Fixed error where comments were not allowed on the same line as a control structure declaration
    - Added command line arg to print current version (--version)
   </notes>
  </release>
  <release>
   <version>
    <release>0.0.2</release>
    <api>0.0.2</api>
   </version>
   <stability>
    <release>alpha</release>
    <api>alpha</api>
   </stability>
   <date>2006-07-25</date>
   <license uri="https://github.com/squizlabs/PHP_CodeSniffer/blob/master/licence.txt">BSD License</license>
   <notes>
    - Removed the including of checked files to stop errors caused by parsing them
    - Removed the use of reflection so checked files do not have to be included
    - Memory usage has been greatly reduced
    - Much faster tokenising and checking times
    - Reworked the PEAR coding standard sniffs (much faster now)
    - Fix some bugs with the PEAR scope indentation standard
    - Better checking for installed coding standards
    - Can now accept multiple files and dirs on the command line
    - Added an option to list installed coding standards
    - Added an option to print a summary report (number of errors and warnings shown for each file)
    - Added an option to hide warnings from reports
    - Added an option to print verbose output (so you know what is going on)
    - Reordered command line args to put switches first (although order is not enforced)
    - Switches can now be specified together (eg. php -nv) as well as separately (phpcs -n -v)
   </notes>
  </release>
  <release>
   <version>
    <release>0.0.1</release>
    <api>0.0.1</api>
   </version>
   <stability>
    <release>alpha</release>
    <api>alpha</api>
   </stability>
   <date>2006-07-19</date>
   <license uri="https://github.com/squizlabs/PHP_CodeSniffer/blob/master/licence.txt">BSD License</license>
   <notes>Initial preview release.</notes>
  </release>
 </changelog>
</package><|MERGE_RESOLUTION|>--- conflicted
+++ resolved
@@ -26,7 +26,7 @@
  </stability>
  <license uri="https://github.com/squizlabs/PHP_CodeSniffer/blob/master/licence.txt">BSD 3-Clause License</license>
  <notes>
-<<<<<<< HEAD
+  - JS tokenizer now detects xor statements correctly
   - Generic ScopeIndentSniff can now fix indents using tabs instead of spaces
     -- Set the tabIndent property to TRUE in your ruleset.xml file to enable this
     -- It is important to also set a tab-width setting, either in the ruleset or on the command line, for accuracy
@@ -38,14 +38,6 @@
     -- Override getCliValues() and pass an array of CLI arguments for each file being tested
   - File-wide sniff properties can now be set using T_INLINE_HTML content during unit test runs
     -- Sniffs that start checking at the open tag can only, normally, have properties set using a ruleset
-=======
-  - JS tokenizer now detects xor statements correctly
-  - The --config-show command now pretty-prints the config values
-    -- Thanks to Ken Guest for the patch
-  - Setting and removing config values now catches exceptions if the config file is not writable
-    -- Thanks to Ken Guest for the patch
-  - Setting and removing config values now prints a message to confirm the action and show old values
->>>>>>> 2b221d00
   - Generic ConstructorNameSniff no longer errors for PHP4 style constructors when __construct() is present
     -- Thanks to Thibaud Fabre for the patch
   - Generic DocCommentSniff now checks that the end comment tag is on a new line
