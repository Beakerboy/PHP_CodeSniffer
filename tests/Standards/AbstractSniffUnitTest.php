<?php
/**
 * An abstract class that all sniff unit tests must extend.
 *
 * PHP version 5
 *
 * @category  PHP
 * @package   PHP_CodeSniffer
 * @author    Greg Sherwood <gsherwood@squiz.net>
 * @author    Marc McIntyre <mmcintyre@squiz.net>
 * @copyright 2006-2014 Squiz Pty Ltd (ABN 77 084 670 600)
 * @license   https://github.com/squizlabs/PHP_CodeSniffer/blob/master/licence.txt BSD Licence
 * @link      http://pear.php.net/package/PHP_CodeSniffer
 */

/**
 * An abstract class that all sniff unit tests must extend.
 *
 * A sniff unit test checks a .inc file for expected violations of a single
 * coding standard. Expected errors and warnings that are not found, or
 * warnings and errors that are not expected, are considered test failures.
 *
 * @category  PHP
 * @package   PHP_CodeSniffer
 * @author    Greg Sherwood <gsherwood@squiz.net>
 * @author    Marc McIntyre <mmcintyre@squiz.net>
 * @copyright 2006-2014 Squiz Pty Ltd (ABN 77 084 670 600)
 * @license   https://github.com/squizlabs/PHP_CodeSniffer/blob/master/licence.txt BSD Licence
 * @version   Release: @package_version@
 * @link      http://pear.php.net/package/PHP_CodeSniffer
 */
abstract class AbstractSniffUnitTest extends PHPUnit_Framework_TestCase
{

    /**
     * Enable or disable the backup and restoration of the $GLOBALS array.
     * Overwrite this attribute in a child class of TestCase.
     * Setting this attribute in setUp() has no effect!
     *
     * @var boolean
     */
    protected $backupGlobals = false;

    /**
     * The PHP_CodeSniffer object used for testing.
     *
     * @var PHP_CodeSniffer
     */
    protected static $phpcs = null;

    /**
     * The PHP_CodeSniffer object used for testing.
     *
     * @var PHP_CodeSniffer
     */
    public $standardsDir = null;


    /**
     * Sets up this unit test.
     *
     * @return void
     */
    protected function setUp()
    {
        if (self::$phpcs === null) {
            self::$phpcs = new PHP_CodeSniffer();
        }

    }//end setUp()


    /**
     * Should this test be skipped for some reason.
     *
     * @return void
     */
    protected function shouldSkipTest()
    {
        return false;

    }//end shouldSkipTest()


    /**
     * Tests the extending classes Sniff class.
     *
     * @return void
     * @throws PHPUnit_Framework_Error
     */
    protected final function runTest()
    {
        // Skip this test if we can't run in this environment.
        if ($this->shouldSkipTest() === true) {
            $this->markTestSkipped();
        }

        // The basis for determining file locations.
        $basename = substr(get_class($this), 0, -8);

        // The name of the coding standard we are testing.
        $standardName = substr($basename, 0, strpos($basename, '_'));

        // The code of the sniff we are testing.
        $parts     = explode('_', $basename);
        $sniffCode = $parts[0].'.'.$parts[2].'.'.$parts[3];

        $testFileBase = $this->standardsDir.DIRECTORY_SEPARATOR.str_replace('_', DIRECTORY_SEPARATOR, $basename).'UnitTest.';

        // Get a list of all test files to check. These will have the same base
        // name but different extensions. We ignore the .php file as it is the class.
        $testFiles = array();

        $dir = substr($testFileBase, 0, strrpos($testFileBase, DIRECTORY_SEPARATOR));
        $di  = new DirectoryIterator($dir);

        foreach ($di as $file) {
            $path = $file->getPathname();
            if (substr($path, 0, strlen($testFileBase)) === $testFileBase) {
                if ($path !== $testFileBase.'php') {
                    $testFiles[] = $path;
                }
            }
        }

        // Get them in order.
        sort($testFiles);

        self::$phpcs->initStandard($standardName, array($sniffCode));
        self::$phpcs->setIgnorePatterns(array());

        $failureMessages = array();
        foreach ($testFiles as $testFile) {
            try {
                $phpcsFile = self::$phpcs->processFile($testFile);
            } catch (Exception $e) {
                $this->fail('An unexpected exception has been caught: '.$e->getMessage());
            }

            $failures        = $this->generateFailureMessages($phpcsFile);
            $failureMessages = array_merge($failureMessages, $failures);

            if ($phpcsFile->getFixableCount() > 0) {
                // Attempt to fix the errors.
                $phpcsFile->fixer->fixFile();
                $fixable = $phpcsFile->getFixableCount();
                if ($fixable > 0) {
                    $filename          = basename($testFile);
                    $failureMessages[] = "Failed to fix $fixable fixable violations in $filename";
                }
            }
        }//end foreach

        if (empty($failureMessages) === false) {
            $this->fail(implode(PHP_EOL, $failureMessages));
        }

    }//end runTest()


    /**
     * Generate a list of test failures for a given sniffed file.
     *
     * @param PHP_CodeSniffer_File $file The file being tested.
     *
     * @return array
     * @throws PHP_CodeSniffer_Exception
     */
    public function generateFailureMessages(PHP_CodeSniffer_File $file)
    {
        $testFile = $file->getFilename();

        $foundErrors      = $file->getErrors();
        $foundWarnings    = $file->getWarnings();
        $expectedErrors   = $this->getErrorList(basename($testFile));
        $expectedWarnings = $this->getWarningList(basename($testFile));

        if (is_array($expectedErrors) === false) {
            throw new PHP_CodeSniffer_Exception('getErrorList() must return an array');
        }

        if (is_array($expectedWarnings) === false) {
            throw new PHP_CodeSniffer_Exception('getWarningList() must return an array');
        }

        /*
            We merge errors and warnings together to make it easier
            to iterate over them and produce the errors string. In this way,
            we can report on errors and warnings in the same line even though
            it's not really structured to allow that.
        */

        $allProblems     = array();
        $failureMessages = array();

        foreach ($foundErrors as $line => $lineErrors) {
            foreach ($lineErrors as $column => $errors) {
                if (isset($allProblems[$line]) === false) {
                    $allProblems[$line] = array(
                                           'expected_errors'   => 0,
                                           'expected_warnings' => 0,
                                           'found_errors'      => array(),
                                           'found_warnings'    => array(),
                                          );
                }

                $foundErrorsTemp = array();
                foreach ($allProblems[$line]['found_errors'] as $foundError) {
                    $foundErrorsTemp[] = $foundError;
                }

                $errorsTemp = array();
                foreach ($errors as $foundError) {
<<<<<<< HEAD
                    $errorsTemp[] = $foundError['message'];

                    $source = $foundError['source'];
                    if (in_array($source, $GLOBALS['PHP_CODESNIFFER_SNIFF_CODES']) === false) {
                        $GLOBALS['PHP_CODESNIFFER_SNIFF_CODES'][] = $source;
                    }

                    if ($foundError['fixable'] === true
                        && in_array($source, $GLOBALS['PHP_CODESNIFFER_FIXABLE_CODES']) === false
                    ) {
                        $GLOBALS['PHP_CODESNIFFER_FIXABLE_CODES'][] = $source;
                    }
=======
                    $errorsTemp[] = $foundError['message'].' ('.$foundError['source'].')';
>>>>>>> a5daec8a
                }

                $allProblems[$line]['found_errors'] = array_merge($foundErrorsTemp, $errorsTemp);
            }//end foreach

            if (isset($expectedErrors[$line]) === true) {
                $allProblems[$line]['expected_errors'] = $expectedErrors[$line];
            } else {
                $allProblems[$line]['expected_errors'] = 0;
            }

            unset($expectedErrors[$line]);
        }//end foreach

        foreach ($expectedErrors as $line => $numErrors) {
            if (isset($allProblems[$line]) === false) {
                $allProblems[$line] = array(
                                       'expected_errors'   => 0,
                                       'expected_warnings' => 0,
                                       'found_errors'      => array(),
                                       'found_warnings'    => array(),
                                      );
            }

            $allProblems[$line]['expected_errors'] = $numErrors;
        }

        foreach ($foundWarnings as $line => $lineWarnings) {
            foreach ($lineWarnings as $column => $warnings) {
                if (isset($allProblems[$line]) === false) {
                    $allProblems[$line] = array(
                                           'expected_errors'   => 0,
                                           'expected_warnings' => 0,
                                           'found_errors'      => array(),
                                           'found_warnings'    => array(),
                                          );
                }

                $foundWarningsTemp = array();
                foreach ($allProblems[$line]['found_warnings'] as $foundWarning) {
                    $foundWarningsTemp[] = $foundWarning;
                }

                $warningsTemp = array();
                foreach ($warnings as $warning) {
                    $warningsTemp[] = $warning['message'].' ('.$warning['source'].')';
                }

                $allProblems[$line]['found_warnings'] = array_merge($foundWarningsTemp, $warningsTemp);
            }//end foreach

            if (isset($expectedWarnings[$line]) === true) {
                $allProblems[$line]['expected_warnings'] = $expectedWarnings[$line];
            } else {
                $allProblems[$line]['expected_warnings'] = 0;
            }

            unset($expectedWarnings[$line]);
        }//end foreach

        foreach ($expectedWarnings as $line => $numWarnings) {
            if (isset($allProblems[$line]) === false) {
                $allProblems[$line] = array(
                                       'expected_errors'   => 0,
                                       'expected_warnings' => 0,
                                       'found_errors'      => array(),
                                       'found_warnings'    => array(),
                                      );
            }

            $allProblems[$line]['expected_warnings'] = $numWarnings;
        }

        // Order the messages by line number.
        ksort($allProblems);

        foreach ($allProblems as $line => $problems) {
            $numErrors        = count($problems['found_errors']);
            $numWarnings      = count($problems['found_warnings']);
            $expectedErrors   = $problems['expected_errors'];
            $expectedWarnings = $problems['expected_warnings'];

            $errors      = '';
            $foundString = '';

            if ($expectedErrors !== $numErrors || $expectedWarnings !== $numWarnings) {
                $lineMessage     = "[LINE $line]";
                $expectedMessage = 'Expected ';
                $foundMessage    = 'in '.basename($testFile).' but found ';

                if ($expectedErrors !== $numErrors) {
                    $expectedMessage .= "$expectedErrors error(s)";
                    $foundMessage    .= "$numErrors error(s)";
                    if ($numErrors !== 0) {
                        $foundString .= 'error(s)';
                        $errors      .= implode(PHP_EOL.' -> ', $problems['found_errors']);
                    }

                    if ($expectedWarnings !== $numWarnings) {
                        $expectedMessage .= ' and ';
                        $foundMessage    .= ' and ';
                        if ($numWarnings !== 0) {
                            if ($foundString !== '') {
                                $foundString .= ' and ';
                            }
                        }
                    }
                }

                if ($expectedWarnings !== $numWarnings) {
                    $expectedMessage .= "$expectedWarnings warning(s)";
                    $foundMessage    .= "$numWarnings warning(s)";
                    if ($numWarnings !== 0) {
                        $foundString .= 'warning(s)';
                        if (empty($errors) === false) {
                            $errors .= PHP_EOL.' -> ';
                        }

                        $errors .= implode(PHP_EOL.' -> ', $problems['found_warnings']);
                    }
                }

                $fullMessage = "$lineMessage $expectedMessage $foundMessage.";
                if ($errors !== '') {
                    $fullMessage .= " The $foundString found were:".PHP_EOL." -> $errors";
                }

                $failureMessages[] = $fullMessage;
            }//end if
        }//end foreach

        return $failureMessages;

    }//end generateFailureMessages()


    /**
     * Returns the lines where errors should occur.
     *
     * The key of the array should represent the line number and the value
     * should represent the number of errors that should occur on that line.
     *
     * @return array(int => int)
     */
    protected abstract function getErrorList();


    /**
     * Returns the lines where warnings should occur.
     *
     * The key of the array should represent the line number and the value
     * should represent the number of warnings that should occur on that line.
     *
     * @return array(int => int)
     */
    protected abstract function getWarningList();


}//end class<|MERGE_RESOLUTION|>--- conflicted
+++ resolved
@@ -211,8 +211,7 @@
 
                 $errorsTemp = array();
                 foreach ($errors as $foundError) {
-<<<<<<< HEAD
-                    $errorsTemp[] = $foundError['message'];
+                    $errorsTemp[] = $foundError['message'].' ('.$foundError['source'].')';
 
                     $source = $foundError['source'];
                     if (in_array($source, $GLOBALS['PHP_CODESNIFFER_SNIFF_CODES']) === false) {
@@ -224,9 +223,6 @@
                     ) {
                         $GLOBALS['PHP_CODESNIFFER_FIXABLE_CODES'][] = $source;
                     }
-=======
-                    $errorsTemp[] = $foundError['message'].' ('.$foundError['source'].')';
->>>>>>> a5daec8a
                 }
 
                 $allProblems[$line]['found_errors'] = array_merge($foundErrorsTemp, $errorsTemp);
