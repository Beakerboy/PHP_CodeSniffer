--- conflicted
+++ resolved
@@ -37,13 +37,6 @@
 class AllSniffs
 {
 
-    /**
-     * A list of test file paths without a corresponding sniff file.
-     *
-     * @var array
-     */
-    public static $orphanedTests = array();
-
 
     /**
      * Prepare the test runner.
@@ -74,10 +67,6 @@
 
         $isInstalled = !is_file(__DIR__.'/../../autoload.php');
 
-        $installedPaths = Standards::getInstalledStandardPaths();
-
-<<<<<<< HEAD
-=======
         // Optionally allow for ignoring the tests for one or more standards.
         $ignoreTestsForStandards = getenv('PHPCS_IGNORE_TESTS');
         if ($ignoreTestsForStandards === false) {
@@ -86,8 +75,8 @@
             $ignoreTestsForStandards = explode(',', $ignoreTestsForStandards);
         }
 
-        $installedPaths = PHP_CodeSniffer::getInstalledStandardPaths();
->>>>>>> d1d37cd3
+        $installedPaths = Standards::getInstalledStandardPaths();
+
         foreach ($installedPaths as $path) {
             $standards = Standards::getInstalledStandards(true, $path);
 
@@ -101,16 +90,12 @@
             }
 
             foreach ($standards as $standard) {
-<<<<<<< HEAD
-                $standardDir = $path.DIRECTORY_SEPARATOR.$standard;
-                $testsDir    = $testPath.DIRECTORY_SEPARATOR.$standard.DIRECTORY_SEPARATOR.'Tests'.DIRECTORY_SEPARATOR;
-=======
-                if (in_array($standard, $ignoreTestsForStandards, true)) {
+                if (in_array($standard, $ignoreTestsForStandards) === true) {
                     continue;
                 }
 
-                $testsDir = $path.DIRECTORY_SEPARATOR.$standard.DIRECTORY_SEPARATOR.'Tests'.DIRECTORY_SEPARATOR;
->>>>>>> d1d37cd3
+                $standardDir = $path.DIRECTORY_SEPARATOR.$standard;
+                $testsDir    = $testPath.DIRECTORY_SEPARATOR.$standard.DIRECTORY_SEPARATOR.'Tests'.DIRECTORY_SEPARATOR;
 
                 if (is_dir($testsDir) === false) {
                     // Check if the installed path is actually a standard itself.
@@ -137,37 +122,11 @@
                         continue;
                     }
 
-<<<<<<< HEAD
                     $className = Autoload::loadFile($file->getPathname());
                     $GLOBALS['PHP_CODESNIFFER_STANDARD_DIRS'][$className] = $standardDir;
                     $GLOBALS['PHP_CODESNIFFER_TEST_DIRS'][$className]     = $testsDir;
                     $suite->addTestSuite($className);
                 }
-=======
-                    $filePath  = $file->getPathname();
-                    $className = str_replace($path.DIRECTORY_SEPARATOR, '', $filePath);
-                    $className = substr($className, 0, -4);
-                    $className = str_replace(DIRECTORY_SEPARATOR, '_', $className);
-
-                    // Include the sniff here so tests can use it in their setup() methods.
-                    $parts = explode('_', $className);
-                    if (isset($parts[0],$parts[2],$parts[3]) === true) {
-                        $sniffPath = $origPath.DIRECTORY_SEPARATOR.$parts[0].DIRECTORY_SEPARATOR.'Sniffs'.DIRECTORY_SEPARATOR.$parts[2].DIRECTORY_SEPARATOR.$parts[3];
-                        $sniffPath = substr($sniffPath, 0, -8).'Sniff.php';
-
-                        if (file_exists($sniffPath) === true) {
-                            include_once $sniffPath;
-                            include_once $filePath;
-                            $GLOBALS['PHP_CODESNIFFER_STANDARD_DIRS'][$className] = $path;
-                            $suite->addTestSuite($className);
-                        } else {
-                            self::$orphanedTests[] = $filePath;
-                        }
-                    } else {
-                        self::$orphanedTests[] = $filePath;
-                    }
-                }//end foreach
->>>>>>> d1d37cd3
             }//end foreach
         }//end foreach
 
