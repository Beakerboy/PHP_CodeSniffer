--- conflicted
+++ resolved
@@ -50,7 +50,7 @@
      */
     public function setUp()
     {
-        $pathToTestcases  = dirname(__FILE__) . '/' . basename(__FILE__, '.php') . '.inc';
+        $pathToTestcases  = dirname(__FILE__).'/'.basename(__FILE__, '.php').'.inc';
         $phpcs            = new PHP_CodeSniffer();
         $this->_phpcsFile = new PHP_CodeSniffer_File(
             $pathToTestcases,
@@ -183,7 +183,6 @@
 
 
     /**
-<<<<<<< HEAD
      * Verify self type hint parsing.
      *
      * @return void
@@ -197,7 +196,25 @@
                         'pass_by_reference' => false,
                         'variable_length'   => false,
                         'type_hint'         => 'self',
-=======
+                        'nullable_type'     => false
+                       );
+
+        $start    = ($this->_phpcsFile->numTokens - 1);
+        $function = $this->_phpcsFile->findPrevious(
+            T_COMMENT,
+            $start,
+            null,
+            false,
+            '/* testSelfTypeHint */'
+        );
+
+        $found = $this->_phpcsFile->getMethodParameters(($function + 2));
+        $this->assertSame($expected, $found);
+
+    }//end testTypeHint()
+
+
+    /**
      * Verify nullable type hint parsing.
      *
      * @return void
@@ -207,6 +224,7 @@
         $expected    = array();
         $expected[0] = array(
                         'name'              => '$var1',
+                        'content'           => '?int $var1',
                         'pass_by_reference' => false,
                         'variable_length'   => false,
                         'type_hint'         => '?int',
@@ -215,30 +233,26 @@
 
         $expected[1] = array(
                         'name'              => '$var2',
+                        'content'           => '?\bar $var2',
                         'pass_by_reference' => false,
                         'variable_length'   => false,
                         'type_hint'         => '?\bar',
                         'nullable_type'     => true,
->>>>>>> 4ad422da
-                       );
-
-        $start    = ($this->_phpcsFile->numTokens - 1);
-        $function = $this->_phpcsFile->findPrevious(
-            T_COMMENT,
-            $start,
-            null,
-            false,
-<<<<<<< HEAD
-            '/* testSelfTypeHint */'
-=======
+                       );
+
+        $start    = ($this->_phpcsFile->numTokens - 1);
+        $function = $this->_phpcsFile->findPrevious(
+            T_COMMENT,
+            $start,
+            null,
+            false,
             '/* testNullableTypeHint */'
->>>>>>> 4ad422da
-        );
-
-        $found = $this->_phpcsFile->getMethodParameters(($function + 2));
-        $this->assertSame($expected, $found);
-
-    }//end testTypeHint()
+        );
+
+        $found = $this->_phpcsFile->getMethodParameters(($function + 2));
+        $this->assertSame($expected, $found);
+
+    }//end testNullableTypeHint()
 
 
     /**
@@ -348,22 +362,4 @@
     }//end testDefaultValues()
 
 
-<<<<<<< HEAD
 }//end class
-
-// @codingStandardsIgnoreStart
-/* testPassByReference */ function passByReference(&$var) {}
-/* testArrayHint */ function arrayHint(array $var) {}
-/* testVariable */ function variable($var) {}
-/* testSingleDefaultValue */ function defaultValue($var1=self::CONSTANT) {}
-/* testDefaultValues */ function defaultValues($var1=1, $var2='value') {}
-/* testTypeHint */ function typeHint(foo $var1, bar $var2) {}
-class MyClass {
-/* testSelfTypeHint */ function typeSelfHint(self $var) {}
-}
-// @codingStandardsIgnoreEnd
-
-?>
-=======
-}//end class
->>>>>>> 4ad422da
