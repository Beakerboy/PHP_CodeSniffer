sudo: false

language: php

php:
  - 5.4
  - 5.5
  - 5.6
  - 7.0
  - hhvm

before_script:
  - if [[ $TRAVIS_PHP_VERSION != "7.0" && $TRAVIS_PHP_VERSION != "nightly" && $TRAVIS_PHP_VERSION != "hhvm" ]]; then phpenv config-add php5-testingConfig.ini; fi
  - if [[ $TRAVIS_PHP_VERSION == "7.0" || $TRAVIS_PHP_VERSION == "nightly" ]]; then phpenv config-add php7-testingConfig.ini; fi

script:
<<<<<<< HEAD
  - composer install
  - if [ $TRAVIS_PHP_VERSION != "hhvm" ]; then php bin/phpcs --config-set php_path php; fi
  - phpunit -d date.timezone=Australia/Sydney tests/AllTests.php
  - php bin/phpcs --no-cache --parallel=1
  - if [[ $TRAVIS_PHP_VERSION != "hhvm" && $TRAVIS_PHP_VERSION != "nightly" ]]; then pear package-validate package.xml; fi
=======
  - if [ $TRAVIS_PHP_VERSION != "hhvm" ]; then php scripts/phpcs --config-set php_path php; fi
  - phpunit tests/AllTests.php
  - php scripts/phpcs CodeSniffer.php CodeSniffer --standard=PHPCS --report=summary -np
  - if [[ $TRAVIS_PHP_VERSION != "hhvm" && $TRAVIS_PHP_VERSION != "7.0" ]]; then pear package-validate package.xml; fi
>>>>>>> ded0ef80
  - if [ $TRAVIS_PHP_VERSION != "hhvm" ]; then php scripts/build-phar.php; fi
  - if [ $TRAVIS_PHP_VERSION != "hhvm" ]; then php phpcs.phar; fi<|MERGE_RESOLUTION|>--- conflicted
+++ resolved
@@ -14,17 +14,10 @@
   - if [[ $TRAVIS_PHP_VERSION == "7.0" || $TRAVIS_PHP_VERSION == "nightly" ]]; then phpenv config-add php7-testingConfig.ini; fi
 
 script:
-<<<<<<< HEAD
   - composer install
   - if [ $TRAVIS_PHP_VERSION != "hhvm" ]; then php bin/phpcs --config-set php_path php; fi
-  - phpunit -d date.timezone=Australia/Sydney tests/AllTests.php
+  - phpunit tests/AllTests.php
   - php bin/phpcs --no-cache --parallel=1
   - if [[ $TRAVIS_PHP_VERSION != "hhvm" && $TRAVIS_PHP_VERSION != "nightly" ]]; then pear package-validate package.xml; fi
-=======
-  - if [ $TRAVIS_PHP_VERSION != "hhvm" ]; then php scripts/phpcs --config-set php_path php; fi
-  - phpunit tests/AllTests.php
-  - php scripts/phpcs CodeSniffer.php CodeSniffer --standard=PHPCS --report=summary -np
-  - if [[ $TRAVIS_PHP_VERSION != "hhvm" && $TRAVIS_PHP_VERSION != "7.0" ]]; then pear package-validate package.xml; fi
->>>>>>> ded0ef80
   - if [ $TRAVIS_PHP_VERSION != "hhvm" ]; then php scripts/build-phar.php; fi
   - if [ $TRAVIS_PHP_VERSION != "hhvm" ]; then php phpcs.phar; fi