sudo: false

language: php

php:
  - 5.4
  - 5.5
  - 5.6
  - 7.0
  - 7.1
  - hhvm
  - nightly

before_script:
  - if [[ ${TRAVIS_PHP_VERSION:0:1} != "7" && $TRAVIS_PHP_VERSION != "nightly" && $TRAVIS_PHP_VERSION != "hhvm" ]]; then phpenv config-add php5-testingConfig.ini; fi
  - if [[ ${TRAVIS_PHP_VERSION:0:1} == "7" || $TRAVIS_PHP_VERSION == "nightly" ]]; then phpenv config-add php7-testingConfig.ini; fi

script:
  - composer install
  - if [ $TRAVIS_PHP_VERSION != "hhvm" ]; then php bin/phpcs --config-set php_path php; fi
  - phpunit tests/AllTests.php
<<<<<<< HEAD
  - php bin/phpcs --no-cache --parallel=1
  - if [[ $TRAVIS_PHP_VERSION != "hhvm" && $TRAVIS_PHP_VERSION != "nightly" ]]; then pear package-validate package.xml; fi
=======
  - php scripts/phpcs CodeSniffer.php CodeSniffer --standard=PHPCS --report=summary -np
  - if [[ $TRAVIS_PHP_VERSION != "hhvm" && ${TRAVIS_PHP_VERSION:0:1} != "7" ]]; then pear package-validate package.xml; fi
>>>>>>> 7b54d0c0
  - if [ $TRAVIS_PHP_VERSION != "hhvm" ]; then php scripts/build-phar.php; fi
  - if [ $TRAVIS_PHP_VERSION != "hhvm" ]; then php phpcs.phar; fi<|MERGE_RESOLUTION|>--- conflicted
+++ resolved
@@ -19,12 +19,7 @@
   - composer install
   - if [ $TRAVIS_PHP_VERSION != "hhvm" ]; then php bin/phpcs --config-set php_path php; fi
   - phpunit tests/AllTests.php
-<<<<<<< HEAD
   - php bin/phpcs --no-cache --parallel=1
   - if [[ $TRAVIS_PHP_VERSION != "hhvm" && $TRAVIS_PHP_VERSION != "nightly" ]]; then pear package-validate package.xml; fi
-=======
-  - php scripts/phpcs CodeSniffer.php CodeSniffer --standard=PHPCS --report=summary -np
-  - if [[ $TRAVIS_PHP_VERSION != "hhvm" && ${TRAVIS_PHP_VERSION:0:1} != "7" ]]; then pear package-validate package.xml; fi
->>>>>>> 7b54d0c0
   - if [ $TRAVIS_PHP_VERSION != "hhvm" ]; then php scripts/build-phar.php; fi
   - if [ $TRAVIS_PHP_VERSION != "hhvm" ]; then php phpcs.phar; fi