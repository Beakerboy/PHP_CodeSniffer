--- conflicted
+++ resolved
@@ -22,17 +22,10 @@
   - if [[ ${TRAVIS_PHP_VERSION:0:1} == "7" || $TRAVIS_PHP_VERSION == "nightly" ]]; then phpenv config-add php7-testingConfig.ini; fi
 
 script:
-<<<<<<< HEAD
+  - composer install
   - if [[ $TRAVIS_PHP_VERSION != hhv* ]]; then php bin/phpcs --config-set php_path php; fi
-  - phpunit tests/AllTests.php
+  - vendor/bin/phpunit tests/AllTests.php
   - php bin/phpcs --no-cache --parallel=1
   - if [[ $TRAVIS_PHP_VERSION != hhv* && $TRAVIS_PHP_VERSION != "nightly" ]]; then pear package-validate package.xml; fi
-=======
-  - composer install
-  - if [[ $TRAVIS_PHP_VERSION != hhv* ]]; then php scripts/phpcs --config-set php_path php; fi
-  - vendor/bin/phpunit tests/AllTests.php
-  - php scripts/phpcs CodeSniffer.php CodeSniffer --standard=PHPCS --report=full -np
-  - if [[ $TRAVIS_PHP_VERSION != hhv* && ${TRAVIS_PHP_VERSION:0:1} != "7" ]]; then pear package-validate package.xml; fi
->>>>>>> 6b2f2155
   - if [[ $TRAVIS_PHP_VERSION != hhv* ]]; then php scripts/build-phar.php; fi
   - if [[ $TRAVIS_PHP_VERSION != hhv* ]]; then php phpcs.phar; fi