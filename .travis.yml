--- conflicted
+++ resolved
@@ -5,14 +5,6 @@
 matrix:
   fast_finish: true
   include:
-<<<<<<< HEAD
-=======
-    - php: 5.3
-      dist: precise
-    - php: 5.3
-      dist: precise
-      env: CUSTOM_INI=1
->>>>>>> db16df76
     - php: 5.4
     - php: 5.5
     - php: 5.6
@@ -35,14 +27,7 @@
   - composer install
   - if [[ $TRAVIS_PHP_VERSION != hhv* ]]; then php bin/phpcs --config-set php_path php; fi
   - vendor/bin/phpunit tests/AllTests.php
-<<<<<<< HEAD
-  - php bin/phpcs --no-cache --parallel=1
-  - if [[ $TRAVIS_PHP_VERSION != hhv* && $TRAVIS_PHP_VERSION != "nightly" ]]; then pear package-validate package.xml; fi
-  - if [[ $TRAVIS_PHP_VERSION != hhv* ]]; then php scripts/build-phar.php; fi
-  - if [[ $TRAVIS_PHP_VERSION != hhv* ]]; then php phpcs.phar; fi
-=======
-  - if [[ $CUSTOM_INI != "1" ]]; then php scripts/phpcs CodeSniffer.php CodeSniffer --standard=PHPCS --report=full -np; fi
-  - if [[ $CUSTOM_INI != "1" && $TRAVIS_PHP_VERSION != hhv* && ${TRAVIS_PHP_VERSION:0:1} != "7" ]]; then pear package-validate package.xml; fi
-  - if [[ $CUSTOM_INI != "1" && $TRAVIS_PHP_VERSION != hhv* ]]; then php scripts/build-phar.php; fi
-  - if [[ $CUSTOM_INI != "1" && $TRAVIS_PHP_VERSION != hhv* ]]; then php phpcs.phar CodeSniffer.php CodeSniffer --standard=PHPCS --report=full -np; fi
->>>>>>> db16df76
+  - if [[ $CUSTOM_INI != "1" ]]; then php bin/phpcs --no-cache --parallel=1; fi
+  - if [[ $CUSTOM_INI != "1" &&  $TRAVIS_PHP_VERSION != hhv* && $TRAVIS_PHP_VERSION != "nightly" ]]; then pear package-validate package.xml; fi
+  - if [[ $CUSTOM_INI != "1" &&  $TRAVIS_PHP_VERSION != hhv* ]]; then php scripts/build-phar.php; fi
+  - if [[ $CUSTOM_INI != "1" &&  $TRAVIS_PHP_VERSION != hhv* ]]; then php phpcs.phar; fi