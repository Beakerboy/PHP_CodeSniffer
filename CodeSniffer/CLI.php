<?php
/**
 * A class to process command line phpcs scripts.
 *
 * PHP version 5
 *
 * @category  PHP
 * @package   PHP_CodeSniffer
 * @author    Greg Sherwood <gsherwood@squiz.net>
 * @copyright 2006-2014 Squiz Pty Ltd (ABN 77 084 670 600)
 * @license   https://github.com/squizlabs/PHP_CodeSniffer/blob/master/licence.txt BSD Licence
 * @link      http://pear.php.net/package/PHP_CodeSniffer
 */

error_reporting(E_ALL | E_STRICT);

if (is_file(dirname(__FILE__).'/../CodeSniffer.php') === true) {
    include_once dirname(__FILE__).'/../CodeSniffer.php';
} else {
    include_once 'PHP/CodeSniffer.php';
}

/**
 * A class to process command line phpcs scripts.
 *
 * @category  PHP
 * @package   PHP_CodeSniffer
 * @author    Greg Sherwood <gsherwood@squiz.net>
 * @copyright 2006-2014 Squiz Pty Ltd (ABN 77 084 670 600)
 * @license   https://github.com/squizlabs/PHP_CodeSniffer/blob/master/licence.txt BSD Licence
 * @version   Release: @package_version@
 * @link      http://pear.php.net/package/PHP_CodeSniffer
 */
class PHP_CodeSniffer_CLI
{

    /**
     * An array of all values specified on the command line.
     *
     * @var array
     */
    protected $values = array();

    /**
     * The minimum severity level errors must have to be displayed.
     *
     * @var bool
     */
    public $errorSeverity = 0;

    /**
     * The minimum severity level warnings must have to be displayed.
     *
     * @var bool
     */
    public $warningSeverity = 0;

    /**
     * Whether or not to kill the process when an unknown command line arg is found.
     *
     * If FALSE, arguments that are not command line options or file/directory paths
     * will be ignored and execution will continue.
     *
     * @var bool
     */
    public $dieOnUnknownArg = true;

    /**
     * An array of the current command line arguments we are processing.
     *
     * @var array
     */
    private $_cliArgs = array();


    /**
     * Run the PHPCS script.
     *
     * @return array
     */
    public function runphpcs()
    {
        if (defined('PHP_CODESNIFFER_CBF') === false) {
            define('PHP_CODESNIFFER_CBF', false);
        }

        if (is_file(dirname(__FILE__).'/../CodeSniffer/Reporting.php') === true) {
            include_once dirname(__FILE__).'/../CodeSniffer/Reporting.php';
        } else {
            include_once 'PHP/CodeSniffer/Reporting.php';
        }

        PHP_CodeSniffer_Reporting::startTiming();
        $this->checkRequirements();
        $numErrors = $this->process();
        if ($numErrors === 0) {
            exit(0);
        } else {
            exit(1);
        }

    }//end runphpcs()


    /**
     * Run the PHPCBF script.
     *
     * @return array
     */
    public function runphpcbf()
    {
        if (defined('PHP_CODESNIFFER_CBF') === false) {
            define('PHP_CODESNIFFER_CBF', true);
        }

        if (is_file(dirname(__FILE__).'/../CodeSniffer/Reporting.php') === true) {
            include_once dirname(__FILE__).'/../CodeSniffer/Reporting.php';
        } else {
            include_once 'PHP/CodeSniffer/Reporting.php';
        }

        PHP_CodeSniffer_Reporting::startTiming();
        $this->checkRequirements();

        $this->dieOnUnknownArg = false;

        // Override some of the command line settings that might break the fixes.
        $cliValues = $this->getCommandLineValues();
        $cliValues['verbosity']    = 0;
        $cliValues['showProgress'] = false;
        $cliValues['generator']    = '';
        $cliValues['explain']      = false;
        $cliValues['interactive']  = false;
        $cliValues['showSources']  = false;
        $cliValues['reportFile']   = null;
        $cliValues['reports']      = array();

        $suffix = '';
        if (isset($cliValues['suffix']) === true) {
            $suffix = $cliValues['suffix'];
        }

        $allowPatch = true;
        if (isset($cliValues['no-patch']) === true || empty($cliValues['files']) === true) {
            // They either asked for this,
            // or they are using STDIN, which can't use diff.
            $allowPatch = false;
        }

        if ($suffix === '' && $allowPatch === true) {
            // Using the diff/patch tools.
            $diffFile = getcwd().'/phpcbf-fixed.diff';
            $cliValues['reports'] = array('diff' => $diffFile);
            if (file_exists($diffFile) === true) {
                unlink($diffFile);
            }
        } else {
            // Replace the file without the patch command
            // or writing to a file with a new suffix.
            $cliValues['reports']       = array('cbf' => null);
            $cliValues['phpcbf-suffix'] = $suffix;
        }

        $numErrors = $this->process($cliValues);

        if ($suffix === '' && $allowPatch === true) {
            if (file_exists($diffFile) === false) {
                // Nothing to fix.
                if ($numErrors === 0) {
                    // And no errors reported.
                    $exit = 0;
                } else {
                    // Errors we can't fix.
                    $exit = 2;
                }
            } else {
                if (filesize($diffFile) < 10) {
                    // Empty or bad diff file.
                    if ($numErrors === 0) {
                        // And no errors reported.
                        $exit = 0;
                    } else {
                        // Errors we can't fix.
                        $exit = 2;
                    }
                } else {
                    $cmd    = "patch -p0 -ui \"$diffFile\"";
                    $output = array();
                    $retVal = null;
                    exec($cmd, $output, $retVal);

                    if ($retVal === 0) {
                        // Everything went well.
                        $filesPatched = count($output);
                        echo "Patched $filesPatched file";
                        if ($filesPatched > 1) {
                            echo 's';
                        }

                        echo PHP_EOL;
                        $exit = 1;
                    } else {
                        print_r($output);
                        echo "Returned: $retVal".PHP_EOL;
                        $exit = 3;
                    }
                }//end if

                unlink($diffFile);
            }//end if
        } else {
            // File are being patched manually, so we can't tell
            // how many errors were fixed.
            $exit = 1;
        }//end if

        if ($exit === 0) {
            echo 'No fixable errors were found'.PHP_EOL;
        } else if ($exit === 2) {
            echo 'PHPCBF could not fix all the errors found'.PHP_EOL;
        }

        PHP_CodeSniffer_Reporting::printRunTime();
        exit($exit);

    }//end runphpcbf()


    /**
     * Exits if the minimum requirements of PHP_CodSniffer are not met.
     *
     * @return array
     */
    public function checkRequirements()
    {
        // Check the PHP version.
        if (version_compare(PHP_VERSION, '5.1.2') === -1) {
            echo 'ERROR: PHP_CodeSniffer requires PHP version 5.1.2 or greater.'.PHP_EOL;
            exit(2);
        }

        if (extension_loaded('tokenizer') === false) {
            echo 'ERROR: PHP_CodeSniffer requires the tokenizer extension to be enabled.'.PHP_EOL;
            exit(2);
        }

    }//end checkRequirements()


    /**
     * Get a list of default values for all possible command line arguments.
     *
     * @return array
     */
    public function getDefaults()
    {
        // The default values for config settings.
        $defaults['files']           = array();
        $defaults['standard']        = null;
        $defaults['verbosity']       = 0;
        $defaults['interactive']     = false;
        $defaults['explain']         = false;
        $defaults['local']           = false;
        $defaults['showSources']     = false;
        $defaults['extensions']      = array();
        $defaults['sniffs']          = array();
        $defaults['ignored']         = array();
        $defaults['reportFile']      = null;
        $defaults['generator']       = '';
        $defaults['reports']         = array();
        $defaults['errorSeverity']   = null;
        $defaults['warningSeverity'] = null;

        $reportFormat = PHP_CodeSniffer::getConfigData('report_format');
        if ($reportFormat !== null) {
            $defaults['reports'][$reportFormat] = null;
        }

        $tabWidth = PHP_CodeSniffer::getConfigData('tab_width');
        if ($tabWidth === null) {
            $defaults['tabWidth'] = 0;
        } else {
            $defaults['tabWidth'] = (int) $tabWidth;
        }

        $encoding = PHP_CodeSniffer::getConfigData('encoding');
        if ($encoding === null) {
            $defaults['encoding'] = 'iso-8859-1';
        } else {
            $defaults['encoding'] = strtolower($encoding);
        }

        $severity = PHP_CodeSniffer::getConfigData('severity');
        if ($severity !== null) {
            $defaults['errorSeverity']   = (int) $severity;
            $defaults['warningSeverity'] = (int) $severity;
        }

        $severity = PHP_CodeSniffer::getConfigData('error_severity');
        if ($severity !== null) {
            $defaults['errorSeverity'] = (int) $severity;
        }

        $severity = PHP_CodeSniffer::getConfigData('warning_severity');
        if ($severity !== null) {
            $defaults['warningSeverity'] = (int) $severity;
        }

        $showWarnings = PHP_CodeSniffer::getConfigData('show_warnings');
        if ($showWarnings !== null) {
            $showWarnings = (bool) $showWarnings;
            if ($showWarnings === false) {
                $defaults['warningSeverity'] = 0;
            }
        }

        $reportWidth = PHP_CodeSniffer::getConfigData('report_width');
        if ($reportWidth === null) {
            $defaults['reportWidth'] = 80;
        } else {
            $defaults['reportWidth'] = (int) $reportWidth;
        }

        $showProgress = PHP_CodeSniffer::getConfigData('show_progress');
        if ($showProgress === null) {
            $defaults['showProgress'] = false;
        } else {
            $defaults['showProgress'] = (bool) $showProgress;
        }

        if (PHP_CodeSniffer::isPharFile(dirname(dirname(__FILE__))) === true) {
            // If this is a phar file, check for the standard in the config.
            $standard = PHP_CodeSniffer::getConfigData('standard');
            if ($standard !== null) {
                $defaults['standard'] = $standard;
            }
        }

        return $defaults;

    }//end getDefaults()


    /**
     * Gets the processed command line values.
     *
     * If the values have not yet been set, the values will be sourced
     * from the command line arguments.
     *
     * @return array
     */
    public function getCommandLineValues()
    {
        if (defined('PHP_CODESNIFFER_IN_TESTS') === true) {
            return array();
        }

        if (empty($this->values) === false) {
            return $this->values;
        }

        $values = $this->getDefaults();

        $args = $_SERVER['argv'];
        array_shift($args);

        $this->setCommandLineValues($args);
        return $this->values;

    }//end getCommandLineValues()


    /**
     * Set the command line values.
     *
     * @param array $args An array of command line arguments to process.
     *
     * @return void
     */
    public function setCommandLineValues($args)
    {
        if (empty($this->values) === true) {
            $this->values = $this->getDefaults();
        }

        $this->_cliArgs = $args;
        $numArgs        = count($args);

        for ($i = 0; $i < $numArgs; $i++) {
            $arg = $this->_cliArgs[$i];
            if ($arg === '') {
                continue;
            }

            if ($arg{0} === '-') {
                if ($arg === '-' || $arg === '--') {
                    // Empty argument, ignore it.
                    continue;
                }

                if ($arg{1} === '-') {
                    $this->processLongArgument(substr($arg, 2), $i);
                } else {
                    $switches = str_split($arg);
                    foreach ($switches as $switch) {
                        if ($switch === '-') {
                            continue;
                        }

                        $this->processShortArgument($switch, $i);
                    }
                }
            } else {
                $this->processUnknownArgument($arg, $i);
            }//end if
        }//end for

    }//end setCommandLineValues()


    /**
     * Processes a short (-e) command line argument.
     *
     * @param string $arg The command line argument.
     * @param int    $pos The position of the argument on the command line.
     *
     * @return void
     */
    public function processShortArgument($arg, $pos)
    {
        switch ($arg) {
        case 'h':
        case '?':
            $this->printUsage();
            exit(0);
            break;
        case 'i' :
            $this->printInstalledStandards();
            exit(0);
            break;
        case 'v' :
            $this->values['verbosity']++;
            break;
        case 'l' :
            $this->values['local'] = true;
            break;
        case 's' :
            $this->values['showSources'] = true;
            break;
        case 'a' :
            $this->values['interactive'] = true;
            break;
        case 'e':
            $this->values['explain'] = true;
            break;
        case 'p' :
            $this->values['showProgress'] = true;
            break;
        case 'd' :
            $ini = explode('=', $this->_cliArgs[($pos + 1)]);
            $this->_cliArgs[($pos + 1)] = '';
            if (isset($ini[1]) === true) {
                ini_set($ini[0], $ini[1]);
            } else {
                ini_set($ini[0], true);
            }
            break;
        case 'n' :
            $this->values['warningSeverity'] = 0;
            break;
        case 'w' :
            $this->values['warningSeverity'] = null;
            break;
        default:
            if ($this->dieOnUnknownArg === false) {
                $this->values[$arg] = $arg;
            } else {
                $this->processUnknownArgument('-'.$arg, $pos);
            }
        }//end switch

    }//end processShortArgument()


    /**
     * Processes a long (--example) command line argument.
     *
     * @param string $arg The command line argument.
     * @param int    $pos The position of the argument on the command line.
     *
     * @return void
     */
    public function processLongArgument($arg, $pos)
    {
        switch ($arg) {
        case 'help':
            $this->printUsage();
            exit(0);
        case 'version':
            echo 'PHP_CodeSniffer version '.PHP_CodeSniffer::VERSION.' ('.PHP_CodeSniffer::STABILITY.') ';
            echo 'by Squiz (http://www.squiz.net)'.PHP_EOL;
            exit(0);
        case 'config-set':
<<<<<<< HEAD
            $key   = $this->_cliArgs[($pos + 1)];
            $value = $this->_cliArgs[($pos + 2)];
            PHP_CodeSniffer::setConfigData($key, $value);
            exit(0);
        case 'config-delete':
            $key = $this->_cliArgs[($pos + 1)];
            PHP_CodeSniffer::setConfigData($key, null);
=======
            $key     = $_SERVER['argv'][($pos + 1)];
            $value   = $_SERVER['argv'][($pos + 2)];
            $current = PHP_CodeSniffer::getConfigData($key);

            try {
                PHP_CodeSniffer::setConfigData($key, $value);
            } catch (Exception $e) {
                echo $e->getMessage().PHP_EOL;
                exit(2);
            }

            if ($current === null) {
                echo "Config value \"$key\" added successfully".PHP_EOL;
            } else {
                echo "Config value \"$key\" updated successfully; old value was \"$current\"".PHP_EOL;
            }
            exit(0);
        case 'config-delete':
            $key     = $_SERVER['argv'][($pos + 1)];
            $current = PHP_CodeSniffer::getConfigData($key);
            if ($current === null) {
                echo "Config value \"$key\" has not been set".PHP_EOL;
            } else {
                try {
                    PHP_CodeSniffer::setConfigData($key, null);
                } catch (Exception $e) {
                    echo $e->getMessage().PHP_EOL;
                    exit(2);
                }

                echo "Config value \"$key\" removed successfully; old value was \"$current\"".PHP_EOL;
            }
>>>>>>> b7f98a33
            exit(0);
        case 'config-show':
            $data = PHP_CodeSniffer::getAllConfigData();
            $this->printConfigData($data);
            exit(0);
        case 'runtime-set':
            $key   = $this->_cliArgs[($pos + 1)];
            $value = $this->_cliArgs[($pos + 2)];
            $this->_cliArgs[($pos + 1)] = '';
            $this->_cliArgs[($pos + 2)] = '';
            PHP_CodeSniffer::setConfigData($key, $value, true);
            break;
        default:
            if (substr($arg, 0, 7) === 'sniffs=') {
                $sniffs = explode(',', substr($arg, 7));
                foreach ($sniffs as $sniff) {
                    if (substr_count($sniff, '.') !== 2) {
                        echo 'ERROR: The specified sniff code "'.$sniff.'" is invalid.'.PHP_EOL.PHP_EOL;
                        $this->printUsage();
                        exit(2);
                    }
                }

                $this->values['sniffs'] = $sniffs;
            } else if (substr($arg, 0, 12) === 'report-file=') {
                $this->values['reportFile'] = PHP_CodeSniffer::realpath(substr($arg, 12));

                // It may not exist and return false instead.
                if ($this->values['reportFile'] === false) {
                    $this->values['reportFile'] = substr($arg, 12);
                }

                if (is_dir($this->values['reportFile']) === true) {
                    echo 'ERROR: The specified report file path "'.$this->values['reportFile'].'" is a directory.'.PHP_EOL.PHP_EOL;
                    $this->printUsage();
                    exit(2);
                }

                $dir = dirname($this->values['reportFile']);
                if (is_dir($dir) === false) {
                    echo 'ERROR: The specified report file path "'.$this->values['reportFile'].'" points to a non-existent directory.'.PHP_EOL.PHP_EOL;
                    $this->printUsage();
                    exit(2);
                }

                if ($dir === '.') {
                    // Passed report file is a filename in the current directory.
                    $this->values['reportFile'] = getcwd().'/'.basename($this->values['reportFile']);
                } else {
                    $dir = PHP_CodeSniffer::realpath(getcwd().'/'.$dir);
                    if ($dir !== false) {
                        // Report file path is relative.
                        $this->values['reportFile'] = $dir.'/'.basename($this->values['reportFile']);
                    }
                }
            } else if (substr($arg, 0, 13) === 'report-width=') {
                $this->values['reportWidth'] = (int) substr($arg, 13);
            } else if (substr($arg, 0, 7) === 'report='
                || substr($arg, 0, 7) === 'report-'
            ) {
                if ($arg[6] === '-') {
                    // This is a report with file output.
                    $split = strpos($arg, '=');
                    if ($split === false) {
                        $report = substr($arg, 7);
                        $output = null;
                    } else {
                        $report = substr($arg, 7, ($split - 7));
                        $output = substr($arg, ($split + 1));
                        if ($output === false) {
                            $output = null;
                        } else {
                            $dir = dirname($output);
                            if ($dir === '.') {
                                // Passed report file is a filename in the current directory.
                                $output = getcwd().'/'.basename($output);
                            } else {
                                $dir = PHP_CodeSniffer::realpath(getcwd().'/'.$dir);
                                if ($dir !== false) {
                                    // Report file path is relative.
                                    $output = $dir.'/'.basename($output);
                                }
                            }
                        }//end if
                    }//end if
                } else {
                    // This is a single report.
                    $report = substr($arg, 7);
                    $output = null;
                }//end if

                $this->values['reports'][$report] = $output;
            } else if (substr($arg, 0, 9) === 'standard=') {
                $standards = trim(substr($arg, 9));
                if ($standards !== '') {
                    $this->values['standard'] = explode(',', $standards);
                }
            } else if (substr($arg, 0, 11) === 'extensions=') {
                $this->values['extensions'] = explode(',', substr($arg, 11));
            } else if (substr($arg, 0, 9) === 'severity=') {
                $this->values['errorSeverity']   = (int) substr($arg, 9);
                $this->values['warningSeverity'] = $this->values['errorSeverity'];
            } else if (substr($arg, 0, 15) === 'error-severity=') {
                $this->values['errorSeverity'] = (int) substr($arg, 15);
            } else if (substr($arg, 0, 17) === 'warning-severity=') {
                $this->values['warningSeverity'] = (int) substr($arg, 17);
            } else if (substr($arg, 0, 7) === 'ignore=') {
                // Split the ignore string on commas, unless the comma is escaped
                // using 1 or 3 slashes (\, or \\\,).
                $ignored = preg_split(
                    '/(?<=(?<!\\\\)\\\\\\\\),|(?<!\\\\),/',
                    substr($arg, 7)
                );
                foreach ($ignored as $pattern) {
                    $pattern = trim($pattern);
                    if ($pattern == '') {
                        continue;
                    }

                    $this->values['ignored'][$pattern] = 'absolute';
                }
            } else if (substr($arg, 0, 10) === 'generator=') {
                $this->values['generator'] = substr($arg, 10);
            } else if (substr($arg, 0, 9) === 'encoding=') {
                $this->values['encoding'] = strtolower(substr($arg, 9));
            } else if (substr($arg, 0, 10) === 'tab-width=') {
                $this->values['tabWidth'] = (int) substr($arg, 10);
            } else {
                if ($this->dieOnUnknownArg === false) {
                    $eqPos = strpos($arg, '=');
                    if ($eqPos === false) {
                        $this->values[$arg] = $arg;
                    } else {
                        $value = substr($arg, ($eqPos + 1));
                        $arg   = substr($arg, 0, $eqPos);
                        $this->values[$arg] = $value;
                    }
                } else {
                    $this->processUnknownArgument('--'.$arg, $pos);
                }
            }//end if

            break;
        }//end switch

    }//end processLongArgument()


    /**
     * Processes an unknown command line argument.
     *
     * Assumes all unknown arguments are files and folders to check.
     *
     * @param string $arg The command line argument.
     * @param int    $pos The position of the argument on the command line.
     *
     * @return void
     */
    public function processUnknownArgument($arg, $pos)
    {
        // We don't know about any additional switches; just files.
        if ($arg{0} === '-') {
            if ($this->dieOnUnknownArg === false) {
                return;
            }

            echo 'ERROR: option "'.$arg.'" not known.'.PHP_EOL.PHP_EOL;
            $this->printUsage();
            exit(2);
        }

        $file = PHP_CodeSniffer::realpath($arg);
        if (file_exists($file) === false) {
            if ($this->dieOnUnknownArg === false) {
                return;
            }

            echo 'ERROR: The file "'.$arg.'" does not exist.'.PHP_EOL.PHP_EOL;
            $this->printUsage();
            exit(2);
        } else {
            $this->values['files'][] = $file;
        }

    }//end processUnknownArgument()


    /**
     * Runs PHP_CodeSniffer over files and directories.
     *
     * @param array $values An array of values determined from CLI args.
     *
     * @return int The number of error and warning messages shown.
     * @see    getCommandLineValues()
     */
    public function process($values=array())
    {
        if (empty($values) === true) {
            $values = $this->getCommandLineValues();
        } else {
            $values       = array_merge($this->getDefaults(), $values);
            $this->values = $values;
        }

        if ($values['generator'] !== '') {
            $phpcs = new PHP_CodeSniffer($values['verbosity']);
            foreach ($values['standard'] as $standard) {
                $phpcs->generateDocs(
                    $standard,
                    $values['sniffs'],
                    $values['generator']
                );
            }

            exit(0);
        }

        // If no standard is supplied, get the default.
        $values['standard'] = $this->validateStandard($values['standard']);
        foreach ($values['standard'] as $standard) {
            if (PHP_CodeSniffer::isInstalledStandard($standard) === false) {
                // They didn't select a valid coding standard, so help them
                // out by letting them know which standards are installed.
                echo 'ERROR: the "'.$standard.'" coding standard is not installed. ';
                $this->printInstalledStandards();
                exit(2);
            }
        }

        if ($values['explain'] === true) {
            foreach ($values['standard'] as $standard) {
                $this->explainStandard($standard);
            }

            exit(0);
        }

        $fileContents = '';
        if (empty($values['files']) === true) {
            // Check if they are passing in the file contents.
            $handle       = fopen('php://stdin', 'r');
            $fileContents = stream_get_contents($handle);
            fclose($handle);

            if ($fileContents === '') {
                // No files and no content passed in.
                echo 'ERROR: You must supply at least one file or directory to process.'.PHP_EOL.PHP_EOL;
                $this->printUsage();
                exit(2);
            }
        }

        $phpcs = new PHP_CodeSniffer($values['verbosity'], null, null, null);
        $phpcs->setCli($this);
        $phpcs->initStandard($values['standard'], $values['sniffs']);
        $values = $this->values;

        $phpcs->setTabWidth($values['tabWidth']);
        $phpcs->setEncoding($values['encoding']);
        $phpcs->setInteractive($values['interactive']);

        // Set file extensions if they were specified. Otherwise,
        // let PHP_CodeSniffer decide on the defaults.
        if (empty($values['extensions']) === false) {
            $phpcs->setAllowedFileExtensions($values['extensions']);
        }

        // Set ignore patterns if they were specified.
        if (empty($values['ignored']) === false) {
            $phpcs->setIgnorePatterns($values['ignored']);
        }

        // Set some convenience member vars.
        if ($values['errorSeverity'] === null) {
            $this->errorSeverity = PHPCS_DEFAULT_ERROR_SEV;
        } else {
            $this->errorSeverity = $values['errorSeverity'];
        }

        if ($values['warningSeverity'] === null) {
            $this->warningSeverity = PHPCS_DEFAULT_WARN_SEV;
        } else {
            $this->warningSeverity = $values['warningSeverity'];
        }

        if (empty($values['reports']) === true) {
            $values['reports']['full'] = $values['reportFile'];
            $this->values['reports']   = $values['reports'];
        }

        $phpcs->processFiles($values['files'], $values['local']);

        if ($fileContents !== '') {
            $phpcs->processFile('STDIN', $fileContents);
        }

        // Interactive runs don't require a final report and it doesn't really
        // matter what the retun value is because we know it isn't being read
        // by a script.
        if ($values['interactive'] === true) {
            return 0;
        }

        return $this->printErrorReport(
            $phpcs,
            $values['reports'],
            $values['showSources'],
            $values['reportFile'],
            $values['reportWidth']
        );

    }//end process()


    /**
     * Prints the error report for the run.
     *
     * Note that this function may actually print multiple reports
     * as the user may have specified a number of output formats.
     *
     * @param PHP_CodeSniffer $phpcs       The PHP_CodeSniffer object containing
     *                                     the errors.
     * @param array           $reports     A list of reports to print.
     * @param bool            $showSources TRUE if report should show error sources
     *                                     (not used by all reports).
     * @param string          $reportFile  A default file to log report output to.
     * @param int             $reportWidth How wide the screen reports should be.
     *
     * @return int The number of error and warning messages shown.
     */
    public function printErrorReport(
        PHP_CodeSniffer $phpcs,
        $reports,
        $showSources,
        $reportFile,
        $reportWidth
    ) {
        if (empty($reports) === true) {
            $reports['full'] = $reportFile;
        }

        $errors   = 0;
        $warnings = 0;
        $toScreen = false;

        foreach ($reports as $report => $output) {
            if ($output === null) {
                $output = $reportFile;
            }

            if ($reportFile === null) {
                $toScreen = true;
            }

            // We don't add errors here because the number of
            // errors reported by each report type will always be the
            // same, so we really just need 1 number.
            $result = $phpcs->reporting->printReport(
                $report,
                $showSources,
                $output,
                $reportWidth
            );

            $errors   = $result['errors'];
            $warnings = $result['warnings'];
        }//end foreach

        // Only print timer output if no reports were
        // printed to the screen so we don't put additional output
        // in something like an XML report. If we are printing to screen,
        // the report types would have already worked out who should
        // print the timer info.
        if ($toScreen === false && PHP_CODESNIFFER_INTERACTIVE === false) {
            PHP_CodeSniffer_Reporting::printRunTime();
        }

        // They should all return the same value, so it
        // doesn't matter which return value we end up using.
        $ignoreWarnings = PHP_CodeSniffer::getConfigData('ignore_warnings_on_exit');
        if ($ignoreWarnings !== null) {
            $ignoreWarnings = (bool) $ignoreWarnings;
            if ($ignoreWarnings === true) {
                return $errors;
            }
        }

        return ($errors + $warnings);

    }//end printErrorReport()


    /**
     * Convert the passed standards into valid standards.
     *
     * Checks things like default values and case.
     *
     * @param array $standards The standards to validate.
     *
     * @return array
     */
    public function validateStandard($standards)
    {
        if ($standards === null) {
            // They did not supply a standard to use.
            // Try to get the default from the config system.
            $standard = PHP_CodeSniffer::getConfigData('default_standard');
            if ($standard === null) {
                // Product default standard.
                $standard = 'PEAR';
            }

            return array($standard);
        }

        $cleaned   = array();
        $standards = (array) $standards;

        // Check if the standard name is valid, or if the case is invalid.
        $installedStandards = PHP_CodeSniffer::getInstalledStandards();
        foreach ($standards as $standard) {
            foreach ($installedStandards as $validStandard) {
                if (strtolower($standard) === strtolower($validStandard)) {
                    $standard = $validStandard;
                    break;
                }
            }

            $cleaned[] = $standard;
        }

        return $cleaned;

    }//end validateStandard()


    /**
     * Prints a report showing the sniffs contained in a standard.
     *
     * @param string $standard The standard to validate.
     *
     * @return void
     */
    public function explainStandard($standard)
    {
        $phpcs = new PHP_CodeSniffer();
        $phpcs->process(array(), $standard);
        $sniffs = $phpcs->getSniffs();
        $sniffs = array_keys($sniffs);
        sort($sniffs);

        ob_start();

        $lastStandard = '';
        $lastCount    = '';
        $sniffCount   = count($sniffs);
        $sniffs[]     = '___';

        echo PHP_EOL."The $standard standard contains $sniffCount sniffs".PHP_EOL;

        ob_start();

        foreach ($sniffs as $sniff) {
            $parts = explode('_', str_replace('\\', '_', $sniff));
            if ($lastStandard === '') {
                $lastStandard = $parts[0];
            }

            if ($parts[0] !== $lastStandard) {
                $sniffList = ob_get_contents();
                ob_end_clean();

                echo PHP_EOL.$lastStandard.' ('.$lastCount.' sniffs)'.PHP_EOL;
                echo str_repeat('-', strlen($lastStandard.$lastCount) + 10);
                echo PHP_EOL;
                echo $sniffList;

                $lastStandard = $parts[0];
                $lastCount    = 0;

                ob_start();
            }

            echo '  '.$parts[0].'.'.$parts[2].'.'.substr($parts[3], 0, -5).PHP_EOL;
            $lastCount++;
        }//end foreach

        ob_end_clean();

    }//end explainStandard()


    /**
<<<<<<< HEAD
     * Prints out the usage information for the current script.
=======
     * Prints out the gathered config data.
     *
     * @param array $data The config data to print.
     *
     * @return void
     */
    public function printConfigData($data)
    {
        $max  = 0;
        $keys = array_keys($data);
        foreach ($keys as $key) {
            $len = strlen($key);
            if (strlen($key) > $max) {
                $max = $len;
            }
        }

        if ($max == 0) {
            return;
        }

        $max += 2;
        ksort($data);
        foreach ($data as $name => $value) {
            echo str_pad($name.': ', $max).$value.PHP_EOL;
        }

    }//end printConfigData()


    /**
     * Prints out the usage information for this script.
>>>>>>> b7f98a33
     *
     * @return void
     */
    public function printUsage()
    {
        if (PHP_CODESNIFFER_CBF === true) {
            $this->printPHPCBFUsage();
        } else {
            $this->printPHPCSUsage();
        }

    }//end printUsage()


    /**
     * Prints out the usage information for PHPCS.
     *
     * @return void
     */
    public function printPHPCSUsage()
    {
        echo 'Usage: phpcs [-nwlsaepvi] [-d key[=value]]'.PHP_EOL;
        echo '    [--report=<report>] [--report-file=<reportFile>] [--report-<report>=<reportFile>] ...'.PHP_EOL;
        echo '    [--report-width=<reportWidth>] [--generator=<generator>] [--tab-width=<tabWidth>]'.PHP_EOL;
        echo '    [--severity=<severity>] [--error-severity=<severity>] [--warning-severity=<severity>]'.PHP_EOL;
        echo '    [--runtime-set key value] [--config-set key value] [--config-delete key] [--config-show]'.PHP_EOL;
        echo '    [--standard=<standard>] [--sniffs=<sniffs>] [--encoding=<encoding>]'.PHP_EOL;
        echo '    [--extensions=<extensions>] [--ignore=<patterns>] <file> ...'.PHP_EOL;
        echo '                      Set runtime value (see --config-set) '.PHP_EOL;
        echo '        -n            Do not print warnings (shortcut for --warning-severity=0)'.PHP_EOL;
        echo '        -w            Print both warnings and errors (on by default)'.PHP_EOL;
        echo '        -l            Local directory only, no recursion'.PHP_EOL;
        echo '        -s            Show sniff codes in all reports'.PHP_EOL;
        echo '        -a            Run interactively'.PHP_EOL;
        echo '        -e            Explain a standard by showing the sniffs it includes'.PHP_EOL;
        echo '        -p            Show progress of the run'.PHP_EOL;
        echo '        -v[v][v]      Print verbose output'.PHP_EOL;
        echo '        -i            Show a list of installed coding standards'.PHP_EOL;
        echo '        -d            Set the [key] php.ini value to [value] or [true] if value is omitted'.PHP_EOL;
        echo '        --help        Print this help message'.PHP_EOL;
        echo '        --version     Print version information'.PHP_EOL;
        echo '        <file>        One or more files and/or directories to check'.PHP_EOL;
        echo '        <encoding>    The encoding of the files being checked (default is iso-8859-1)'.PHP_EOL;
        echo '        <extensions>  A comma separated list of file extensions to check'.PHP_EOL;
        echo '                      (extension filtering only valid when checking a directory)'.PHP_EOL;
        echo '                      The type of the file can be specified using: ext/type'.PHP_EOL;
        echo '                      e.g., module/php,es/js'.PHP_EOL;
        echo '        <generator>   The name of a doc generator to use'.PHP_EOL;
        echo '                      (forces doc generation instead of checking)'.PHP_EOL;
        echo '        <patterns>    A comma separated list of patterns to ignore files and directories'.PHP_EOL;
        echo '        <report>      Print either the "full", "xml", "checkstyle", "csv"'.PHP_EOL;
        echo '                      "json", "emacs", "source", "summary", "diff"'.PHP_EOL;
        echo '                      "svnblame", "gitblame", "hgblame" or "notifysend" report'.PHP_EOL;
        echo '                      (the "full" report is printed by default)'.PHP_EOL;
        echo '        <reportFile>  Write the report to the specified file path'.PHP_EOL;
        echo '        <reportWidth> How many columns wide screen reports should be printed'.PHP_EOL;
        echo '        <sniffs>      A comma separated list of sniff codes to limit the check to'.PHP_EOL;
        echo '                      (all sniffs must be part of the specified standard)'.PHP_EOL;
        echo '        <severity>    The minimum severity required to display an error or warning'.PHP_EOL;
        echo '        <standard>    The name or path of the coding standard to use'.PHP_EOL;
        echo '        <tabWidth>    The number of spaces each tab represents'.PHP_EOL;

    }//end printPHPCSUsage()


    /**
     * Prints out the usage information for PHPCBF.
     *
     * @return void
     */
    public function printPHPCBFUsage()
    {
        echo 'Usage: phpcbf [-nwli] [-d key[=value]]'.PHP_EOL;
        echo '    [--standard=<standard>] [--sniffs=<sniffs>] [--suffix=<suffix>]'.PHP_EOL;
        echo '    [--severity=<severity>] [--error-severity=<severity>] [--warning-severity=<severity>]'.PHP_EOL;
        echo '    [--tab-width=<tabWidth>] [--encoding=<encoding>]'.PHP_EOL;
        echo '    [--extensions=<extensions>] [--ignore=<patterns>] <file> ...'.PHP_EOL;
        echo '        -n            Do not fix warnings (shortcut for --warning-severity=0)'.PHP_EOL;
        echo '        -w            Fix both warnings and errors (on by default)'.PHP_EOL;
        echo '        -l            Local directory only, no recursion'.PHP_EOL;
        echo '        -i            Show a list of installed coding standards'.PHP_EOL;
        echo '        -d            Set the [key] php.ini value to [value] or [true] if value is omitted'.PHP_EOL;
        echo '        --help        Print this help message'.PHP_EOL;
        echo '        --version     Print version information'.PHP_EOL;
        echo '        --no-patch    Do not make use of the "diff" or "patch" programs'.PHP_EOL;
        echo '        <file>        One or more files and/or directories to fix'.PHP_EOL;
        echo '        <encoding>    The encoding of the files being fixed (default is iso-8859-1)'.PHP_EOL;
        echo '        <extensions>  A comma separated list of file extensions to fix'.PHP_EOL;
        echo '                      (extension filtering only valid when checking a directory)'.PHP_EOL;
        echo '                      The type of the file can be specified using: ext/type'.PHP_EOL;
        echo '                      e.g., module/php,es/js'.PHP_EOL;
        echo '        <patterns>    A comma separated list of patterns to ignore files and directories'.PHP_EOL;
        echo '        <sniffs>      A comma separated list of sniff codes to limit the fixes to'.PHP_EOL;
        echo '                      (all sniffs must be part of the specified standard)'.PHP_EOL;
        echo '        <severity>    The minimum severity required to fix an error or warning'.PHP_EOL;
        echo '        <standard>    The name or path of the coding standard to use'.PHP_EOL;
        echo '        <suffix>      Write modified files to a filename using this suffix'.PHP_EOL;
        echo '                      ("diff" and "patch" are not used in this mode)'.PHP_EOL;
        echo '        <tabWidth>    The number of spaces each tab represents'.PHP_EOL;

    }//end printPHPCBFUsage()


    /**
     * Prints out a list of installed coding standards.
     *
     * @return void
     */
    public function printInstalledStandards()
    {
        $installedStandards = PHP_CodeSniffer::getInstalledStandards();
        $numStandards       = count($installedStandards);

        if ($numStandards === 0) {
            echo 'No coding standards are installed.'.PHP_EOL;
        } else {
            $lastStandard = array_pop($installedStandards);
            if ($numStandards === 1) {
                echo "The only coding standard installed is $lastStandard".PHP_EOL;
            } else {
                $standardList  = implode(', ', $installedStandards);
                $standardList .= ' and '.$lastStandard;
                echo 'The installed coding standards are '.$standardList.PHP_EOL;
            }
        }

    }//end printInstalledStandards()


}//end class<|MERGE_RESOLUTION|>--- conflicted
+++ resolved
@@ -501,17 +501,8 @@
             echo 'by Squiz (http://www.squiz.net)'.PHP_EOL;
             exit(0);
         case 'config-set':
-<<<<<<< HEAD
-            $key   = $this->_cliArgs[($pos + 1)];
-            $value = $this->_cliArgs[($pos + 2)];
-            PHP_CodeSniffer::setConfigData($key, $value);
-            exit(0);
-        case 'config-delete':
-            $key = $this->_cliArgs[($pos + 1)];
-            PHP_CodeSniffer::setConfigData($key, null);
-=======
-            $key     = $_SERVER['argv'][($pos + 1)];
-            $value   = $_SERVER['argv'][($pos + 2)];
+            $key     = $this->_cliArgs[($pos + 1)];
+            $value   = $this->_cliArgs[($pos + 2)];
             $current = PHP_CodeSniffer::getConfigData($key);
 
             try {
@@ -528,7 +519,7 @@
             }
             exit(0);
         case 'config-delete':
-            $key     = $_SERVER['argv'][($pos + 1)];
+            $key     = $this->_cliArgs[($pos + 1)];
             $current = PHP_CodeSniffer::getConfigData($key);
             if ($current === null) {
                 echo "Config value \"$key\" has not been set".PHP_EOL;
@@ -542,7 +533,6 @@
 
                 echo "Config value \"$key\" removed successfully; old value was \"$current\"".PHP_EOL;
             }
->>>>>>> b7f98a33
             exit(0);
         case 'config-show':
             $data = PHP_CodeSniffer::getAllConfigData();
@@ -1036,9 +1026,6 @@
 
 
     /**
-<<<<<<< HEAD
-     * Prints out the usage information for the current script.
-=======
      * Prints out the gathered config data.
      *
      * @param array $data The config data to print.
@@ -1071,7 +1058,6 @@
 
     /**
      * Prints out the usage information for this script.
->>>>>>> b7f98a33
      *
      * @return void
      */
