<?php
/**
 * A class to process command line phpcs scripts.
 *
 * PHP version 5
 *
 * @category  PHP
 * @package   PHP_CodeSniffer
 * @author    Greg Sherwood <gsherwood@squiz.net>
 * @copyright 2006-2014 Squiz Pty Ltd (ABN 77 084 670 600)
 * @license   https://github.com/squizlabs/PHP_CodeSniffer/blob/master/licence.txt BSD Licence
 * @link      http://pear.php.net/package/PHP_CodeSniffer
 */

error_reporting(E_ALL | E_STRICT);

if (is_file(dirname(__FILE__).'/../CodeSniffer.php') === true) {
    include_once dirname(__FILE__).'/../CodeSniffer.php';
} else {
    include_once 'PHP/CodeSniffer.php';
}

/**
 * A class to process command line phpcs scripts.
 *
 * @category  PHP
 * @package   PHP_CodeSniffer
 * @author    Greg Sherwood <gsherwood@squiz.net>
 * @copyright 2006-2014 Squiz Pty Ltd (ABN 77 084 670 600)
 * @license   https://github.com/squizlabs/PHP_CodeSniffer/blob/master/licence.txt BSD Licence
 * @version   Release: @package_version@
 * @link      http://pear.php.net/package/PHP_CodeSniffer
 */
class PHP_CodeSniffer_CLI
{

    /**
     * An array of all values specified on the command line.
     *
     * @var array
     */
    protected $values = array();

    /**
     * The minimum severity level errors must have to be displayed.
     *
     * @var bool
     */
    public $errorSeverity = 0;

    /**
     * The minimum severity level warnings must have to be displayed.
     *
     * @var bool
     */
    public $warningSeverity = 0;

    /**
     * Whether or not to kill the process when an unknown command line arg is found.
     *
     * If FALSE, arguments that are not command line options or file/directory paths
     * will be ignored and execution will continue.
     *
     * @var bool
     */
    public $dieOnUnknownArg = true;

    /**
     * An array of the current command line arguments we are processing.
     *
     * @var array
     */
    private $_cliArgs = array();


    /**
     * Run the PHPCS script.
     *
     * @return array
     */
    public function runphpcs()
    {
        if (is_file(dirname(__FILE__).'/../CodeSniffer/Reporting.php') === true) {
            include_once dirname(__FILE__).'/../CodeSniffer/Reporting.php';
        } else {
            include_once 'PHP/CodeSniffer/Reporting.php';
        }

        PHP_CodeSniffer_Reporting::startTiming();
        $this->checkRequirements();
        $numErrors = $this->process();
        if ($numErrors === 0) {
            exit(0);
        } else {
            exit(1);
        }

    }//end runphpcs()


    /**
     * Run the PHPCBF script.
     *
     * @return array
     */
    public function runphpcbf()
    {
        if (defined('PHP_CODESNIFFER_CBF') === false) {
            define('PHP_CODESNIFFER_CBF', true);
        }

        if (is_file(dirname(__FILE__).'/../CodeSniffer/Reporting.php') === true) {
            include_once dirname(__FILE__).'/../CodeSniffer/Reporting.php';
        } else {
            include_once 'PHP/CodeSniffer/Reporting.php';
        }

        PHP_CodeSniffer_Reporting::startTiming();
        $this->checkRequirements();

        $this->dieOnUnknownArg = false;

        // Override some of the command line settings that might break the fixes.
        $cliValues = $this->getCommandLineValues();
        $cliValues['generator']   = '';
        $cliValues['explain']     = false;
        $cliValues['interactive'] = false;
        $cliValues['showSources'] = false;
        $cliValues['reportFile']  = null;
        $cliValues['generator']   = '';
        $cliValues['reports']     = array();

        $suffix = '';
        if (isset($cliValues['suffix']) === true) {
            $suffix = $cliValues['suffix'];
        }

        $allowPatch = true;
        if (isset($cliValues['no-patch']) === true || empty($cliValues['files']) === true) {
            // They either asked for this,
            // or they are using STDIN, which can't use diff.
            $allowPatch = false;
        }

        if ($suffix === '' && $allowPatch === true) {
            // Using the diff/patch tools.
            $diffFile = getcwd().'/phpcbf-fixed.diff';
            $cliValues['reports'] = array('diff' => $diffFile);
            if (file_exists($diffFile) === true) {
                unlink($diffFile);
            }
        } else {
            // Replace the file without the patch command
            // or writing to a file with a new suffix.
            $cliValues['reports']       = array('cbf' => null);
            $cliValues['phpcbf-suffix'] = $suffix;
        }

        $numErrors = $this->process($cliValues);

        if ($suffix === '' && $allowPatch === true) {
            if (file_exists($diffFile) === false) {
                // Nothing to fix.
                if ($numErrors === 0) {
                    // And no errors reported.
                    $exit = 0;
                } else {
                    // Errors we can't fix.
                    $exit = 2;
                }
            } else {
                if (filesize($diffFile) < 10) {
                    // Empty or bad diff file.
                    if ($numErrors === 0) {
                        // And no errors reported.
                        $exit = 0;
                    } else {
                        // Errors we can't fix.
                        $exit = 2;
                    }
                } else {
                    $cmd    = "patch -p0 -ui \"$diffFile\"";
                    $output = array();
                    $retVal = null;
                    exec($cmd, $output, $retVal);

                    if ($retVal === 0) {
                        // Everything went well.
                        $filesPatched = count($output);
                        echo "Patched $filesPatched file";
                        if ($filesPatched > 1) {
                            echo 's';
                        }

                        echo PHP_EOL;
                        $exit = 1;
                    } else {
                        print_r($output);
                        echo "Returned: $retVal".PHP_EOL;
                        $exit = 3;
                    }
                }//end if

                unlink($diffFile);
            }//end if
        } else {
            // File are being patched manually, so we can't tell
            // how many errors were fixed.
            $exit = 1;
        }//end if

        if ($exit === 0) {
            echo 'No fixable errors were found'.PHP_EOL;
        } else if ($exit === 2) {
            echo 'PHPCBF could not fix all the errors found'.PHP_EOL;
        }

        PHP_CodeSniffer_Reporting::printRunTime();
        exit($exit);

    }//end runphpcbf()


    /**
     * Exits if the minimum requirements of PHP_CodSniffer are not met.
     *
     * @return array
     */
    public function checkRequirements()
    {
        // Check the PHP version.
        if (version_compare(PHP_VERSION, '5.1.2') === -1) {
            echo 'ERROR: PHP_CodeSniffer requires PHP version 5.1.2 or greater.'.PHP_EOL;
            exit(2);
        }

        if (extension_loaded('tokenizer') === false) {
            echo 'ERROR: PHP_CodeSniffer requires the tokenizer extension to be enabled.'.PHP_EOL;
            exit(2);
        }

    }//end checkRequirements()


    /**
     * Get a list of default values for all possible command line arguments.
     *
     * @return array
     */
    public function getDefaults()
    {
        // The default values for config settings.
        $defaults['files']           = array();
        $defaults['standard']        = null;
        $defaults['verbosity']       = 0;
        $defaults['interactive']     = false;
        $defaults['explain']         = false;
        $defaults['local']           = false;
        $defaults['showSources']     = false;
        $defaults['extensions']      = array();
        $defaults['sniffs']          = array();
        $defaults['ignored']         = array();
        $defaults['reportFile']      = null;
        $defaults['generator']       = '';
        $defaults['reports']         = array();
        $defaults['errorSeverity']   = null;
        $defaults['warningSeverity'] = null;

        $reportFormat = PHP_CodeSniffer::getConfigData('report_format');
        if ($reportFormat !== null) {
            $defaults['reports'][$reportFormat] = null;
        }

        $tabWidth = PHP_CodeSniffer::getConfigData('tab_width');
        if ($tabWidth === null) {
            $defaults['tabWidth'] = 0;
        } else {
            $defaults['tabWidth'] = (int) $tabWidth;
        }

        $encoding = PHP_CodeSniffer::getConfigData('encoding');
        if ($encoding === null) {
            $defaults['encoding'] = 'iso-8859-1';
        } else {
            $defaults['encoding'] = strtolower($encoding);
        }

        $severity = PHP_CodeSniffer::getConfigData('severity');
        if ($severity !== null) {
            $defaults['errorSeverity']   = (int) $severity;
            $defaults['warningSeverity'] = (int) $severity;
        }

        $severity = PHP_CodeSniffer::getConfigData('error_severity');
        if ($severity !== null) {
            $defaults['errorSeverity'] = (int) $severity;
        }

        $severity = PHP_CodeSniffer::getConfigData('warning_severity');
        if ($severity !== null) {
            $defaults['warningSeverity'] = (int) $severity;
        }

        $showWarnings = PHP_CodeSniffer::getConfigData('show_warnings');
        if ($showWarnings !== null) {
            $showWarnings = (bool) $showWarnings;
            if ($showWarnings === false) {
                $defaults['warningSeverity'] = 0;
            }
        }

        $reportWidth = PHP_CodeSniffer::getConfigData('report_width');
        if ($reportWidth === null) {
            $defaults['reportWidth'] = 80;
        } else {
            $defaults['reportWidth'] = (int) $reportWidth;
        }

        $showProgress = PHP_CodeSniffer::getConfigData('show_progress');
        if ($showProgress === null) {
            $defaults['showProgress'] = false;
        } else {
            $defaults['showProgress'] = (bool) $showProgress;
        }

        if (PHP_CodeSniffer::isPharFile(dirname(dirname(__FILE__))) === true) {
            // If this is a phar file, check for the standard in the config.
            $standard = PHP_CodeSniffer::getConfigData('standard');
            if ($standard !== null) {
                $defaults['standard'] = $standard;
            }
        }

        return $defaults;

    }//end getDefaults()


    /**
     * Gets the processed command line values.
     *
     * If the values have not yet been set, the values will be sourced
     * from the command line arguments.
     *
     * @return array
     */
    public function getCommandLineValues()
    {
        if (defined('PHP_CODESNIFFER_IN_TESTS') === true) {
            return array();
        }

        if (empty($this->values) === false) {
            return $this->values;
        }

        $values = $this->getDefaults();

        $args = $_SERVER['argv'];
        array_shift($args);

        $this->setCommandLineValues($args);
        return $this->values;

    }//end getCommandLineValues()


    /**
     * Set the command line values.
     *
     * @param array $args An array of command line arguments to process.
     *
     * @return void
     */
    public function setCommandLineValues($args)
    {
        if (empty($this->values) === true) {
            $this->values = $this->getDefaults();
        }

        $this->_cliArgs = $args;
        $numArgs        = count($args);

        for ($i = 0; $i < $numArgs; $i++) {
            $arg = $this->_cliArgs[$i];
            if ($arg === '') {
                continue;
            }

            if ($arg{0} === '-') {
                if ($arg === '-' || $arg === '--') {
                    // Empty argument, ignore it.
                    continue;
                }

                if ($arg{1} === '-') {
                    $this->processLongArgument(substr($arg, 2), $i);
                } else {
                    $switches = str_split($arg);
                    foreach ($switches as $switch) {
                        if ($switch === '-') {
                            continue;
                        }

                        $this->processShortArgument($switch, $i);
                    }
                }
            } else {
                $this->processUnknownArgument($arg, $i);
            }//end if
        }//end for

    }//end setCommandLineValues()


    /**
     * Processes a short (-e) command line argument.
     *
     * @param string $arg The command line argument.
     * @param int    $pos The position of the argument on the command line.
     *
     * @return void
     */
    public function processShortArgument($arg, $pos)
    {
        switch ($arg) {
        case 'h':
        case '?':
            $this->printUsage();
            exit(0);
            break;
        case 'i' :
            $this->printInstalledStandards();
            exit(0);
            break;
        case 'v' :
            $this->values['verbosity']++;
            break;
        case 'l' :
            $this->values['local'] = true;
            break;
        case 's' :
            $this->values['showSources'] = true;
            break;
        case 'a' :
            $this->values['interactive'] = true;
            break;
        case 'e':
            $this->values['explain'] = true;
            break;
        case 'p' :
            $this->values['showProgress'] = true;
            break;
        case 'd' :
            $ini = explode('=', $this->_cliArgs[($pos + 1)]);
            $this->_cliArgs[($pos + 1)] = '';
            if (isset($ini[1]) === true) {
                ini_set($ini[0], $ini[1]);
            } else {
                ini_set($ini[0], true);
            }

            break;
        case 'n' :
            $this->values['warningSeverity'] = 0;
            break;
        case 'w' :
            $this->values['warningSeverity'] = null;
            break;
        default:
            if ($this->dieOnUnknownArg === false) {
                $this->values[$arg] = $arg;
            } else {
                echo 'ERROR: option "'.$arg.'" not known.'.PHP_EOL.PHP_EOL;
                $this->printUsage();
                exit(2);
            }
        }//end switch

    }//end processShortArgument()


    /**
     * Processes a long (--example) command line argument.
     *
     * @param string $arg The command line argument.
     * @param int    $pos The position of the argument on the command line.
     *
     * @return void
     */
    public function processLongArgument($arg, $pos)
    {
        switch ($arg) {
        case 'help':
            $this->printUsage();
            exit(0);
        case 'version':
            echo 'PHP_CodeSniffer version '.PHP_CodeSniffer::VERSION.' ('.PHP_CodeSniffer::STABILITY.') ';
            echo 'by Squiz (http://www.squiz.net)'.PHP_EOL;
            exit(0);
        case 'config-set':
            $key   = $this->_cliArgs[($pos + 1)];
            $value = $this->_cliArgs[($pos + 2)];
            PHP_CodeSniffer::setConfigData($key, $value);
            exit(0);
        case 'config-delete':
            $key = $this->_cliArgs[($pos + 1)];
            PHP_CodeSniffer::setConfigData($key, null);
            exit(0);
        case 'config-show':
            $data = PHP_CodeSniffer::getAllConfigData();
            print_r($data);
            exit(0);
        case 'runtime-set':
            $key   = $this->_cliArgs[($pos + 1)];
            $value = $this->_cliArgs[($pos + 2)];
            $this->_cliArgs[($pos + 1)] = '';
            $this->_cliArgs[($pos + 2)] = '';
            PHP_CodeSniffer::setConfigData($key, $value, true);
            break;
        default:
            if (substr($arg, 0, 7) === 'sniffs=') {
<<<<<<< HEAD
                $sniffs = substr($arg, 7);
                $this->values['sniffs'] = explode(',', $sniffs);
=======
                $sniffs = explode(',', substr($arg, 7));
                foreach ($sniffs as $sniff) {
                    if (substr_count($sniff, '.') !== 2) {
                        echo 'ERROR: The specified sniff code "'.$sniff.'" is invalid.'.PHP_EOL.PHP_EOL;
                        $this->printUsage();
                        exit(2);
                    }
                }

                $values['sniffs'] = $sniffs;
>>>>>>> e744a204
            } else if (substr($arg, 0, 12) === 'report-file=') {
                $this->values['reportFile'] = PHP_CodeSniffer::realpath(substr($arg, 12));

                // It may not exist and return false instead.
                if ($this->values['reportFile'] === false) {
                    $this->values['reportFile'] = substr($arg, 12);
                }

                if (is_dir($this->values['reportFile']) === true) {
                    echo 'ERROR: The specified report file path "'.$this->values['reportFile'].'" is a directory.'.PHP_EOL.PHP_EOL;
                    $this->printUsage();
                    exit(2);
                }

                $dir = dirname($this->values['reportFile']);
                if (is_dir($dir) === false) {
                    echo 'ERROR: The specified report file path "'.$this->values['reportFile'].'" points to a non-existent directory.'.PHP_EOL.PHP_EOL;
                    $this->printUsage();
                    exit(2);
                }

                if ($dir === '.') {
                    // Passed report file is a filename in the current directory.
                    $this->values['reportFile'] = getcwd().'/'.basename($this->values['reportFile']);
                } else {
                    $dir = PHP_CodeSniffer::realpath(getcwd().'/'.$dir);
                    if ($dir !== false) {
                        // Report file path is relative.
                        $this->values['reportFile'] = $dir.'/'.basename($this->values['reportFile']);
                    }
                }
            } else if (substr($arg, 0, 13) === 'report-width=') {
                $this->values['reportWidth'] = (int) substr($arg, 13);
            } else if (substr($arg, 0, 7) === 'report='
                || substr($arg, 0, 7) === 'report-'
            ) {
                if ($arg[6] === '-') {
                    // This is a report with file output.
                    $split = strpos($arg, '=');
                    if ($split === false) {
                        $report = substr($arg, 7);
                        $output = null;
                    } else {
                        $report = substr($arg, 7, ($split - 7));
                        $output = substr($arg, ($split + 1));
                        if ($output === false) {
                            $output = null;
                        } else {
                            $dir = dirname($output);
                            if ($dir === '.') {
                                // Passed report file is a filename in the current directory.
                                $output = getcwd().'/'.basename($output);
                            } else {
                                $dir = PHP_CodeSniffer::realpath(getcwd().'/'.$dir);
                                if ($dir !== false) {
                                    // Report file path is relative.
                                    $output = $dir.'/'.basename($output);
                                }
                            }
                        }//end if
                    }//end if
                } else {
                    // This is a single report.
                    $report = substr($arg, 7);
                    $output = null;
                }//end if

                $this->values['reports'][$report] = $output;
            } else if (substr($arg, 0, 9) === 'standard=') {
                $standards = trim(substr($arg, 9));
                if ($standards !== '') {
                    $this->values['standard'] = explode(',', $standards);
                }
            } else if (substr($arg, 0, 11) === 'extensions=') {
                $this->values['extensions'] = explode(',', substr($arg, 11));
            } else if (substr($arg, 0, 9) === 'severity=') {
                $this->values['errorSeverity']   = (int) substr($arg, 9);
                $this->values['warningSeverity'] = $this->values['errorSeverity'];
            } else if (substr($arg, 0, 15) === 'error-severity=') {
                $this->values['errorSeverity'] = (int) substr($arg, 15);
            } else if (substr($arg, 0, 17) === 'warning-severity=') {
                $this->values['warningSeverity'] = (int) substr($arg, 17);
            } else if (substr($arg, 0, 7) === 'ignore=') {
                // Split the ignore string on commas, unless the comma is escaped
                // using 1 or 3 slashes (\, or \\\,).
                $ignored = preg_split(
                    '/(?<=(?<!\\\\)\\\\\\\\),|(?<!\\\\),/',
                    substr($arg, 7)
                );
                foreach ($ignored as $pattern) {
                    $pattern = trim($pattern);
                    if ($pattern == '') {
                        continue;
                    }

                    $this->values['ignored'][$pattern] = 'absolute';
                }
            } else if (substr($arg, 0, 10) === 'generator=') {
                $this->values['generator'] = substr($arg, 10);
            } else if (substr($arg, 0, 9) === 'encoding=') {
                $this->values['encoding'] = strtolower(substr($arg, 9));
            } else if (substr($arg, 0, 10) === 'tab-width=') {
                $this->values['tabWidth'] = (int) substr($arg, 10);
            } else {
                if ($this->dieOnUnknownArg === false) {
                    $eqPos = strpos($arg, '=');
                    if ($eqPos === false) {
                        $this->values[$arg] = $arg;
                    } else {
                        $value = substr($arg, ($eqPos + 1));
                        $arg   = substr($arg, 0, $eqPos);
                        $this->values[$arg] = $value;
                    }
                } else {
                    echo 'ERROR: option "'.$arg.'" not known.'.PHP_EOL.PHP_EOL;
                    $this->printUsage();
                    exit(2);
                }
            }//end if

            break;
        }//end switch

    }//end processLongArgument()


    /**
     * Processes an unknown command line argument.
     *
     * Assumes all unknown arguments are files and folders to check.
     *
     * @param string $arg The command line argument.
     * @param int    $pos The position of the argument on the command line.
     *
     * @return void
     */
    public function processUnknownArgument($arg, $pos)
    {
        $file = PHP_CodeSniffer::realpath($arg);
        if (file_exists($file) === false) {
            if ($this->dieOnUnknownArg === false) {
                return;
            }

            echo 'ERROR: The file "'.$arg.'" does not exist.'.PHP_EOL.PHP_EOL;
            $this->printUsage();
            exit(2);
        } else {
            $this->values['files'][] = $file;
        }

    }//end processUnknownArgument()


    /**
     * Runs PHP_CodeSniffer over files and directories.
     *
     * @param array $values An array of values determined from CLI args.
     *
     * @return int The number of error and warning messages shown.
     * @see    getCommandLineValues()
     */
    public function process($values=array())
    {
        if (empty($values) === true) {
            $values = $this->getCommandLineValues();
        } else {
            $values       = array_merge($this->getDefaults(), $values);
            $this->values = $values;
        }

        if ($values['generator'] !== '') {
            $phpcs = new PHP_CodeSniffer($values['verbosity']);
            foreach ($values['standard'] as $standard) {
                $phpcs->generateDocs(
                    $standard,
                    $values['sniffs'],
                    $values['generator']
                );
            }

            exit(0);
        }

        // If no standard is supplied, get the default.
        $values['standard'] = $this->validateStandard($values['standard']);
        foreach ($values['standard'] as $standard) {
            if (PHP_CodeSniffer::isInstalledStandard($standard) === false) {
                // They didn't select a valid coding standard, so help them
                // out by letting them know which standards are installed.
                echo 'ERROR: the "'.$standard.'" coding standard is not installed. ';
                $this->printInstalledStandards();
                exit(2);
            }
        }

        if ($values['explain'] === true) {
            foreach ($values['standard'] as $standard) {
                $this->explainStandard($standard);
            }

            exit(0);
        }

        $fileContents = '';
        if (empty($values['files']) === true) {
            // Check if they are passing in the file contents.
            $handle       = fopen('php://stdin', 'r');
            $fileContents = stream_get_contents($handle);
            fclose($handle);

            if ($fileContents === '') {
                // No files and no content passed in.
                echo 'ERROR: You must supply at least one file or directory to process.'.PHP_EOL.PHP_EOL;
                $this->printUsage();
                exit(2);
            }
        }

        $phpcs = new PHP_CodeSniffer($values['verbosity'], null, null, null);
        $phpcs->setCli($this);
        $phpcs->initStandard($values['standard'], $values['sniffs']);
        $values = $this->values;

        $phpcs->setTabWidth($values['tabWidth']);
        $phpcs->setEncoding($values['encoding']);
        $phpcs->setInteractive($values['interactive']);

        // Set file extensions if they were specified. Otherwise,
        // let PHP_CodeSniffer decide on the defaults.
        if (empty($values['extensions']) === false) {
            $phpcs->setAllowedFileExtensions($values['extensions']);
        }

        // Set ignore patterns if they were specified.
        if (empty($values['ignored']) === false) {
            $phpcs->setIgnorePatterns($values['ignored']);
        }

        // Set some convenience member vars.
        if ($values['errorSeverity'] === null) {
            $this->errorSeverity = PHPCS_DEFAULT_ERROR_SEV;
        } else {
            $this->errorSeverity = $values['errorSeverity'];
        }

        if ($values['warningSeverity'] === null) {
            $this->warningSeverity = PHPCS_DEFAULT_WARN_SEV;
        } else {
            $this->warningSeverity = $values['warningSeverity'];
        }

        if (empty($values['reports']) === true) {
            $values['reports']['full'] = $values['reportFile'];
            $this->values['reports']   = $values['reports'];
        }

        $phpcs->processFiles($values['files'], $values['local']);

        if ($fileContents !== '') {
            $phpcs->processFile('STDIN', $fileContents);
        }

        // Interactive runs don't require a final report and it doesn't really
        // matter what the retun value is because we know it isn't being read
        // by a script.
        if ($values['interactive'] === true) {
            return 0;
        }

        return $this->printErrorReport(
            $phpcs,
            $values['reports'],
            $values['showSources'],
            $values['reportFile'],
            $values['reportWidth']
        );

    }//end process()


    /**
     * Prints the error report for the run.
     *
     * Note that this function may actually print multiple reports
     * as the user may have specified a number of output formats.
     *
     * @param PHP_CodeSniffer $phpcs       The PHP_CodeSniffer object containing
     *                                     the errors.
     * @param array           $reports     A list of reports to print.
     * @param bool            $showSources TRUE if report should show error sources
     *                                     (not used by all reports).
     * @param string          $reportFile  A default file to log report output to.
     * @param int             $reportWidth How wide the screen reports should be.
     *
     * @return int The number of error and warning messages shown.
     */
    public function printErrorReport(
        PHP_CodeSniffer $phpcs,
        $reports,
        $showSources,
        $reportFile,
        $reportWidth
    ) {
        if (empty($reports) === true) {
            $reports['full'] = $reportFile;
        }

        $errors   = 0;
        $toScreen = false;

        foreach ($reports as $report => $output) {
            if ($output === null) {
                $output = $reportFile;
            }

            if ($reportFile === null) {
                $toScreen = true;
            }

            // We don't add errors here because the number of
            // errors reported by each report type will always be the
            // same, so we really just need 1 number.
            $errors = $phpcs->reporting->printReport(
                $report,
                $showSources,
                $output,
                $reportWidth
            );
        }

        // Only print timer output if no reports were
        // printed to the screen so we don't put additional output
        // in something like an XML report. If we are printing to screen,
        // the report types would have already worked out who should
        // print the timer info.
        if ($toScreen === false && PHP_CODESNIFFER_INTERACTIVE === false) {
            PHP_CodeSniffer_Reporting::printRunTime();
        }

        // They should all return the same value, so it
        // doesn't matter which return value we end up using.
        return $errors;

    }//end printErrorReport()


    /**
     * Convert the passed standards into valid standards.
     *
     * Checks things like default values and case.
     *
     * @param array $standards The standards to validate.
     *
     * @return array
     */
    public function validateStandard($standards)
    {
        if ($standards === null) {
            // They did not supply a standard to use.
            // Try to get the default from the config system.
            $standard = PHP_CodeSniffer::getConfigData('default_standard');
            if ($standard === null) {
                // Product default standard.
                $standard = 'PEAR';
            }

            return array($standard);
        }

        $cleaned   = array();
        $standards = (array) $standards;

        // Check if the standard name is valid, or if the case is invalid.
        $installedStandards = PHP_CodeSniffer::getInstalledStandards();
        foreach ($standards as $standard) {
            foreach ($installedStandards as $validStandard) {
                if (strtolower($standard) === strtolower($validStandard)) {
                    $standard = $validStandard;
                    break;
                }
            }

            $cleaned[] = $standard;
        }

        return $cleaned;

    }//end validateStandard()


    /**
     * Prints a report showing the sniffs contained in a standard.
     *
     * @param string $standard The standard to validate.
     *
     * @return void
     */
    public function explainStandard($standard)
    {
        $phpcs = new PHP_CodeSniffer();
        $phpcs->process(array(), $standard);
        $sniffs = $phpcs->getSniffs();
        $sniffs = array_keys($sniffs);
        sort($sniffs);

        ob_start();

        $lastStandard = '';
        $lastCount    = '';
        $sniffCount   = count($sniffs);
        $sniffs[]     = '___';

        echo PHP_EOL."The $standard standard contains $sniffCount sniffs".PHP_EOL;

        ob_start();

        foreach ($sniffs as $sniff) {
            $parts = explode('_', str_replace('\\', '_', $sniff));
            if ($lastStandard === '') {
                $lastStandard = $parts[0];
            }

            if ($parts[0] !== $lastStandard) {
                $sniffList = ob_get_contents();
                ob_end_clean();

                echo PHP_EOL.$lastStandard.' ('.$lastCount.' sniffs)'.PHP_EOL;
                echo str_repeat('-', strlen($lastStandard.$lastCount) + 10);
                echo PHP_EOL;
                echo $sniffList;

                $lastStandard = $parts[0];
                $lastCount    = 0;

                ob_start();
            }

            echo '  '.$parts[0].'.'.$parts[2].'.'.substr($parts[3], 0, -5).PHP_EOL;
            $lastCount++;
        }//end foreach

        ob_end_clean();

    }//end explainStandard()


    /**
     * Prints out the usage information for the current script.
     *
     * @return void
     */
    public function printUsage()
    {
        if (defined('PHP_CODESNIFFER_CBF') === true && PHP_CODESNIFFER_CBF === true) {
            $this->printPHPCBFUsage();
        } else {
            $this->printPHPCSUsage();
        }

    }//end printUsage()


    /**
     * Prints out the usage information for PHPCS.
     *
     * @return void
     */
    public function printPHPCSUsage()
    {
        echo 'Usage: phpcs [-nwlsaepvi] [-d key[=value]]'.PHP_EOL;
        echo '    [--report=<report>] [--report-file=<reportFile>] [--report-<report>=<reportFile>] ...'.PHP_EOL;
        echo '    [--report-width=<reportWidth>] [--generator=<generator>] [--tab-width=<tabWidth>]'.PHP_EOL;
        echo '    [--severity=<severity>] [--error-severity=<severity>] [--warning-severity=<severity>]'.PHP_EOL;
        echo '    [--runtime-set key value] [--config-set key value] [--config-delete key] [--config-show]'.PHP_EOL;
        echo '    [--standard=<standard>] [--sniffs=<sniffs>] [--encoding=<encoding>]'.PHP_EOL;
        echo '    [--extensions=<extensions>] [--ignore=<patterns>] <file> ...'.PHP_EOL;
        echo '                      Set runtime value (see --config-set) '.PHP_EOL;
        echo '        -n            Do not print warnings (shortcut for --warning-severity=0)'.PHP_EOL;
        echo '        -w            Print both warnings and errors (on by default)'.PHP_EOL;
        echo '        -l            Local directory only, no recursion'.PHP_EOL;
        echo '        -s            Show sniff codes in all reports'.PHP_EOL;
        echo '        -a            Run interactively'.PHP_EOL;
        echo '        -e            Explain a standard by showing the sniffs it includes'.PHP_EOL;
        echo '        -p            Show progress of the run'.PHP_EOL;
        echo '        -v[v][v]      Print verbose output'.PHP_EOL;
        echo '        -i            Show a list of installed coding standards'.PHP_EOL;
        echo '        -d            Set the [key] php.ini value to [value] or [true] if value is omitted'.PHP_EOL;
        echo '        --help        Print this help message'.PHP_EOL;
        echo '        --version     Print version information'.PHP_EOL;
        echo '        <file>        One or more files and/or directories to check'.PHP_EOL;
        echo '        <encoding>    The encoding of the files being checked (default is iso-8859-1)'.PHP_EOL;
        echo '        <extensions>  A comma separated list of file extensions to check'.PHP_EOL;
        echo '                      (extension filtering only valid when checking a directory)'.PHP_EOL;
        echo '                      The type of the file can be specified using: ext/type'.PHP_EOL;
        echo '                      e.g., module/php,es/js'.PHP_EOL;
        echo '        <generator>   The name of a doc generator to use'.PHP_EOL;
        echo '                      (forces doc generation instead of checking)'.PHP_EOL;
        echo '        <patterns>    A comma separated list of patterns to ignore files and directories'.PHP_EOL;
        echo '        <report>      Print either the "full", "xml", "checkstyle", "csv"'.PHP_EOL;
        echo '                      "json", "emacs", "source", "summary", "diff"'.PHP_EOL;
        echo '                      "svnblame", "gitblame", "hgblame" or "notifysend" report'.PHP_EOL;
        echo '                      (the "full" report is printed by default)'.PHP_EOL;
        echo '        <reportFile>  Write the report to the specified file path'.PHP_EOL;
        echo '        <reportWidth> How many columns wide screen reports should be printed'.PHP_EOL;
        echo '        <sniffs>      A comma separated list of sniff codes to limit the check to'.PHP_EOL;
        echo '                      (all sniffs must be part of the specified standard)'.PHP_EOL;
        echo '        <severity>    The minimum severity required to display an error or warning'.PHP_EOL;
        echo '        <standard>    The name or path of the coding standard to use'.PHP_EOL;
        echo '        <tabWidth>    The number of spaces each tab represents'.PHP_EOL;

    }//end printPHPCSUsage()


    /**
     * Prints out the usage information for PHPCBF.
     *
     * @return void
     */
    public function printPHPCBFUsage()
    {
        echo 'Usage: phpcbf [-nwlpvi] [-d key[=value]]'.PHP_EOL;
        echo '    [--standard=<standard>] [--sniffs=<sniffs>] [--suffix=<suffix>]'.PHP_EOL;
        echo '    [--severity=<severity>] [--error-severity=<severity>] [--warning-severity=<severity>]'.PHP_EOL;
        echo '    [--tab-width=<tabWidth>] [--encoding=<encoding>]'.PHP_EOL;
        echo '    [--extensions=<extensions>] [--ignore=<patterns>] <file> ...'.PHP_EOL;
        echo '        -n            Do not fix warnings (shortcut for --warning-severity=0)'.PHP_EOL;
        echo '        -w            Fix both warnings and errors (on by default)'.PHP_EOL;
        echo '        -l            Local directory only, no recursion'.PHP_EOL;
        echo '        -p            Show progress of the run'.PHP_EOL;
        echo '        -v[v][v]      Print verbose output'.PHP_EOL;
        echo '        -i            Show a list of installed coding standards'.PHP_EOL;
        echo '        -d            Set the [key] php.ini value to [value] or [true] if value is omitted'.PHP_EOL;
        echo '        --help        Print this help message'.PHP_EOL;
        echo '        --version     Print version information'.PHP_EOL;
        echo '        --no-patch    Do not make use of the "diff" or "patch" programs'.PHP_EOL;
        echo '        <file>        One or more files and/or directories to fix'.PHP_EOL;
        echo '        <encoding>    The encoding of the files being fixed (default is iso-8859-1)'.PHP_EOL;
        echo '        <extensions>  A comma separated list of file extensions to fix'.PHP_EOL;
        echo '                      (extension filtering only valid when checking a directory)'.PHP_EOL;
        echo '                      The type of the file can be specified using: ext/type'.PHP_EOL;
        echo '                      e.g., module/php,es/js'.PHP_EOL;
        echo '        <patterns>    A comma separated list of patterns to ignore files and directories'.PHP_EOL;
        echo '        <sniffs>      A comma separated list of sniff codes to limit the fixes to'.PHP_EOL;
        echo '                      (all sniffs must be part of the specified standard)'.PHP_EOL;
        echo '        <severity>    The minimum severity required to fix an error or warning'.PHP_EOL;
        echo '        <standard>    The name or path of the coding standard to use'.PHP_EOL;
        echo '        <suffix>      Write modified files to a filename using this suffix'.PHP_EOL;
        echo '                      ("diff" and "patch" are not used in this mode)'.PHP_EOL;
        echo '        <tabWidth>    The number of spaces each tab represents'.PHP_EOL;

    }//end printPHPCBFUsage()


    /**
     * Prints out a list of installed coding standards.
     *
     * @return void
     */
    public function printInstalledStandards()
    {
        $installedStandards = PHP_CodeSniffer::getInstalledStandards();
        $numStandards       = count($installedStandards);

        if ($numStandards === 0) {
            echo 'No coding standards are installed.'.PHP_EOL;
        } else {
            $lastStandard = array_pop($installedStandards);
            if ($numStandards === 1) {
                echo "The only coding standard installed is $lastStandard".PHP_EOL;
            } else {
                $standardList  = implode(', ', $installedStandards);
                $standardList .= ' and '.$lastStandard;
                echo 'The installed coding standards are '.$standardList.PHP_EOL;
            }
        }

    }//end printInstalledStandards()


}//end class<|MERGE_RESOLUTION|>--- conflicted
+++ resolved
@@ -520,10 +520,6 @@
             break;
         default:
             if (substr($arg, 0, 7) === 'sniffs=') {
-<<<<<<< HEAD
-                $sniffs = substr($arg, 7);
-                $this->values['sniffs'] = explode(',', $sniffs);
-=======
                 $sniffs = explode(',', substr($arg, 7));
                 foreach ($sniffs as $sniff) {
                     if (substr_count($sniff, '.') !== 2) {
@@ -533,8 +529,7 @@
                     }
                 }
 
-                $values['sniffs'] = $sniffs;
->>>>>>> e744a204
+                $this->values['sniffs'] = $sniffs;
             } else if (substr($arg, 0, 12) === 'report-file=') {
                 $this->values['reportFile'] = PHP_CodeSniffer::realpath(substr($arg, 12));
 
