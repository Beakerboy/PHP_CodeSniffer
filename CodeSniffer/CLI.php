--- conflicted
+++ resolved
@@ -484,22 +484,7 @@
      */
     public function processUnknownArgument($arg, $pos, $values)
     {
-<<<<<<< HEAD
-        // We don't know about any additional switches; just files.
-        if ($arg{0} === '-') {
-            if ($this->dieOnUnknownArg === false) {
-                return $values;
-            }
-
-            echo 'ERROR: option "'.$arg.'" not known.'.PHP_EOL.PHP_EOL;
-            $this->printUsage();
-            exit(2);
-        }
-
         $file = PHP_CodeSniffer::realpath($arg);
-=======
-        $file = realpath($arg);
->>>>>>> 472bfb30
         if (file_exists($file) === false) {
             if ($this->dieOnUnknownArg === false) {
                 return $values;
