--- conflicted
+++ resolved
@@ -468,11 +468,7 @@
 
         $foundCode = false;
         $ignoring  = false;
-<<<<<<< HEAD
         $listeners = $this->phpcs->getSniffs();
-=======
-        $ignoreLine = false;
->>>>>>> 70e94cf9
 
         // Foreach of the listeners that have registered to listen for this
         // token, get them to process it.
