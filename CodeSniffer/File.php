--- conflicted
+++ resolved
@@ -307,21 +307,13 @@
         array $restrictions,
         PHP_CodeSniffer $phpcs
     ) {
-<<<<<<< HEAD
         $this->_file      = trim($file);
         $this->_listeners = $listeners;
         $this->tokenizers = $tokenizers;
         $this->ruleset    = $ruleset;
+        $this->restrictions = $restrictions;
         $this->phpcs      = $phpcs;
         $this->fixer      = new PHP_CodeSniffer_Fixer();
-=======
-        $this->_file        = trim($file);
-        $this->_listeners   = $listeners;
-        $this->tokenizers   = $tokenizers;
-        $this->ruleset      = $ruleset;
-        $this->restrictions = $restrictions;
-        $this->phpcs        = $phpcs;
->>>>>>> 67cfc62a
 
         $cliValues = $phpcs->cli->getCommandLineValues();
         if (isset($cliValues['showSources']) === true
