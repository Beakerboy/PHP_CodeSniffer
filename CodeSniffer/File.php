--- conflicted
+++ resolved
@@ -786,7 +786,6 @@
      *
      * @return boolean
      */
-<<<<<<< HEAD
     public function addError(
         $error,
         $stackPtr,
@@ -795,16 +794,6 @@
         $severity=0,
         $fixable=false
     ) {
-        // Don't bother doing any processing if errors are just going to
-        // be hidden in the reports anyway.
-        if ($this->phpcs->cli->errorSeverity === 0) {
-            return false;
-        }
-
-=======
-    public function addError($error, $stackPtr, $code='', $data=array(), $severity=0)
-    {
->>>>>>> b6a56f67
         // Work out which sniff generated the error.
         if (substr($code, 0, 9) === 'Internal.') {
             // Any internal message.
@@ -832,16 +821,11 @@
             && $this->ruleset[$sniffCode]['type'] === 'warning'
         ) {
             // Pass this off to the warning handler.
-<<<<<<< HEAD
             return $this->addWarning($error, $stackPtr, $code, $data, $severity);
-=======
-            $this->addWarning($error, $stackPtr, $code, $data, $severity);
-            return;
         } else if ($this->phpcs->cli->errorSeverity === 0) {
             // Don't bother doing any processing as errors are just going to
             // be hidden in the reports anyway.
-            return;
->>>>>>> b6a56f67
+            return false;
         }
 
         // Make sure we are interested in this severity level.
@@ -946,7 +930,6 @@
      *
      * @return boolean
      */
-<<<<<<< HEAD
     public function addWarning(
         $warning,
         $stackPtr,
@@ -955,16 +938,6 @@
         $severity=0,
         $fixable=false
     ) {
-        // Don't bother doing any processing if warnings are just going to
-        // be hidden in the reports anyway.
-        if ($this->phpcs->cli->warningSeverity === 0) {
-            return false;
-        }
-
-=======
-    public function addWarning($warning, $stackPtr, $code='', $data=array(), $severity=0)
-    {
->>>>>>> b6a56f67
         // Work out which sniff generated the warning.
         if (substr($code, 0, 9) === 'Internal.') {
             // Any internal message.
@@ -992,16 +965,11 @@
             && $this->ruleset[$sniffCode]['type'] === 'error'
         ) {
             // Pass this off to the error handler.
-<<<<<<< HEAD
             return $this->addError($warning, $stackPtr, $code, $data, $severity);
-=======
-            $this->addError($warning, $stackPtr, $code, $data, $severity);
-            return;
         } else if ($this->phpcs->cli->warningSeverity === 0) {
             // Don't bother doing any processing as warnings are just going to
             // be hidden in the reports anyway.
-            return;
->>>>>>> b6a56f67
+            return false;
         }
 
         // Make sure we are interested in this severity level.
