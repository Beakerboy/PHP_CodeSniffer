<?php
/**
 * The Tokens class contains weightings for tokens based on their
 * probability of occurrence in a file.
 *
 * PHP version 5
 *
 * @category  PHP
 * @package   PHP_CodeSniffer
 * @author    Greg Sherwood <gsherwood@squiz.net>
 * @author    Marc McIntyre <mmcintyre@squiz.net>
 * @copyright 2006-2014 Squiz Pty Ltd (ABN 77 084 670 600)
 * @license   https://github.com/squizlabs/PHP_CodeSniffer/blob/master/licence.txt BSD Licence
 * @link      http://pear.php.net/package/PHP_CodeSniffer
 */

define('T_NONE', 0);
define('T_OPEN_CURLY_BRACKET', 1000);
define('T_CLOSE_CURLY_BRACKET', 1001);
define('T_OPEN_SQUARE_BRACKET', 1002);
define('T_CLOSE_SQUARE_BRACKET', 1003);
define('T_OPEN_PARENTHESIS', 1004);
define('T_CLOSE_PARENTHESIS', 1005);
define('T_COLON', 1006);
define('T_STRING_CONCAT', 1007);
define('T_INLINE_THEN', 1008);
define('T_INLINE_ELSE', 1009);
define('T_NULL', 1010);
define('T_FALSE', 1011);
define('T_TRUE', 1012);
define('T_SEMICOLON', 1013);
define('T_EQUAL', 1014);
define('T_MULTIPLY', 1015);
define('T_DIVIDE', 1016);
define('T_PLUS', 1017);
define('T_MINUS', 1018);
define('T_MODULUS', 1019);
define('T_POWER', 1020);
define('T_BITWISE_AND', 1021);
define('T_BITWISE_OR', 1022);
define('T_ARRAY_HINT', 1023);
define('T_GREATER_THAN', 1024);
define('T_LESS_THAN', 1025);
define('T_BOOLEAN_NOT', 1026);
define('T_SELF', 1027);
define('T_PARENT', 1028);
define('T_DOUBLE_QUOTED_STRING', 1029);
define('T_COMMA', 1030);
define('T_HEREDOC', 1031);
define('T_PROTOTYPE', 1032);
define('T_THIS', 1033);
define('T_REGULAR_EXPRESSION', 1034);
define('T_PROPERTY', 1035);
define('T_LABEL', 1036);
define('T_OBJECT', 1037);
define('T_COLOUR', 1038);
define('T_HASH', 1039);
define('T_URL', 1040);
define('T_STYLE', 1041);
define('T_ASPERAND', 1042);
define('T_DOLLAR', 1043);
define('T_TYPEOF', 1044);
define('T_CLOSURE', 1045);
define('T_BACKTICK', 1046);
define('T_START_NOWDOC', 1047);
define('T_NOWDOC', 1048);
define('T_END_NOWDOC', 1049);
define('T_OPEN_SHORT_ARRAY', 1050);
define('T_CLOSE_SHORT_ARRAY', 1051);
define('T_GOTO_LABEL', 1052);
define('T_EMBEDDED_PHP', 1053);

// Some PHP 5.3 tokens, replicated for lower versions.
if (defined('T_NAMESPACE') === false) {
    define('T_NAMESPACE', 1054);
}

if (defined('T_NS_C') === false) {
    define('T_NS_C', 1055);
}

if (defined('T_NS_SEPARATOR') === false) {
    define('T_NS_SEPARATOR', 1056);
}

if (defined('T_GOTO') === false) {
    define('T_GOTO', 1057);
}

if (defined('T_DIR') === false) {
    define('T_DIR', 1058);
}

// Some PHP 5.4 tokens, replicated for lower versions.
if (defined('T_TRAIT') === false) {
    define('T_TRAIT', 1059);
}

if (defined('T_TRAIT_C') === false) {
    define('T_TRAIT_C', 1060);
}

if (defined('T_INSTEADOF') === false) {
    define('T_INSTEADOF', 1061);
}

if (defined('T_CALLABLE') === false) {
    define('T_CALLABLE', 1062);
}

// Some PHP 5.5 tokens, replicated for lower versions.
if (defined('T_FINALLY') === false) {
    define('T_FINALLY', 1063);
}

if (defined('T_YIELD') === false) {
    define('T_YIELD', 1064);
}

<<<<<<< HEAD
// Tokens used for parsing doc blocks.
define('T_DOC_COMMENT_STAR', 1200);
define('T_DOC_COMMENT_WHITESPACE', 1201);
define('T_DOC_COMMENT_TAG', 1202);
define('T_DOC_COMMENT_OPEN_TAG', 1203);
define('T_DOC_COMMENT_CLOSE_TAG', 1204);
define('T_DOC_COMMENT_STRING', 1205);
=======
// Some PHP 5.6 tokens, replicated for lower versions.
if (defined('T_ELLIPSIS') === false) {
    define('T_ELLIPSIS', 1065);
}
>>>>>>> 93215513

/**
 * The Tokens class contains weightings for tokens based on their
 * probability of occurrence in a file.
 *
 * The less the chance of a high occurrence of an arbitrary token, the higher
 * the weighting.
 *
 * @category  PHP
 * @package   PHP_CodeSniffer
 * @author    Greg Sherwood <gsherwood@squiz.net>
 * @author    Marc McIntyre <mmcintyre@squiz.net>
 * @copyright 2006-2014 Squiz Pty Ltd (ABN 77 084 670 600)
 * @license   https://github.com/squizlabs/PHP_CodeSniffer/blob/master/licence.txt BSD Licence
 * @version   Release: @package_version@
 * @link      http://pear.php.net/package/PHP_CodeSniffer
 */
final class PHP_CodeSniffer_Tokens
{

    /**
     * The token weightings.
     *
     * @var array(int => int)
     */
    public static $weightings = array(
                                 T_CLASS               => 1000,
                                 T_INTERFACE           => 1000,
                                 T_TRAIT               => 1000,
                                 T_NAMESPACE           => 1000,
                                 T_FUNCTION            => 100,
                                 T_CLOSURE             => 100,

                                 /*
                                     Conditions.
                                 */

                                 T_WHILE               => 50,
                                 T_FOR                 => 50,
                                 T_FOREACH             => 50,
                                 T_IF                  => 50,
                                 T_ELSE                => 50,
                                 T_ELSEIF              => 50,
                                 T_DO                  => 50,
                                 T_TRY                 => 50,
                                 T_CATCH               => 50,
                                 T_SWITCH              => 50,

                                 T_SELF                => 25,
                                 T_PARENT              => 25,

                                 /*
                                     Operators and arithmetic.
                                 */

                                 T_BITWISE_AND         => 8,
                                 T_BITWISE_OR          => 8,

                                 T_MULTIPLY            => 5,
                                 T_DIVIDE              => 5,
                                 T_PLUS                => 5,
                                 T_MINUS               => 5,
                                 T_MODULUS             => 5,
                                 T_POWER               => 5,

                                 T_EQUAL               => 5,
                                 T_AND_EQUAL           => 5,
                                 T_CONCAT_EQUAL        => 5,
                                 T_DIV_EQUAL           => 5,
                                 T_MINUS_EQUAL         => 5,
                                 T_MOD_EQUAL           => 5,
                                 T_MUL_EQUAL           => 5,
                                 T_OR_EQUAL            => 5,
                                 T_PLUS_EQUAL          => 5,
                                 T_XOR_EQUAL           => 5,

                                 T_BOOLEAN_AND         => 5,
                                 T_BOOLEAN_OR          => 5,

                                 /*
                                     Equality.
                                 */

                                 T_IS_EQUAL            => 5,
                                 T_IS_NOT_EQUAL        => 5,
                                 T_IS_IDENTICAL        => 5,
                                 T_IS_NOT_IDENTICAL    => 5,
                                 T_IS_SMALLER_OR_EQUAL => 5,
                                 T_IS_GREATER_OR_EQUAL => 5,
                                );

    /**
     * The token weightings.
     *
     * @var array(int => int)
     */
    public static $knownLengths = array(
                                   T_ABSTRACT                 => 8,
                                   T_AND_EQUAL                => 2,
                                   T_ARRAY                    => 5,
                                   T_AS                       => 2,
                                   T_BOOLEAN_AND              => 2,
                                   T_BOOLEAN_OR               => 2,
                                   T_BREAK                    => 5,
                                   T_CALLABLE                 => 8,
                                   T_CASE                     => 4,
                                   T_CATCH                    => 5,
                                   T_CLASS                    => 5,
                                   T_CLASS_C                  => 9,
                                   T_CLONE                    => 5,
                                   T_CLOSE_TAG                => 2,
                                   T_CONCAT_EQUAL             => 2,
                                   T_CONST                    => 5,
                                   T_CONTINUE                 => 8,
                                   T_CURLY_OPEN               => 2,
                                   T_DEC                      => 2,
                                   T_DECLARE                  => 7,
                                   T_DEFAULT                  => 7,
                                   T_DIR                      => 7,
                                   T_DIV_EQUAL                => 2,
                                   T_DO                       => 2,
                                   T_DOLLAR_OPEN_CURLY_BRACES => 2,
                                   T_DOUBLE_ARROW             => 2,
                                   T_DOUBLE_COLON             => 2,
                                   T_ECHO                     => 4,
                                   T_ELSE                     => 4,
                                   T_ELSEIF                   => 6,
                                   T_EMPTY                    => 5,
                                   T_ENDDECLARE               => 10,
                                   T_ENDFOR                   => 6,
                                   T_ENDFOREACH               => 10,
                                   T_ENDIF                    => 5,
                                   T_ENDSWITCH                => 9,
                                   T_ENDWHILE                 => 8,
                                   T_EVAL                     => 4,
                                   T_EXTENDS                  => 7,
                                   T_FILE                     => 8,
                                   T_FINAL                    => 5,
                                   T_FINALLY                  => 7,
                                   T_FOR                      => 3,
                                   T_FOREACH                  => 7,
                                   T_FUNCTION                 => 8,
                                   T_FUNC_C                   => 12,
                                   T_GLOBAL                   => 6,
                                   T_GOTO                     => 4,
                                   T_HALT_COMPILER            => 15,
                                   T_IF                       => 2,
                                   T_IMPLEMENTS               => 10,
                                   T_INC                      => 2,
                                   T_INCLUDE                  => 7,
                                   T_INCLUDE_ONCE             => 12,
                                   T_INSTANCEOF               => 10,
                                   T_INSTEADOF                => 9,
                                   T_INTERFACE                => 9,
                                   T_ISSET                    => 5,
                                   T_IS_EQUAL                 => 2,
                                   T_IS_GREATER_OR_EQUAL      => 2,
                                   T_IS_IDENTICAL             => 3,
                                   T_IS_NOT_EQUAL             => 2,
                                   T_IS_NOT_IDENTICAL         => 3,
                                   T_IS_SMALLER_OR_EQUAL      => 2,
                                   T_LINE                     => 8,
                                   T_LIST                     => 4,
                                   T_LOGICAL_AND              => 3,
                                   T_LOGICAL_OR               => 2,
                                   T_LOGICAL_XOR              => 3,
                                   T_METHOD_C                 => 10,
                                   T_MINUS_EQUAL              => 2,
                                   T_MOD_EQUAL                => 2,
                                   T_MUL_EQUAL                => 2,
                                   T_NAMESPACE                => 9,
                                   T_NS_C                     => 13,
                                   T_NS_SEPARATOR             => 1,
                                   T_NEW                      => 3,
                                   T_OBJECT_OPERATOR          => 2,
                                   T_OPEN_TAG_WITH_ECHO       => 3,
                                   T_OR_EQUAL                 => 2,
                                   T_PLUS_EQUAL               => 2,
                                   T_PRINT                    => 5,
                                   T_PRIVATE                  => 7,
                                   T_PUBLIC                   => 6,
                                   T_PROTECTED                => 9,
                                   T_REQUIRE                  => 7,
                                   T_REQUIRE_ONCE             => 12,
                                   T_RETURN                   => 6,
                                   T_STATIC                   => 6,
                                   T_SWITCH                   => 6,
                                   T_THROW                    => 5,
                                   T_TRAIT                    => 5,
                                   T_TRAIT_C                  => 9,
                                   T_TRY                      => 3,
                                   T_UNSET                    => 5,
                                   T_USE                      => 3,
                                   T_VAR                      => 3,
                                   T_WHILE                    => 5,
                                   T_XOR_EQUAL                => 2,
                                   T_YIELD                    => 5,
                                   T_OPEN_CURLY_BRACKET       => 1,
                                   T_CLOSE_CURLY_BRACKET      => 1,
                                   T_OPEN_SQUARE_BRACKET      => 1,
                                   T_CLOSE_SQUARE_BRACKET     => 1,
                                   T_OPEN_PARENTHESIS         => 1,
                                   T_CLOSE_PARENTHESIS        => 1,
                                   T_COLON                    => 1,
                                   T_STRING_CONCAT            => 1,
                                   T_INLINE_THEN              => 1,
                                   T_INLINE_ELSE              => 1,
                                   T_NULL                     => 4,
                                   T_FALSE                    => 5,
                                   T_TRUE                     => 4,
                                   T_SEMICOLON                => 1,
                                   T_EQUAL                    => 1,
                                   T_MULTIPLY                 => 1,
                                   T_DIVIDE                   => 1,
                                   T_PLUS                     => 1,
                                   T_MINUS                    => 1,
                                   T_MODULUS                  => 1,
                                   T_POWER                    => 1,
                                   T_BITWISE_AND              => 1,
                                   T_BITWISE_OR               => 1,
                                   T_ARRAY_HINT               => 5,
                                   T_GREATER_THAN             => 1,
                                   T_LESS_THAN                => 1,
                                   T_BOOLEAN_NOT              => 1,
                                   T_SELF                     => 4,
                                   T_PARENT                   => 6,
                                   T_COMMA                    => 1,
                                   T_THIS                     => 4,
                                   T_CLOSURE                  => 8,
                                   T_BACKTICK                 => 1,
                                   T_OPEN_SHORT_ARRAY         => 1,
                                   T_CLOSE_SHORT_ARRAY        => 1,
                                  );

    /**
     * Tokens that represent assignments.
     *
     * @var array(int)
     */
    public static $assignmentTokens = array(
                                       T_EQUAL        => T_EQUAL,
                                       T_AND_EQUAL    => T_AND_EQUAL,
                                       T_CONCAT_EQUAL => T_CONCAT_EQUAL,
                                       T_DIV_EQUAL    => T_DIV_EQUAL,
                                       T_MINUS_EQUAL  => T_MINUS_EQUAL,
                                       T_MOD_EQUAL    => T_MOD_EQUAL,
                                       T_MUL_EQUAL    => T_MUL_EQUAL,
                                       T_PLUS_EQUAL   => T_PLUS_EQUAL,
                                       T_XOR_EQUAL    => T_XOR_EQUAL,
                                       T_DOUBLE_ARROW => T_DOUBLE_ARROW,
                                      );

    /**
     * Tokens that represent equality comparisons.
     *
     * @var array(int)
     */
    public static $equalityTokens = array(
                                     T_IS_EQUAL            => T_IS_EQUAL,
                                     T_IS_NOT_EQUAL        => T_IS_NOT_EQUAL,
                                     T_IS_IDENTICAL        => T_IS_IDENTICAL,
                                     T_IS_NOT_IDENTICAL    => T_IS_NOT_IDENTICAL,
                                     T_IS_SMALLER_OR_EQUAL => T_IS_SMALLER_OR_EQUAL,
                                     T_IS_GREATER_OR_EQUAL => T_IS_GREATER_OR_EQUAL,
                                    );

    /**
     * Tokens that represent comparison operator.
     *
     * @var array(int)
     */
    public static $comparisonTokens = array(
                                       T_IS_EQUAL            => T_IS_EQUAL,
                                       T_IS_IDENTICAL        => T_IS_IDENTICAL,
                                       T_IS_NOT_EQUAL        => T_IS_NOT_EQUAL,
                                       T_IS_NOT_IDENTICAL    => T_IS_NOT_IDENTICAL,
                                       T_LESS_THAN           => T_LESS_THAN,
                                       T_GREATER_THAN        => T_GREATER_THAN,
                                       T_IS_SMALLER_OR_EQUAL => T_IS_SMALLER_OR_EQUAL,
                                       T_IS_GREATER_OR_EQUAL => T_IS_GREATER_OR_EQUAL,
                                      );

    /**
     * Tokens that represent arithmetic operators.
     *
     * @var array(int)
     */
    public static $arithmeticTokens = array(
                                       T_PLUS     => T_PLUS,
                                       T_MINUS    => T_MINUS,
                                       T_MULTIPLY => T_MULTIPLY,
                                       T_DIVIDE   => T_DIVIDE,
                                       T_MODULUS  => T_MODULUS,
                                      );

    /**
     * Tokens that represent casting.
     *
     * @var array(int)
     */
    public static $castTokens = array(
                                 T_INT_CAST    => T_INT_CAST,
                                 T_STRING_CAST => T_STRING_CAST,
                                 T_DOUBLE_CAST => T_DOUBLE_CAST,
                                 T_ARRAY_CAST  => T_ARRAY_CAST,
                                 T_BOOL_CAST   => T_BOOL_CAST,
                                 T_OBJECT_CAST => T_OBJECT_CAST,
                                 T_UNSET_CAST  => T_UNSET_CAST,
                                );

    /**
     * Token types that open parenthesis.
     *
     * @var array(int)
     */
    public static $parenthesisOpeners = array(
                                         T_ARRAY    => T_ARRAY,
                                         T_FUNCTION => T_FUNCTION,
                                         T_CLOSURE  => T_CLOSURE,
                                         T_WHILE    => T_WHILE,
                                         T_FOR      => T_FOR,
                                         T_FOREACH  => T_FOREACH,
                                         T_SWITCH   => T_SWITCH,
                                         T_IF       => T_IF,
                                         T_ELSEIF   => T_ELSEIF,
                                         T_CATCH    => T_CATCH,
                                        );

    /**
     * Tokens that are allowed to open scopes.
     *
     * @var array(int)
     */
    public static $scopeOpeners = array(
                                   T_CLASS     => T_CLASS,
                                   T_INTERFACE => T_INTERFACE,
                                   T_TRAIT     => T_TRAIT,
                                   T_NAMESPACE => T_NAMESPACE,
                                   T_FUNCTION  => T_FUNCTION,
                                   T_CLOSURE   => T_CLOSURE,
                                   T_IF        => T_IF,
                                   T_SWITCH    => T_SWITCH,
                                   T_CASE      => T_CASE,
                                   T_DEFAULT   => T_DEFAULT,
                                   T_WHILE     => T_WHILE,
                                   T_ELSE      => T_ELSE,
                                   T_ELSEIF    => T_ELSEIF,
                                   T_FOR       => T_FOR,
                                   T_FOREACH   => T_FOREACH,
                                   T_DO        => T_DO,
                                   T_TRY       => T_TRY,
                                   T_CATCH     => T_CATCH,
                                   T_PROPERTY  => T_PROPERTY,
                                   T_OBJECT    => T_OBJECT,
                                  );

    /**
     * Tokens that represent scope modifiers.
     *
     * @var array(int)
     */
    public static $scopeModifiers = array(
                                     T_PRIVATE   => T_PRIVATE,
                                     T_PUBLIC    => T_PUBLIC,
                                     T_PROTECTED => T_PROTECTED,
                                    );

    /**
     * Tokens that can prefix a method name
     *
     * @var array(int)
     */
    public static $methodPrefixes = array(
                                     T_PRIVATE   => T_PRIVATE,
                                     T_PUBLIC    => T_PUBLIC,
                                     T_PROTECTED => T_PROTECTED,
                                     T_ABSTRACT  => T_ABSTRACT,
                                     T_STATIC    => T_STATIC,
                                     T_FINAL     => T_FINAL,
                                    );

    /**
     * Tokens that perform operations.
     *
     * @var array(int)
     */
    public static $operators = array(
                                T_MINUS       => T_MINUS,
                                T_PLUS        => T_PLUS,
                                T_MULTIPLY    => T_MULTIPLY,
                                T_DIVIDE      => T_DIVIDE,
                                T_MODULUS     => T_MODULUS,
                                T_POWER       => T_POWER,
                                T_BITWISE_AND => T_BITWISE_AND,
                                T_BITWISE_OR  => T_BITWISE_OR,
                               );

    /**
     * Tokens that perform boolean operations.
     *
     * @var array(int)
     */
    public static $booleanOperators = array(
                                       T_BOOLEAN_AND => T_BOOLEAN_AND,
                                       T_BOOLEAN_OR  => T_BOOLEAN_OR,
                                       T_LOGICAL_AND => T_LOGICAL_AND,
                                       T_LOGICAL_OR  => T_LOGICAL_OR,
                                       T_LOGICAL_XOR => T_LOGICAL_XOR,
                                      );

    /**
     * Tokens that open code blocks.
     *
     * @var array(int)
     */
    public static $blockOpeners = array(
                                   T_OPEN_CURLY_BRACKET  => T_OPEN_CURLY_BRACKET,
                                   T_OPEN_SQUARE_BRACKET => T_OPEN_SQUARE_BRACKET,
                                   T_OPEN_PARENTHESIS    => T_OPEN_PARENTHESIS,
                                  );

    /**
     * Tokens that don't represent code.
     *
     * @var array(int)
     */
    public static $emptyTokens = array(
                                  T_WHITESPACE             => T_WHITESPACE,
                                  T_COMMENT                => T_COMMENT,
                                  T_DOC_COMMENT            => T_DOC_COMMENT,
                                  T_DOC_COMMENT_STAR       => T_DOC_COMMENT_STAR,
                                  T_DOC_COMMENT_WHITESPACE => T_DOC_COMMENT_WHITESPACE,
                                  T_DOC_COMMENT_TAG        => T_DOC_COMMENT_TAG,
                                  T_DOC_COMMENT_OPEN_TAG   => T_DOC_COMMENT_OPEN_TAG,
                                  T_DOC_COMMENT_CLOSE_TAG  => T_DOC_COMMENT_CLOSE_TAG,
                                  T_DOC_COMMENT_STRING     => T_DOC_COMMENT_STRING,
                                 );

    /**
     * Tokens that are comments.
     *
     * @var array(int)
     */
    public static $commentTokens = array(
                                    T_COMMENT                => T_COMMENT,
                                    T_DOC_COMMENT            => T_DOC_COMMENT,
                                    T_DOC_COMMENT_STAR       => T_DOC_COMMENT_STAR,
                                    T_DOC_COMMENT_WHITESPACE => T_DOC_COMMENT_WHITESPACE,
                                    T_DOC_COMMENT_TAG        => T_DOC_COMMENT_TAG,
                                    T_DOC_COMMENT_OPEN_TAG   => T_DOC_COMMENT_OPEN_TAG,
                                    T_DOC_COMMENT_CLOSE_TAG  => T_DOC_COMMENT_CLOSE_TAG,
                                    T_DOC_COMMENT_STRING     => T_DOC_COMMENT_STRING,
                                   );

    /**
     * Tokens that represent strings.
     *
     * Note that T_STRINGS are NOT represented in this list.
     *
     * @var array(int)
     */
    public static $stringTokens = array(
                                   T_CONSTANT_ENCAPSED_STRING => T_CONSTANT_ENCAPSED_STRING,
                                   T_DOUBLE_QUOTED_STRING     => T_DOUBLE_QUOTED_STRING,
                                  );

    /**
     * Tokens that represent brackets and parenthesis.
     *
     * @var array(int)
     */
    public static $bracketTokens = array(
                                    T_OPEN_CURLY_BRACKET   => T_OPEN_CURLY_BRACKET,
                                    T_CLOSE_CURLY_BRACKET  => T_CLOSE_CURLY_BRACKET,
                                    T_OPEN_SQUARE_BRACKET  => T_OPEN_SQUARE_BRACKET,
                                    T_CLOSE_SQUARE_BRACKET => T_CLOSE_SQUARE_BRACKET,
                                    T_OPEN_PARENTHESIS     => T_OPEN_PARENTHESIS,
                                    T_CLOSE_PARENTHESIS    => T_CLOSE_PARENTHESIS,
                                   );

    /**
     * Tokens that include files.
     *
     * @var array(int)
     */
    public static $includeTokens = array(
                                    T_REQUIRE_ONCE => T_REQUIRE_ONCE,
                                    T_REQUIRE      => T_REQUIRE,
                                    T_INCLUDE_ONCE => T_INCLUDE_ONCE,
                                    T_INCLUDE      => T_INCLUDE,
                                   );

    /**
     * Tokens that make up a heredoc string.
     *
     * @var array(int)
     */
    public static $heredocTokens = array(
                                    T_START_HEREDOC => T_START_HEREDOC,
                                    T_END_HEREDOC   => T_END_HEREDOC,
                                    T_HEREDOC       => T_HEREDOC,
                                    T_START_NOWDOC  => T_START_NOWDOC,
                                    T_END_NOWDOC    => T_END_NOWDOC,
                                    T_NOWDOC        => T_NOWDOC,
                                   );


    /**
     * A PHP_CodeSniffer_Tokens class cannot be constructed.
     *
     * Only static calls are allowed.
     */
    private function __construct()
    {

    }//end __construct()


    /**
     * Returns the highest weighted token type.
     *
     * Tokens are weighted by their approximate frequency of appearance in code
     * - the less frequently they appear in the code, the higher the weighting.
     * For example T_CLASS tokens appear very infrequently in a file, and
     * therefore have a high weighting.
     *
     * Returns false if there are no weightings for any of the specified tokens.
     *
     * @param array(int) $tokens The token types to get the highest weighted
     *                           type for.
     *
     * @return int The highest weighted token.
     */
    public static function getHighestWeightedToken(array $tokens)
    {
        $highest     = -1;
        $highestType = false;

        $weights = self::$weightings;

        foreach ($tokens as $token) {
            if (isset($weights[$token]) === true) {
                $weight = $weights[$token];
            } else {
                $weight = 0;
            }

            if ($weight > $highest) {
                $highest     = $weight;
                $highestType = $token;
            }
        }

        return $highestType;

    }//end getHighestWeightedToken()


}//end class<|MERGE_RESOLUTION|>--- conflicted
+++ resolved
@@ -117,7 +117,11 @@
     define('T_YIELD', 1064);
 }
 
-<<<<<<< HEAD
+// Some PHP 5.6 tokens, replicated for lower versions.
+if (defined('T_ELLIPSIS') === false) {
+    define('T_ELLIPSIS', 1065);
+}
+
 // Tokens used for parsing doc blocks.
 define('T_DOC_COMMENT_STAR', 1200);
 define('T_DOC_COMMENT_WHITESPACE', 1201);
@@ -125,12 +129,6 @@
 define('T_DOC_COMMENT_OPEN_TAG', 1203);
 define('T_DOC_COMMENT_CLOSE_TAG', 1204);
 define('T_DOC_COMMENT_STRING', 1205);
-=======
-// Some PHP 5.6 tokens, replicated for lower versions.
-if (defined('T_ELLIPSIS') === false) {
-    define('T_ELLIPSIS', 1065);
-}
->>>>>>> 93215513
 
 /**
  * The Tokens class contains weightings for tokens based on their
