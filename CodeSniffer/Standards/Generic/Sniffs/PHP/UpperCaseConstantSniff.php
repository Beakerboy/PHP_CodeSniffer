<?php
/**
 * Generic_Sniffs_PHP_UpperCaseConstantSniff.
 *
 * PHP version 5
 *
 * @category  PHP
 * @package   PHP_CodeSniffer
 * @author    Greg Sherwood <gsherwood@squiz.net>
 * @author    Marc McIntyre <mmcintyre@squiz.net>
 * @copyright 2006-2014 Squiz Pty Ltd (ABN 77 084 670 600)
 * @license   https://github.com/squizlabs/PHP_CodeSniffer/blob/master/licence.txt BSD Licence
 * @link      http://pear.php.net/package/PHP_CodeSniffer
 */

/**
 * Generic_Sniffs_PHP_UpperCaseConstantSniff.
 *
 * Checks that all uses of TRUE, FALSE and NULL are uppercase.
 *
 * @category  PHP
 * @package   PHP_CodeSniffer
 * @author    Greg Sherwood <gsherwood@squiz.net>
 * @author    Marc McIntyre <mmcintyre@squiz.net>
 * @copyright 2006-2014 Squiz Pty Ltd (ABN 77 084 670 600)
 * @license   https://github.com/squizlabs/PHP_CodeSniffer/blob/master/licence.txt BSD Licence
 * @version   Release: @package_version@
 * @link      http://pear.php.net/package/PHP_CodeSniffer
 */
class Generic_Sniffs_PHP_UpperCaseConstantSniff implements PHP_CodeSniffer_Sniff
{


    /**
     * Returns an array of tokens this test wants to listen for.
     *
     * @return array
     */
    public function register()
    {
        return array(
                T_TRUE,
                T_FALSE,
                T_NULL,
               );

    }//end register()


    /**
     * Processes this sniff, when one of its tokens is encountered.
     *
     * @param PHP_CodeSniffer_File $phpcsFile The file being scanned.
     * @param int                  $stackPtr  The position of the current token in the
     *                                        stack passed in $tokens.
     *
     * @return void
     */
    public function process(PHP_CodeSniffer_File $phpcsFile, $stackPtr)
    {
<<<<<<< HEAD
        $tokens = $phpcsFile->getTokens();

        // Is this a member var name?
        $prevPtr = $phpcsFile->findPrevious(T_WHITESPACE, ($stackPtr - 1), null, true);
        if ($tokens[$prevPtr]['code'] === T_OBJECT_OPERATOR) {
            return;
        }

        // Is this a class name?
        if ($tokens[$prevPtr]['code'] === T_CLASS
            || $tokens[$prevPtr]['code'] === T_EXTENDS
            || $tokens[$prevPtr]['code'] === T_IMPLEMENTS
            || $tokens[$prevPtr]['code'] === T_NEW
            || $tokens[$prevPtr]['code'] === T_CONST
        ) {
            return;
        }

        // Class or namespace?
        if ($tokens[($stackPtr - 1)]['code'] === T_NS_SEPARATOR
            || $tokens[$prevPtr]['code'] === T_USE
            || $tokens[$prevPtr]['code'] === T_NAMESPACE
        ) {
            return;
        }

        if ($tokens[($stackPtr - 1)]['code'] === T_PAAMAYIM_NEKUDOTAYIM) {
            return;
        }

        $keyword  = $tokens[$stackPtr]['content'];
        $expected = strtoupper($keyword);
        if ($keyword !== $expected) {
            if ($keyword === strtolower($keyword)) {
                $phpcsFile->recordMetric($stackPtr, 'PHP constant case', 'lower');
            } else {
                $phpcsFile->recordMetric($stackPtr, 'PHP constant case', 'mixed');
            }

=======
        $tokens  = $phpcsFile->getTokens();
        $keyword = $tokens[$stackPtr]['content'];
        if (strtoupper($keyword) !== $keyword) {
>>>>>>> 65ff529a
            $error = 'TRUE, FALSE and NULL must be uppercase; expected "%s" but found "%s"';
            $data  = array(
                      $expected,
                      $keyword,
                     );

            $fix = $phpcsFile->addFixableError($error, $stackPtr, 'Found', $data);
            if ($fix === true) {
                $phpcsFile->fixer->replaceToken($stackPtr, $expected);
            }
        } else {
            $phpcsFile->recordMetric($stackPtr, 'PHP constant case', 'upper');
        }

    }//end process()


}//end class<|MERGE_RESOLUTION|>--- conflicted
+++ resolved
@@ -58,37 +58,7 @@
      */
     public function process(PHP_CodeSniffer_File $phpcsFile, $stackPtr)
     {
-<<<<<<< HEAD
-        $tokens = $phpcsFile->getTokens();
-
-        // Is this a member var name?
-        $prevPtr = $phpcsFile->findPrevious(T_WHITESPACE, ($stackPtr - 1), null, true);
-        if ($tokens[$prevPtr]['code'] === T_OBJECT_OPERATOR) {
-            return;
-        }
-
-        // Is this a class name?
-        if ($tokens[$prevPtr]['code'] === T_CLASS
-            || $tokens[$prevPtr]['code'] === T_EXTENDS
-            || $tokens[$prevPtr]['code'] === T_IMPLEMENTS
-            || $tokens[$prevPtr]['code'] === T_NEW
-            || $tokens[$prevPtr]['code'] === T_CONST
-        ) {
-            return;
-        }
-
-        // Class or namespace?
-        if ($tokens[($stackPtr - 1)]['code'] === T_NS_SEPARATOR
-            || $tokens[$prevPtr]['code'] === T_USE
-            || $tokens[$prevPtr]['code'] === T_NAMESPACE
-        ) {
-            return;
-        }
-
-        if ($tokens[($stackPtr - 1)]['code'] === T_PAAMAYIM_NEKUDOTAYIM) {
-            return;
-        }
-
+        $tokens   = $phpcsFile->getTokens();
         $keyword  = $tokens[$stackPtr]['content'];
         $expected = strtoupper($keyword);
         if ($keyword !== $expected) {
@@ -98,11 +68,6 @@
                 $phpcsFile->recordMetric($stackPtr, 'PHP constant case', 'mixed');
             }
 
-=======
-        $tokens  = $phpcsFile->getTokens();
-        $keyword = $tokens[$stackPtr]['content'];
-        if (strtoupper($keyword) !== $keyword) {
->>>>>>> 65ff529a
             $error = 'TRUE, FALSE and NULL must be uppercase; expected "%s" but found "%s"';
             $data  = array(
                       $expected,
