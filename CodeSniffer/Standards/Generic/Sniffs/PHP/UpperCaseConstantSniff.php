--- conflicted
+++ resolved
@@ -81,18 +81,13 @@
             return;
         }
 
-<<<<<<< HEAD
-        $keyword  = $tokens[$stackPtr]['content'];
-        $expected = strtoupper($keyword);
-        if ($keyword !== $expected) {
-=======
         if ($tokens[($stackPtr - 1)]['code'] === T_PAAMAYIM_NEKUDOTAYIM) {
             return;
         }
 
-        $keyword = $tokens[$stackPtr]['content'];
-        if (strtoupper($keyword) !== $keyword) {
->>>>>>> 7665bfb4
+        $keyword  = $tokens[$stackPtr]['content'];
+        $expected = strtoupper($keyword);
+        if ($keyword !== $expected) {
             $error = 'TRUE, FALSE and NULL must be uppercase; expected "%s" but found "%s"';
             $data  = array(
                       $expected,
