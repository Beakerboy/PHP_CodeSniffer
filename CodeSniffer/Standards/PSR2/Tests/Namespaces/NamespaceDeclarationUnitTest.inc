<?php
namespace Vendor\Package;

use FooClass;

namespace Vendor\Package;
use BarClass as Bar;

<<<<<<< HEAD
namespace Vendor\Package;


    use BarClass as Bar;
=======
namespace Vendor\Package;
>>>>>>> 8126aa93
<|MERGE_RESOLUTION|>--- conflicted
+++ resolved
@@ -6,11 +6,9 @@
 namespace Vendor\Package;
 use BarClass as Bar;
 
-<<<<<<< HEAD
 namespace Vendor\Package;
 
 
     use BarClass as Bar;
-=======
-namespace Vendor\Package;
->>>>>>> 8126aa93
+
+namespace Vendor\Package;