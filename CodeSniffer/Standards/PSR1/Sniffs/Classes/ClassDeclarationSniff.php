--- conflicted
+++ resolved
@@ -61,31 +61,21 @@
 
         $nextClass = $phpcsFile->findNext(array(T_CLASS, T_INTERFACE, T_TRAIT), ($stackPtr + 1));
         if ($nextClass !== false) {
-<<<<<<< HEAD
-            $error = 'Each class must be in a file by itself';
-            $phpcsFile->addError($error, $nextClass, 'MultipleClasses');
+            $error = 'Each %s must be in a file by itself';
+            $phpcsFile->addError($error, $nextClass, 'MultipleClasses', $errorData);
             $phpcsFile->recordMetric($stackPtr, 'One class per file', 'no');
         } else {
             $phpcsFile->recordMetric($stackPtr, 'One class per file', 'yes');
-=======
-            $error = 'Each %s must be in a file by itself';
-            $phpcsFile->addError($error, $nextClass, 'MultipleClasses', $errorData);
->>>>>>> 50f38e86
         }
 
         if (version_compare(PHP_VERSION, '5.3.0') >= 0) {
             $namespace = $phpcsFile->findPrevious(T_NAMESPACE, ($stackPtr - 1));
             if ($namespace === false) {
-<<<<<<< HEAD
-                $error = 'Each class must be in a namespace of at least one level (a top-level vendor name)';
-                $phpcsFile->addError($error, $stackPtr, 'MissingNamespace');
+                $error = 'Each %s must be in a namespace of at least one level (a top-level vendor name)';
+                $phpcsFile->addError($error, $stackPtr, 'MissingNamespace', $errorData);
                 $phpcsFile->recordMetric($stackPtr, 'Class defined in namespace', 'no');
             } else {
                 $phpcsFile->recordMetric($stackPtr, 'Class defined in namespace', 'yes');
-=======
-                $error = 'Each %s must be in a namespace of at least one level (a top-level vendor name)';
-                $phpcsFile->addError($error, $stackPtr, 'MissingNamespace', $errorData);
->>>>>>> 50f38e86
             }
         }
 
