--- conflicted
+++ resolved
@@ -221,16 +221,6 @@
                 }
 
                 if (PHP_CodeSniffer::isCamelCaps($varName, false, true, false) === false) {
-<<<<<<< HEAD
-                    $varName = $matches[0];
-                    $error   = 'Variable "%s" is not in valid camel caps format';
-                    $data    = array($originalVarName);
-                    $phpcsFile->addError($error, $stackPtr, 'StringNotCamelCaps', $data);
-                    
-                }
-            }//end foreach
-        }//end if
-=======
                     $error = 'Variable "%s" is not in valid camel caps format';
                     $data  = array($varName);
                     $phpcsFile->addError($error, $stackPtr, 'StringNotCamelCaps', $data);
@@ -238,7 +228,6 @@
                 }
             }
         }
->>>>>>> b6a56f67
 
     }//end processVariableInString()
 
