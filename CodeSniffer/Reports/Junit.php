--- conflicted
+++ resolved
@@ -65,20 +65,6 @@
         $out = new XMLWriter;
         $out->openMemory();
         $out->setIndent(true);
-<<<<<<< HEAD
-=======
-        $out->startDocument('1.0', 'UTF-8');
-
-        $out->startElement('testsuites');
-        $out->writeAttribute('name', 'PHP_CodeSniffer '.PHP_CodeSniffer::VERSION);
-        $out->writeAttribute('tests', $tests);
-        $out->writeAttribute('failures', $errors);
-
-        $errorsShown = 0;
-        foreach ($report['files'] as $filename => $file) {
-            $out->startElement('testsuite');
-            $out->writeAttribute('name', $filename);
->>>>>>> 4b615f4e
 
         $out->startElement('testsuite');
         $out->writeAttribute('name', $report['filename']);
@@ -147,10 +133,9 @@
         $width=80,
         $toScreen=true
     ) {
-        $phpcs    = new PHP_CodeSniffer;
         $failures = ($totalErrors + $totalWarnings);
         echo '<?xml version="1.0" encoding="UTF-8"?>'.PHP_EOL;
-        echo '<testsuites name="PHP_CodeSniffer '.$phpcs::VERSION.'" tests="'.$this->_tests.'" failures="'.$failures.'">'.PHP_EOL;
+        echo '<testsuites name="PHP_CodeSniffer '.PHP_CodeSniffer::VERSION.'" tests="'.$this->_tests.'" failures="'.$failures.'">'.PHP_EOL;
         echo $cachedData;
         echo '</testsuites>'.PHP_EOL;
 
