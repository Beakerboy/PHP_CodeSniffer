--- conflicted
+++ resolved
@@ -1907,7 +1907,7 @@
      */
     public static function getInstalledStandardPaths()
     {
-        $installedPaths = array(dirname(__FILE__).'/CodeSniffer/Standards');
+        $installedPaths = array(dirname(__FILE__).DIRECTORY_SEPARATOR.'CodeSniffer'.DIRECTORY_SEPARATOR.'Standards');
         $configPaths    = PHP_CodeSniffer::getConfigData('installed_paths');
         if ($configPaths !== null) {
             $installedPaths = array_merge($installedPaths, explode(',', $configPaths));
@@ -1916,7 +1916,7 @@
         $resolvedInstalledPaths = array();
         foreach ($installedPaths as $installedPath) {
             if (substr($installedPath, 0, 1) === '.') {
-                $installedPath = dirname(__FILE__).'/'.$installedPath;
+                $installedPath = dirname(__FILE__).DIRECTORY_SEPARATOR.$installedPath;
             }
 
             $resolvedInstalledPaths[] = $installedPath;
@@ -1951,15 +1951,7 @@
         $installedStandards = array();
 
         if ($standardsDir === '') {
-<<<<<<< HEAD
-            $installedPaths = array(dirname(__FILE__).'/CodeSniffer/Standards');
-            $configPaths    = self::getConfigData('installed_paths');
-            if ($configPaths !== null) {
-                $installedPaths = array_merge($installedPaths, explode(',', $configPaths));
-            }
-=======
             $installedPaths = self::getInstalledStandardPaths();
->>>>>>> 4237c2fc
         } else {
             $installedPaths = array($standardsDir);
         }
@@ -2041,16 +2033,7 @@
      */
     public static function getInstalledStandardPath($standard)
     {
-<<<<<<< HEAD
-        $installedPaths = array(dirname(__FILE__).DIRECTORY_SEPARATOR.'CodeSniffer'.DIRECTORY_SEPARATOR.'Standards');
-        $configPaths    = self::getConfigData('installed_paths');
-        if ($configPaths !== null) {
-            $installedPaths = array_merge($installedPaths, explode(',', $configPaths));
-        }
-
-=======
         $installedPaths = self::getInstalledStandardPaths();
->>>>>>> 4237c2fc
         foreach ($installedPaths as $installedPath) {
             $standardPath = $installedPath.DIRECTORY_SEPARATOR.$standard;
             $path         = self::realpath($standardPath.DIRECTORY_SEPARATOR.'ruleset.xml');
