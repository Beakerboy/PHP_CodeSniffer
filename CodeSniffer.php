--- conflicted
+++ resolved
@@ -256,19 +256,11 @@
         } else if (is_file(dirname(__FILE__).'/CodeSniffer/Standards/'.$path) === true) {
             // Check for included sniffs.
             include dirname(__FILE__).'/CodeSniffer/Standards/'.$path;
-<<<<<<< HEAD
-=======
-        } else if (self::$standardDir !== ''
-            && is_file(dirname(self::$standardDir).'/'.$path) === true
-        ) {
-            // Check standard file locations based on the passed standard directory.
-            include_once dirname(self::$standardDir).'/'.$path;
->>>>>>> f3a4ecd9
         } else {
             // Check standard file locations based on the loaded rulesets.
             foreach (self::$rulesetDirs as $rulesetDir) {
                 if (is_file(dirname($rulesetDir).'/'.$path) === true) {
-                    include dirname($rulesetDir).'/'.$path;
+                    include_once dirname($rulesetDir).'/'.$path;
                     return;
                 }
             }
